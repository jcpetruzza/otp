--- conflicted
+++ resolved
@@ -15,21 +15,12 @@
       - name: Generate token
         id: generate_token
         uses: actions/create-github-app-token@v1.5.0
-<<<<<<< HEAD
-        with:
-          app_id: ${{ secrets.APP_ID }}
-          private_key: ${{ secrets.APP_PEM }}
-
-      - uses: actions/checkout@v4.1.0
-        with:
-=======
         with:
           app_id: ${{ secrets.APP_ID }}
           private_key: ${{ secrets.APP_PEM }}
 
       - uses: actions/checkout@v4.1.1
         with:
->>>>>>> 852cf266
           token: ${{ steps.generate_token.outputs.token }}
 
       - name: Run GitHub Actions Version Updater
