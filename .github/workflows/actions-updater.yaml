--- conflicted
+++ resolved
@@ -12,13 +12,9 @@
     runs-on: ubuntu-latest
 
     steps:
-<<<<<<< HEAD
-      - uses: actions/checkout@v4.1.0
-=======
       - name: Generate token
         id: generate_token
         uses: actions/create-github-app-token@v1.5.0
->>>>>>> dd3e46c2
         with:
           app_id: ${{ secrets.APP_ID }}
           private_key: ${{ secrets.APP_PEM }}
