dnl
dnl %CopyrightBegin%
dnl
dnl Copyright Ericsson AB 1998-2015. All Rights Reserved.
dnl
dnl Licensed under the Apache License, Version 2.0 (the "License");
dnl you may not use this file except in compliance with the License.
dnl You may obtain a copy of the License at
dnl
dnl     http://www.apache.org/licenses/LICENSE-2.0
dnl
dnl Unless required by applicable law or agreed to in writing, software
dnl distributed under the License is distributed on an "AS IS" BASIS,
dnl WITHOUT WARRANTIES OR CONDITIONS OF ANY KIND, either express or implied.
dnl See the License for the specific language governing permissions and
dnl limitations under the License.
dnl
dnl %CopyrightEnd%
dnl

dnl
dnl aclocal.m4
dnl
dnl Local macros used in configure.in. The Local Macros which
dnl could/should be part of autoconf are prefixed LM_, macros specific
dnl to the Erlang system are prefixed ERL_.
dnl

AC_DEFUN(LM_PRECIOUS_VARS,
[

dnl ERL_TOP
AC_ARG_VAR(ERL_TOP, [Erlang/OTP top source directory])

dnl Tools
AC_ARG_VAR(CC, [C compiler])
AC_ARG_VAR(CFLAGS, [C compiler flags])
AC_ARG_VAR(STATIC_CFLAGS, [C compiler static flags])
AC_ARG_VAR(CFLAG_RUNTIME_LIBRARY_PATH, [runtime library path linker flag passed via C compiler])
AC_ARG_VAR(CPP, [C/C++ preprocessor])
AC_ARG_VAR(CPPFLAGS, [C/C++ preprocessor flags])
AC_ARG_VAR(CXX, [C++ compiler])
AC_ARG_VAR(CXXFLAGS, [C++ compiler flags])
AC_ARG_VAR(LD, [linker (is often overridden by configure)])
AC_ARG_VAR(LDFLAGS, [linker flags (can be risky to set since LD may be overriden by configure)])
AC_ARG_VAR(LIBS, [libraries])
AC_ARG_VAR(DED_LD, [linker for Dynamic Erlang Drivers (set all DED_LD* variables or none)])
AC_ARG_VAR(DED_LDFLAGS, [linker flags for Dynamic Erlang Drivers (set all DED_LD* variables or none)])
AC_ARG_VAR(DED_LD_FLAG_RUNTIME_LIBRARY_PATH, [runtime library path linker flag for Dynamic Erlang Drivers (set all DED_LD* variables or none)])
AC_ARG_VAR(LFS_CFLAGS, [large file support C compiler flags (set all LFS_* variables or none)])
AC_ARG_VAR(LFS_LDFLAGS, [large file support linker flags (set all LFS_* variables or none)])
AC_ARG_VAR(LFS_LIBS, [large file support libraries (set all LFS_* variables or none)])
AC_ARG_VAR(RANLIB, [ranlib])
AC_ARG_VAR(AR, [ar])
AC_ARG_VAR(GETCONF, [getconf])

dnl Cross system root
AC_ARG_VAR(erl_xcomp_sysroot, [Absolute cross system root path (only used when cross compiling)])
AC_ARG_VAR(erl_xcomp_isysroot, [Absolute cross system root include path (only used when cross compiling)])

dnl Cross compilation variables
AC_ARG_VAR(erl_xcomp_bigendian, [big endian system: yes|no (only used when cross compiling)])
AC_ARG_VAR(erl_xcomp_double_middle_endian, [double-middle-endian system: yes|no (only used when cross compiling)])
AC_ARG_VAR(erl_xcomp_linux_nptl, [have Native POSIX Thread Library: yes|no (only used when cross compiling)])
AC_ARG_VAR(erl_xcomp_linux_usable_sigusrx, [SIGUSR1 and SIGUSR2 can be used: yes|no (only used when cross compiling)])
AC_ARG_VAR(erl_xcomp_linux_usable_sigaltstack, [have working sigaltstack(): yes|no (only used when cross compiling)])
AC_ARG_VAR(erl_xcomp_poll, [have working poll(): yes|no (only used when cross compiling)])
AC_ARG_VAR(erl_xcomp_kqueue, [have working kqueue(): yes|no (only used when cross compiling)])
AC_ARG_VAR(erl_xcomp_putenv_copy, [putenv() stores key-value copy: yes|no (only used when cross compiling)])
AC_ARG_VAR(erl_xcomp_reliable_fpe, [have reliable floating point exceptions: yes|no (only used when cross compiling)])
AC_ARG_VAR(erl_xcomp_getaddrinfo, [have working getaddrinfo() for both IPv4 and IPv6: yes|no (only used when cross compiling)])
AC_ARG_VAR(erl_xcomp_gethrvtime_procfs_ioctl, [have working gethrvtime() which can be used with procfs ioctl(): yes|no (only used when cross compiling)])
AC_ARG_VAR(erl_xcomp_clock_gettime_cpu_time, [clock_gettime() can be used for retrieving process CPU time: yes|no (only used when cross compiling)])
AC_ARG_VAR(erl_xcomp_after_morecore_hook, [__after_morecore_hook can track malloc()s core memory usage: yes|no (only used when cross compiling)])
AC_ARG_VAR(erl_xcomp_dlsym_brk_wrappers, [dlsym(RTLD_NEXT, _) brk wrappers can track malloc()s core memory usage: yes|no (only used when cross compiling)])

dnl Cross compilation variables for OSE
AC_ARG_VAR(erl_xcomp_ose_ldflags_pass1, [Linker flags for the OSE module (pass 1) (only used when cross compiling for OSE)])
AC_ARG_VAR(erl_xcomp_ose_ldflags_pass2, [Linker flags for the OSE module (pass 2) (only used when cross compiling for OSE)])
AC_ARG_VAR(erl_xcomp_ose_OSEROOT, [OSE installation root directory (only used when cross compiling for OSE)])
AC_ARG_VAR(erl_xcomp_ose_STRIP, [Strip utility shipped with the OSE distribution(only used when cross compiling for OSE)])
AC_ARG_VAR(erl_xcomp_ose_LM_POST_LINK, [OSE postlink tool (only used when cross compiling for OSE)])
AC_ARG_VAR(erl_xcomp_ose_LM_SET_CONF, [Sets the configuration for an OSE load module (only used when cross compiling for OSE)])
AC_ARG_VAR(erl_xcomp_ose_LM_ELF_SIZE, [Prints the section size information for an OSE load module (only used when cross compiling for OSE)])
AC_ARG_VAR(erl_xcomp_ose_LM_LCF, [OSE load module linker configuration file (only used when cross compiling for OSE)])
AC_ARG_VAR(erl_xcomp_ose_BEAM_LM_CONF, [BEAM OSE load module default configuration file (only used when cross compiling for OSE)])
AC_ARG_VAR(erl_xcomp_ose_EPMD_LM_CONF, [EPMD OSE load module default configuration file (only used when cross compiling for OSE)])
AC_ARG_VAR(erl_xcomp_ose_RUN_ERL_LM_CONF, [run_erl_lm OSE load module default configuration file (only used when cross compiling for OSE)])
AC_ARG_VAR(erl_xcomp_ose_CONFD, [OSE confd source file])
AC_ARG_VAR(erl_xcomp_ose_CRT0_LM, [OSE crt0 lm source file])

])

AC_DEFUN(ERL_XCOMP_SYSROOT_INIT,
[
erl_xcomp_without_sysroot=no
if test "$cross_compiling" = "yes"; then
    test "$erl_xcomp_sysroot" != "" || erl_xcomp_without_sysroot=yes
    test "$erl_xcomp_isysroot" != "" || erl_xcomp_isysroot="$erl_xcomp_sysroot"
else
    erl_xcomp_sysroot=
    erl_xcomp_isysroot=
fi
])

AC_DEFUN(LM_CHECK_GETCONF,
[
if test "$cross_compiling" != "yes"; then
    AC_CHECK_PROG([GETCONF], [getconf], [getconf], [false])
else
    dnl First check if we got a `<HOST>-getconf' in $PATH
    host_getconf="$host_alias-getconf"
    AC_CHECK_PROG([GETCONF], [$host_getconf], [$host_getconf], [false])
    if test "$GETCONF" = "false" && test "$erl_xcomp_sysroot" != ""; then
	dnl We should perhaps give up if we have'nt found it by now, but at
	dnl least in one Tilera MDE `getconf' under sysroot is a bourne
	dnl shell script which we can use. We try to find `<HOST>-getconf'
    	dnl or `getconf' under sysconf, but only under sysconf since
	dnl `getconf' in $PATH is almost guaranteed to be for the build
	dnl machine.
	GETCONF=
	prfx="$erl_xcomp_sysroot"
        AC_PATH_TOOL([GETCONF], [getconf], [false],
	             ["$prfx/usr/bin:$prfx/bin:$prfx/usr/local/bin"])
    fi
fi
])

dnl ----------------------------------------------------------------------
dnl
dnl LM_WINDOWS_ENVIRONMENT
dnl
dnl
dnl Tries to determine thw windows build environment, i.e. 
dnl MIXED_CYGWIN_VC or MIXED_MSYS_VC 
dnl

AC_DEFUN(LM_WINDOWS_ENVIRONMENT,
[
MIXED_CYGWIN=no
MIXED_MSYS=no

AC_MSG_CHECKING(for mixed cygwin or msys and native VC++ environment)
if test "X$host" = "Xwin32" -a "x$GCC" != "xyes"; then
	if test -x /usr/bin/cygpath; then
		CFLAGS="-O2"
		MIXED_CYGWIN=yes
		AC_MSG_RESULT([Cygwin and VC])
		MIXED_CYGWIN_VC=yes
		CPPFLAGS="$CPPFLAGS -DERTS_MIXED_CYGWIN_VC"
	elif test -x /usr/bin/msysinfo; then
	        CFLAGS="-O2"
		MIXED_MSYS=yes
		AC_MSG_RESULT([MSYS and VC])
		MIXED_MSYS_VC=yes
		CPPFLAGS="$CPPFLAGS -DERTS_MIXED_MSYS_VC"
	else		    
		AC_MSG_RESULT([undeterminable])
		AC_MSG_ERROR(Seems to be mixed windows but not with cygwin, cannot handle this!)
	fi
else
	AC_MSG_RESULT([no])
	MIXED_CYGWIN_VC=no
	MIXED_MSYS_VC=no
fi
AC_SUBST(MIXED_CYGWIN_VC)
AC_SUBST(MIXED_MSYS_VC)

MIXED_VC=no
if test "x$MIXED_MSYS_VC" = "xyes" -o  "x$MIXED_CYGWIN_VC" = "xyes" ; then
   MIXED_VC=yes
fi

AC_SUBST(MIXED_VC)

if test "x$MIXED_MSYS" != "xyes"; then
   AC_MSG_CHECKING(for mixed cygwin and native MinGW environment)
   if test "X$host" = "Xwin32" -a "x$GCC" = x"yes"; then
	if test -x /usr/bin/cygpath; then
		CFLAGS="-O2"
		MIXED_CYGWIN=yes
		AC_MSG_RESULT([yes])
		MIXED_CYGWIN_MINGW=yes
		CPPFLAGS="$CPPFLAGS -DERTS_MIXED_CYGWIN_MINGW"
	else
		AC_MSG_RESULT([undeterminable])
		AC_MSG_ERROR(Seems to be mixed windows but not with cygwin, cannot handle this!)
	fi
    else
	AC_MSG_RESULT([no])
	MIXED_CYGWIN_MINGW=no
    fi
else
	MIXED_CYGWIN_MINGW=no
fi	
AC_SUBST(MIXED_CYGWIN_MINGW)

AC_MSG_CHECKING(if we mix cygwin with any native compiler)
if test "X$MIXED_CYGWIN" = "Xyes"; then
	AC_MSG_RESULT([yes])	
else
	AC_MSG_RESULT([no])
fi

AC_SUBST(MIXED_CYGWIN)
	
AC_MSG_CHECKING(if we mix msys with another native compiler)
if test "X$MIXED_MSYS" = "Xyes" ; then
	AC_MSG_RESULT([yes])	
else
	AC_MSG_RESULT([no])
fi

AC_SUBST(MIXED_MSYS)
])		
	
dnl ----------------------------------------------------------------------
dnl
dnl LM_FIND_EMU_CC
dnl
dnl
dnl Tries fairly hard to find a C compiler that can handle jump tables.
dnl Defines the @EMU_CC@ variable for the makefiles and 
dnl inserts NO_JUMP_TABLE in the header if one cannot be found...
dnl

AC_DEFUN(LM_FIND_EMU_CC,
	[AC_CACHE_CHECK(for a compiler that handles jumptables,
			ac_cv_prog_emu_cc,
			[
AC_TRY_COMPILE([],[
#if defined(__clang_major__) && __clang_major__ >= 3
    /* clang 3.x or later is fine */
#elif defined(__llvm__)
#error "this version of llvm is unable to correctly compile beam_emu.c"
#endif
    __label__ lbl1;
    __label__ lbl2;
    int x = magic();
    static void *jtab[2];

    jtab[0] = &&lbl1;
    jtab[1] = &&lbl2;
    goto *jtab[x];
lbl1:
    return 1;
lbl2:
    return 2;
],ac_cv_prog_emu_cc="$CC",ac_cv_prog_emu_cc=no)

if test "$ac_cv_prog_emu_cc" = no; then
	for ac_progname in emu_cc.sh gcc-4.2 gcc; do
  		IFS="${IFS= 	}"; ac_save_ifs="$IFS"; IFS=":"
  		ac_dummy="$PATH"
  		for ac_dir in $ac_dummy; do
    			test -z "$ac_dir" && ac_dir=.
    			if test -f "$ac_dir/$ac_progname"; then
      				ac_cv_prog_emu_cc="$ac_dir/$ac_progname"
      				break
    			fi
  		done
  		IFS="$ac_save_ifs"
		if test "$ac_cv_prog_emu_cc" != no; then
			break
		fi
	done
fi

if test "$ac_cv_prog_emu_cc" != no; then
	save_CC="$CC"
	save_CFLAGS=$CFLAGS
	save_CPPFLAGS=$CPPFLAGS
	CC="$ac_cv_prog_emu_cc"
	CFLAGS=""
	CPPFLAGS=""
	AC_TRY_COMPILE([],[
#if defined(__clang_major__) && __clang_major__ >= 3
    /* clang 3.x or later is fine */
#elif defined(__llvm__)
#error "this version of llvm is unable to correctly compile beam_emu.c"
#endif
    	__label__ lbl1;
    	__label__ lbl2;
    	int x = magic();
    	static void *jtab[2];

    	jtab[0] = &&lbl1;
    	jtab[1] = &&lbl2;
    	goto *jtab[x];
	lbl1:
    	return 1;
	lbl2:
    	return 2;
	],ac_cv_prog_emu_cc="$CC",ac_cv_prog_emu_cc=no)
	CC=$save_CC
	CFLAGS=$save_CFLAGS
	CPPFLAGS=$save_CPPFLAGS
fi
])
if test "$ac_cv_prog_emu_cc" = no; then
	AC_DEFINE(NO_JUMP_TABLE,[],[Defined if no found C compiler can handle jump tables])
	EMU_CC="$CC"
else
	EMU_CC="$ac_cv_prog_emu_cc"
fi
AC_SUBST(EMU_CC)
])		
			


dnl ----------------------------------------------------------------------
dnl
dnl LM_PROG_INSTALL_DIR
dnl
dnl This macro may be used by any OTP application.
dnl
dnl Figure out how to create directories with parents.
dnl (In my opinion INSTALL_DIR is a bad name, MKSUBDIRS or something is better)
dnl
dnl We prefer 'install -d', but use 'mkdir -p' if it exists.
dnl If none of these methods works, we give up.
dnl


AC_DEFUN(LM_PROG_INSTALL_DIR,
[AC_CACHE_CHECK(how to create a directory including parents,
ac_cv_prog_mkdir_p,
[
temp_name_base=config.$$
temp_name=$temp_name_base/x/y/z
$INSTALL -d $temp_name >/dev/null 2>&1
ac_cv_prog_mkdir_p=none
if test -d $temp_name; then
        ac_cv_prog_mkdir_p="$INSTALL -d"
else
        mkdir -p $temp_name >/dev/null 2>&1
        if test -d $temp_name; then
                ac_cv_prog_mkdir_p="mkdir -p"
        fi
fi
rm -fr $temp_name_base           
])

case "${ac_cv_prog_mkdir_p}" in
  none) AC_MSG_ERROR(don't know how create directories with parents) ;;
  *)    INSTALL_DIR="$ac_cv_prog_mkdir_p" AC_SUBST(INSTALL_DIR)     ;;
esac
])


dnl ----------------------------------------------------------------------
dnl
dnl LM_PROG_PERL5
dnl
dnl Try to find perl version 5. If found set PERL to the absolute path
dnl of the program, if not found set PERL to false.
dnl
dnl On some systems /usr/bin/perl is perl 4 and e.g.
dnl /usr/local/bin/perl is perl 5. We try to handle this case by
dnl putting a couple of 
dnl Tries to handle the case that there are two programs called perl
dnl in the path and one of them is perl 5 and the other isn't. 
dnl
AC_DEFUN(LM_PROG_PERL5,
[AC_PATH_PROGS(PERL, perl5 perl, false,
   /usr/local/bin:/opt/local/bin:/usr/local/gnu/bin:${PATH})
changequote(, )dnl
dnl[ That bracket is needed to balance the right bracket below
if test "$PERL" = "false" || $PERL -e 'exit ($] >= 5)'; then
changequote([, ])dnl
  ac_cv_path_PERL=false
  PERL=false
dnl  AC_MSG_WARN(perl version 5 not found)
fi
])dnl


dnl ----------------------------------------------------------------------
dnl
dnl LM_DECL_SO_BSDCOMPAT
dnl
dnl Check if the system has the SO_BSDCOMPAT flag on sockets (linux) 
dnl
AC_DEFUN(LM_DECL_SO_BSDCOMPAT,
[AC_CACHE_CHECK([for SO_BSDCOMPAT declaration], ac_cv_decl_so_bsdcompat,
AC_TRY_COMPILE([#include <sys/socket.h>], [int i = SO_BSDCOMPAT;],
               ac_cv_decl_so_bsdcompat=yes,
               ac_cv_decl_so_bsdcompat=no))

case "${ac_cv_decl_so_bsdcompat}" in
  "yes" ) AC_DEFINE(HAVE_SO_BSDCOMPAT,[],
		[Define if you have SO_BSDCOMPAT flag on sockets]) ;;
  * ) ;;
esac
])


dnl ----------------------------------------------------------------------
dnl
dnl LM_DECL_INADDR_LOOPBACK
dnl
dnl Try to find declaration of INADDR_LOOPBACK, if nowhere provide a default
dnl

AC_DEFUN(LM_DECL_INADDR_LOOPBACK,
[AC_CACHE_CHECK([for INADDR_LOOPBACK in netinet/in.h],
 ac_cv_decl_inaddr_loopback,
[AC_TRY_COMPILE([#include <sys/types.h>
#include <netinet/in.h>], [int i = INADDR_LOOPBACK;],
ac_cv_decl_inaddr_loopback=yes, ac_cv_decl_inaddr_loopback=no)
])

if test ${ac_cv_decl_inaddr_loopback} = no; then
  AC_CACHE_CHECK([for INADDR_LOOPBACK in rpc/types.h],
                   ac_cv_decl_inaddr_loopback_rpc,
                   AC_TRY_COMPILE([#include <rpc/types.h>],
                                   [int i = INADDR_LOOPBACK;],
                                   ac_cv_decl_inaddr_loopback_rpc=yes,
                                   ac_cv_decl_inaddr_loopback_rpc=no))

   case "${ac_cv_decl_inaddr_loopback_rpc}" in
     "yes" )
        AC_DEFINE(DEF_INADDR_LOOPBACK_IN_RPC_TYPES_H,[],
		[Define if you need to include rpc/types.h to get INADDR_LOOPBACK defined]) ;;
      * )
  	AC_CACHE_CHECK([for INADDR_LOOPBACK in winsock2.h],
                   ac_cv_decl_inaddr_loopback_winsock2,
                   AC_TRY_COMPILE([#define WIN32_LEAN_AND_MEAN
				   #include <winsock2.h>],
                                   [int i = INADDR_LOOPBACK;],
                                   ac_cv_decl_inaddr_loopback_winsock2=yes,
                                   ac_cv_decl_inaddr_loopback_winsock2=no))
	case "${ac_cv_decl_inaddr_loopback_winsock2}" in
     		"yes" )
			AC_DEFINE(DEF_INADDR_LOOPBACK_IN_WINSOCK2_H,[],
				[Define if you need to include winsock2.h to get INADDR_LOOPBACK defined]) ;;
		* )
			# couldn't find it anywhere
        		AC_DEFINE(HAVE_NO_INADDR_LOOPBACK,[],
				[Define if you don't have a definition of INADDR_LOOPBACK]) ;;
	esac;;
   esac
fi
])


dnl ----------------------------------------------------------------------
dnl
dnl LM_STRUCT_SOCKADDR_SA_LEN
dnl
dnl Check if the sockaddr structure has the field sa_len
dnl

AC_DEFUN(LM_STRUCT_SOCKADDR_SA_LEN,
[AC_CACHE_CHECK([whether struct sockaddr has sa_len field],
                ac_cv_struct_sockaddr_sa_len,
AC_TRY_COMPILE([#include <sys/types.h>
#include <sys/socket.h>], [struct sockaddr s; s.sa_len = 10;],
  ac_cv_struct_sockaddr_sa_len=yes, ac_cv_struct_sockaddr_sa_len=no))

dnl FIXME convbreak
case ${ac_cv_struct_sockaddr_sa_len} in
  "no" ) AC_DEFINE(NO_SA_LEN,[1],[Define if you dont have salen]) ;;
  *) ;;
esac
])

dnl ----------------------------------------------------------------------
dnl
dnl LM_STRUCT_EXCEPTION
dnl
dnl Check to see whether the system supports the matherr function
dnl and its associated type "struct exception".
dnl

AC_DEFUN(LM_STRUCT_EXCEPTION,
[AC_CACHE_CHECK([for struct exception (and matherr function)],
 ac_cv_struct_exception,
AC_TRY_COMPILE([#include <math.h>],
  [struct exception x; x.type = DOMAIN; x.type = SING;],
  ac_cv_struct_exception=yes, ac_cv_struct_exception=no))

case "${ac_cv_struct_exception}" in
  "yes" ) AC_DEFINE(USE_MATHERR,[1],[Define if you have matherr() function and struct exception type]) ;;
  *  ) ;;
esac
])


dnl ----------------------------------------------------------------------
dnl
dnl LM_SYS_IPV6
dnl
dnl Check for ipv6 support and what the in6_addr structure is called.
dnl (early linux used in_addr6 insted of in6_addr)
dnl

AC_DEFUN(LM_SYS_IPV6,
[AC_MSG_CHECKING(for IP version 6 support)
AC_CACHE_VAL(ac_cv_sys_ipv6_support,
[ok_so_far=yes
 AC_TRY_COMPILE([#include <sys/types.h>
#ifdef __WIN32__
#include <winsock2.h>
#include <ws2tcpip.h>
#elif __OSE__
#error "no ipv6"
#else
#include <netinet/in.h>
#endif],
   [struct in6_addr a6; struct sockaddr_in6 s6;], ok_so_far=yes, ok_so_far=no)

if test $ok_so_far = yes; then
  ac_cv_sys_ipv6_support=yes
else
  AC_TRY_COMPILE([#include <sys/types.h>
#ifdef __WIN32__
#include <winsock2.h>
#include <ws2tcpip.h>
#elif __OSE__
#error "no ipv6"
#else
#include <netinet/in.h>
#endif],
    [struct in_addr6 a6; struct sockaddr_in6 s6;],
    ac_cv_sys_ipv6_support=in_addr6, ac_cv_sys_ipv6_support=no)
fi
])dnl

dnl
dnl Have to use old style AC_DEFINE due to BC with old autoconf.
dnl

case ${ac_cv_sys_ipv6_support} in
  yes)
    AC_MSG_RESULT(yes)
    AC_DEFINE(HAVE_IN6,[1],[Define if ipv6 is present])
    ;;
  in_addr6)
    AC_MSG_RESULT([yes (but I am redefining in_addr6 to in6_addr)])
    AC_DEFINE(HAVE_IN6,[1],[Define if ipv6 is present])
    AC_DEFINE(HAVE_IN_ADDR6_STRUCT,[],[Early linux used in_addr6 instead of in6_addr, define if you have this])
    ;;
  *)
    AC_MSG_RESULT(no)
    ;;
esac
])


dnl ----------------------------------------------------------------------
dnl
dnl LM_SYS_MULTICAST
dnl
dnl Check for multicast support. Only checks for multicast options in
dnl setsockopt(), no check is performed that multicasting actually works.
dnl If options are found defines HAVE_MULTICAST_SUPPORT
dnl

AC_DEFUN(LM_SYS_MULTICAST,
[AC_CACHE_CHECK([for multicast support], ac_cv_sys_multicast_support,
[AC_EGREP_CPP(^yes$,
[#include <sys/types.h>
#include <sys/socket.h>
#include <netinet/in.h>
#if defined(IP_MULTICAST_TTL) && defined(IP_MULTICAST_LOOP) && defined(IP_MULTICAST_IF) && defined(IP_ADD_MEMBERSHIP) && defined(IP_DROP_MEMBERSHIP)
yes
#endif
], ac_cv_sys_multicast_support=yes, ac_cv_sys_multicast_support=no)])
if test $ac_cv_sys_multicast_support = yes; then
  AC_DEFINE(HAVE_MULTICAST_SUPPORT,[1],
	[Define if setsockopt() accepts multicast options])
fi
])dnl


dnl ----------------------------------------------------------------------
dnl
dnl LM_DECL_SYS_ERRLIST
dnl
dnl Define SYS_ERRLIST_DECLARED if the variable sys_errlist is declared
dnl in a system header file, stdio.h or errno.h.
dnl

AC_DEFUN(LM_DECL_SYS_ERRLIST,
[AC_CACHE_CHECK([for sys_errlist declaration in stdio.h or errno.h],
  ac_cv_decl_sys_errlist,
[AC_TRY_COMPILE([#include <stdio.h>
#include <errno.h>], [char *msg = *(sys_errlist + 1);],
  ac_cv_decl_sys_errlist=yes, ac_cv_decl_sys_errlist=no)])
if test $ac_cv_decl_sys_errlist = yes; then
  AC_DEFINE(SYS_ERRLIST_DECLARED,[],
	[define if the variable sys_errlist is declared in a system header file])
fi
])


dnl ----------------------------------------------------------------------
dnl
dnl LM_CHECK_FUNC_DECL( funname, declaration [, extra includes 
dnl                     [, action-if-found [, action-if-not-found]]] )
dnl
dnl Checks if the declaration "declaration" of "funname" conflicts
dnl with the header files idea of how the function should be
dnl declared. It is useful on systems which lack prototypes and you
dnl need to provide your own (e.g. when you want to take the address
dnl of a function). The 4'th argument is expanded if conflicting, 
dnl the 5'th argument otherwise
dnl
dnl

AC_DEFUN(LM_CHECK_FUNC_DECL,
[AC_MSG_CHECKING([for conflicting declaration of $1])
AC_CACHE_VAL(ac_cv_func_decl_$1,
[AC_TRY_COMPILE([#include <stdio.h>
$3],[$2
char *c = (char *)$1;
], eval "ac_cv_func_decl_$1=no", eval "ac_cv_func_decl_$1=yes")])
if eval "test \"`echo '$ac_cv_func_decl_'$1`\" = yes"; then
  AC_MSG_RESULT(yes)
  ifelse([$4], , :, [$4])
else
  AC_MSG_RESULT(no)
ifelse([$5], , , [$5
])dnl
fi
])

dnl ----------------------------------------------------------------------
dnl
dnl AC_DOUBLE_MIDDLE_ENDIAN
dnl
dnl Checks whether doubles are represented in "middle-endian" format.
dnl Sets ac_cv_double_middle_endian={no,yes,unknown} accordingly,
dnl as well as DOUBLE_MIDDLE_ENDIAN.
dnl
dnl

AC_DEFUN([AC_C_DOUBLE_MIDDLE_ENDIAN],
[AC_CACHE_CHECK(whether double word ordering is middle-endian, ac_cv_c_double_middle_endian,
[# It does not; compile a test program.
AC_RUN_IFELSE(
[AC_LANG_SOURCE([[#include <stdlib.h>

int
main(void)
{
  int i = 0;
  int zero = 0;
  int bigendian;
  int zero_index = 0;

  union
  {
    long int l;
    char c[sizeof (long int)];
  } u;

  /* we'll use the one with 32-bit words */
  union
  {
    double d;
    unsigned int c[2];
  } vint;

  union
  {
    double d;
    unsigned long c[2];
  } vlong;

  union
  {
    double d;
    unsigned short c[2];
  } vshort;


  /* Are we little or big endian?  From Harbison&Steele.  */
  u.l = 1;
  bigendian = (u.c[sizeof (long int) - 1] == 1);

  zero_index = bigendian ? 1 : 0;

  vint.d = 1.0;
  vlong.d = 1.0;
  vshort.d = 1.0;

  if (sizeof(unsigned int) == 4)
    {
      if (vint.c[zero_index] != 0)
	zero = 1;
    }
  else if (sizeof(unsigned long) == 4)
    {
      if (vlong.c[zero_index] != 0)
	zero = 1;
    }
  else if (sizeof(unsigned short) == 4)
    {
      if (vshort.c[zero_index] != 0)
	zero = 1;
    }

  exit (zero);
}
]])],
	      [ac_cv_c_double_middle_endian=no],
	      [ac_cv_c_double_middle_endian=yes],
	      [ac_cv_c_double_middle=unknown])])
case $ac_cv_c_double_middle_endian in
  yes)
    m4_default([$1],
      [AC_DEFINE([DOUBLE_MIDDLE_ENDIAN], 1,
	[Define to 1 if your processor stores the words in a double in
	 middle-endian format (like some ARMs).])]) ;;
  no)
    $2 ;;
  *)
    m4_default([$3],
      [AC_MSG_WARN([unknown double endianness
presetting ac_cv_c_double_middle_endian=no (or yes) will help])]) ;;
esac
])# AC_C_DOUBLE_MIDDLE_ENDIAN


AC_DEFUN(ERL_MONOTONIC_CLOCK,
[
<<<<<<< HEAD
  default_resolution_clock_gettime_monotonic="CLOCK_HIGHRES CLOCK_BOOTTIME CLOCK_MONOTONIC"
  low_resolution_clock_gettime_monotonic="CLOCK_MONOTONIC_COARSE CLOCK_MONOTONIC_FAST"
  high_resolution_clock_gettime_monotonic="CLOCK_MONOTONIC_PRECISE"
=======
  if test "$3" = "yes"; then
     default_resolution_clock_gettime_monotonic="CLOCK_HIGHRES CLOCK_BOOTTIME CLOCK_MONOTONIC"
     low_resolution_clock_gettime_monotonic="CLOCK_MONOTONIC_COARSE CLOCK_MONOTONIC_FAST"
     high_resolution_clock_gettime_monotonic="CLOCK_MONOTONIC_PRECISE"
  else
     default_resolution_clock_gettime_monotonic="CLOCK_HIGHRES CLOCK_UPTIME CLOCK_MONOTONIC"
     low_resolution_clock_gettime_monotonic="CLOCK_MONOTONIC_COARSE CLOCK_UPTIME_FAST"
     high_resolution_clock_gettime_monotonic="CLOCK_UPTIME_PRECISE"
  fi
>>>>>>> 61828f77

  case "$1" in
    high_resolution)
	check_msg="high resolution "
	prefer_resolution_clock_gettime_monotonic="$high_resolution_clock_gettime_monotonic"
	;;
    low_resolution)
	check_msg="low resolution "
	prefer_resolution_clock_gettime_monotonic="$low_resolution_clock_gettime_monotonic"
	;;
    custom_resolution)
	check_msg="custom resolution "
	prefer_resolution_clock_gettime_monotonic="$2"
	;;
    *)
	check_msg=""
	prefer_resolution_clock_gettime_monotonic=
	;;
  esac

  AC_CACHE_CHECK([for clock_gettime(CLOCK_MONOTONIC_RAW, _)], erl_cv_clock_gettime_monotonic_raw,
  [
       AC_TRY_COMPILE([
#include <time.h>
		      ],
		      [
    struct timespec ts;
    long long result;
    clock_gettime(CLOCK_MONOTONIC_RAW, &ts);
    result = ((long long) ts.tv_sec) * 1000000000LL + 
    ((long long) ts.tv_nsec);
		      ],
		      erl_cv_clock_gettime_monotonic_raw=yes,
		      erl_cv_clock_gettime_monotonic_raw=no)
  ])

  AC_CACHE_CHECK([for clock_gettime() with ${check_msg}monotonic clock type], erl_cv_clock_gettime_monotonic_$1,
  [
     for clock_type in $prefer_resolution_clock_gettime_monotonic $default_resolution_clock_gettime_monotonic $high_resolution_clock_gettime_monotonic $low_resolution_clock_gettime_monotonic; do
       AC_TRY_COMPILE([
#include <time.h>
		      ],
		      [
    struct timespec ts;
    long long result;
    clock_gettime($clock_type,&ts);
    result = ((long long) ts.tv_sec) * 1000000000LL + 
    ((long long) ts.tv_nsec);
		      ],
		      erl_cv_clock_gettime_monotonic_$1=$clock_type,
		      erl_cv_clock_gettime_monotonic_$1=no)
       test $erl_cv_clock_gettime_monotonic_$1 = no || break
     done
  ])

  AC_CHECK_FUNCS([clock_getres clock_get_attributes gethrtime])
  
  AC_CACHE_CHECK([for mach clock_get_time() with monotonic clock type], erl_cv_mach_clock_get_time_monotonic,
  [
     AC_TRY_COMPILE([
#include <mach/clock.h>
#include <mach/mach.h>
			],
	 		[
    kern_return_t res;
    clock_serv_t clk_srv;
    mach_timespec_t time_spec;

    host_get_clock_service(mach_host_self(), SYSTEM_CLOCK, &clk_srv);
    res = clock_get_time(clk_srv, &time_spec);
    mach_port_deallocate(mach_task_self(), clk_srv);
    			],
    			erl_cv_mach_clock_get_time_monotonic=yes,
			erl_cv_mach_clock_get_time_monotonic=no)
  ])
  
  erl_corrected_monotonic_clock=no
  case $erl_cv_clock_gettime_monotonic_$1-$ac_cv_func_gethrtime-$erl_cv_mach_clock_get_time_monotonic-$host_os in
    *-*-*-win32)
      erl_monotonic_clock_func=WindowsAPI
      ;;
    CLOCK_*-*-*-linux*)
      case $erl_cv_clock_gettime_monotonic_$1-$erl_cv_clock_gettime_monotonic_raw in
        CLOCK_BOOTTIME-yes|CLOCK_MONOTONIC-yes)
	  erl_corrected_monotonic_clock=yes
	  ;;
	*)
	  # We don't trust CLOCK_MONOTONIC to be NTP
	  # adjusted on linux systems that do not have
	  # CLOCK_MONOTONIC_RAW (although it seems to
	  # be...)
	  ;;
      esac
      erl_monotonic_clock_func=clock_gettime
      ;;
    no-no-no-linux*)
      erl_monotonic_clock_func=times
      ;;
    CLOCK_*-*-*-*)
      erl_monotonic_clock_func=clock_gettime
      ;;
    no-yes-*-*)
      erl_monotonic_clock_func=gethrtime
      ;;
    no-no-yes-*)
      erl_monotonic_clock_func=mach_clock_get_time
      ;;
    no-no-no-*)
      erl_monotonic_clock_func=none
      ;;
  esac

  erl_monotonic_clock_low_resolution=no
  erl_monotonic_clock_lib=
  erl_monotonic_clock_id=
  case $erl_monotonic_clock_func in
    clock_gettime)
      erl_monotonic_clock_id=$erl_cv_clock_gettime_monotonic_$1
      for low_res_id in $low_resolution_clock_gettime_monotonic; do
      	  if test $erl_monotonic_clock_id = $low_res_id; then
	    erl_monotonic_clock_low_resolution=yes
	    break
	  fi
      done
      AC_CHECK_LIB(rt, clock_gettime, [erl_monotonic_clock_lib="-lrt"])
      ;;
    mach_clock_get_time)
      erl_monotonic_clock_id=SYSTEM_CLOCK
      ;;
    times)
      erl_monotonic_clock_low_resolution=yes
      ;;
    *)
      ;;
  esac
 
])

AC_DEFUN(ERL_WALL_CLOCK,
[
  default_resolution_clock_gettime_wall="CLOCK_REALTIME"
  low_resolution_clock_gettime_wall="CLOCK_REALTIME_COARSE CLOCK_REALTIME_FAST"
  high_resolution_clock_gettime_wall="CLOCK_REALTIME_PRECISE"

  case "$1" in
    high_resolution)
	check_msg="high resolution "
	prefer_resolution_clock_gettime_wall="$high_resolution_clock_gettime_wall"
	;;
    low_resolution)
	check_msg="low resolution "
	prefer_resolution_clock_gettime_wall="$low_resolution_clock_gettime_wall"
	;;
    custom_resolution)
	check_msg="custom resolution "
	prefer_resolution_clock_gettime_wall="$2"
	;;
    *)
	check_msg=""
	prefer_resolution_clock_gettime_wall=
	;;
  esac

  AC_CACHE_CHECK([for clock_gettime() with ${check_msg}wall clock type], erl_cv_clock_gettime_wall_$1,
  [
     for clock_type in $prefer_resolution_clock_gettime_wall $default_resolution_clock_gettime_wall $high_resolution_clock_gettime_wall $low_resolution_clock_gettime_wall; do
       AC_TRY_COMPILE([
#include <time.h>
		      ],
		      [
    struct timespec ts;
    long long result;
    clock_gettime($clock_type,&ts);
    result = ((long long) ts.tv_sec) * 1000000000LL + 
    ((long long) ts.tv_nsec);
		      ],
		      erl_cv_clock_gettime_wall_$1=$clock_type,
		      erl_cv_clock_gettime_wall_$1=no)
       test $erl_cv_clock_gettime_wall_$1 = no || break
     done
  ])

  AC_CHECK_FUNCS([clock_getres clock_get_attributes gettimeofday])
  
  AC_CACHE_CHECK([for mach clock_get_time() with wall clock type], erl_cv_mach_clock_get_time_wall,
  [
     AC_TRY_COMPILE([
#include <mach/clock.h>
#include <mach/mach.h>
			],
	 		[
    kern_return_t res;
    clock_serv_t clk_srv;
    mach_timespec_t time_spec;

    host_get_clock_service(mach_host_self(), CALENDAR_CLOCK, &clk_srv);
    res = clock_get_time(clk_srv, &time_spec);
    mach_port_deallocate(mach_task_self(), clk_srv);
    			],
    			erl_cv_mach_clock_get_time_wall=yes,
			erl_cv_mach_clock_get_time_wall=no)
  ])

  erl_wall_clock_low_resolution=no
  erl_wall_clock_id=
  case $erl_cv_clock_gettime_wall_$1-$erl_cv_mach_clock_get_time_wall-$ac_cv_func_gettimeofday-$host_os in
    *-*-*-win32)
      erl_wall_clock_func=WindowsAPI
      erl_wall_clock_low_resolution=yes
      ;;
    no-yes-*-*)
      erl_wall_clock_func=mach_clock_get_time
      erl_wall_clock_id=CALENDAR_CLOCK
      ;;
    CLOCK_*-*-*-*)
      erl_wall_clock_func=clock_gettime
      erl_wall_clock_id=$erl_cv_clock_gettime_wall_$1
      for low_res_id in $low_resolution_clock_gettime_wall; do
      	  if test $erl_wall_clock_id = $low_res_id; then
	    erl_wall_clock_low_resolution=yes
	    break
	  fi
      done
      ;;
    no-no-yes-*)
      erl_wall_clock_func=gettimeofday
      ;;
    *)
      erl_wall_clock_func=none
      ;;
  esac
])

dnl ----------------------------------------------------------------------
dnl
dnl LM_CHECK_THR_LIB
dnl
dnl This macro may be used by any OTP application.
dnl
dnl LM_CHECK_THR_LIB sets THR_LIBS, THR_DEFS, and THR_LIB_NAME. It also
dnl checks for some pthread headers which will appear in DEFS or config.h.
dnl

AC_DEFUN(LM_CHECK_THR_LIB,
[

NEED_NPTL_PTHREAD_H=no

dnl win32?
AC_MSG_CHECKING([for native win32 threads])
if test "X$host_os" = "Xwin32"; then
    AC_MSG_RESULT(yes)
    THR_DEFS="-DWIN32_THREADS"
    THR_LIBS=
    THR_LIB_NAME=win32_threads
    THR_LIB_TYPE=win32_threads
elif test "X$host_os" = "Xose"; then
    AC_MSG_RESULT(yes)
    THR_DEFS="-DOSE_THREADS"
    THR_LIBS=
    THR_LIB_NAME=ose_threads
    THR_LIB_TYPE=ose_threads
else
    AC_MSG_RESULT(no)
    THR_DEFS=
    THR_LIBS=
    THR_LIB_NAME=
    THR_LIB_TYPE=posix_unknown

dnl Try to find POSIX threads

dnl The usual pthread lib...
    AC_CHECK_LIB(pthread, pthread_create, THR_LIBS="-lpthread")

dnl Very old versions of FreeBSD have pthreads in special c library, c_r...
    if test "x$THR_LIBS" = "x"; then
	AC_CHECK_LIB(c_r, pthread_create, THR_LIBS="-lc_r")
    fi

dnl QNX has pthreads in standard C library
    if test "x$THR_LIBS" = "x"; then
	AC_CHECK_FUNC(pthread_create, THR_LIBS="none_needed")
    fi

dnl On ofs1 the '-pthread' switch should be used
    if test "x$THR_LIBS" = "x"; then
	AC_MSG_CHECKING([if the '-pthread' switch can be used])
	saved_cflags=$CFLAGS
	CFLAGS="$CFLAGS -pthread"
	AC_TRY_LINK([#include <pthread.h>],
		    pthread_create((void*)0,(void*)0,(void*)0,(void*)0);,
		    [THR_DEFS="-pthread"
		     THR_LIBS="-pthread"])
	CFLAGS=$saved_cflags
	if test "x$THR_LIBS" != "x"; then
	    AC_MSG_RESULT(yes)
	else
	    AC_MSG_RESULT(no)
	fi
    fi

    if test "x$THR_LIBS" != "x"; then
	THR_DEFS="$THR_DEFS -D_THREAD_SAFE -D_REENTRANT -DPOSIX_THREADS"
	THR_LIB_NAME=pthread
	if test "x$THR_LIBS" = "xnone_needed"; then
	    THR_LIBS=
	fi
	case $host_os in
	    solaris*)
		THR_DEFS="$THR_DEFS -D_POSIX_PTHREAD_SEMANTICS" ;;
	    linux*)
		THR_DEFS="$THR_DEFS -D_POSIX_THREAD_SAFE_FUNCTIONS"

		LM_CHECK_GETCONF
		AC_MSG_CHECKING(for Native POSIX Thread Library)
		libpthr_vsn=`$GETCONF GNU_LIBPTHREAD_VERSION 2>/dev/null`
		if test $? -eq 0; then
		    case "$libpthr_vsn" in
			*nptl*|*NPTL*) nptl=yes;;
			*) nptl=no;;
		    esac
		elif test "$cross_compiling" = "yes"; then
		    case "$erl_xcomp_linux_nptl" in
			"") nptl=cross;;
			yes|no) nptl=$erl_xcomp_linux_nptl;;
			*) AC_MSG_ERROR([Bad erl_xcomp_linux_nptl value: $erl_xcomp_linux_nptl]);;
		    esac
		else
		    nptl=no
		fi
		AC_MSG_RESULT($nptl)
		if test $nptl = cross; then
		    nptl=yes
		    AC_MSG_WARN([result yes guessed because of cross compilation])
		fi
		if test $nptl = yes; then
		    THR_LIB_TYPE=posix_nptl
		    need_nptl_incldir=no
		    AC_CHECK_HEADER(nptl/pthread.h,
				    [need_nptl_incldir=yes
				     NEED_NPTL_PTHREAD_H=yes])
		    if test $need_nptl_incldir = yes; then
			# Ahh...
			nptl_path="$C_INCLUDE_PATH:$CPATH"
			if test X$cross_compiling != Xyes; then
			    nptl_path="$nptl_path:/usr/local/include:/usr/include"
			else
			    IROOT="$erl_xcomp_isysroot"
			    test "$IROOT" != "" || IROOT="$erl_xcomp_sysroot"
			    test "$IROOT" != "" || AC_MSG_ERROR([Don't know where to search for includes! Please set erl_xcomp_isysroot])
			    nptl_path="$nptl_path:$IROOT/usr/local/include:$IROOT/usr/include"
			fi
			nptl_ws_path=
			save_ifs="$IFS"; IFS=":"
			for dir in $nptl_path; do
			    if test "x$dir" != "x"; then
				nptl_ws_path="$nptl_ws_path $dir"
			    fi
			done
			IFS=$save_ifs
			nptl_incldir=
			for dir in $nptl_ws_path; do
		            AC_CHECK_HEADER($dir/nptl/pthread.h,
					    nptl_incldir=$dir/nptl)
			    if test "x$nptl_incldir" != "x"; then
				THR_DEFS="$THR_DEFS -isystem $nptl_incldir"
				break
			    fi
			done
			if test "x$nptl_incldir" = "x"; then
			    AC_MSG_ERROR(Failed to locate nptl system include directory)
			fi
		    fi
		fi
		;;
	    *) ;;
	esac

	dnl We sometimes need THR_DEFS in order to find certain headers
	dnl (at least for pthread.h on osf1).
	saved_cppflags=$CPPFLAGS
	CPPFLAGS="$CPPFLAGS $THR_DEFS"

	dnl
	dnl Check for headers
	dnl

	AC_CHECK_HEADER(pthread.h,
			AC_DEFINE(HAVE_PTHREAD_H, 1, \
[Define if you have the <pthread.h> header file.]))

	dnl Some Linuxes have <pthread/mit/pthread.h> instead of <pthread.h>
	AC_CHECK_HEADER(pthread/mit/pthread.h, \
			AC_DEFINE(HAVE_MIT_PTHREAD_H, 1, \
[Define if the pthread.h header file is in pthread/mit directory.]))

	dnl restore CPPFLAGS
	CPPFLAGS=$saved_cppflags

    fi
fi

])

AC_DEFUN(ERL_INTERNAL_LIBS,
[

ERTS_INTERNAL_X_LIBS=

AC_CHECK_LIB(kstat, kstat_open,
[AC_DEFINE(HAVE_KSTAT, 1, [Define if you have kstat])
ERTS_INTERNAL_X_LIBS="$ERTS_INTERNAL_X_LIBS -lkstat"])

AC_SUBST(ERTS_INTERNAL_X_LIBS)

])

AC_DEFUN(ETHR_CHK_GCC_ATOMIC_OP__,
[
    # $1 - atomic_op

    for atomic_bit_size in 32 64 128; do
	case $atomic_bit_size in
	    32) gcc_atomic_type="$gcc_atomic_type32";;
	    64) gcc_atomic_type="$gcc_atomic_type64";;
	    128) gcc_atomic_type="$gcc_atomic_type128";;
	esac
	gcc_atomic_lockfree="int x[[(2*__atomic_always_lock_free(sizeof($gcc_atomic_type), 0))-1]]"
	case $1 in
	    __sync_add_and_fetch | __sync_fetch_and_and | __sync_fetch_and_or)
		atomic_call="volatile $gcc_atomic_type var; $gcc_atomic_type res = $1(&var, ($gcc_atomic_type) 0);"
		;;
	    __sync_val_compare_and_swap)
		atomic_call="volatile $gcc_atomic_type var; $gcc_atomic_type res = $1(&var, ($gcc_atomic_type) 0, ($gcc_atomic_type) 0);"
		;;
	    __atomic_store_n)
		atomic_call="$gcc_atomic_lockfree; volatile $gcc_atomic_type var; $1(&var, ($gcc_atomic_type) 0, __ATOMIC_RELAXED); $1(&var, ($gcc_atomic_type) 0, __ATOMIC_RELEASE);"
		;;
	    __atomic_load_n)
		atomic_call="$gcc_atomic_lockfree; volatile $gcc_atomic_type var; $gcc_atomic_type res = $1(&var, __ATOMIC_RELAXED); res = $1(&var, __ATOMIC_ACQUIRE);"
		;;
	    __atomic_add_fetch| __atomic_fetch_and | __atomic_fetch_or)
		atomic_call="$gcc_atomic_lockfree; volatile $gcc_atomic_type var; $gcc_atomic_type res = $1(&var, ($gcc_atomic_type) 0, __ATOMIC_RELAXED); res = $1(&var, ($gcc_atomic_type) 0, __ATOMIC_ACQUIRE); res = $1(&var, ($gcc_atomic_type) 0, __ATOMIC_RELEASE);"
		;;
	    __atomic_compare_exchange_n)
		atomic_call="$gcc_atomic_lockfree; volatile $gcc_atomic_type var; $gcc_atomic_type val; int res = $1(&var, &val, ($gcc_atomic_type) 0, 0, __ATOMIC_RELAXED, __ATOMIC_RELAXED); res = $1(&var, &val, ($gcc_atomic_type) 0, 0, __ATOMIC_ACQUIRE, __ATOMIC_ACQUIRE);"
		;;
	    *)
		AC_MSG_ERROR([Internal error: missing implementation for $1])
		;;
	esac
	eval atomic${atomic_bit_size}_call=\"$atomic_call\"
    done
    
    AC_CACHE_CHECK([for 32-bit $1()], ethr_cv_32bit_$1,
		   [
		       ethr_cv_32bit_$1=no
		       AC_TRY_LINK([], [$atomic32_call], [ethr_cv_32bit_$1=yes])
		   ])
    AC_CACHE_CHECK([for 64-bit $1()], ethr_cv_64bit_$1,
		   [
		       ethr_cv_64bit_$1=no
		       AC_TRY_LINK([], [$atomic64_call], [ethr_cv_64bit_$1=yes])
		   ])
    AC_CACHE_CHECK([for 128-bit $1()], ethr_cv_128bit_$1,
		   [
		       ethr_cv_128bit_$1=no
		       AC_TRY_LINK([], [$atomic128_call], [ethr_cv_128bit_$1=yes])
		   ])

	case $ethr_cv_128bit_$1-$ethr_cv_64bit_$1-$ethr_cv_32bit_$1 in
	    no-no-no)
		have_atomic_ops=0;;
	    no-no-yes)
		have_atomic_ops=4;;
	    no-yes-no)
		have_atomic_ops=8;;
	    no-yes-yes)
		have_atomic_ops=12;;
	    yes-no-no)
		have_atomic_ops=16;;
	    yes-no-yes)
		have_atomic_ops=20;;
	    yes-yes-no)
		have_atomic_ops=24;;
	    yes-yes-yes)
		have_atomic_ops=28;;
	esac
	AC_DEFINE_UNQUOTED([ETHR_HAVE_$1], [$have_atomic_ops], [Define as a bitmask corresponding to the word sizes that $1() can handle on your system])
])

AC_DEFUN(ETHR_CHK_IF_NOOP,
[
   ethr_test_filename="chk_if_$1$3_noop_config1test.$$"
   cat > "${ethr_test_filename}.c" <<EOF
int
my_test(void)
{
    $1$2;
    return 0;
}
EOF
   $CC -O3 $ETHR_DEFS -c "${ethr_test_filename}.c" -o "${ethr_test_filename}1.o"
   cat > "${ethr_test_filename}.c" <<EOF
int
my_test(void)
{
    ;
    return 0;
}
EOF
   $CC -O3 $ETHR_DEFS -c "${ethr_test_filename}.c" -o "${ethr_test_filename}2.o"
   if diff "${ethr_test_filename}1.o" "${ethr_test_filename}2.o" >/dev/null 2>&1; then
      ethr_$1$3_noop=yes
   else
      ethr_$1$3_noop=no
   fi
   rm -f "${ethr_test_filename}.c" "${ethr_test_filename}1.o"  "${ethr_test_filename}2.o" 
])

AC_DEFUN(ETHR_CHK_GCC_ATOMIC_OPS,
[
    AC_CHECK_SIZEOF(short)
    AC_CHECK_SIZEOF(int)
    AC_CHECK_SIZEOF(long)
    AC_CHECK_SIZEOF(long long)
    AC_CHECK_SIZEOF(__int128_t)

    if test "$ac_cv_sizeof_short" = "4"; then
	gcc_atomic_type32="short"
    elif test "$ac_cv_sizeof_int" = "4"; then
	gcc_atomic_type32="int"
    elif test "$ac_cv_sizeof_long" = "4"; then
	gcc_atomic_type32="long"
    else
	AC_MSG_ERROR([No 32-bit type found])
    fi

    if test "$ac_cv_sizeof_int" = "8"; then
	gcc_atomic_type64="int"
    elif test "$ac_cv_sizeof_long" = "8"; then
	gcc_atomic_type64="long"
    elif test "$ac_cv_sizeof_long_long" = "8"; then
	gcc_atomic_type64="long long"
    else
	AC_MSG_ERROR([No 64-bit type found])
    fi

    if test "$ac_cv_sizeof___int128_t" = "16"; then
	gcc_atomic_type128="__int128_t"
    else
	gcc_atomic_type128="#error "	
    fi
    AC_CACHE_CHECK([for a working __sync_synchronize()], ethr_cv___sync_synchronize,
		   [
		       ethr_cv___sync_synchronize=no
		       AC_TRY_LINK([],
				   [ __sync_synchronize(); ],
				   [ethr_cv___sync_synchronize=yes])
		       if test $ethr_cv___sync_synchronize = yes; then
			   #
			   # Old gcc versions on at least x86 have a buggy
			   # __sync_synchronize() which does not emit a
			   # memory barrier. We try to detect this by
			   # compiling to assembly with and without
			   # __sync_synchronize() and compare the results.
			   #
			   ETHR_CHK_IF_NOOP(__sync_synchronize, [()], [])
			   if test $ethr___sync_synchronize_noop = yes; then
			      # Got a buggy implementation of
			      # __sync_synchronize...
			      ethr_cv___sync_synchronize="no; buggy implementation"
			   fi
		       fi
		   ])

    if test "$ethr_cv___sync_synchronize" = "yes"; then
	have_sync_synchronize_value="~0"
    else
	have_sync_synchronize_value="0"
    fi
    AC_DEFINE_UNQUOTED([ETHR_HAVE___sync_synchronize], [$have_sync_synchronize_value], [Define as a bitmask corresponding to the word sizes that __sync_synchronize() can handle on your system])

    ETHR_CHK_GCC_ATOMIC_OP__(__sync_add_and_fetch)
    ETHR_CHK_GCC_ATOMIC_OP__(__sync_fetch_and_and)
    ETHR_CHK_GCC_ATOMIC_OP__(__sync_fetch_and_or)
    ETHR_CHK_GCC_ATOMIC_OP__(__sync_val_compare_and_swap)

    ETHR_CHK_GCC_ATOMIC_OP__(__atomic_store_n)
    ETHR_CHK_GCC_ATOMIC_OP__(__atomic_load_n)
    ETHR_CHK_GCC_ATOMIC_OP__(__atomic_add_fetch)
    ETHR_CHK_GCC_ATOMIC_OP__(__atomic_fetch_and)
    ETHR_CHK_GCC_ATOMIC_OP__(__atomic_fetch_or)
    ETHR_CHK_GCC_ATOMIC_OP__(__atomic_compare_exchange_n)

    ethr_have_gcc_native_atomics=no
    ethr_arm_dbm_instr_val=0
    case "$GCC-$host_cpu" in
	yes-arm*)
	    AC_CACHE_CHECK([for ARM DMB instruction], ethr_cv_arm_dbm_instr,
			   [
				ethr_cv_arm_dbm_instr=no
				AC_TRY_LINK([],
					    [
						__asm__ __volatile__("dmb sy" : : : "memory");
						__asm__ __volatile__("dmb st" : : : "memory");
					    ],
					    [ethr_cv_arm_dbm_instr=yes])
			   ])
	    if test $ethr_cv_arm_dbm_instr = yes; then
		ethr_arm_dbm_instr_val=1
		test $ethr_cv_64bit___atomic_compare_exchange_n = yes &&
		    ethr_have_gcc_native_atomics=yes
	    fi;;
	*)
	    ;;
    esac
    AC_DEFINE_UNQUOTED([ETHR_HAVE_GCC_ASM_ARM_DMB_INSTRUCTION], [$ethr_arm_dbm_instr_val], [Define as a boolean indicating whether you have a gcc compatible compiler capable of generating the ARM DMB instruction, and are compiling for an ARM processor with ARM DMB instruction support, or not])
    test $ethr_cv_32bit___sync_val_compare_and_swap = yes &&
    	ethr_have_gcc_native_atomics=yes
    test $ethr_cv_64bit___sync_val_compare_and_swap = yes &&
    	ethr_have_gcc_native_atomics=yes
    if test "$ethr_cv___sync_synchronize" = "yes"; then
    	test $ethr_cv_64bit___atomic_compare_exchange_n = yes &&
    	    ethr_have_gcc_native_atomics=yes
    	test $ethr_cv_32bit___atomic_compare_exchange_n = yes &&
    	    ethr_have_gcc_native_atomics=yes
    fi
    ethr_have_gcc_atomic_builtins=0
    if test $ethr_have_gcc_native_atomics = yes; then
       ethr_native_atomic_implementation=gcc_sync
       test $ethr_cv_32bit___atomic_compare_exchange_n = yes && ethr_have_gcc_atomic_builtins=1
       test $ethr_cv_64bit___atomic_compare_exchange_n = yes && ethr_have_gcc_atomic_builtins=1
       test $ethr_have_gcc_atomic_builtins = 1 && ethr_native_atomic_implementation=gcc_atomic_sync
    fi
    AC_DEFINE_UNQUOTED([ETHR_HAVE_GCC___ATOMIC_BUILTINS], [$ethr_have_gcc_atomic_builtins], [Define as a boolean indicating whether you have a gcc __atomic builtins or not])
    test $ethr_have_gcc_native_atomics = yes && ethr_have_native_atomics=yes
])

AC_DEFUN(ETHR_CHK_INTERLOCKED,
[
    ilckd="$1"
    AC_MSG_CHECKING([for ${ilckd}()])
    case "$2" in
	"1") ilckd_call="${ilckd}(var);";;
	"2") ilckd_call="${ilckd}(var, ($3) 0);";;
	"3") ilckd_call="${ilckd}(var, ($3) 0, ($3) 0);";;
	"4") ilckd_call="${ilckd}(var, ($3) 0, ($3) 0, arr);";;
    esac
    have_interlocked_op=no
    AC_TRY_LINK(
	[
	#define WIN32_LEAN_AND_MEAN
	#include <windows.h>
	#include <intrin.h>
	],
	[
	    volatile $3 *var;
	    volatile $3 arr[2];

	    $ilckd_call
	    return 0;
	],
	[have_interlocked_op=yes])
    test $have_interlocked_op = yes && $4
    AC_MSG_RESULT([$have_interlocked_op])
])

dnl ----------------------------------------------------------------------
dnl
dnl ERL_FIND_ETHR_LIB
dnl
dnl NOTE! This macro may be changed at any time! Should *only* be used by
dnl       ERTS!
dnl
dnl Find a thread library to use. Sets ETHR_LIBS to libraries to link
dnl with, ETHR_X_LIBS to extra libraries to link with (same as ETHR_LIBS
dnl except that the ethread lib itself is not included), ETHR_DEFS to
dnl defines to compile with, ETHR_THR_LIB_BASE to the name of the
dnl thread library which the ethread library is based on, and ETHR_LIB_NAME
dnl to the name of the library where the ethread implementation is located.
dnl  ERL_FIND_ETHR_LIB currently searches for 'pthreads', and
dnl 'win32_threads'. If no thread library was found ETHR_LIBS, ETHR_X_LIBS,
dnl ETHR_DEFS, ETHR_THR_LIB_BASE, and ETHR_LIB_NAME are all set to the
dnl empty string.
dnl

AC_DEFUN(ERL_FIND_ETHR_LIB,
[

AC_ARG_ENABLE(native-ethr-impls,
	      AS_HELP_STRING([--disable-native-ethr-impls],
                             [disable native ethread implementations]),
[ case "$enableval" in
    no) disable_native_ethr_impls=yes ;;
    *)  disable_native_ethr_impls=no ;;
  esac ], disable_native_ethr_impls=no)

test "X$disable_native_ethr_impls" = "Xyes" &&
  AC_DEFINE(ETHR_DISABLE_NATIVE_IMPLS, 1, [Define if you want to disable native ethread implementations])

AC_ARG_ENABLE(x86-out-of-order,
	      AS_HELP_STRING([--enable-x86-out-of-order],
                             [enable x86/x84_64 out of order support (default disabled)]))

AC_ARG_ENABLE(prefer-gcc-native-ethr-impls,
	      AS_HELP_STRING([--enable-prefer-gcc-native-ethr-impls],
			     [prefer gcc native ethread implementations]),
[ case "$enableval" in
    yes) enable_prefer_gcc_native_ethr_impls=yes ;;
    *)  enable_prefer_gcc_native_ethr_impls=no ;;
  esac ], enable_prefer_gcc_native_ethr_impls=no)

test $enable_prefer_gcc_native_ethr_impls = yes &&
  AC_DEFINE(ETHR_PREFER_GCC_NATIVE_IMPLS, 1, [Define if you prefer gcc native ethread implementations])

AC_ARG_ENABLE(trust-gcc-atomic-builtins-memory-barriers,
	      AS_HELP_STRING([--enable-trust-gcc-atomic-builtins-memory-barriers],
			     [trust gcc atomic builtins memory barriers]),
[ case "$enableval" in
    yes) trust_gcc_atomic_builtins_mbs=1 ;;
    *) trust_gcc_atomic_builtins_mbs=0 ;;
  esac ], trust_gcc_atomic_builtins_mbs=0)

AC_DEFINE_UNQUOTED(ETHR_TRUST_GCC_ATOMIC_BUILTINS_MEMORY_BARRIERS, [$trust_gcc_atomic_builtins_mbs], [Define as a boolean indicating whether you trust gcc's __atomic_* builtins memory barrier implementations, or not])

AC_ARG_WITH(libatomic_ops,
	    AS_HELP_STRING([--with-libatomic_ops=PATH],
			   [specify and prefer usage of libatomic_ops in the ethread library]))

AC_ARG_WITH(with_sparc_memory_order,
	    AS_HELP_STRING([--with-sparc-memory-order=TSO|PSO|RMO],
			   [specify sparc memory order (defaults to RMO)]))

LM_CHECK_THR_LIB
ERL_INTERNAL_LIBS

<<<<<<< HEAD
ERL_MONOTONIC_CLOCK(high_resolution)
=======
ERL_MONOTONIC_CLOCK(high_resolution, undefined, no)
>>>>>>> 61828f77

case $erl_monotonic_clock_func in
  clock_gettime)
    AC_DEFINE(ETHR_HAVE_CLOCK_GETTIME_MONOTONIC, [1], [Define if you have a clock_gettime() with a monotonic clock])
    ;;
  mach_clock_get_time)
    AC_DEFINE(ETHR_HAVE_MACH_CLOCK_GET_TIME, [1], [Define if you have a mach clock_get_time() with a monotonic clock])
    ;;
  gethrtime)
    AC_DEFINE(ETHR_HAVE_GETHRTIME, [1], [Define if you have a monotonic gethrtime()])
    ;;
  *)
    ;;
esac

if test "x$erl_monotonic_clock_id" != "x"; then
    AC_DEFINE_UNQUOTED(ETHR_MONOTONIC_CLOCK_ID, [$erl_monotonic_clock_id], [Define to the monotonic clock id to use])
fi

ethr_native_atomic_implementation=none
ethr_have_native_atomics=no
ethr_have_native_spinlock=no
ETHR_THR_LIB_BASE="$THR_LIB_NAME"
ETHR_THR_LIB_BASE_TYPE="$THR_LIB_TYPE"
ETHR_DEFS="$THR_DEFS"
ETHR_X_LIBS="$THR_LIBS $ERTS_INTERNAL_X_LIBS $erl_monotonic_clock_lib"
ETHR_LIBS=
ETHR_LIB_NAME=

ethr_modified_default_stack_size=

dnl Name of lib where ethread implementation is located
ethr_lib_name=ethread

case "$THR_LIB_NAME" in

    win32_threads)
	ETHR_THR_LIB_BASE_DIR=win
	# * _WIN32_WINNT >= 0x0400 is needed for
	#   TryEnterCriticalSection
	# * _WIN32_WINNT >= 0x0403 is needed for
	#   InitializeCriticalSectionAndSpinCount
	# The ethread lib will refuse to build if _WIN32_WINNT < 0x0403.
	#
	# -D_WIN32_WINNT should have been defined in $CPPFLAGS; fetch it
	# and save it in ETHR_DEFS.
	found_win32_winnt=no
	for cppflag in $CPPFLAGS; do
	    case $cppflag in
		-DWINVER*)
		    ETHR_DEFS="$ETHR_DEFS $cppflag"
		    ;;
		-D_WIN32_WINNT*)
		    ETHR_DEFS="$ETHR_DEFS $cppflag"
		    found_win32_winnt=yes
		    ;;
		*)
		    ;;
	    esac
        done
        if test $found_win32_winnt = no; then
	    AC_MSG_ERROR([-D_WIN32_WINNT missing in CPPFLAGS])
        fi

	AC_DEFINE(ETHR_WIN32_THREADS, 1, [Define if you have win32 threads])

	if test "X$disable_native_ethr_impls" = "Xyes"; then
	    have_interlocked_op=no
	    ethr_have_native_atomics=no
	else
	    ETHR_CHK_INTERLOCKED([_InterlockedDecrement], [1], [long], AC_DEFINE_UNQUOTED(ETHR_HAVE__INTERLOCKEDDECREMENT, 1, [Define if you have _InterlockedDecrement()]))
	    ETHR_CHK_INTERLOCKED([_InterlockedDecrement_rel], [1], [long], AC_DEFINE_UNQUOTED(ETHR_HAVE__INTERLOCKEDDECREMENT_REL, 1, [Define if you have _InterlockedDecrement_rel()]))
	    ETHR_CHK_INTERLOCKED([_InterlockedIncrement], [1], [long], AC_DEFINE_UNQUOTED(ETHR_HAVE__INTERLOCKEDINCREMENT, 1, [Define if you have _InterlockedIncrement()]))
	    ETHR_CHK_INTERLOCKED([_InterlockedIncrement_acq], [1], [long], AC_DEFINE_UNQUOTED(ETHR_HAVE__INTERLOCKEDINCREMENT_ACQ, 1, [Define if you have _InterlockedIncrement_acq()]))
	    ETHR_CHK_INTERLOCKED([_InterlockedExchangeAdd], [2], [long], AC_DEFINE_UNQUOTED(ETHR_HAVE__INTERLOCKEDEXCHANGEADD, 1, [Define if you have _InterlockedExchangeAdd()]))
	    ETHR_CHK_INTERLOCKED([_InterlockedExchangeAdd_acq], [2], [long], AC_DEFINE_UNQUOTED(ETHR_HAVE__INTERLOCKEDEXCHANGEADD_ACQ, 1, [Define if you have _InterlockedExchangeAdd_acq()]))
	    ETHR_CHK_INTERLOCKED([_InterlockedAnd], [2], [long], AC_DEFINE_UNQUOTED(ETHR_HAVE__INTERLOCKEDAND, 1, [Define if you have _InterlockedAnd()]))
	    ETHR_CHK_INTERLOCKED([_InterlockedOr], [2], [long], AC_DEFINE_UNQUOTED(ETHR_HAVE__INTERLOCKEDOR, 1, [Define if you have _InterlockedOr()]))
	    ETHR_CHK_INTERLOCKED([_InterlockedExchange], [2], [long], AC_DEFINE_UNQUOTED(ETHR_HAVE__INTERLOCKEDEXCHANGE, 1, [Define if you have _InterlockedExchange()]))
	    ETHR_CHK_INTERLOCKED([_InterlockedCompareExchange], [3], [long], AC_DEFINE_UNQUOTED(ETHR_HAVE__INTERLOCKEDCOMPAREEXCHANGE, 1, [Define if you have _InterlockedCompareExchange()]))
	    test "$have_interlocked_op" = "yes" && ethr_have_native_atomics=yes
	    ETHR_CHK_INTERLOCKED([_InterlockedCompareExchange_acq], [3], [long], AC_DEFINE_UNQUOTED(ETHR_HAVE__INTERLOCKEDCOMPAREEXCHANGE_ACQ, 1, [Define if you have _InterlockedCompareExchange_acq()]))
	    test "$have_interlocked_op" = "yes" && ethr_have_native_atomics=yes
	    ETHR_CHK_INTERLOCKED([_InterlockedCompareExchange_rel], [3], [long], AC_DEFINE_UNQUOTED(ETHR_HAVE__INTERLOCKEDCOMPAREEXCHANGE_REL, 1, [Define if you have _InterlockedCompareExchange_rel()]))
	    test "$have_interlocked_op" = "yes" && ethr_have_native_atomics=yes

	    ETHR_CHK_INTERLOCKED([_InterlockedDecrement64], [1], [__int64], AC_DEFINE_UNQUOTED(ETHR_HAVE__INTERLOCKEDDECREMENT64, 1, [Define if you have _InterlockedDecrement64()]))
	    ETHR_CHK_INTERLOCKED([_InterlockedDecrement64_rel], [1], [__int64], AC_DEFINE_UNQUOTED(ETHR_HAVE__INTERLOCKEDDECREMENT64_REL, 1, [Define if you have _InterlockedDecrement64_rel()]))
	    ETHR_CHK_INTERLOCKED([_InterlockedIncrement64], [1], [__int64], AC_DEFINE_UNQUOTED(ETHR_HAVE__INTERLOCKEDINCREMENT64, 1, [Define if you have _InterlockedIncrement64()]))
	    ETHR_CHK_INTERLOCKED([_InterlockedIncrement64_acq], [1], [__int64], AC_DEFINE_UNQUOTED(ETHR_HAVE__INTERLOCKEDINCREMENT64_ACQ, 1, [Define if you have _InterlockedIncrement64_acq()]))
	    ETHR_CHK_INTERLOCKED([_InterlockedExchangeAdd64], [2], [__int64], AC_DEFINE_UNQUOTED(ETHR_HAVE__INTERLOCKEDEXCHANGEADD64, 1, [Define if you have _InterlockedExchangeAdd64()]))
	    ETHR_CHK_INTERLOCKED([_InterlockedExchangeAdd64_acq], [2], [__int64], AC_DEFINE_UNQUOTED(ETHR_HAVE__INTERLOCKEDEXCHANGEADD64_ACQ, 1, [Define if you have _InterlockedExchangeAdd64_acq()]))
	    ETHR_CHK_INTERLOCKED([_InterlockedAnd64], [2], [__int64], AC_DEFINE_UNQUOTED(ETHR_HAVE__INTERLOCKEDAND64, 1, [Define if you have _InterlockedAnd64()]))
	    ETHR_CHK_INTERLOCKED([_InterlockedOr64], [2], [__int64], AC_DEFINE_UNQUOTED(ETHR_HAVE__INTERLOCKEDOR64, 1, [Define if you have _InterlockedOr64()]))
	    ETHR_CHK_INTERLOCKED([_InterlockedExchange64], [2], [__int64], AC_DEFINE_UNQUOTED(ETHR_HAVE__INTERLOCKEDEXCHANGE64, 1, [Define if you have _InterlockedExchange64()]))
	    ETHR_CHK_INTERLOCKED([_InterlockedCompareExchange64], [3], [__int64], AC_DEFINE_UNQUOTED(ETHR_HAVE__INTERLOCKEDCOMPAREEXCHANGE64, 1, [Define if you have _InterlockedCompareExchange64()]))
	    test "$have_interlocked_op" = "yes" && ethr_have_native_atomics=yes
	    ETHR_CHK_INTERLOCKED([_InterlockedCompareExchange64_acq], [3], [__int64], AC_DEFINE_UNQUOTED(ETHR_HAVE__INTERLOCKEDCOMPAREEXCHANGE64_ACQ, 1, [Define if you have _InterlockedCompareExchange64_acq()]))
	    test "$have_interlocked_op" = "yes" && ethr_have_native_atomics=yes
	    ETHR_CHK_INTERLOCKED([_InterlockedCompareExchange64_rel], [3], [__int64], AC_DEFINE_UNQUOTED(ETHR_HAVE__INTERLOCKEDCOMPAREEXCHANGE64_REL, 1, [Define if you have _InterlockedCompareExchange64_rel()]))
	    test "$have_interlocked_op" = "yes" && ethr_have_native_atomics=yes

	    ETHR_CHK_INTERLOCKED([_InterlockedCompareExchange128], [4], [__int64], AC_DEFINE_UNQUOTED(ETHR_HAVE__INTERLOCKEDCOMPAREEXCHANGE128, 1, [Define if you have _InterlockedCompareExchange128()]))
	fi
	if test "$ethr_have_native_atomics" = "yes"; then
	   ethr_native_atomic_implementation=windows
	   ethr_have_native_spinlock=yes
	fi
	;;

    pthread|ose_threads)
        case "$THR_LIB_NAME" in
	     pthread)
		ETHR_THR_LIB_BASE_DIR=pthread
		AC_DEFINE(ETHR_PTHREADS, 1, [Define if you have pthreads])
		;;
	     ose_threads)
		AC_DEFINE(ETHR_OSE_THREADS, 1,
		   [Define if you have OSE style threads])
		ETHR_THR_LIB_BASE_DIR=ose
		AC_CHECK_HEADER(ose_spi/ose_spi.h,
		  AC_DEFINE(HAVE_OSE_SPI_H, 1,
		    [Define if you have the "ose_spi/ose_spi.h" header file.]))
		;;
	esac
	if test "x$THR_LIB_NAME" = "xpthread"; then
	case $host_os in
	    openbsd*)
		# The default stack size is insufficient for our needs
		# on OpenBSD. We increase it to 256 kilo words.
		ethr_modified_default_stack_size=256;;
	    linux*)
		ETHR_DEFS="$ETHR_DEFS -D_GNU_SOURCE"

		if test	X$cross_compiling = Xyes; then
		    case X$erl_xcomp_linux_usable_sigusrx in
			X) usable_sigusrx=cross;;
			Xyes|Xno) usable_sigusrx=$erl_xcomp_linux_usable_sigusrx;;
			*) AC_MSG_ERROR([Bad erl_xcomp_linux_usable_sigusrx value: $erl_xcomp_linux_usable_sigusrx]);;
		    esac
		    case X$erl_xcomp_linux_usable_sigaltstack in
			X) usable_sigaltstack=cross;;
			Xyes|Xno) usable_sigaltstack=$erl_xcomp_linux_usable_sigaltstack;;
			*) AC_MSG_ERROR([Bad erl_xcomp_linux_usable_sigaltstack value: $erl_xcomp_linux_usable_sigaltstack]);;
		    esac
		else
		    # FIXME: Test for actual problems instead of kernel versions
		    linux_kernel_vsn_=`uname -r`
		    case $linux_kernel_vsn_ in
			[[0-1]].*|2.[[0-1]]|2.[[0-1]].*)
			    usable_sigusrx=no
			    usable_sigaltstack=no;;
			2.[[2-3]]|2.[[2-3]].*)
			    usable_sigusrx=yes
			    usable_sigaltstack=no;;
		    	*)
			    usable_sigusrx=yes
			    usable_sigaltstack=yes;;
		    esac
		fi

		AC_MSG_CHECKING(if SIGUSR1 and SIGUSR2 can be used)
		AC_MSG_RESULT($usable_sigusrx)
		if test $usable_sigusrx = cross; then
		    usable_sigusrx=yes
		    AC_MSG_WARN([result yes guessed because of cross compilation])
		fi
		if test $usable_sigusrx = no; then
		    ETHR_DEFS="$ETHR_DEFS -DETHR_UNUSABLE_SIGUSRX"
		fi

		AC_MSG_CHECKING(if sigaltstack can be used)
		AC_MSG_RESULT($usable_sigaltstack)
		if test $usable_sigaltstack = cross; then
		    usable_sigaltstack=yes
		    AC_MSG_WARN([result yes guessed because of cross compilation])
		fi
		if test $usable_sigaltstack = no; then
		    ETHR_DEFS="$ETHR_DEFS -DETHR_UNUSABLE_SIGALTSTACK"
		fi
		;;
	    *) ;;
	esac

	fi
	dnl We sometimes need ETHR_DEFS in order to find certain headers
	dnl (at least for pthread.h on osf1).
	saved_cppflags="$CPPFLAGS"
	CPPFLAGS="$CPPFLAGS $ETHR_DEFS"

	dnl We need the thread library in order to find some functions
	saved_libs="$LIBS"
	LIBS="$LIBS $ETHR_X_LIBS"

	dnl
	dnl Check for headers
	dnl
	AC_CHECK_HEADER(pthread.h, \
			AC_DEFINE(ETHR_HAVE_PTHREAD_H, 1, \
[Define if you have the <pthread.h> header file.]))

	dnl Some Linuxes have <pthread/mit/pthread.h> instead of <pthread.h>
	AC_CHECK_HEADER(pthread/mit/pthread.h, \
			AC_DEFINE(ETHR_HAVE_MIT_PTHREAD_H, 1, \
[Define if the pthread.h header file is in pthread/mit directory.]))

	if test $NEED_NPTL_PTHREAD_H = yes; then
	    AC_DEFINE(ETHR_NEED_NPTL_PTHREAD_H, 1, \
[Define if you need the <nptl/pthread.h> header file.])
	fi

	AC_CHECK_HEADER(sched.h, \
			AC_DEFINE(ETHR_HAVE_SCHED_H, 1, \
[Define if you have the <sched.h> header file.]))

	AC_CHECK_HEADER(sys/time.h, \
			AC_DEFINE(ETHR_HAVE_SYS_TIME_H, 1, \
[Define if you have the <sys/time.h> header file.]))

	AC_TRY_COMPILE([#include <time.h>
			#include <sys/time.h>], 
			[struct timeval *tv; return 0;],
			AC_DEFINE(ETHR_TIME_WITH_SYS_TIME, 1, \
[Define if you can safely include both <sys/time.h> and <time.h>.]))


	dnl
	dnl Check for functions
	dnl
	if test "x$THR_LIB_NAME" = "xpthread"; then
	AC_CHECK_FUNC(pthread_spin_lock, \
			[ethr_have_native_spinlock=yes \
			 AC_DEFINE(ETHR_HAVE_PTHREAD_SPIN_LOCK, 1, \
[Define if you have the pthread_spin_lock function.])])

	have_sched_yield=no
	have_librt_sched_yield=no
	AC_CHECK_FUNC(sched_yield, [have_sched_yield=yes])
	if test $have_sched_yield = no; then
	    AC_CHECK_LIB(rt, sched_yield,
			 [have_librt_sched_yield=yes
			  ETHR_X_LIBS="$ETHR_X_LIBS -lrt"])
	fi
	if test $have_sched_yield = yes || test $have_librt_sched_yield = yes; then
	    AC_DEFINE(ETHR_HAVE_SCHED_YIELD, 1, [Define if you have the sched_yield() function.])
	    AC_MSG_CHECKING([whether sched_yield() returns an int])
	    sched_yield_ret_int=no
	    AC_TRY_COMPILE([
				#ifdef ETHR_HAVE_SCHED_H
				#include <sched.h>
				#endif
			   ],
			   [int sched_yield();],
			   [sched_yield_ret_int=yes])
	    AC_MSG_RESULT([$sched_yield_ret_int])
	    if test $sched_yield_ret_int = yes; then
		AC_DEFINE(ETHR_SCHED_YIELD_RET_INT, 1, [Define if sched_yield() returns an int.])
	    fi
	fi

	have_pthread_yield=no
	AC_CHECK_FUNC(pthread_yield, [have_pthread_yield=yes])
	if test $have_pthread_yield = yes; then
	    AC_DEFINE(ETHR_HAVE_PTHREAD_YIELD, 1, [Define if you have the pthread_yield() function.])
	    AC_MSG_CHECKING([whether pthread_yield() returns an int])
	    pthread_yield_ret_int=no
	    AC_TRY_COMPILE([
				#if defined(ETHR_NEED_NPTL_PTHREAD_H)
				#include <nptl/pthread.h>
				#elif defined(ETHR_HAVE_MIT_PTHREAD_H)
				#include <pthread/mit/pthread.h>
				#elif defined(ETHR_HAVE_PTHREAD_H)
				#include <pthread.h>
				#endif
			   ],
			   [int pthread_yield();],
			   [pthread_yield_ret_int=yes])
	    AC_MSG_RESULT([$pthread_yield_ret_int])
	    if test $pthread_yield_ret_int = yes; then
		AC_DEFINE(ETHR_PTHREAD_YIELD_RET_INT, 1, [Define if pthread_yield() returns an int.])
	    fi
	fi

	have_pthread_rwlock_init=no
	AC_CHECK_FUNC(pthread_rwlock_init, [have_pthread_rwlock_init=yes])
	if test $have_pthread_rwlock_init = yes; then

	    ethr_have_pthread_rwlockattr_setkind_np=no
	    AC_CHECK_FUNC(pthread_rwlockattr_setkind_np,
			  [ethr_have_pthread_rwlockattr_setkind_np=yes])

	    if test $ethr_have_pthread_rwlockattr_setkind_np = yes; then
		AC_DEFINE(ETHR_HAVE_PTHREAD_RWLOCKATTR_SETKIND_NP, 1, \
[Define if you have the pthread_rwlockattr_setkind_np() function.])

		AC_MSG_CHECKING([for PTHREAD_RWLOCK_PREFER_WRITER_NONRECURSIVE_NP])
		ethr_pthread_rwlock_writer_nonrecursive_initializer_np=no
		AC_TRY_LINK([
				#if defined(ETHR_NEED_NPTL_PTHREAD_H)
				#include <nptl/pthread.h>
				#elif defined(ETHR_HAVE_MIT_PTHREAD_H)
				#include <pthread/mit/pthread.h>
				#elif defined(ETHR_HAVE_PTHREAD_H)
				#include <pthread.h>
				#endif
			    ],
			    [
				pthread_rwlockattr_t *attr;
				return pthread_rwlockattr_setkind_np(attr,
				    PTHREAD_RWLOCK_PREFER_WRITER_NONRECURSIVE_NP);
			    ],
			    [ethr_pthread_rwlock_writer_nonrecursive_initializer_np=yes])
		AC_MSG_RESULT([$ethr_pthread_rwlock_writer_nonrecursive_initializer_np])
		if test $ethr_pthread_rwlock_writer_nonrecursive_initializer_np = yes; then
		    AC_DEFINE(ETHR_HAVE_PTHREAD_RWLOCK_PREFER_WRITER_NONRECURSIVE_NP, 1, \
[Define if you have the PTHREAD_RWLOCK_PREFER_WRITER_NONRECURSIVE_NP rwlock attribute.])
		fi
	    fi
	fi

	if test "$force_pthread_rwlocks" = "yes"; then

	    AC_DEFINE(ETHR_FORCE_PTHREAD_RWLOCK, 1, \
[Define if you want to force usage of pthread rwlocks])

	    if test $have_pthread_rwlock_init = yes; then
		AC_MSG_WARN([Forced usage of pthread rwlocks. Note that this implementation may suffer from starvation issues.])
	    else
		AC_MSG_ERROR([User forced usage of pthread rwlock, but no such implementation was found])
	    fi
	fi

	AC_CHECK_FUNC(pthread_attr_setguardsize, \
			AC_DEFINE(ETHR_HAVE_PTHREAD_ATTR_SETGUARDSIZE, 1, \
[Define if you have the pthread_attr_setguardsize function.]))

	if test "x$erl_monotonic_clock_id" != "x"; then
	  AC_MSG_CHECKING(whether pthread_cond_timedwait() can use the monotonic clock $erl_monotonic_clock_id for timeout)
	  pthread_cond_timedwait_monotonic=no
	  AC_TRY_LINK([
			#if defined(ETHR_NEED_NPTL_PTHREAD_H)
			#  include <nptl/pthread.h>
			#elif defined(ETHR_HAVE_MIT_PTHREAD_H)
			#  include <pthread/mit/pthread.h>
			#elif defined(ETHR_HAVE_PTHREAD_H)
			#  include <pthread.h>
			#endif
			#ifdef ETHR_TIME_WITH_SYS_TIME
			#  include <time.h>
			#  include <sys/time.h>
			#else
			#  ifdef ETHR_HAVE_SYS_TIME_H
			#    include <sys/time.h>
			#  else
			#    include <time.h>
			#  endif
			#endif
			#if defined(ETHR_HAVE_MACH_CLOCK_GET_TIME)
			#  include <mach/clock.h>
			#  include <mach/mach.h>
			#endif
			], 
			[
			int res;
			pthread_condattr_t attr;
			pthread_cond_t cond;
			struct timespec cond_timeout;
			pthread_mutex_t mutex;
			res = pthread_condattr_init(&attr);
			res = pthread_condattr_setclock(&attr, ETHR_MONOTONIC_CLOCK_ID);
			res = pthread_cond_init(&cond, &attr);
			res = pthread_cond_timedwait(&cond, &mutex, &cond_timeout);
			],
			[pthread_cond_timedwait_monotonic=yes])
	  AC_MSG_RESULT([$pthread_cond_timedwait_monotonic])
	  if test $pthread_cond_timedwait_monotonic = yes; then
	    AC_DEFINE(ETHR_HAVE_PTHREAD_COND_TIMEDWAIT_MONOTONIC, [1], [Define if pthread_cond_timedwait() can be used with a monotonic clock])
	  fi
	fi

	linux_futex=no
	AC_MSG_CHECKING([for Linux futexes])
	AC_TRY_LINK([
			#include <sys/syscall.h>
			#include <unistd.h>
			#include <linux/futex.h>
			#include <sys/time.h>
		    ],
		    [
			int i = 1;
			syscall(__NR_futex, (void *) &i, FUTEX_WAKE, 1,
				(void*)0,(void*)0, 0);
			syscall(__NR_futex, (void *) &i, FUTEX_WAIT, 0,
				(void*)0,(void*)0, 0);
			return 0;
		    ],
		    linux_futex=yes)
	AC_MSG_RESULT([$linux_futex])
	test $linux_futex = yes && AC_DEFINE(ETHR_HAVE_LINUX_FUTEX, 1, [Define if you have a linux futex implementation.])

	pthread_setname=no
	AC_MSG_CHECKING([for pthread_setname_np])
	old_CFLAGS=$CFLAGS
	CFLAGS="$CFLAGS -Werror"
	AC_TRY_LINK([#define __USE_GNU
                     #include <pthread.h>],
                    [pthread_setname_np(pthread_self(), "name");],
                    pthread_setname=linux)
	AC_TRY_LINK([#define __USE_GNU
                     #include <pthread.h>],
                    [pthread_set_name_np(pthread_self(), "name");],
                    pthread_setname=bsd)
	AC_TRY_LINK([#define _DARWIN_C_SOURCE
                     #include <pthread.h>],
                    [pthread_setname_np("name");],
                    pthread_setname=darwin)
        AC_MSG_RESULT([$pthread_setname])
        case $pthread_setname in
             linux) AC_DEFINE(ETHR_HAVE_PTHREAD_SETNAME_NP_2, 1,
                          [Define if you have linux style pthread_setname_np]);;
             bsd) AC_DEFINE(ETHR_HAVE_PTHREAD_SET_NAME_NP_2, 1,
                          [Define if you have bsd style pthread_set_name_np]);;
             darwin) AC_DEFINE(ETHR_HAVE_PTHREAD_SETNAME_NP_1, 1,
                          [Define if you have darwin style pthread_setname_np]);;
             *) ;;
	esac

	pthread_getname=no
	AC_MSG_CHECKING([for pthread_getname_np])
	AC_TRY_LINK([#define __USE_GNU
                     #define _DARWIN_C_SOURCE
                     #include <pthread.h>],
                    [char buff[256]; pthread_getname_np(pthread_self(), buff, 256);],
<<<<<<< HEAD
                    pthread_getname=linux)
=======
                    pthread_getname=normal)
>>>>>>> 61828f77
	AC_TRY_LINK([#define __USE_GNU
                     #define _DARWIN_C_SOURCE
                     #include <pthread.h>],
                    [char buff[256]; pthread_getname_np(pthread_self(), buff);],
                    pthread_getname=ibm)
        AC_MSG_RESULT([$pthread_getname])
        case $pthread_getname in
             linux) AC_DEFINE(ETHR_HAVE_PTHREAD_GETNAME_NP_3, 1,
                          [Define if you have linux style pthread_getname_np]);;
             ibm) AC_DEFINE(ETHR_HAVE_PTHREAD_GETNAME_NP_2, 1,
                          [Define if you have ibm style pthread_getname_np]);;
             *) ;;
	esac
	CFLAGS=$old_CFLAGS

        fi ## test "x$THR_LIB_NAME" = "xpthread"

	if test "X$disable_native_ethr_impls" = "Xyes"; then
	    ethr_have_native_atomics=no
	else

	    ETHR_CHK_GCC_ATOMIC_OPS([])

	    AC_MSG_CHECKING([for a usable libatomic_ops implementation])
	    case "x$with_libatomic_ops" in
	        xno | xyes | x)
	    	    libatomic_ops_include=
	    	    ;;
	        *)
	    	    if test -d "${with_libatomic_ops}/include"; then
	    	        libatomic_ops_include="-I$with_libatomic_ops/include"
	    	        CPPFLAGS="$CPPFLAGS $libatomic_ops_include"
	    	    else
	    	        AC_MSG_ERROR([libatomic_ops include directory $with_libatomic_ops/include not found])
	    	    fi;;
	    esac
	    ethr_have_libatomic_ops=no
	    AC_TRY_LINK([#include "atomic_ops.h"],
	    	        [
	    	    	    volatile AO_t x;
	    	    	    AO_t y;
	    	    	    int z;

	    	    	    AO_nop_full();
#if defined(AO_HAVE_store)
	    	    	    AO_store(&x, (AO_t) 0);
#elif defined(AO_HAVE_store_release)
	    	    	    AO_store_release(&x, (AO_t) 0);
#else
#error No store
#endif
#if defined(AO_HAVE_load)
	    	    	    z = AO_load(&x);
#elif defined(AO_HAVE_load_acquire)
	    	    	    z = AO_load_acquire(&x);
#else
#error No load
#endif
#if defined(AO_HAVE_compare_and_swap_full)
	    	    	    z = AO_compare_and_swap_full(&x, (AO_t) 0, (AO_t) 1);
#elif defined(AO_HAVE_compare_and_swap_release)
	    	    	    z = AO_compare_and_swap_release(&x, (AO_t) 0, (AO_t) 1);
#elif defined(AO_HAVE_compare_and_swap_acquire)
	    	    	    z = AO_compare_and_swap_acquire(&x, (AO_t) 0, (AO_t) 1);
#elif defined(AO_HAVE_compare_and_swap)
	    	    	    z = AO_compare_and_swap(&x, (AO_t) 0, (AO_t) 1);
#else
#error No compare_and_swap
#endif
	    	        ],
	    	        [ethr_have_native_atomics=yes
			 ethr_native_atomic_implementation=libatomic_ops
	    	         ethr_have_libatomic_ops=yes])
	    AC_MSG_RESULT([$ethr_have_libatomic_ops])
	    if test $ethr_have_libatomic_ops = yes; then
	        AC_CHECK_SIZEOF(AO_t, ,
	    	    	        [
	    	    	    	    #include <stdio.h>
	    	    	    	    #include "atomic_ops.h"
	    	    	        ])
	        AC_DEFINE_UNQUOTED(ETHR_SIZEOF_AO_T, $ac_cv_sizeof_AO_t, [Define to the size of AO_t if libatomic_ops is used])

	        AC_DEFINE(ETHR_HAVE_LIBATOMIC_OPS, 1, [Define if you have libatomic_ops atomic operations])
	        if test "x$with_libatomic_ops" != "xno" && test "x$with_libatomic_ops" != "x"; then
	    	    AC_DEFINE(ETHR_PREFER_LIBATOMIC_OPS_NATIVE_IMPLS, 1, [Define if you prefer libatomic_ops native ethread implementations])
	        fi
	        ETHR_DEFS="$ETHR_DEFS $libatomic_ops_include"
	    elif test "x$with_libatomic_ops" != "xno" && test "x$with_libatomic_ops" != "x"; then
	        AC_MSG_ERROR([No usable libatomic_ops implementation found])
	    fi

	    case "$host_cpu" in
	      sparc | sun4u | sparc64 | sun4v)
	    	    case "$with_sparc_memory_order" in
	    	        "TSO")
	    	    	    AC_DEFINE(ETHR_SPARC_TSO, 1, [Define if only run in Sparc TSO mode]);;
	    	        "PSO")
	    	    	    AC_DEFINE(ETHR_SPARC_PSO, 1, [Define if only run in Sparc PSO, or TSO mode]);;
	    	        "RMO"|"")
	    	    	    AC_DEFINE(ETHR_SPARC_RMO, 1, [Define if run in Sparc RMO, PSO, or TSO mode]);;
	    	        *)
	    	    	    AC_MSG_ERROR([Unsupported Sparc memory order: $with_sparc_memory_order]);;
	    	    esac
		    ethr_native_atomic_implementation=ethread
	    	    ethr_have_native_atomics=yes;; 
	      i86pc | i*86 | x86_64 | amd64)
	    	    if test "$enable_x86_out_of_order" = "yes"; then
	    	    	    AC_DEFINE(ETHR_X86_OUT_OF_ORDER, 1, [Define if x86/x86_64 out of order instructions should be synchronized])
	    	    fi
		    ethr_native_atomic_implementation=ethread
	    	    ethr_have_native_atomics=yes;;
	      macppc | ppc | powerpc | "Power Macintosh")
	      	    ethr_native_atomic_implementation=ethread
	    	    ethr_have_native_atomics=yes;;
	      tile)
	            ethr_native_atomic_implementation=ethread
	    	    ethr_have_native_atomics=yes;;
	      *)
	    	    ;;
	    esac

	fi

	test ethr_have_native_atomics = "yes" && ethr_have_native_spinlock=yes

	dnl Restore LIBS
	LIBS=$saved_libs
	dnl restore CPPFLAGS
	CPPFLAGS=$saved_cppflags

	;;
    *)
	;;
esac

AC_MSG_CHECKING([whether default stack size should be modified])
if test "x$ethr_modified_default_stack_size" != "x"; then
	AC_DEFINE_UNQUOTED(ETHR_MODIFIED_DEFAULT_STACK_SIZE, $ethr_modified_default_stack_size, [Define if you want to modify the default stack size])
	AC_MSG_RESULT([yes; to $ethr_modified_default_stack_size kilo words])
else
	AC_MSG_RESULT([no])
fi

if test "x$ETHR_THR_LIB_BASE" != "x"; then
	ETHR_DEFS="-DUSE_THREADS $ETHR_DEFS"
	ETHR_LIBS="-l$ethr_lib_name -lerts_internal_r $ETHR_X_LIBS"
	ETHR_LIB_NAME=$ethr_lib_name
fi

AC_CHECK_SIZEOF(void *)
AC_DEFINE_UNQUOTED(ETHR_SIZEOF_PTR, $ac_cv_sizeof_void_p, [Define to the size of pointers])

AC_CHECK_SIZEOF(int)
AC_DEFINE_UNQUOTED(ETHR_SIZEOF_INT, $ac_cv_sizeof_int, [Define to the size of int])
AC_CHECK_SIZEOF(long)
AC_DEFINE_UNQUOTED(ETHR_SIZEOF_LONG, $ac_cv_sizeof_long, [Define to the size of long])
AC_CHECK_SIZEOF(long long)
AC_DEFINE_UNQUOTED(ETHR_SIZEOF_LONG_LONG, $ac_cv_sizeof_long_long, [Define to the size of long long])
AC_CHECK_SIZEOF(__int64)
AC_DEFINE_UNQUOTED(ETHR_SIZEOF___INT64, $ac_cv_sizeof___int64, [Define to the size of __int64])
AC_CHECK_SIZEOF(__int128_t)
AC_DEFINE_UNQUOTED(ETHR_SIZEOF___INT128_T, $ac_cv_sizeof___int128_t, [Define to the size of __int128_t])


case X$erl_xcomp_bigendian in
    X) ;;
    Xyes|Xno) ac_cv_c_bigendian=$erl_xcomp_bigendian;;
    *) AC_MSG_ERROR([Bad erl_xcomp_bigendian value: $erl_xcomp_bigendian]);;
esac

AC_C_BIGENDIAN

if test "$ac_cv_c_bigendian" = "yes"; then
    AC_DEFINE(ETHR_BIGENDIAN, 1, [Define if bigendian])
fi

case X$erl_xcomp_double_middle_endian in
    X) ;;
    Xyes|Xno|Xunknown) ac_cv_c_double_middle_endian=$erl_xcomp_double_middle_endian;;
    *) AC_MSG_ERROR([Bad erl_xcomp_double_middle_endian value: $erl_xcomp_double_middle_endian]);;
esac

AC_C_DOUBLE_MIDDLE_ENDIAN

ETHR_X86_SSE2_ASM=no
case "$GCC-$ac_cv_sizeof_void_p-$host_cpu" in
  yes-4-i86pc | yes-4-i*86 | yes-4-x86_64 | yes-4-amd64)
    AC_MSG_CHECKING([for gcc sse2 asm support])
    save_CFLAGS="$CFLAGS"
    CFLAGS="$CFLAGS -msse2"
    gcc_sse2_asm=no
    AC_TRY_COMPILE([],
	[
		long long x, *y;
		__asm__ __volatile__("movq %1, %0\n\t" : "=x"(x) : "m"(*y) : "memory");
	],
	[gcc_sse2_asm=yes])
    CFLAGS="$save_CFLAGS"
    AC_MSG_RESULT([$gcc_sse2_asm])
    if test "$gcc_sse2_asm" = "yes"; then
      AC_DEFINE(ETHR_GCC_HAVE_SSE2_ASM_SUPPORT, 1, [Define if you use a gcc that supports -msse2 and understand sse2 specific asm statements])
      ETHR_X86_SSE2_ASM=yes
    fi
    ;;
  *)
    ;;
esac

case "$GCC-$host_cpu" in
  yes-i86pc | yes-i*86 | yes-x86_64 | yes-amd64)
    gcc_dw_cmpxchg_asm=no
    AC_MSG_CHECKING([for gcc double word cmpxchg asm support])    
    AC_TRY_COMPILE([],
	[
    char xchgd;
    long new[2], xchg[2], *p;		  
    __asm__ __volatile__(
#if ETHR_SIZEOF_PTR == 4 && defined(__PIC__) && __PIC__
	"pushl %%ebx\n\t"
	"movl %8, %%ebx\n\t"
#endif
#if ETHR_SIZEOF_PTR == 4
	"lock; cmpxchg8b %0\n\t"
#else
	"lock; cmpxchg16b %0\n\t"
#endif
	"setz %3\n\t"
#if ETHR_SIZEOF_PTR == 4 && defined(__PIC__) && __PIC__
	"popl %%ebx\n\t"
#endif
	: "=m"(*p), "=d"(xchg[1]), "=a"(xchg[0]), "=c"(xchgd)
	: "m"(*p), "1"(xchg[1]), "2"(xchg[0]), "3"(new[1]),
#if ETHR_SIZEOF_PTR == 4 && defined(__PIC__) && __PIC__
	  "r"(new[0])
#else
	  "b"(new[0])
#endif
	: "cc", "memory");

	],
	[gcc_dw_cmpxchg_asm=yes])
    if test $gcc_dw_cmpxchg_asm = no && test $ac_cv_sizeof_void_p = 4; then
      AC_TRY_COMPILE([],
	  [
      char xchgd;
      long new[2], xchg[2], *p;
#if !defined(__PIC__) || !__PIC__
#  error nope
#endif
      __asm__ __volatile__(
    	  "pushl %%ebx\n\t"
	  "movl (%7), %%ebx\n\t"
	  "movl 4(%7), %%ecx\n\t"
	  "lock; cmpxchg8b %0\n\t"
  	  "setz %3\n\t"
	  "popl %%ebx\n\t"
	  : "=m"(*p), "=d"(xchg[1]), "=a"(xchg[0]), "=c"(xchgd)
	  : "m"(*p), "1"(xchg[1]), "2"(xchg[0]), "3"(new)
	: "cc", "memory");

	],
	[gcc_dw_cmpxchg_asm=yes])
      if test "$gcc_dw_cmpxchg_asm" = "yes"; then
        AC_DEFINE(ETHR_CMPXCHG8B_REGISTER_SHORTAGE, 1, [Define if you get a register shortage with cmpxchg8b and position independent code])
      fi
    fi
    AC_MSG_RESULT([$gcc_dw_cmpxchg_asm])
    if test "$gcc_dw_cmpxchg_asm" = "yes"; then
      AC_DEFINE(ETHR_GCC_HAVE_DW_CMPXCHG_ASM_SUPPORT, 1, [Define if you use a gcc that supports the double word cmpxchg instruction])
    fi;;
  *)
    ;;
esac

AC_DEFINE(ETHR_HAVE_ETHREAD_DEFINES, 1, \
[Define if you have all ethread defines])

AC_SUBST(ETHR_X_LIBS)
AC_SUBST(ETHR_LIBS)
AC_SUBST(ETHR_LIB_NAME)
AC_SUBST(ETHR_DEFS)
AC_SUBST(ETHR_THR_LIB_BASE)
AC_SUBST(ETHR_THR_LIB_BASE_DIR)
AC_SUBST(ETHR_X86_SSE2_ASM)

])


dnl ----------------------------------------------------------------------
dnl
dnl ERL_TIME_CORRECTION
dnl
dnl Check for primitives that can be used for implementing
dnl erts_os_monotonic_time() and erts_os_system_time()
dnl

AC_DEFUN(ERL_TIME_CORRECTION,
[

AC_ARG_WITH(clock-resolution,
AS_HELP_STRING([--with-clock-resolution=high|low|default],
<<<<<<< HEAD
               [specify wanted clock resolution)]))
=======
               [specify wanted clock resolution]))
>>>>>>> 61828f77

AC_ARG_WITH(clock-gettime-realtime-id,
AS_HELP_STRING([--with-clock-gettime-realtime-id=CLOCKID],
               [specify clock id to use with clock_gettime() for realtime time)]))

AC_ARG_WITH(clock-gettime-monotonic-id,
AS_HELP_STRING([--with-clock-gettime-monotonic-id=CLOCKID],
               [specify clock id to use with clock_gettime() for monotonic time)]))

<<<<<<< HEAD
=======
AC_ARG_ENABLE(prefer-elapsed-monotonic-time-during-suspend,
	      AS_HELP_STRING([--enable-prefer-elapsed-monotonic-time-during-suspend],
                             [Prefer an OS monotonic time source with elapsed time during suspend])
	      AS_HELP_STRING([--disable-prefer-elapsed-monotonic-time-during-suspend],
                             [Do not prefer an OS monotonic time source with elapsed time during suspend]),
[ case "$enableval" in
    yes) prefer_elapsed_monotonic_time_during_suspend=yes ;;
    *)  prefer_elapsed_monotonic_time_during_suspend=no ;;
  esac ], prefer_elapsed_monotonic_time_during_suspend=no)

AC_ARG_ENABLE(gettimeofday-as-os-system-time,
	      AS_HELP_STRING([--enable-gettimeofday-as-os-system-time],
                             [Force usage of gettimeofday() for OS system time]),
[ case "$enableval" in
    yes) force_gettimeofday_os_system_time=yes ;;
    *)  force_gettimeofday_os_system_time=no ;;
  esac ], force_gettimeofday_os_system_time=no)

>>>>>>> 61828f77
case "$with_clock_resolution" in
   ""|no|yes)
     with_clock_resolution=default;;
   high|low|default)
     ;;
   *)
     AC_MSG_ERROR([Invalid wanted clock resolution: $with_clock_resolution])
     ;;
esac

<<<<<<< HEAD
=======
if test "$force_gettimeofday_os_system_time" = "yes"; then

  AC_CHECK_FUNCS([gettimeofday])
  if test "$ac_cv_func_gettimeofday" = "yes"; then
    AC_DEFINE(OS_SYSTEM_TIME_GETTIMEOFDAY,  [1], [Define if you want to implement erts_os_system_time() using gettimeofday()])
  else
    AC_MSG_ERROR([No gettimeofday() available])
  fi

else # $force_gettimeofday_os_system_time != yes

>>>>>>> 61828f77
case "$with_clock_gettime_realtime_id" in
   ""|no)
     with_clock_gettime_realtime_id=no
     ;;
   CLOCK_*CPUTIME*)
     AC_MSG_ERROR([Invalid clock_gettime() realtime clock id: Refusing to use the cputime clock id $with_clock_gettime_realtime_id as realtime clock id])
     ;;
   CLOCK_MONOTONIC*|CLOCK_BOOTTIME*|CLOCK_UPTIME*|CLOCK_HIGHRES*)
     AC_MSG_ERROR([Invalid clock_gettime() realtime clock id: Refusing to use the monotonic clock id $with_clock_gettime_realtime_id as realtime clock id])
     ;;
   CLOCK_*)
     ;;
   *)
     AC_MSG_ERROR([Invalid clock_gettime() clock id: $with_clock_gettime_realtime_id])
     ;;
esac

<<<<<<< HEAD
case "$with_clock_gettime_monotonic_id" in
   ""|no)
     with_clock_gettime_monotonic_id=no
     ;;
   CLOCK_*CPUTIME*)
     AC_MSG_ERROR([Invalid clock_gettime() monotonic clock id: Refusing to use the cputime clock id $with_clock_gettime_monotonic_id as monotonic clock id])
     ;;
   CLOCK_REALTIME*|CLOCK_TAI*)
     AC_MSG_ERROR([Invalid clock_gettime() monotonic clock id: Refusing to use the realtime clock id $with_clock_gettime_monotonic_id as monotonic clock id])
     ;;
   CLOCK_*)
     ;;
   *)
     AC_MSG_ERROR([Invalid clock_gettime() clock id: $with_clock_gettime_monotonic_id])
     ;;
esac

=======
>>>>>>> 61828f77
case "$with_clock_resolution-$with_clock_gettime_realtime_id" in
  high-no)
	ERL_WALL_CLOCK(high_resolution);;
  low-no)
	ERL_WALL_CLOCK(low_resolution);;
  default-no)
	ERL_WALL_CLOCK(default_resolution);;
  *)
	ERL_WALL_CLOCK(custom_resolution, $with_clock_gettime_realtime_id);;
esac

case "$erl_wall_clock_func-$erl_wall_clock_id-$with_clock_gettime_realtime_id" in
  *-*-no)
    ;;
  clock_gettime-$with_clock_gettime_realtime_id-$with_clock_gettime_realtime_id)
    ;;
  *)
    AC_MSG_ERROR([$with_clock_gettime_realtime_id as clock id to clock_gettime() doesn't compile])
    ;;
esac

case $erl_wall_clock_func in
  mach_clock_get_time)
    AC_DEFINE(OS_SYSTEM_TIME_USING_MACH_CLOCK_GET_TIME, [1], [Define if you want to implement erts_os_system_time() using mach clock_get_time()])
    ;;
  clock_gettime)
    AC_DEFINE(OS_SYSTEM_TIME_USING_CLOCK_GETTIME, [1], [Define if you want to implement erts_os_system_time() using clock_gettime()])
    ;;
  gettimeofday)
    AC_DEFINE(OS_SYSTEM_TIME_GETTIMEOFDAY,  [1], [Define if you want to implement erts_os_system_time() using gettimeofday()])
    ;;
  *)
    ;;
esac

if test "x$erl_wall_clock_id" != "x"; then
    AC_DEFINE_UNQUOTED(WALL_CLOCK_ID_STR, ["$erl_wall_clock_id"], [Define as a string of wall clock id to use])
    AC_DEFINE_UNQUOTED(WALL_CLOCK_ID, [$erl_wall_clock_id], [Define to wall clock id to use])
fi

<<<<<<< HEAD
case "$with_clock_resolution-$with_clock_gettime_monotonic_id" in
  high-no)
	ERL_MONOTONIC_CLOCK(high_resolution);;
  low-no)
	ERL_MONOTONIC_CLOCK(low_resolution);;
  default-no)
	ERL_MONOTONIC_CLOCK(default_resolution);;
  *)
	ERL_MONOTONIC_CLOCK(custom_resolution, $with_clock_gettime_monotonic_id);;
=======
fi # $force_gettimeofday_os_system_time != yes

case "$with_clock_gettime_monotonic_id" in
   ""|no)
     with_clock_gettime_monotonic_id=no
     ;;
   CLOCK_*CPUTIME*)
     AC_MSG_ERROR([Invalid clock_gettime() monotonic clock id: Refusing to use the cputime clock id $with_clock_gettime_monotonic_id as monotonic clock id])
     ;;
   CLOCK_REALTIME*|CLOCK_TAI*)
     AC_MSG_ERROR([Invalid clock_gettime() monotonic clock id: Refusing to use the realtime clock id $with_clock_gettime_monotonic_id as monotonic clock id])
     ;;
   CLOCK_*)
     ;;
   *)
     AC_MSG_ERROR([Invalid clock_gettime() clock id: $with_clock_gettime_monotonic_id])
     ;;
esac

case "$with_clock_resolution-$with_clock_gettime_monotonic_id" in
  high-no)
	ERL_MONOTONIC_CLOCK(high_resolution, undefined, $prefer_elapsed_monotonic_time_during_suspend);;
  low-no)
	ERL_MONOTONIC_CLOCK(low_resolution, undefined, $prefer_elapsed_monotonic_time_during_suspend);;
  default-no)
	ERL_MONOTONIC_CLOCK(default_resolution, undefined, $prefer_elapsed_monotonic_time_during_suspend);;
  *)
	ERL_MONOTONIC_CLOCK(custom_resolution, $with_clock_gettime_monotonic_id, $prefer_elapsed_monotonic_time_during_suspend);;
>>>>>>> 61828f77
esac

case "$erl_monotonic_clock_func-$erl_monotonic_clock_id-$with_clock_gettime_monotonic_id" in
  *-*-no)
    ;;
  clock_gettime-$with_clock_gettime_monotonic_id-$with_clock_gettime_monotonic_id)
    ;;
  *)
    AC_MSG_ERROR([$with_clock_gettime_monotonic_id as clock id to clock_gettime() doesn't compile])
    ;;
esac

case $erl_monotonic_clock_func in
  times)
    AC_DEFINE(OS_MONOTONIC_TIME_USING_TIMES, [1], [Define if you want to implement erts_os_monotonic_time() using times()])
    ;;
  mach_clock_get_time)
    AC_DEFINE(OS_MONOTONIC_TIME_USING_MACH_CLOCK_GET_TIME, [1], [Define if you want to implement erts_os_monotonic_time() using mach clock_get_time()])
    ;;
  clock_gettime)
    AC_DEFINE(OS_MONOTONIC_TIME_USING_CLOCK_GETTIME, [1], [Define if you want to implement erts_os_monotonic_time() using clock_gettime()])
    ;;
  gethrtime)
    AC_DEFINE(OS_MONOTONIC_TIME_USING_GETHRTIME,  [1], [Define if you want to implement erts_os_monotonic_time() using gethrtime()])
    ;;
  *)
<<<<<<< HEAD
    ;;
esac

if test $erl_corrected_monotonic_clock = yes; then
  AC_DEFINE(ERTS_HAVE_CORRECTED_OS_MONOTONIC_TIME, [1], [Define if OS monotonic clock is corrected])
fi

if test $erl_monotonic_clock_low_resolution = yes; then
  AC_DEFINE(ERTS_HAVE_LOW_RESOLUTION_OS_MONOTONIC_LOW, [1], [Define if you have a low resolution OS monotonic clock])
fi

xrtlib="$erl_monotonic_clock_lib"
if test "x$erl_monotonic_clock_id" != "x"; then
    AC_DEFINE_UNQUOTED(MONOTONIC_CLOCK_ID_STR, ["$erl_monotonic_clock_id"], [Define as a string of monotonic clock id to use])
    AC_DEFINE_UNQUOTED(MONOTONIC_CLOCK_ID, [$erl_monotonic_clock_id], [Define to monotonic clock id to use])
fi

if test $erl_cv_clock_gettime_monotonic_raw = yes; then
  AC_DEFINE(HAVE_CLOCK_GETTIME_MONOTONIC_RAW, [1], [Define if you have clock_gettime(CLOCK_MONOTONIC_RAW, _)])
fi

ERL_MONOTONIC_CLOCK(high_resolution)

case $$erl_monotonic_clock_low_resolution-$erl_monotonic_clock_func in
  no-mach_clock_get_time)
    monotonic_hrtime=yes    
    AC_DEFINE(SYS_HRTIME_USING_MACH_CLOCK_GET_TIME, [1], [Define if you want to implement erts_os_hrtime() using mach clock_get_time()])
    ;;
  no-clock_gettime)
    monotonic_hrtime=yes
    AC_DEFINE(SYS_HRTIME_USING_CLOCK_GETTIME, [1], [Define if you want to implement erts_os_hrtime() using clock_gettime()])
    ;;
  no-gethrtime)
    monotonic_hrtime=yes
    AC_DEFINE(SYS_HRTIME_USING_GETHRTIME,  [1], [Define if you want to implement erts_os_hrtime() using gethrtime()])
    ;;
  *)
    monotonic_hrtime=no
    ;;
esac

=======
    ;;
esac

if test $erl_corrected_monotonic_clock = yes; then
  AC_DEFINE(ERTS_HAVE_CORRECTED_OS_MONOTONIC_TIME, [1], [Define if OS monotonic clock is corrected])
fi

if test $erl_monotonic_clock_low_resolution = yes; then
  AC_DEFINE(ERTS_HAVE_LOW_RESOLUTION_OS_MONOTONIC_LOW, [1], [Define if you have a low resolution OS monotonic clock])
fi

xrtlib="$erl_monotonic_clock_lib"
if test "x$erl_monotonic_clock_id" != "x"; then
    AC_DEFINE_UNQUOTED(MONOTONIC_CLOCK_ID_STR, ["$erl_monotonic_clock_id"], [Define as a string of monotonic clock id to use])
    AC_DEFINE_UNQUOTED(MONOTONIC_CLOCK_ID, [$erl_monotonic_clock_id], [Define to monotonic clock id to use])
fi

if test $erl_cv_clock_gettime_monotonic_raw = yes; then
  AC_DEFINE(HAVE_CLOCK_GETTIME_MONOTONIC_RAW, [1], [Define if you have clock_gettime(CLOCK_MONOTONIC_RAW, _)])
fi

ERL_MONOTONIC_CLOCK(high_resolution, undefined, no)

case $$erl_monotonic_clock_low_resolution-$erl_monotonic_clock_func in
  no-mach_clock_get_time)
    monotonic_hrtime=yes    
    AC_DEFINE(SYS_HRTIME_USING_MACH_CLOCK_GET_TIME, [1], [Define if you want to implement erts_os_hrtime() using mach clock_get_time()])
    ;;
  no-clock_gettime)
    monotonic_hrtime=yes
    AC_DEFINE(SYS_HRTIME_USING_CLOCK_GETTIME, [1], [Define if you want to implement erts_os_hrtime() using clock_gettime()])
    ;;
  no-gethrtime)
    monotonic_hrtime=yes
    AC_DEFINE(SYS_HRTIME_USING_GETHRTIME,  [1], [Define if you want to implement erts_os_hrtime() using gethrtime()])
    ;;
  *)
    monotonic_hrtime=no
    ;;
esac

>>>>>>> 61828f77
if test $monotonic_hrtime = yes; then
    AC_DEFINE(HAVE_MONOTONIC_ERTS_SYS_HRTIME, [1], [Define if you have a monotonic erts_os_hrtime() implementation])
fi

if test "x$erl_monotonic_clock_id" != "x"; then
    AC_DEFINE_UNQUOTED(HRTIME_CLOCK_ID_STR, ["$erl_monotonic_clock_id"], [Define as a string of monotonic clock id to use])
    AC_DEFINE_UNQUOTED(HRTIME_CLOCK_ID, [$erl_monotonic_clock_id], [Define to monotonic clock id to use])
fi


dnl
dnl Check if gethrvtime is working, and if to use procfs ioctl
dnl or (yet to be written) write to the procfs ctl file.
dnl

AC_MSG_CHECKING([if gethrvtime works and how to use it])
AC_TRY_RUN([
/* gethrvtime procfs ioctl test */
/* These need to be undef:ed to not break activation of
 * micro level process accounting on /proc/self 
 */
#ifdef _LARGEFILE_SOURCE
#  undef _LARGEFILE_SOURCE
#endif
#ifdef _FILE_OFFSET_BITS
#  undef _FILE_OFFSET_BITS
#endif
#include <stdlib.h>
#include <unistd.h>
#include <string.h>
#include <stdio.h>
#include <sys/time.h>
#include <sys/types.h>
#include <sys/stat.h>
#include <sys/signal.h>
#include <sys/fault.h>
#include <sys/syscall.h>
#include <sys/procfs.h>
#include <fcntl.h>

int main() {
    long msacct = PR_MSACCT;
    int fd;
    long long start, stop;
    int i;
    pid_t pid = getpid();
    char proc_self[30] = "/proc/";

    sprintf(proc_self+strlen(proc_self), "%lu", (unsigned long) pid);
    if ( (fd = open(proc_self, O_WRONLY)) == -1)
	exit(1);
    if (ioctl(fd, PIOCSET, &msacct) < 0)
	exit(2);
    if (close(fd) < 0)
	exit(3);
    start = gethrvtime();
    for (i = 0; i < 100; i++)
	stop = gethrvtime();
    if (start == 0)
	exit(4);
    if (start == stop)
	exit(5);
    exit(0); return 0;
}
],
erl_gethrvtime=procfs_ioctl,
erl_gethrvtime=false,
[
case X$erl_xcomp_gethrvtime_procfs_ioctl in
    X)
	erl_gethrvtime=cross;;
    Xyes|Xno)
	if test $erl_xcomp_gethrvtime_procfs_ioctl = yes; then
	    erl_gethrvtime=procfs_ioctl
	else
	    erl_gethrvtime=false
	fi;;
    *)
	AC_MSG_ERROR([Bad erl_xcomp_gethrvtime_procfs_ioctl value: $erl_xcomp_gethrvtime_procfs_ioctl]);;
esac
])

LIBRT=$xrtlib
case $erl_gethrvtime in
  procfs_ioctl)
	AC_DEFINE(HAVE_GETHRVTIME_PROCFS_IOCTL,[1],
		[define if gethrvtime() works and uses ioctl() to /proc/self])
	AC_MSG_RESULT(uses ioctl to procfs)
	;;
  *)
	if test $erl_gethrvtime = cross; then
	    erl_gethrvtime=false
	    AC_MSG_RESULT(cross)
	    AC_MSG_WARN([result 'not working' guessed because of cross compilation])
	else
	    AC_MSG_RESULT(not working)
	fi

	dnl
	dnl Check if clock_gettime (linux) is working
	dnl

	AC_MSG_CHECKING([if clock_gettime can be used to get process CPU time])
	save_libs=$LIBS
	LIBS="-lrt"
	AC_TRY_RUN([
	#include <stdlib.h>
	#include <unistd.h>
	#include <string.h>
	#include <stdio.h>
	#include <time.h>
	int main() {
	    long long start, stop;
	    int i;
	    struct timespec tp;

	    if (clock_gettime(CLOCK_PROCESS_CPUTIME_ID, &tp) < 0)
	      exit(1);
	    start = ((long long)tp.tv_sec * 1000000000LL) + (long long)tp.tv_nsec;
	    for (i = 0; i < 100; i++)
	      clock_gettime(CLOCK_PROCESS_CPUTIME_ID, &tp);
	    stop = ((long long)tp.tv_sec * 1000000000LL) + (long long)tp.tv_nsec;
	    if (start == 0)
	      exit(4);
	    if (start == stop)
	      exit(5);
	    exit(0); return 0;
	  }
	],
	erl_clock_gettime_cpu_time=yes,
	erl_clock_gettime_cpu_time=no,
	[
	case X$erl_xcomp_clock_gettime_cpu_time in
	    X) erl_clock_gettime_cpu_time=cross;;
	    Xyes|Xno) erl_clock_gettime_cpu_time=$erl_xcomp_clock_gettime_cpu_time;;
	    *) AC_MSG_ERROR([Bad erl_xcomp_clock_gettime_cpu_time value: $erl_xcomp_clock_gettime_cpu_time]);;
	esac
	])
	LIBS=$save_libs
	AC_MSG_RESULT($erl_clock_gettime_cpu_time)
	case $erl_clock_gettime_cpu_time in
		yes)
			AC_DEFINE(HAVE_CLOCK_GETTIME_CPU_TIME,[],
				  [define if clock_gettime() works for getting process time])
			LIBRT=-lrt
			;;
		cross)
			erl_clock_gettime_cpu_time=no
			AC_MSG_WARN([result no guessed because of cross compilation])
			;;
		*)
			;;
	esac
	;;
esac
AC_SUBST(LIBRT)
])dnl

dnl ----------------------------------------------------------------------
dnl
dnl LM_TRY_ENABLE_CFLAG
dnl
dnl
dnl Tries a CFLAG and sees if it can be enabled without compiler errors
dnl $1: textual cflag to add
dnl $2: variable to store the modified CFLAG in
dnl Usage example LM_TRY_ENABLE_CFLAG([-Werror=return-type], [CFLAGS])
dnl
dnl
AC_DEFUN([LM_TRY_ENABLE_CFLAG], [
    AC_MSG_CHECKING([if we can add $1 to $2 (via CFLAGS)])
    saved_CFLAGS=$CFLAGS;
    CFLAGS="$1 $$2";
    AC_TRY_COMPILE([],[return 0;],can_enable_flag=true,can_enable_flag=false)
    CFLAGS=$saved_CFLAGS;
    if test "X$can_enable_flag" = "Xtrue"; then
        AC_MSG_RESULT([yes])
        AS_VAR_SET($2, "$1 $$2")
    else
        AC_MSG_RESULT([no])
    fi
])

dnl ERL_TRY_LINK_JAVA(CLASSES, FUNCTION-BODY
dnl                   [ACTION_IF_FOUND [, ACTION-IF-NOT-FOUND]])
dnl Freely inspired by AC_TRY_LINK. (Maybe better to create a 
dnl AC_LANG_JAVA instead...)
AC_DEFUN(ERL_TRY_LINK_JAVA,
[java_link='$JAVAC conftest.java 1>&AC_FD_CC'
changequote(, )dnl
cat > conftest.java <<EOF
$1
class conftest { public static void main(String[] args) {
   $2
   ; return; }}
EOF
changequote([, ])dnl
if AC_TRY_EVAL(java_link) && test -s conftest.class; then
   ifelse([$3], , :, [rm -rf conftest*
   $3])
else
   echo "configure: failed program was:" 1>&AC_FD_CC
   cat conftest.java 1>&AC_FD_CC
   echo "configure: PATH was $PATH" 1>&AC_FD_CC
ifelse([$4], , , [  rm -rf conftest*
  $4
])dnl
fi
rm -f conftest*])
#define UNSAFE_MASK  0xc0000000 /* Mask for bits that must be constant */

<|MERGE_RESOLUTION|>--- conflicted
+++ resolved
@@ -726,11 +726,6 @@
 
 AC_DEFUN(ERL_MONOTONIC_CLOCK,
 [
-<<<<<<< HEAD
-  default_resolution_clock_gettime_monotonic="CLOCK_HIGHRES CLOCK_BOOTTIME CLOCK_MONOTONIC"
-  low_resolution_clock_gettime_monotonic="CLOCK_MONOTONIC_COARSE CLOCK_MONOTONIC_FAST"
-  high_resolution_clock_gettime_monotonic="CLOCK_MONOTONIC_PRECISE"
-=======
   if test "$3" = "yes"; then
      default_resolution_clock_gettime_monotonic="CLOCK_HIGHRES CLOCK_BOOTTIME CLOCK_MONOTONIC"
      low_resolution_clock_gettime_monotonic="CLOCK_MONOTONIC_COARSE CLOCK_MONOTONIC_FAST"
@@ -740,7 +735,6 @@
      low_resolution_clock_gettime_monotonic="CLOCK_MONOTONIC_COARSE CLOCK_UPTIME_FAST"
      high_resolution_clock_gettime_monotonic="CLOCK_UPTIME_PRECISE"
   fi
->>>>>>> 61828f77
 
   case "$1" in
     high_resolution)
@@ -1478,11 +1472,7 @@
 LM_CHECK_THR_LIB
 ERL_INTERNAL_LIBS
 
-<<<<<<< HEAD
-ERL_MONOTONIC_CLOCK(high_resolution)
-=======
 ERL_MONOTONIC_CLOCK(high_resolution, undefined, no)
->>>>>>> 61828f77
 
 case $erl_monotonic_clock_func in
   clock_gettime)
@@ -1916,11 +1906,7 @@
                      #define _DARWIN_C_SOURCE
                      #include <pthread.h>],
                     [char buff[256]; pthread_getname_np(pthread_self(), buff, 256);],
-<<<<<<< HEAD
                     pthread_getname=linux)
-=======
-                    pthread_getname=normal)
->>>>>>> 61828f77
 	AC_TRY_LINK([#define __USE_GNU
                      #define _DARWIN_C_SOURCE
                      #include <pthread.h>],
@@ -2222,11 +2208,7 @@
 
 AC_ARG_WITH(clock-resolution,
 AS_HELP_STRING([--with-clock-resolution=high|low|default],
-<<<<<<< HEAD
-               [specify wanted clock resolution)]))
-=======
                [specify wanted clock resolution]))
->>>>>>> 61828f77
 
 AC_ARG_WITH(clock-gettime-realtime-id,
 AS_HELP_STRING([--with-clock-gettime-realtime-id=CLOCKID],
@@ -2236,8 +2218,6 @@
 AS_HELP_STRING([--with-clock-gettime-monotonic-id=CLOCKID],
                [specify clock id to use with clock_gettime() for monotonic time)]))
 
-<<<<<<< HEAD
-=======
 AC_ARG_ENABLE(prefer-elapsed-monotonic-time-during-suspend,
 	      AS_HELP_STRING([--enable-prefer-elapsed-monotonic-time-during-suspend],
                              [Prefer an OS monotonic time source with elapsed time during suspend])
@@ -2256,7 +2236,6 @@
     *)  force_gettimeofday_os_system_time=no ;;
   esac ], force_gettimeofday_os_system_time=no)
 
->>>>>>> 61828f77
 case "$with_clock_resolution" in
    ""|no|yes)
      with_clock_resolution=default;;
@@ -2267,8 +2246,6 @@
      ;;
 esac
 
-<<<<<<< HEAD
-=======
 if test "$force_gettimeofday_os_system_time" = "yes"; then
 
   AC_CHECK_FUNCS([gettimeofday])
@@ -2280,7 +2257,6 @@
 
 else # $force_gettimeofday_os_system_time != yes
 
->>>>>>> 61828f77
 case "$with_clock_gettime_realtime_id" in
    ""|no)
      with_clock_gettime_realtime_id=no
@@ -2298,7 +2274,48 @@
      ;;
 esac
 
-<<<<<<< HEAD
+case "$with_clock_resolution-$with_clock_gettime_realtime_id" in
+  high-no)
+	ERL_WALL_CLOCK(high_resolution);;
+  low-no)
+	ERL_WALL_CLOCK(low_resolution);;
+  default-no)
+	ERL_WALL_CLOCK(default_resolution);;
+  *)
+	ERL_WALL_CLOCK(custom_resolution, $with_clock_gettime_realtime_id);;
+esac
+
+case "$erl_wall_clock_func-$erl_wall_clock_id-$with_clock_gettime_realtime_id" in
+  *-*-no)
+    ;;
+  clock_gettime-$with_clock_gettime_realtime_id-$with_clock_gettime_realtime_id)
+    ;;
+  *)
+    AC_MSG_ERROR([$with_clock_gettime_realtime_id as clock id to clock_gettime() doesn't compile])
+    ;;
+esac
+
+case $erl_wall_clock_func in
+  mach_clock_get_time)
+    AC_DEFINE(OS_SYSTEM_TIME_USING_MACH_CLOCK_GET_TIME, [1], [Define if you want to implement erts_os_system_time() using mach clock_get_time()])
+    ;;
+  clock_gettime)
+    AC_DEFINE(OS_SYSTEM_TIME_USING_CLOCK_GETTIME, [1], [Define if you want to implement erts_os_system_time() using clock_gettime()])
+    ;;
+  gettimeofday)
+    AC_DEFINE(OS_SYSTEM_TIME_GETTIMEOFDAY,  [1], [Define if you want to implement erts_os_system_time() using gettimeofday()])
+    ;;
+  *)
+    ;;
+esac
+
+if test "x$erl_wall_clock_id" != "x"; then
+    AC_DEFINE_UNQUOTED(WALL_CLOCK_ID_STR, ["$erl_wall_clock_id"], [Define as a string of wall clock id to use])
+    AC_DEFINE_UNQUOTED(WALL_CLOCK_ID, [$erl_wall_clock_id], [Define to wall clock id to use])
+fi
+
+fi # $force_gettimeofday_os_system_time != yes
+
 case "$with_clock_gettime_monotonic_id" in
    ""|no)
      with_clock_gettime_monotonic_id=no
@@ -2316,78 +2333,6 @@
      ;;
 esac
 
-=======
->>>>>>> 61828f77
-case "$with_clock_resolution-$with_clock_gettime_realtime_id" in
-  high-no)
-	ERL_WALL_CLOCK(high_resolution);;
-  low-no)
-	ERL_WALL_CLOCK(low_resolution);;
-  default-no)
-	ERL_WALL_CLOCK(default_resolution);;
-  *)
-	ERL_WALL_CLOCK(custom_resolution, $with_clock_gettime_realtime_id);;
-esac
-
-case "$erl_wall_clock_func-$erl_wall_clock_id-$with_clock_gettime_realtime_id" in
-  *-*-no)
-    ;;
-  clock_gettime-$with_clock_gettime_realtime_id-$with_clock_gettime_realtime_id)
-    ;;
-  *)
-    AC_MSG_ERROR([$with_clock_gettime_realtime_id as clock id to clock_gettime() doesn't compile])
-    ;;
-esac
-
-case $erl_wall_clock_func in
-  mach_clock_get_time)
-    AC_DEFINE(OS_SYSTEM_TIME_USING_MACH_CLOCK_GET_TIME, [1], [Define if you want to implement erts_os_system_time() using mach clock_get_time()])
-    ;;
-  clock_gettime)
-    AC_DEFINE(OS_SYSTEM_TIME_USING_CLOCK_GETTIME, [1], [Define if you want to implement erts_os_system_time() using clock_gettime()])
-    ;;
-  gettimeofday)
-    AC_DEFINE(OS_SYSTEM_TIME_GETTIMEOFDAY,  [1], [Define if you want to implement erts_os_system_time() using gettimeofday()])
-    ;;
-  *)
-    ;;
-esac
-
-if test "x$erl_wall_clock_id" != "x"; then
-    AC_DEFINE_UNQUOTED(WALL_CLOCK_ID_STR, ["$erl_wall_clock_id"], [Define as a string of wall clock id to use])
-    AC_DEFINE_UNQUOTED(WALL_CLOCK_ID, [$erl_wall_clock_id], [Define to wall clock id to use])
-fi
-
-<<<<<<< HEAD
-case "$with_clock_resolution-$with_clock_gettime_monotonic_id" in
-  high-no)
-	ERL_MONOTONIC_CLOCK(high_resolution);;
-  low-no)
-	ERL_MONOTONIC_CLOCK(low_resolution);;
-  default-no)
-	ERL_MONOTONIC_CLOCK(default_resolution);;
-  *)
-	ERL_MONOTONIC_CLOCK(custom_resolution, $with_clock_gettime_monotonic_id);;
-=======
-fi # $force_gettimeofday_os_system_time != yes
-
-case "$with_clock_gettime_monotonic_id" in
-   ""|no)
-     with_clock_gettime_monotonic_id=no
-     ;;
-   CLOCK_*CPUTIME*)
-     AC_MSG_ERROR([Invalid clock_gettime() monotonic clock id: Refusing to use the cputime clock id $with_clock_gettime_monotonic_id as monotonic clock id])
-     ;;
-   CLOCK_REALTIME*|CLOCK_TAI*)
-     AC_MSG_ERROR([Invalid clock_gettime() monotonic clock id: Refusing to use the realtime clock id $with_clock_gettime_monotonic_id as monotonic clock id])
-     ;;
-   CLOCK_*)
-     ;;
-   *)
-     AC_MSG_ERROR([Invalid clock_gettime() clock id: $with_clock_gettime_monotonic_id])
-     ;;
-esac
-
 case "$with_clock_resolution-$with_clock_gettime_monotonic_id" in
   high-no)
 	ERL_MONOTONIC_CLOCK(high_resolution, undefined, $prefer_elapsed_monotonic_time_during_suspend);;
@@ -2397,7 +2342,6 @@
 	ERL_MONOTONIC_CLOCK(default_resolution, undefined, $prefer_elapsed_monotonic_time_during_suspend);;
   *)
 	ERL_MONOTONIC_CLOCK(custom_resolution, $with_clock_gettime_monotonic_id, $prefer_elapsed_monotonic_time_during_suspend);;
->>>>>>> 61828f77
 esac
 
 case "$erl_monotonic_clock_func-$erl_monotonic_clock_id-$with_clock_gettime_monotonic_id" in
@@ -2424,7 +2368,6 @@
     AC_DEFINE(OS_MONOTONIC_TIME_USING_GETHRTIME,  [1], [Define if you want to implement erts_os_monotonic_time() using gethrtime()])
     ;;
   *)
-<<<<<<< HEAD
     ;;
 esac
 
@@ -2446,7 +2389,7 @@
   AC_DEFINE(HAVE_CLOCK_GETTIME_MONOTONIC_RAW, [1], [Define if you have clock_gettime(CLOCK_MONOTONIC_RAW, _)])
 fi
 
-ERL_MONOTONIC_CLOCK(high_resolution)
+ERL_MONOTONIC_CLOCK(high_resolution, undefined, no)
 
 case $$erl_monotonic_clock_low_resolution-$erl_monotonic_clock_func in
   no-mach_clock_get_time)
@@ -2466,49 +2409,6 @@
     ;;
 esac
 
-=======
-    ;;
-esac
-
-if test $erl_corrected_monotonic_clock = yes; then
-  AC_DEFINE(ERTS_HAVE_CORRECTED_OS_MONOTONIC_TIME, [1], [Define if OS monotonic clock is corrected])
-fi
-
-if test $erl_monotonic_clock_low_resolution = yes; then
-  AC_DEFINE(ERTS_HAVE_LOW_RESOLUTION_OS_MONOTONIC_LOW, [1], [Define if you have a low resolution OS monotonic clock])
-fi
-
-xrtlib="$erl_monotonic_clock_lib"
-if test "x$erl_monotonic_clock_id" != "x"; then
-    AC_DEFINE_UNQUOTED(MONOTONIC_CLOCK_ID_STR, ["$erl_monotonic_clock_id"], [Define as a string of monotonic clock id to use])
-    AC_DEFINE_UNQUOTED(MONOTONIC_CLOCK_ID, [$erl_monotonic_clock_id], [Define to monotonic clock id to use])
-fi
-
-if test $erl_cv_clock_gettime_monotonic_raw = yes; then
-  AC_DEFINE(HAVE_CLOCK_GETTIME_MONOTONIC_RAW, [1], [Define if you have clock_gettime(CLOCK_MONOTONIC_RAW, _)])
-fi
-
-ERL_MONOTONIC_CLOCK(high_resolution, undefined, no)
-
-case $$erl_monotonic_clock_low_resolution-$erl_monotonic_clock_func in
-  no-mach_clock_get_time)
-    monotonic_hrtime=yes    
-    AC_DEFINE(SYS_HRTIME_USING_MACH_CLOCK_GET_TIME, [1], [Define if you want to implement erts_os_hrtime() using mach clock_get_time()])
-    ;;
-  no-clock_gettime)
-    monotonic_hrtime=yes
-    AC_DEFINE(SYS_HRTIME_USING_CLOCK_GETTIME, [1], [Define if you want to implement erts_os_hrtime() using clock_gettime()])
-    ;;
-  no-gethrtime)
-    monotonic_hrtime=yes
-    AC_DEFINE(SYS_HRTIME_USING_GETHRTIME,  [1], [Define if you want to implement erts_os_hrtime() using gethrtime()])
-    ;;
-  *)
-    monotonic_hrtime=no
-    ;;
-esac
-
->>>>>>> 61828f77
 if test $monotonic_hrtime = yes; then
     AC_DEFINE(HAVE_MONOTONIC_ERTS_SYS_HRTIME, [1], [Define if you have a monotonic erts_os_hrtime() implementation])
 fi
