--- conflicted
+++ resolved
@@ -3590,7 +3590,7 @@
     if (!mpaths.retired.first)
 	mpaths.retired.last = NULL;
 
-    mps->thr_prgr = erts_thr_progress_later_than(current);
+    mps->thr_prgr = erts_thr_progress_later(NULL);
     mps->next = NULL;
 
     if (mpaths.retired.last)
@@ -5186,14 +5186,10 @@
 			erts_thr_progress_active(esdp, thr_prgr_active = 1);
 			sched_wall_time_change(esdp, 1);
 		    }
-<<<<<<< HEAD
 		    if (aux_work)
-			aux_work = handle_aux_work(&esdp->aux_work_data, aux_work);
-=======
-		    aux_work = handle_aux_work(&esdp->aux_work_data,
-					       aux_work,
-					       1);
->>>>>>> ba8fb1d9
+			aux_work = handle_aux_work(&esdp->aux_work_data,
+						   aux_work,
+						   1);
 		    if (aux_work && erts_thr_progress_update(esdp))
 			erts_thr_progress_leader_update(esdp);
 		    if (qmask) {
