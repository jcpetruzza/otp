--- conflicted
+++ resolved
@@ -3749,20 +3749,15 @@
 erts_early_init_scheduling(int no_schedulers)
 {
     aux_work_timeout_early_init(no_schedulers);
-<<<<<<< HEAD
 #ifdef ERTS_SMP
     wakeup_other.threshold = ERTS_SCHED_WAKEUP_OTHER_THRESHOLD_MEDIUM;
     wakeup_other.type = ERTS_SCHED_WAKEUP_OTHER_TYPE_LEGACY;
 #endif
-=======
-    wakeup_other_limit = ERTS_WAKEUP_OTHER_LIMIT_MEDIUM;
-
     sched_busy_wait.sys_schedule = ERTS_SCHED_SYS_SLEEP_SPINCOUNT_MEDIUM;
     sched_busy_wait.tse = (ERTS_SCHED_SYS_SLEEP_SPINCOUNT_MEDIUM
 			   * ERTS_SCHED_TSE_SLEEP_SPINCOUNT_FACT);
     sched_busy_wait.aux_work = (ERTS_SCHED_SYS_SLEEP_SPINCOUNT_MEDIUM
 				* ERTS_SCHED_AUX_WORK_SLEEP_SPINCOUNT_FACT_MEDIUM);
->>>>>>> 447eecd1
 }
 
 int
