--- conflicted
+++ resolved
@@ -307,11 +307,8 @@
 type	T2B_DETERMINISTIC SHORT_LIVED	PROCESSES	term_to_binary_deterministic
 
 type    DSIG_HNDL_NTFY  SHORT_LIVED     PROCESSES       dirty_signal_handler_notification
-<<<<<<< HEAD
+type    SCHD_SIG_NTFY   SHORT_LIVED     PROCESSES       scheduled_signal_notify
 type	CODE_COVERAGE   STANDARD        SYSTEM          code_coverage
-=======
-type    SCHD_SIG_NTFY   SHORT_LIVED     PROCESSES       scheduled_signal_notify
->>>>>>> 1bb0131e
 
 #
 # Types used for special emulators
