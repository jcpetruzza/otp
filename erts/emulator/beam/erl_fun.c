/*
 * %CopyrightBegin%
 *
 * Copyright Ericsson AB 2000-2016. All Rights Reserved.
 *
 * Licensed under the Apache License, Version 2.0 (the "License");
 * you may not use this file except in compliance with the License.
 * You may obtain a copy of the License at
 *
 *     http://www.apache.org/licenses/LICENSE-2.0
 *
 * Unless required by applicable law or agreed to in writing, software
 * distributed under the License is distributed on an "AS IS" BASIS,
 * WITHOUT WARRANTIES OR CONDITIONS OF ANY KIND, either express or implied.
 * See the License for the specific language governing permissions and
 * limitations under the License.
 *
 * %CopyrightEnd%
 */

#ifdef HAVE_CONFIG_H
#  include "config.h"
#endif

#include "sys.h"
#include "erl_vm.h"
#include "global.h"
#include "erl_fun.h"
#include "hash.h"

static Hash erts_fun_table;

#include "erl_smp.h"
#ifdef HIPE
# include "hipe_mode_switch.h"
#endif

static erts_smp_rwmtx_t erts_fun_table_lock;

#define erts_fun_read_lock()	erts_smp_rwmtx_rlock(&erts_fun_table_lock)
#define erts_fun_read_unlock()	erts_smp_rwmtx_runlock(&erts_fun_table_lock)
#define erts_fun_write_lock()	erts_smp_rwmtx_rwlock(&erts_fun_table_lock)
#define erts_fun_write_unlock()	erts_smp_rwmtx_rwunlock(&erts_fun_table_lock)

static HashValue fun_hash(ErlFunEntry* obj);
static int fun_cmp(ErlFunEntry* obj1, ErlFunEntry* obj2);
static ErlFunEntry* fun_alloc(ErlFunEntry* template);
static void fun_free(ErlFunEntry* obj);

/*
 * The address field of every fun that has no loaded code will point
 * to unloaded_fun[]. The -1 in unloaded_fun[0] will be interpreted
 * as an illegal arity when attempting to call a fun.
 */
static BeamInstr unloaded_fun_code[4] = {NIL, NIL, -1, 0};
static BeamInstr* unloaded_fun = unloaded_fun_code + 3;

void
erts_init_fun_table(void)
{
    HashFunctions f;
    erts_smp_rwmtx_opt_t rwmtx_opt = ERTS_SMP_RWMTX_OPT_DEFAULT_INITER;
    rwmtx_opt.type = ERTS_SMP_RWMTX_TYPE_FREQUENT_READ;
    rwmtx_opt.lived = ERTS_SMP_RWMTX_LONG_LIVED;

    erts_smp_rwmtx_init_opt(&erts_fun_table_lock, &rwmtx_opt, "fun_tab");

    f.hash = (H_FUN) fun_hash;
    f.cmp  = (HCMP_FUN) fun_cmp;
    f.alloc = (HALLOC_FUN) fun_alloc;
    f.free = (HFREE_FUN) fun_free;
    f.meta_alloc = (HMALLOC_FUN) erts_alloc;
    f.meta_free = (HMFREE_FUN) erts_free;
    f.meta_print = (HMPRINT_FUN) erts_print;

    hash_init(ERTS_ALC_T_FUN_TABLE, &erts_fun_table, "fun_table", 16, f);
}

void
erts_fun_info(fmtfn_t to, void *to_arg)
{
    int lock = !ERTS_IS_CRASH_DUMPING;
    if (lock)
	erts_fun_read_lock();
    hash_info(to, to_arg, &erts_fun_table);
    if (lock)
	erts_fun_read_unlock();
}

int erts_fun_table_sz(void)
{
    int sz;
    int lock = !ERTS_IS_CRASH_DUMPING;
    if (lock)
	erts_fun_read_lock();
    sz = hash_table_sz(&erts_fun_table);
    if (lock)
	erts_fun_read_unlock();
    return sz;
}

ErlFunEntry*
erts_put_fun_entry(Eterm mod, int uniq, int index)
{
    ErlFunEntry template;
    ErlFunEntry* fe;
    erts_aint_t refc;
    ASSERT(is_atom(mod));
    template.old_uniq = uniq;
    template.old_index = index;
    template.module = mod;
    erts_fun_write_lock();
    fe = (ErlFunEntry *) hash_put(&erts_fun_table, (void*) &template);
    sys_memset(fe->uniq, 0, sizeof(fe->uniq));
    fe->index = 0;
    refc = erts_smp_refc_inctest(&fe->refc, 0);
    if (refc < 2) /* New or pending delete */
	erts_smp_refc_inc(&fe->refc, 1);
    erts_fun_write_unlock();
    return fe;
}

ErlFunEntry*
erts_put_fun_entry2(Eterm mod, int old_uniq, int old_index,
		    byte* uniq, int index, int arity)
{
    ErlFunEntry template;
    ErlFunEntry* fe;
    erts_aint_t refc;

    ASSERT(is_atom(mod));
    template.old_uniq = old_uniq;
    template.old_index = old_index;
    template.module = mod;
    erts_fun_write_lock();
    fe = (ErlFunEntry *) hash_put(&erts_fun_table, (void*) &template);
    sys_memcpy(fe->uniq, uniq, sizeof(fe->uniq));
    fe->index = index;
    fe->arity = arity;
    refc = erts_smp_refc_inctest(&fe->refc, 0);
    if (refc < 2) /* New or pending delete */
	erts_smp_refc_inc(&fe->refc, 1);
    erts_fun_write_unlock();
    return fe;
}

struct my_key {
    Eterm mod;
    byte* uniq;
    int index;
    ErlFunEntry* fe;
};

ErlFunEntry*
erts_get_fun_entry(Eterm mod, int uniq, int index)
{
    ErlFunEntry template;
    ErlFunEntry *ret;

    ASSERT(is_atom(mod));
    template.old_uniq = uniq;
    template.old_index = index;
    template.module = mod;
    erts_fun_read_lock();
    ret = (ErlFunEntry *) hash_get(&erts_fun_table, (void*) &template);
    if (ret) {
	erts_aint_t refc = erts_smp_refc_inctest(&ret->refc, 1);
	if (refc < 2) /* Pending delete */
	    erts_smp_refc_inc(&ret->refc, 1);
    }
    erts_fun_read_unlock();
    return ret;
}

static void
erts_erase_fun_entry_unlocked(ErlFunEntry* fe)
{
    hash_erase(&erts_fun_table, (void *) fe);
}

void
erts_erase_fun_entry(ErlFunEntry* fe)
{
    erts_fun_write_lock();
#ifdef ERTS_SMP
    /*
     * We have to check refc again since someone might have looked up
     * the fun entry and incremented refc after last check.
     */
    if (erts_smp_refc_dectest(&fe->refc, -1) <= 0)
#endif
    {
	if (fe->address != unloaded_fun)
	    erts_exit(ERTS_ERROR_EXIT,
		     "Internal error: "
		     "Invalid reference count found on #Fun<%T.%d.%d>: "
		     " About to erase fun still referred by code.\n",
		     fe->module, fe->old_index, fe->old_uniq);
	erts_erase_fun_entry_unlocked(fe);
    }
    erts_fun_write_unlock();
}

void
erts_fun_purge_prepare(BeamInstr* start, BeamInstr* end)
{
    int limit;
    HashBucket** bucket;
    int i;

    erts_fun_read_lock();
    limit = erts_fun_table.size;
    bucket = erts_fun_table.bucket;
    for (i = 0; i < limit; i++) {
	HashBucket* b = bucket[i];

	while (b) {
	    ErlFunEntry* fe = (ErlFunEntry *) b;
	    BeamInstr* addr = fe->address;

	    if (start <= addr && addr < end) {
		fe->pend_purge_address = addr;
		ERTS_SMP_WRITE_MEMORY_BARRIER;
		fe->address = unloaded_fun;
#ifdef HIPE
                fe->pend_purge_native_address = fe->native_address;
                hipe_set_closure_stub(fe);
#endif
		erts_purge_state_add_fun(fe);
	    }
	    b = b->next;
	}
    }
    erts_fun_read_unlock();
}

void
erts_fun_purge_abort_prepare(ErlFunEntry **funs, Uint no)
{
    Uint ix;

    for (ix = 0; ix < no; ix++) {
	ErlFunEntry *fe = funs[ix];
	if (fe->address == unloaded_fun) {
	    fe->address = fe->pend_purge_address;
#ifdef HIPE
            fe->native_address = fe->pend_purge_native_address;
#endif
        }
    }
}

void
erts_fun_purge_abort_finalize(ErlFunEntry **funs, Uint no)
{
    Uint ix;

    for (ix = 0; ix < no; ix++) {
	funs[ix]->pend_purge_address = NULL;
#ifdef HIPE
        funs[ix]->pend_purge_native_address = NULL;
#endif
    }
}

void
erts_fun_purge_complete(ErlFunEntry **funs, Uint no)
{
    Uint ix;

    for (ix = 0; ix < no; ix++) {
	ErlFunEntry *fe = funs[ix];
	fe->pend_purge_address = NULL;
<<<<<<< HEAD
#ifdef HIPE
        fe->pend_purge_native_address = NULL;
#endif
	if (erts_refc_dectest(&fe->refc, 0) == 0)
=======
	if (erts_smp_refc_dectest(&fe->refc, 0) == 0)
>>>>>>> 83292f72
	    erts_erase_fun_entry(fe);
    }
    ERTS_SMP_WRITE_MEMORY_BARRIER;
}

void
erts_dump_fun_entries(fmtfn_t to, void *to_arg)
{
    int limit;
    HashBucket** bucket;
    int i;
    int lock = !ERTS_IS_CRASH_DUMPING;


    if (lock)
	erts_fun_read_lock();
    limit = erts_fun_table.size;
    bucket = erts_fun_table.bucket;
    for (i = 0; i < limit; i++) {
	HashBucket* b = bucket[i];

	while (b) {
	    ErlFunEntry* fe = (ErlFunEntry *) b;
	    erts_print(to, to_arg, "=fun\n");
	    erts_print(to, to_arg, "Module: %T\n", fe->module);
	    erts_print(to, to_arg, "Uniq: %d\n", fe->old_uniq);
	    erts_print(to, to_arg, "Index: %d\n",fe->old_index);
	    erts_print(to, to_arg, "Address: %p\n", fe->address);
#ifdef HIPE
	    erts_print(to, to_arg, "Native_address: %p\n", fe->native_address);
#endif
	    erts_print(to, to_arg, "Refc: %ld\n", erts_smp_refc_read(&fe->refc, 1));
	    b = b->next;
	}
    }
    if (lock)
	erts_fun_read_unlock();
}

static HashValue
fun_hash(ErlFunEntry* obj)
{
    return (HashValue) (obj->old_uniq ^ obj->old_index ^ atom_val(obj->module));
}

static int
fun_cmp(ErlFunEntry* obj1, ErlFunEntry* obj2)
{
    return !(obj1->module == obj2->module && 
	     obj1->old_uniq == obj2->old_uniq &&
	     obj1->old_index == obj2->old_index);
}

static ErlFunEntry*
fun_alloc(ErlFunEntry* template)
{
    ErlFunEntry* obj = (ErlFunEntry *) erts_alloc(ERTS_ALC_T_FUN_ENTRY,
						  sizeof(ErlFunEntry));

    obj->old_uniq = template->old_uniq;
    obj->old_index = template->old_index;
    obj->module = template->module;
    erts_smp_refc_init(&obj->refc, -1);
    obj->address = unloaded_fun;
    obj->pend_purge_address = NULL;
#ifdef HIPE
    obj->native_address = NULL;
    obj->pend_purge_native_address = NULL;
#endif
    return obj;
}

static void
fun_free(ErlFunEntry* obj)
{
    erts_free(ERTS_ALC_T_FUN_ENTRY, (void *) obj);
}<|MERGE_RESOLUTION|>--- conflicted
+++ resolved
@@ -271,14 +271,10 @@
     for (ix = 0; ix < no; ix++) {
 	ErlFunEntry *fe = funs[ix];
 	fe->pend_purge_address = NULL;
-<<<<<<< HEAD
 #ifdef HIPE
         fe->pend_purge_native_address = NULL;
 #endif
-	if (erts_refc_dectest(&fe->refc, 0) == 0)
-=======
 	if (erts_smp_refc_dectest(&fe->refc, 0) == 0)
->>>>>>> 83292f72
 	    erts_erase_fun_entry(fe);
     }
     ERTS_SMP_WRITE_MEMORY_BARRIER;
