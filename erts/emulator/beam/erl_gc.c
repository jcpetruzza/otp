--- conflicted
+++ resolved
@@ -412,20 +412,12 @@
 {
     int cost;
 
-<<<<<<< HEAD
-    if (p->flags & F_HIBERNATE_SCHED) {
-	/*
-	 * We just hibernated. We do *not* want to mess
-	 * up the hibernation by an ordinary GC...
-	 */
-=======
     if (!p->mbuf) {
         /* Must have GC:d in BIF call... invalidate live_hf_end */
         live_hf_end = ERTS_INVALID_HFRAG_PTR;
     }
 
-    if ((p->flags & (F_HIBERNATE_SCHED | F_DISABLE_GC)) ||
-        (p->sig_qs.flags & FS_HIPE_RECV_LOCKED)) {
+    if (p->flags & (F_HIBERNATE_SCHED | F_DISABLE_GC)) {
 
         if ((p->flags & F_DISABLE_GC)
             && p->live_hf_end == ERTS_INVALID_HFRAG_PTR
@@ -441,14 +433,7 @@
          *
          * We just hibernated. We do *not* want to mess
          * up the hibernation by an ordinary GC...
-         *
-         * OR
-         *
-         * We left a receive in HiPE with message
-         * queue lock locked, and we do not want to
-         * do a GC with message queue locked...
          */
->>>>>>> 7b6ec401
 	return result;
     }
 
