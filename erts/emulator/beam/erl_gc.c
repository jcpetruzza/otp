--- conflicted
+++ resolved
@@ -460,17 +460,11 @@
 	cost = garbage_collect(p, live_hf_end, 0, val, 1, p->fcalls, 0);
         if (ERTS_PROC_IS_EXITING(p)) {
             result = THE_NON_VALUE;
-<<<<<<< HEAD
         }
         else {
             result = val[0];
         }
 
-=======
-        } else {
-            result = val[0];
-        }
->>>>>>> 68522e55
     }
     BUMP_REDS(p, cost);
 
