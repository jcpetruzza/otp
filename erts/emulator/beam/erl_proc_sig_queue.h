/*
 * %CopyrightBegin%
 * 
 * Copyright Ericsson AB 2018-2022. All Rights Reserved.
 * 
 * Licensed under the Apache License, Version 2.0 (the "License");
 * you may not use this file except in compliance with the License.
 * You may obtain a copy of the License at
 *
 *     http://www.apache.org/licenses/LICENSE-2.0
 *
 * Unless required by applicable law or agreed to in writing, software
 * distributed under the License is distributed on an "AS IS" BASIS,
 * WITHOUT WARRANTIES OR CONDITIONS OF ANY KIND, either express or implied.
 * See the License for the specific language governing permissions and
 * limitations under the License.
 * 
 * %CopyrightEnd%
 */

/*
 * Description:	Process signal queue implementation.
 *
 *              Currently the following signals are handled:
 *              - Messages
 *              - Exit
 *              - Monitor
 *              - Demonitor
 *              - Monitor down
 *              - Persistent monitor message
 *              - Link
 *              - Unlink
 *              - Unlink Ack
 *              - Group leader
 *              - Is process alive
 *              - Process info request
 *              - Suspend request (monitor of suspend type)
 *              - Resume request (demonitor of suspend type)
 *              - Suspend cleanup (monitor down of suspend type)
 *              - Sync suspend
 *              - RPC request
 *              - Trace change
 *
 *              The signal queue consists of three parts:
 *              - Outer queue (sig_inq field in process struct)
 *              - Middle queue (sig_qs field in process struct)
 *              - Inner queue (sig_qs field in process struct)
 *
 *              Incoming signals are placed in the outer queue
 *              by other processes, ports, or by the runtime system
 *              itself. This queue is protected by the msgq process
 *              lock and may be accessed by any other entity. While
 *              a signal is located in the outer queue, it is still
 *              in transit between sender and receiver.
 *
 *              The middle and the inner queues are private to the
 *              receiving process and can only be accessed while
 *              holding the main process lock. The signal changes
 *              from being in transit to being received while in
 *              the middle queue. Non-message signals are handled
 *              immediately upon reception while message signals
 *              are moved into the inner queue.
 *
 *              In the outer and middle queues both message signals
 *              and non-message signals are mixed. Signals in these
 *              queues are referenced using two single linked lists.
 *              One single linked list that go through all signals
 *              in the queue and another single linked list that
 *              goes through only non-message signals. The list
 *              through the non-message signals is used for fast
 *              access to these signals in the middle queue, since
 *              these should be handled immediately upon reception.
 *
 *              The inner queue consists only of one single linked
 *              list through the message signals. A receive
 *              expression can only operate on messages once they
 *              have entered the inner queue.
 *
 * Author: 	Rickard Green
 */

#ifndef ERTS_PROC_SIG_QUEUE_H_TYPE__
#define ERTS_PROC_SIG_QUEUE_H_TYPE__

#if 0
#  define ERTS_PROC_SIG_HARD_DEBUG
#endif
#if 0
#  define ERTS_PROC_SIG_HARD_DEBUG_SIGQ_MSG_LEN
#endif
#if 0
#  define ERTS_PROC_SIG_HARD_DEBUG_RECV_MARKER
#endif
#if 0
#  define ERTS_PROC_SIG_HARD_DEBUG_SIGQ_BUFFERS
#endif

struct erl_mesg;
struct erl_dist_external;

typedef struct {
    struct erl_mesg *next;
    union {
        struct erl_mesg **next;
        void *attachment;
    } specific;
    Eterm tag;
} ErtsSignalCommon;
/*
 * Note that not all signal are handled using this functionality!
 */

#define ERTS_SIG_Q_OP_MAX 19

#define ERTS_SIG_Q_OP_EXIT                      0  /* Exit signal due to bif call */
#define ERTS_SIG_Q_OP_EXIT_LINKED               1  /* Exit signal due to link break*/
#define ERTS_SIG_Q_OP_MONITOR_DOWN              2
#define ERTS_SIG_Q_OP_MONITOR                   3
#define ERTS_SIG_Q_OP_DEMONITOR                 4
#define ERTS_SIG_Q_OP_LINK                      5
#define ERTS_SIG_Q_OP_UNLINK                    6
#define ERTS_SIG_Q_OP_GROUP_LEADER              7
#define ERTS_SIG_Q_OP_TRACE_CHANGE_STATE        8
#define ERTS_SIG_Q_OP_PERSISTENT_MON_MSG        9
#define ERTS_SIG_Q_OP_IS_ALIVE                  10
#define ERTS_SIG_Q_OP_PROCESS_INFO              11
#define ERTS_SIG_Q_OP_SYNC_SUSPEND              12
#define ERTS_SIG_Q_OP_RPC                       13
#define ERTS_SIG_Q_OP_DIST_SPAWN_REPLY          14
#define ERTS_SIG_Q_OP_ALIAS_MSG                 15
#define ERTS_SIG_Q_OP_RECV_MARK                 16
#define ERTS_SIG_Q_OP_UNLINK_ACK                17
#define ERTS_SIG_Q_OP_ADJ_MSGQ                  18
#define ERTS_SIG_Q_OP_FLUSH			ERTS_SIG_Q_OP_MAX

#define ERTS_SIG_Q_TYPE_MAX (ERTS_MON_LNK_TYPE_MAX + 10)

#define ERTS_SIG_Q_TYPE_UNDEFINED \
    (ERTS_MON_LNK_TYPE_MAX + 1)
#define ERTS_SIG_Q_TYPE_DIST_LINK \
    (ERTS_MON_LNK_TYPE_MAX + 2)
#define ERTS_SIG_Q_TYPE_GEN_EXIT \
    (ERTS_MON_LNK_TYPE_MAX + 3)
#define ERTS_SIG_Q_TYPE_DIST_PROC_DEMONITOR \
    (ERTS_MON_LNK_TYPE_MAX + 4)
#define ERTS_SIG_Q_TYPE_ADJUST_TRACE_INFO \
    (ERTS_MON_LNK_TYPE_MAX + 5)
#define ERTS_SIG_Q_TYPE_DIST \
    (ERTS_MON_LNK_TYPE_MAX + 6)
#define ERTS_SIG_Q_TYPE_HEAP \
    (ERTS_MON_LNK_TYPE_MAX + 7)
#define ERTS_SIG_Q_TYPE_OFF_HEAP \
    (ERTS_MON_LNK_TYPE_MAX + 8)
#define ERTS_SIG_Q_TYPE_HEAP_FRAG \
    (ERTS_MON_LNK_TYPE_MAX + 9)
#define ERTS_SIG_Q_TYPE_CLA \
    ERTS_SIG_Q_TYPE_MAX

#define ERTS_SIG_IS_DIST_ALIAS_MSG_TAG(Tag)                          \
    ((Tag) == ERTS_PROC_SIG_MAKE_TAG(ERTS_SIG_Q_OP_ALIAS_MSG,        \
                                     ERTS_SIG_Q_TYPE_DIST,           \
                                     0))
#define ERTS_SIG_IS_DIST_ALIAS_MSG(sig)                              \
    ERTS_SIG_IS_DIST_ALIAS_MSG_TAG(((ErtsSignal *) (sig))->common.tag)

#define ERTS_SIG_IS_OFF_HEAP_ALIAS_MSG_TAG(Tag)                      \
    ((Tag) == ERTS_PROC_SIG_MAKE_TAG(ERTS_SIG_Q_OP_ALIAS_MSG,        \
                                     ERTS_SIG_Q_TYPE_OFF_HEAP,       \
                                     0))
#define ERTS_SIG_IS_OFF_HEAP_ALIAS_MSG(sig)                          \
    ERTS_SIG_IS_OFF_HEAP_ALIAS_MSG_TAG(((ErtsSignal *) (sig))->common.tag)

#define ERTS_SIG_IS_HEAP_ALIAS_MSG_TAG(Tag)                          \
    ((Tag) == ERTS_PROC_SIG_MAKE_TAG(ERTS_SIG_Q_OP_ALIAS_MSG,        \
                                     ERTS_SIG_Q_TYPE_HEAP,           \
                                     0))
#define ERTS_SIG_IS_HEAP_ALIAS_MSG(sig)                              \
    ERTS_SIG_IS_HEAP_ALIAS_MSG_TAG(((ErtsSignal *) (sig))->common.tag)

#define ERTS_SIG_IS_HEAP_FRAG_ALIAS_MSG_TAG(Tag)                     \
    ((Tag) == ERTS_PROC_SIG_MAKE_TAG(ERTS_SIG_Q_OP_ALIAS_MSG,        \
                                     ERTS_SIG_Q_TYPE_HEAP_FRAG,      \
                                     0))
#define ERTS_SIG_IS_HEAP_FRAG_ALIAS_MSG(sig)                         \
    ERTS_SIG_IS_HEAP_FRAG_ALIAS_MSG_TAG(((ErtsSignal *) (sig))->common.tag)

#define ERTS_RECV_MARKER_TAG                                         \
    (ERTS_PROC_SIG_MAKE_TAG(ERTS_SIG_Q_OP_RECV_MARK,		     \
                            ERTS_SIG_Q_TYPE_UNDEFINED, 0))
#define ERTS_SIG_IS_RECV_MARKER(Sig)                                 \
    (((ErtsSignal *) (Sig))->common.tag == ERTS_RECV_MARKER_TAG)

#define ERTS_RECV_MARKER_PASS_MAX 4

typedef struct {
    ErtsSignalCommon common;
    Eterm from;
    Uint64 id;
} ErtsSigUnlinkOp;

#define ERTS_SIG_HANDLE_REDS_MAX_PREFERED (CONTEXT_REDS/40)

#ifdef ERTS_SUPPORT_OLD_RECV_MARK_INSTRS
extern Eterm erts_old_recv_marker_id;
#endif

#ifdef ERTS_PROC_SIG_HARD_DEBUG
#  define ERTS_HDBG_CHECK_SIGNAL_IN_QUEUE(P)       \
    ERTS_HDBG_CHECK_SIGNAL_IN_QUEUE__((P), "")
#  define ERTS_HDBG_CHECK_SIGNAL_PRIV_QUEUE(P, QL) \
    ERTS_HDBG_CHECK_SIGNAL_PRIV_QUEUE__((P), (QL), "")
#  define ERTS_HDBG_CHECK_SIGNAL_IN_QUEUE__(P, What)   \
    erts_proc_sig_hdbg_check_in_queue((P), (What), __FILE__, __LINE__)
#  define ERTS_HDBG_CHECK_SIGNAL_PRIV_QUEUE__(P, QL, What)              \
    erts_proc_sig_hdbg_check_priv_queue((P), (QL), (What), __FILE__, __LINE__)
struct process;
void erts_proc_sig_hdbg_check_priv_queue(struct process *c_p, int qlock,
                                         char *what, char *file, int line);
void erts_proc_sig_hdbg_check_in_queue(struct process *c_p, char *what,
                                       char *file, int line);
#else
#  define ERTS_HDBG_CHECK_SIGNAL_IN_QUEUE(P)
#  define ERTS_HDBG_CHECK_SIGNAL_PRIV_QUEUE(P, QL)
#  define ERTS_HDBG_CHECK_SIGNAL_IN_QUEUE__(P, What)
#define ERTS_HDBG_CHECK_SIGNAL_PRIV_QUEUE__(P, QL, What)
#endif

#ifdef ERTS_PROC_SIG_HARD_DEBUG_RECV_MARKER
#define ERTS_HDBG_CHK_RECV_MRKS(P) \
    erl_proc_sig_hdbg_chk_recv_marker_block((P))
struct process;
void erl_proc_sig_hdbg_chk_recv_marker_block(struct process *c_p);
#else
#define ERTS_HDBG_CHK_RECV_MRKS(P)
#endif

#endif

#if !defined(ERTS_PROC_SIG_QUEUE_H__) && !defined(ERTS_PROC_SIG_QUEUE_TYPE_ONLY)
#define ERTS_PROC_SIG_QUEUE_H__

#include "erl_process.h"
#include "erl_bif_unique.h"


void erts_proc_sig_queue_maybe_install_buffers(Process* p, erts_aint32_t state);
void erts_proc_sig_queue_flush_and_deinstall_buffers(Process* proc);
void erts_proc_sig_queue_flush_buffers(Process* proc);
ErtsSignalInQueueBufferArray*
erts_proc_sig_queue_flush_get_buffers(Process* proc, int *need_unget_buffers);
void erts_proc_sig_queue_lock(Process* proc);
ErtsSignalInQueueBufferArray*
erts_proc_sig_queue_get_buffers(Process* p, int *need_unread);
void erts_proc_sig_queue_unget_buffers(ErtsSignalInQueueBufferArray* buffers,
                                       int need_unget);
int erts_proc_sig_queue_try_enqueue_to_buffer(Eterm from,
                                              Process* receiver,
                                              ErtsProcLocks receiver_locks,
                                              ErtsMessage* first,
                                              ErtsMessage** last,
                                              ErtsMessage** last_next,
                                              Uint len,
                                              int is_signal);
int erts_proc_sig_queue_force_buffers(Process*);

#define ERTS_SIG_Q_OP_BITS      8                      
#define ERTS_SIG_Q_OP_SHIFT     0
#define ERTS_SIG_Q_OP_MASK      ((1 << ERTS_SIG_Q_OP_BITS) - 1)

#define ERTS_SIG_Q_TYPE_BITS    8
#define ERTS_SIG_Q_TYPE_SHIFT   ERTS_SIG_Q_OP_BITS
#define ERTS_SIG_Q_TYPE_MASK    ((1 << ERTS_SIG_Q_TYPE_BITS) - 1)

#define ERTS_SIG_Q_NON_X_BITS__ (_HEADER_ARITY_OFFS \
                                 + ERTS_SIG_Q_OP_BITS \
                                 + ERTS_SIG_Q_TYPE_BITS)

#define ERTS_SIG_Q_XTRA_BITS    (32 - ERTS_SIG_Q_NON_X_BITS__)
#define ERTS_SIG_Q_XTRA_SHIFT   (ERTS_SIG_Q_OP_BITS \
                                 + ERTS_SIG_Q_TYPE_BITS)
#define ERTS_SIG_Q_XTRA_MASK    ((1 << ERTS_SIG_Q_XTRA_BITS) - 1)


#define ERTS_PROC_SIG_OP(Tag) \
    ((int) (_unchecked_thing_arityval((Tag)) \
            >> ERTS_SIG_Q_OP_SHIFT) & ERTS_SIG_Q_OP_MASK)

#define ERTS_PROC_SIG_TYPE(Tag) \
    ((Uint16) (_unchecked_thing_arityval((Tag)) \
               >> ERTS_SIG_Q_TYPE_SHIFT) & ERTS_SIG_Q_TYPE_MASK)

#define ERTS_PROC_SIG_XTRA(Tag) \
    ((Uint32) (_unchecked_thing_arityval((Tag)) \
               >> ERTS_SIG_Q_XTRA_SHIFT) & ERTS_SIG_Q_XTRA_MASK)

#define ERTS_PROC_SIG_MAKE_TAG(Op, Type, Xtra)                  \
    (ASSERT(0 <= (Xtra) && (Xtra) <= ERTS_SIG_Q_XTRA_MASK),     \
     _make_header((((Type) & ERTS_SIG_Q_TYPE_MASK)              \
                   << ERTS_SIG_Q_TYPE_SHIFT)                    \
                  | (((Op) & ERTS_SIG_Q_OP_MASK)                \
                     << ERTS_SIG_Q_OP_SHIFT)                    \
                  | (((Xtra) & ERTS_SIG_Q_XTRA_MASK)            \
                     << ERTS_SIG_Q_XTRA_SHIFT),                 \
                  _TAG_HEADER_EXTERNAL_PID))


/*
 * ERTS_SIG_Q_OP_MSGQ_LEN_OFFS_MARK is not an actual
 * operation. We keep it at the top of the OP range,
 * larger than ERTS_SIG_Q_OP_MAX.
 */
#define ERTS_SIG_Q_OP_MSGQ_LEN_OFFS_MARK ERTS_SIG_Q_OP_MASK

#define ERTS_PROC_SIG_MSGQ_LEN_OFFS_MARK \
    ERTS_PROC_SIG_MAKE_TAG(ERTS_SIG_Q_OP_MSGQ_LEN_OFFS_MARK,0,0)

struct dist_entry_;

#define ERTS_PROC_HAS_INCOMING_SIGNALS(P)                               \
    (!!(erts_atomic32_read_nob(&(P)->state)                             \
        & (ERTS_PSFLG_SIG_Q|ERTS_PSFLG_SIG_IN_Q)))

/*
 * Send operations of currently supported process signals follow...
 */

/**
 *
 * @brief Send an exit signal to a process.
 *
 *
 * @param[in]     sender        Pointer to the sending process/port,
 *                              if any, as it may not be possible to
 *                              resolve the sender (e.g. after it's
 *                              dead).
 *
 * @param[in]     from          Identifier of sender.
 *
 * @param[in]     to            Identifier of local process
 *                              to send signal to.
 *
 * @param[in]     reason        Exit reason.
 *
 * @param[in]     token         Seq trace token.
 *
 * @param[in]     normal_kills  If non-zero, also normal exit
 *                              reason will kill the receiver
 *                              if it is not trapping exit.
 *
 */
void
erts_proc_sig_send_exit(ErtsPTabElementCommon *sender, Eterm from, Eterm to,
                        Eterm reason, Eterm token, int normal_kills);

/**
 *
 * @brief Send an exit signal to a process.
 *
 * This function is used instead of erts_proc_sig_send_link_exit()
 * when the signal arrives via the distribution and
 * therefore no link structure is available.
 *
 * @param[in]     dep           Distribution entry of channel
 *                              that the signal arrived on.
 *
 * @param[in]     from          Identifier of sender.
 *
 * @param[in]     to            Identifier of receiver.
 *
 * @param[in]     dist_ext      The exit reason in external term format
 *
 * @param[in]     hfrag         Heap frag with trace token and dist_ext
 *                              iff available, otherwise NULL.
 *
 * @param[in]     reason        Exit reason.
 *
 * @param[in]     token         Seq trace token.
 *
 */
void
erts_proc_sig_send_dist_exit(DistEntry *dep,
                             Eterm from, Eterm to,
                             ErtsDistExternal *dist_ext,
                             ErlHeapFragment *hfrag,
                             Eterm reason, Eterm token);

/**
 *
 * @brief Send an exit signal due to a link to a process being
 * broken by connection loss.
 *
 * @param[in]     lnk           Pointer to link structure
 *                              from the sending side. It
 *                              should contain information
 *                              about receiver.
 */
void
erts_proc_sig_send_link_exit_noconnection(ErtsLink *lnk);

/**
 *
 * @brief Send an exit signal due to broken link to a process.
 *
 *
 * @param[in]     sender        Pointer to the sending process/port,
 *                              if any, as it may not be possible to
 *                              resolve the sender (e.g. after it's
 *                              dead).
 *
 * @param[in]     from          Identifier of sender.
 *
 * @param[in]     lnk           Pointer to link structure
 *                              from the sending side. It
 *                              should contain information
 *                              about receiver.
 *
 * @param[in]     reason        Exit reason.
 *
 * @param[in]     token         Seq trace token.
 *
 */
void
erts_proc_sig_send_link_exit(ErtsPTabElementCommon *sender, Eterm from,
                             ErtsLink *lnk, Eterm reason, Eterm token);

/**
 *
 * @brief Send an link signal to a process.
 *
 *
 * @param[in]     sender        Pointer to the sending process/port,
 *                              if any, as it may not be possible to
 *                              resolve the sender (e.g. after it's
 *                              dead).
 *
 * @param[in]     to            Identifier of receiver.
 *
 * @param[in]     lnk           Pointer to link structure to
 *                              insert on receiver side.
 *
 * @return                      A non-zero value if
 *                              signal was successfully
 *                              sent. If a zero, value
 *                              the signal was not sent
 *                              due to the receiver not
 *                              existing. The sender
 *                              needs to deallocate the
 *                              link structure.
 *
 */
int
erts_proc_sig_send_link(ErtsPTabElementCommon *sender, Eterm from,
                        Eterm to, ErtsLink *lnk);

/**
 *
 * @brief Create a new unlink identifier
 *
 * The newly created unlink identifier is to be used in an
 * unlink operation.
 *
 * @param[in]     sender        Pointer to the sending process/port.
 *
 * @return                      A new 64-bit unlink identifier
 *                              unique in context of the
 *                              calling process. The identifier
 *                              may be any value but zero.
 */
ERTS_GLB_INLINE
Uint64 erts_proc_sig_new_unlink_id(ErtsPTabElementCommon *sender);

/**
 *
 * @brief Create an unlink op signal structure
 *
 * The structure will contain a newly created unlink
 * identifier to be used in the operation.
 *
 * @param[in]     sender        Pointer to the sending process/port,
 *                              if any, as it may not be possible to
 *                              resolve the sender (e.g. after it's
 *                              dead).
 *
 * @param[in]     from          Id (as an erlang term) of
 *                              entity sending the unlink
 *                              signal.
 *
 * @return                      A pointer to the unlink op
 *                              structure.
 */
ErtsSigUnlinkOp *
erts_proc_sig_make_unlink_op(ErtsPTabElementCommon *sender, Eterm from);

/**
 *
 * @brief Destroy an unlink op signal structure
 *
 * @param[in]     sulnk         A pointer to the unlink op
 *                              structure.
 */
void
erts_proc_sig_destroy_unlink_op(ErtsSigUnlinkOp *sulnk);

/**
 *
 * @brief Send an unlink signal to a process.
 *
 *
 * @param[in]     sender        Pointer to the sending process/port,
 *                              if any, as it may not be possible to
 *                              resolve the sender (e.g. after it's
 *                              dead).
 *
 * @param[in]     from          Id (as an erlang term) of
 *                              entity sending the unlink
 *                              signal.
 *
 * @param[in]     lnk           Pointer to link structure from
 *                              the sending side. It should
 *                              contain information about
 *                              receiver.
 */
Uint64
erts_proc_sig_send_unlink(ErtsPTabElementCommon *sender, Eterm from,
                          ErtsLink *lnk);

/**
 *
 * @brief Send an unlink acknowledgment signal to a process.
 *
 * 
 * @param[in]     sender        Pointer to the sending process/port,
 *                              if any, as it may not be possible to
 *                              resolve the sender (e.g. after it's
 *                              dead).
 *
 * @param[in]     from          Id (as an erlang term) of
 *                              entity sending the unlink
 *                              signal.
 *
 * @param[in]     sulnk         A pointer to the unlink op
 *                              structure. This structure
 *                              was typically received by
 *                              the caller in an unlink
 *                              signal.
 */
void
erts_proc_sig_send_unlink_ack(ErtsPTabElementCommon *sender, Eterm from,
                              ErtsSigUnlinkOp *sulnk);

/**
 *
 * @brief Send an exit signal due to broken link to a process.
 *
 * This function is used instead of erts_proc_sig_send_link_exit()
 * when the signal arrives via the distribution and
 * therefore no link structure is available.
 *
 * @param[in]     dep           Distribution entry of channel
 *                              that the signal arrived on.
 *
 * @param[in]     from          Identifier of sender.
 *
 * @param[in]     to            Identifier of receiver.
 *
 * @param[in]     dist_ext      The exit reason in external term format
 *
 * @param[in]     hfrag         Heap frag with trace token and dist_ext
 *                              iff available, otherwise NULL.
 *
 * @param[in]     reason        Exit reason.
 *
 * @param[in]     token         Seq trace token.
 *
 */
void
erts_proc_sig_send_dist_link_exit(struct dist_entry_ *dep,
                                  Eterm from, Eterm to,
                                  ErtsDistExternal *dist_ext,
                                  ErlHeapFragment *hfrag,
                                  Eterm reason, Eterm token);

/**
 *
 * @brief Send an unlink signal to a local process.
 *
 * This function is used instead of erts_proc_sig_send_unlink()
 * when the signal arrives via the distribution.
 *
 * @param[in]     dep           Distribution entry of channel
 *                              that the signal arrived on.
 *
 * @param[in]     from          Identifier of sender.
 *
 * @param[in]     to            Identifier of receiver.
 *
 * @param[in]     id            Identifier of unlink operation.
 */
void
erts_proc_sig_send_dist_unlink(DistEntry *dep, Uint32 conn_id,
                               Eterm from, Eterm to, Uint64 id);

/**
 *
 * @brief Send an unlink acknowledgment signal to a local process.
 *
 * This function is used instead of erts_proc_sig_send_unlink_ack()
 * when the signal arrives via the distribution.
 *
 * @param[in]     dep           Distribution entry of channel
 *                              that the signal arrived on.
 *
 * @param[in]     from          Identifier of sender.
 *
 * @param[in]     to            Identifier of receiver.
 *
 * @param[in]     id            Identifier of unlink operation.
 */
void
erts_proc_sig_send_dist_unlink_ack(DistEntry *dep,
                                   Uint32 conn_id, Eterm from, Eterm to,
                                   Uint64 id);

/**
 *
 * @brief Send a monitor down signal to a process.
 *
 * @param[in]     sender        Pointer to the sending process/port,
 *                              if any, as it may not be possible to
 *                              resolve the sender (e.g. after it's
 *                              dead).
 *
 * @param[in]     from          Sending entity, must be provided
 *                              to maintain signal order.
 *
 * @param[in]     mon           Pointer to target monitor
 *                              structure from the sending
 *                              side. It should contain
 *                              information about receiver.
 *
 * @param[in]     reason        Exit reason.
 *
 */
void
erts_proc_sig_send_monitor_down(ErtsPTabElementCommon *sender, Eterm from,
                                ErtsMonitor *mon, Eterm reason);

/**
 *
 * @brief Send a demonitor signal to a process.
 *
 * @param[in]     sender            Pointer to the sending process/port,
 *                                  if any, as it may not be possible to
 *                                  resolve the sender (e.g. after it's
 *                                  dead).
 *
 * @param[in]     from              Sending entity, must be provided
 *                                  to maintain signal order.
 *
 * @param[in]     system            Whether the sender is considered a
 *                                  system service, e.g. a NIF monitor,
 *                                  and it's okay to order by `from`
 *                                  even when it's not a pid or port.
 *
 * @param[in]     mon               Pointer to origin monitor
 *                                  structure from the sending
 *                                  side. It should contain
 *                                  information about receiver.
 *
 */
void
erts_proc_sig_send_demonitor(ErtsPTabElementCommon *sender, Eterm from,
                             int system, ErtsMonitor *mon);

/**
 *
 * @brief Send a monitor signal to a process.
 *
 * @param[in]     sender        Pointer to the sending process/port,
 *                              if any, as it may not be possible to
 *                              resolve the sender (e.g. after it's
 *                              dead).
 *
 * @param[in]     from          Sending entity, must be provided
 *                              to maintain signal order.
 *
 * @param[in]     mon           Pointer to target monitor
 *                              structure to insert on
 *                              receiver side.
 *
 * @param[in]     to            Identifier of receiver.
 *
 * @return                      A non-zero value if
 *                              signal was successfully
 *                              sent. If a zero, value
 *                              the signal was not sent
 *                              due to the receiver not
 *                              existing. The sender
 *                              needs to deallocate the
 *                              monitor structure.
 *
 */
int
erts_proc_sig_send_monitor(ErtsPTabElementCommon *sender, Eterm from,
                           ErtsMonitor *mon, Eterm to);

/**
 *
 * @brief Send a monitor down signal to a process.
 *
 * This function is used instead of erts_proc_sig_send_monitor_down()
 * when the signal arrives via the distribution and
 * therefore no monitor structure is available.
 *
 * @param[in]     dep           Pointer to distribution entry
 *                              of channel that the signal
 *                              arrived on.
 *
 * @param[in]     ref           Reference identifying the monitor.
 *
 * @param[in]     from          Identifier of sender.
 *
 * @param[in]     to            Identifier of receiver.
 *
 * @param[in]     dist_ext      The exit reason in external term format
 *
 * @param[in]     hfrag         Heap frag with trace token and dist_ext
 *                              iff available, otherwise NULL.
 *
 * @param[in]     reason        Exit reason.
 *
 */
void
erts_proc_sig_send_dist_monitor_down(DistEntry *dep, Eterm ref,
                                     Eterm from, Eterm to,
                                     ErtsDistExternal *dist_ext,
                                     ErlHeapFragment *hfrag,
                                     Eterm reason);

/**
 *
 * @brief Send a demonitor signal to a process.
 *
 * This function is used instead of erts_proc_sig_send_demonitor()
 * when the signal arrives via the distribution and
 * no monitor structure is available.
 *
 * @param[in]     from          Identifier of sender.
 *
 * @param[in]     to            Identifier of receiver.
 *
 * @param[in]     ref           Reference identifying the monitor.
 *
 */
void
erts_proc_sig_send_dist_demonitor(Eterm from, Eterm to, Eterm ref);

/**
 *
 * @brief Send a persistent "node down" monitor signal to a process
 *
 * @param[in]     key           Monitor key.
 *
 * @param[in]     to            Identifier of receiver.
 *
 * @param[in]     msg           Message template.
 *
 * @param[in]     msg_sz        Heap size of message template.
 *
 */
void
erts_proc_sig_send_monitor_nodes_msg(Eterm key, Eterm to,
                                     Eterm msg, Uint msg_sz);

/**
 *
 * @brief Send a persistent "time offset changed" monitor signal to a process
 *
 * @param[in]     key           Monitor key.
 *
 * @param[in]     to            Identifier of receiver.
 *
 * @param[in]     msg           Message template.
 *
 * @param[in]     msg_sz        Heap size of message template.
 *
 */
void
erts_proc_sig_send_monitor_time_offset_msg(Eterm key, Eterm to,
                                           Eterm msg, Uint msg_sz);

/**
 *
 * @brief Send a group leader signal to a process.
 *
 * Set group-leader of receiving process. If sent locally,
 * a response message '{Ref, Result}' is sent to the original
 * sender when performed where Ref is the reference passed
 * as 'ref' argument, and Result is either 'true' or 'badarg'.
 *
 * @param[in]     c_p           Pointer to process struct of
 *                              currently executing process.
 *                              NULL if signal arrived via
 *                              distribution.
 *
 * @param[in]     to            Identifier of receiver.
 *
 * @param[in]     gl            Identifier of new group leader.
 *
 * @param[in]     ref           Reference to use in response
 *                              message to locally sending
 *                              process (i.e., c_p when c_p
 *                              is non-null).
 *
 */
void
erts_proc_sig_send_group_leader(Process *c_p, Eterm to, Eterm gl,
                                Eterm ref);

/**
 *
 * @brief Send an 'is process alive' signal to a process.
 *
 * A response message '{Ref, Result}' is sent to the
 * sender when performed where Ref is the reference passed
 * as 'ref' argument, and Result is either 'true' or 'false'.
 *
 * @param[in]     c_p           Pointer to process struct of
 *                              currently executing process.
 *                              NULL if signal arrived via
 *                              distribution.
 *
 * @param[in]     to            Identifier of receiver.
 *
 * @param[in]     ref           Reference to use in response
 *                              message to the sending
 *                              process (i.e., c_p).
 *
 * @returns                     A value != 0 if the request
 *                              was sent; otherwise, 0. If
 *                              the request was not sent the
 *                              process was non-existing.
 */
int
erts_proc_sig_send_is_alive_request(Process *c_p, Eterm to,
                                    Eterm ref);

/**
 *
 * @brief Send a 'process info request' signal to a process.
 *
 * A response message '{Ref, Result}' is sent to the
 * sender when performed where Ref is the reference passed
 * as 'ref' argument, and Result corresponds to return result
 * from erlang:process_info/[1,2].
 *
 * @param[in]     c_p           Pointer to process struct of
 *                              currently executing process.
 *                              NULL if signal arrived via
 *                              distribution.
 *
 * @param[in]     to            Identifier of receiver.
 *
 * @param[in]     item_ix       Info index array to pass to
 *                              erts_process_info()
 *
 * @param[in]     len           Length of info index array
 *
 * @param[in]     need_msgq_len Non-zero if message queue
 *                              length is needed; otherwise,
 *                              zero. If non-zero, sig_qs.len
 *                              will be set to correspond
 *                              to the message queue length
 *                              before call to
 *                              erts_process_info()
 *
 * @param[in]     flags         Flags to pass to
 *                              erts_process_info()
 *
 * @param[in]     reserve_size  Heap size that is known to
 *                              be needed. May not be correct
 *                              though.
 *
 * @param[in]     ref           Reference to use in response
 *                              message to the sending
 *                              process (i.e., c_p).
 *
 */
int
erts_proc_sig_send_process_info_request(Process *c_p,
                                        Eterm to,
                                        int *item_ix,
                                        int len,
                                        int need_msgq_len,
                                        int flags,
                                        Uint reserve_size,
                                        Eterm ref);

/**
 *
 * @brief Send a 'sync suspend' signal to a process.
 *
 * A response message '{Tag, Reply}' is sent to the
 * sender when performed where Tag is the term passed
 * as 'tag' argument. Reply is either 'suspended',
 * 'not_suspended', 'exited' if the operation is
 * asynchronous; otherwise, the 'reply' argument or
 * 'badarg' if process terminated.
 *
 * This signal does *not* change the suspend state, only
 * reads and reply the state. This signal is typically
 * sent after a suspend request (monitor of suspend type)
 * signal has been sent to the process in order to get a
 * response when the suspend monitor has been processed.
 *
 * @param[in]     c_p           Pointer to process struct of
 *                              currently executing process.
 *
 * @param[in]     to            Identifier of receiver.
 *
 * @param[in]     tag           Tag to use in response
 *                              message to the sending
 *                              process (i.e., c_p).
 *
 * @param[in]     reply         Reply to send if this
 *                              is a synchronous operation;
 *                              otherwise, THE_NON_VALUE.
 */
void
erts_proc_sig_send_sync_suspend(Process *c_p, Eterm to,
                                Eterm tag, Eterm reply);

/**
 *
 * @brief Send an 'rpc' signal to a process.
 *
 * The function 'func' will be executed in the
 * context of the receiving process. A response
 * message '{Ref, Result}' is sent to the sender
 * when 'func' has been called. 'Ref' is the reference
 * returned by this function and 'Result' is the
 * term returned by 'func'. If the return value of
 * 'func' is not an immediate term, 'func' has to
 * allocate a heap fragment where the result is stored
 * and update the the heap fragment pointer pointer
 * passed as third argument to point to it.
 *
 * If this function returns a reference, 'func' will
 * be called in the context of the receiver. However,
 * note that this might happen when the receiver is in
 * an exiting state. The caller of this function
 * *unconditionally* has to enter a receive that match
 * on the returned reference in all clauses as next
 * receive; otherwise, bad things will happen!
 *
 * If THE_NON_VALUE is returned, the receiver did not
 * exist. The signal was not sent, and no specific
 * receive has to be entered by the caller.
 *
 * Minimum priority, that the signal will execute under,
 * will equal the priority of the calling process (c_p).
 *
 * @param[in]     c_p           Pointer to process struct of
 *                              currently executing process.
 *
 * @param[in]     to            Identifier of receiver process.
 *
 * @param[in]     reply         Non-zero if a reply is wanted.
 *
 * @param[in]     func          Function to execute in the
 *                              context of the receiver.
 *                              First argument will be a
 *                              pointer to the process struct
 *                              of the receiver process.
 *                              Second argument will be 'arg'
 *                              (see below). Third argument
 *                              will be a pointer to a pointer
 *                              to a heap fragment for storage
 *                              of result returned from 'func'
 *                              (i.e. an 'out' parameter).
 *
 * @param[in]     arg           Void pointer to argument
 *                              to pass as second argument
 *                              in call of 'func'.
 *
 * @returns                     If the request was sent,
 *                              an internal ordinary
 *                              reference; otherwise,
 *                              THE_NON_VALUE (non-existing
 *                              receiver).
 */
Eterm
erts_proc_sig_send_rpc_request(Process *c_p,
                               Eterm to,
                               int reply,
                               Eterm (*func)(Process *, void *, int *, ErlHeapFragment **),
                               void *arg);
/**
 *
 * @brief Send an 'rpc' signal to a process.
 *
 * The function 'func' will be executed in the
 * context of the receiving process. A response
 * message '{Ref, Result}' is sent to the sender
 * when 'func' has been called. 'Ref' is the reference
 * returned by this function and 'Result' is the
 * term returned by 'func'. If the return value of
 * 'func' is not an immediate term, 'func' has to
 * allocate a heap fragment where the result is stored
 * and update the the heap fragment pointer pointer
 * passed as third argument to point to it.
 *
 * If this function returns a reference, 'func' will
 * be called in the context of the receiver. However,
 * note that this might happen when the receiver is in
 * an exiting state. The caller of this function
 * *unconditionally* has to enter a receive that match
 * on the returned reference in all clauses as next
 * receive; otherwise, bad things will happen!
 *
 * If THE_NON_VALUE is returned, the receiver did not
 * exist. The signal was not sent, and no specific
 * receive has to be entered by the caller.
 *
 * @param[in]     c_p           Pointer to process struct of
 *                              currently executing process.
 *
 * @param[in]     to            Identifier of receiver process.
 *
 * @param[in]     reply         Non-zero if a reply is wanted.
 *
 * @param[in]     func          Function to execute in the
 *                              context of the receiver.
 *                              First argument will be a
 *                              pointer to the process struct
 *                              of the receiver process.
 *                              Second argument will be 'arg'
 *                              (see below). Third argument
 *                              will be a pointer to a pointer
 *                              to a heap fragment for storage
 *                              of result returned from 'func'
 *                              (i.e. an 'out' parameter).
 *
 * @param[in]     arg           Void pointer to argument
 *                              to pass as second argument
 *                              in call of 'func'.
 *
 * @param[in]     prio          Minimum priority that the
 *                              signal will execute under.
 *                              Either PRIORITY_MAX,
 *                              PRIORITY_HIGH, PRIORITY_NORMAL,
 *                              PRIORITY_LOW, or a negative
 *                              value. A negative value will
 *                              cause a minimum priority that
 *                              equals the priority of the
 *                              calling process (c_p).
 *
 * @returns                     If the request was sent,
 *                              an internal ordinary
 *                              reference; otherwise,
 *                              THE_NON_VALUE (non-existing
 *                              receiver).
 */
Eterm
erts_proc_sig_send_rpc_request_prio(Process *c_p,
                                    Eterm to,
                                    int reply,
                                    Eterm (*func)(Process *, void *, int *, ErlHeapFragment **),
                                    void *arg,
                                    int prio);

int
erts_proc_sig_send_dist_spawn_reply(Eterm node,
                                    Eterm ref,
                                    Eterm to,
                                    ErtsLink *lnk,
                                    Eterm result,
                                    Eterm token);

/**
 *
 * @brief Send a 'copy literal area request' signal to
 *        a process.
 *
 * The receiver will scan its message queue and then the rest
 * of the process. After the operation has bee performed it will
 * reply with a '{copy_literals, ReqID, Res}' message to the
 * sender where 'Res' equals 'ok' if the receiver is clean or
 * 'need_gc' if a literal GC is needed.
 *
 * Should only be called by the literal-area-collector process!
 *
 * @param[in]     c_p           Pointer to process struct of
 *                              currently executing process.
 *
 * @param[in]     to            Identifier of receiver.
 *
 * @param[in]     req_id        Request ID (RegID) term.
 */
void
erts_proc_sig_send_cla_request(Process *c_p, Eterm to, Eterm req_id);


/**
 *
 * @brief Send a 'move message queue off heap' signal to
 *        a the sending process itself.
 *
 * When received, all on heap messages will be moved off heap.
 *
 * @param[in]     to            Identifier of receiver.
 *
 */
void
erts_proc_sig_send_move_msgq_off_heap(Eterm to);

/*
 * End of send operations of currently supported process signals.
 */


/**
 *
 * @brief Handle incoming signals.
 *
 * Called by an ordinary scheduler in order to handle incoming
 * signals for a process. The work is done on the middle part
 * of the signal queue. The maximum amount of signals handled
 * is limited by the amount of reductions given when calling.
 * Note that a reduction does not necessarily map to a signal.
 *
 * @param[in]     c_p           Pointer to process struct of
 *                              currently executing process.
 *
 * @param[out]    statep        Pointer to process state after
 *                              signal handling. May not be NULL.
 *                              The state should recently have
 *                              been updated before calling
 *                              this function.
 *
 * @param[in,out] redsp         Pointer to an integer containing
 *                              reductions. On input, the amount
 *                              of preferred reductions to be
 *                              used by the call. On output, the
 *                              amount of reductions consumed.
 *
 * @param[in]     max_reds      Absolute maximum of reductions
 *                              to use. If the process cannot
 *                              make progress after the preferred
 *                              amount of reductions has been
 *                              consumed, signal handling may
 *                              proceed up to a maximum of
 *                              'max_reds' in order to make
 *                              the process able to proceed
 *                              with other tasks after handling
 *                              has finished.
 *
 * @param[in]     local_only    If is zero, new signals may be
 *                              fetched from the outer queue and
 *                              put in the middle queue before
 *                              signal handling is performed. If
 *                              non-zero, no new signals will be
 *                              fetched before handling begins.
 *
 * @return                      Returns a non-zero value, when
 *                              no more signals to handle in the
 *                              middle queue remain. A zero
 *                              return value means that there
 *                              remains signals in the middle
 *                              queue.
 */
int
erts_proc_sig_handle_incoming(Process *c_p, erts_aint32_t *statep,
                              int *redsp, int max_reds,
                              int local_only);

/**
 *
 * @brief Handle remaining signals for an exiting process
 *
 * Called as part of termination of a process. It will handle
 * remaining signals.
 *
 * @param[in]     c_p           Pointer to process struct of
 *                              currently executing process.
 *
 * @param[in,out] redsp         Pointer to an integer containing
 *                              reductions. On input, the amount
 *                              of maximum reductions to be
 *                              used by the call. On output, the
 *                              amount of reductions consumed.
 *
 * @param[in,out] pe_ctxtp      Process exit context pointer.
 *
 * @return                      Returns a non-zero value, when
 *                              no more signals to handle in the
 *                              middle queue remain. A zero
 *                              return value means that there
 *                              remains signals in the middle
 *                              queue.
 */
int
erts_proc_sig_handle_exit(Process *c_p, Sint *redsp,
                          ErtsProcExitContext *pe_ctxt_p);

/**
 *
 * @brief Helper for loop_rec instruction.
 *
 * This function should only be called from the loop_rec
 * instruction (or equivalents). It is called when loop_rec
 * reach the end of the inner queue (which is the only
 * part of the signal queue that receive is allowed to
 * operate on). When called, this function tries to make
 * more messages available in the inner queue. This by
 * fetching signals from the outer queue to the middle
 * queue and/or processing signals in the middle queue.
 *
 * @param[in]   c_p             Pointer to process struct of
 *                              currently executing process.
 *
 * @param[in]   fcalls          Content of FCALLS in
 *                              process_main()
 *
 * @param[in]   neg_o_reds      Content of neg_o_reds in
 *                              process_main()
 *
 * @param[out]  msgpp           Pointer to pointer to next
 *                              available message to process.
 *                              If *msgpp == NULL, no more
 *                              messages are available.
 *
 * @param[out]  get_outp        Pointer to an integer
 *                              indicating how to respond
 *                              if no more messages are
 *                              available (msgpp). If integer
 *                              is set to zero, loop_rec
 *                              should jump to an appropriate
 *                              wait instruction. If zero,
 *                              the message queue lock remain
 *                              locked since the test for
 *                              more messages was done.
 *                              If the integer is set to a
 *                              value larger that zero, the
 *                              process exited. If the integer
 *                              is set to a value less than
 *                              zero, the process is required
 *                              to yield.
 *
 *
 * @return                      The amount of reductions
 *                              consumed.
 *
 */
int
erts_proc_sig_receive_helper(Process *c_p, int fcalls,
                             int neg_o_reds, ErtsMessage **msgpp,
                             int *get_outp);

/*
 * CLEAN_SIGQ - Flush until middle queue is empty, i.e.
 *              the content of inner+middle queue equals
 *              the message queue.
 */
#define ERTS_PROC_SIG_FLUSH_FLG_CLEAN_SIGQ          (1 << 0)
/*
 * FROM_ALL   - Flush signals from all local senders (processes
 *              and ports).
 */
#define ERTS_PROC_SIG_FLUSH_FLG_FROM_ALL            (1 << 1)
/*
 * FROM_ID    - Flush signals from process or port identified
 *              by 'id'.
 */
#define ERTS_PROC_SIG_FLUSH_FLG_FROM_ID             (1 << 2)

/*
 * All erts_proc_sig_init_flush_signals() flags.
 */
#define ERTS_PROC_SIG_FLUSH_FLGS                                \
    (ERTS_PROC_SIG_FLUSH_FLG_CLEAN_SIGQ                         \
     | ERTS_PROC_SIG_FLUSH_FLG_FROM_ALL                         \
     | ERTS_PROC_SIG_FLUSH_FLG_FROM_ID)

/**
 *
 * @brief Initialize flush of signals from another process or port
 *
 * Inserts a flush signal in the outer signal queue of
 * current process and sets the FS_FLUSHING_SIGS flag in
 * 'c_p->sig_qs.flags'. When the flush signal has been
 * handled the FS_FLUSHED_SIGS flag is set as well.
 *
 * While the flushing is ongoing the process *should* only
 * handle incoming signals and not execute Erlang code. When
 * the functionality that initiated the flush detects that
 * the flush is done by the FS_FLUSHED_SIGS flag being set,
 * it should clear both the FS_FLUSHED_SIGS flag and the
 * FS_FLUSHING_SIGS flag.
 *
 * @param[in]   c_p             Pointer to process struct of
 *                              currently executing process.
 *              flags           Flags indicating how to flush.
 *                              (see above).
 *              from            Identifier of sender to flush
 *                              signals from in case the
 *                              FROM_ID flag is set.
 */
void
erts_proc_sig_init_flush_signals(Process *c_p, int flags, Eterm from);

/**
 *
 * @brief Fetch signals from the outer queue
 *
 * Fetches signals from outer queue and places them in the
 * middle queue ready for signal handling. If the middle
 * queue is empty, only message signals were present in the
 * outer queue, and no receive tracing has been enabled on
 * the process, the middle queue is bypassed and messages
 * are delivered directly to the inner queue instead.
 *
 * @param[in]   c_p             Pointer to process struct of
 *                              currently executing process.
 * @returns                     Amount of message signals in
 *                              inner plus middle signal
 *                              queues after fetch completed
 *                              (NOT the message queue
 *                              length).
 */
ERTS_GLB_INLINE Sint erts_proc_sig_fetch(Process *p);

/**
 *
 * @brief Get amount of messages in private queues
 *
 * @param[in]   c_p             Pointer to process struct of
 *                              currently executing process.
 *
 * @returns                     Amount of message signals in
 *                              inner plus middle signal
 *                              queues after fetch completed
 *                              (NOT the message queue
 *                              length).
 */
Sint
erts_proc_sig_privqs_len(Process *c_p);


/**
 * @brief Enqueue list of signals on process.
 *
 * Message queue must be locked on receiving process.
 *
 * @param rp                Receiving process.
 * @param first             First signal in list.
 * @param last              Last signal in list.
 * @param last_next         Pointer to next-pointer to last non-message signal
 *                          or NULL if no non-message signal after 'first'.
 * @param msg_cnt           Number of message signals in list.
 * @param in_state          'state' of rp.
 *
 * @return                  'state' of rp.
 */
erts_aint32_t
erts_enqueue_signals(Process *rp, ErtsMessage *first,
                     ErtsMessage **last, ErtsMessage **last_next,
                     Uint msg_cnt,
                     erts_aint32_t in_state);

/**
 *
 * @brief Flush pending signal.
 *
 */
void
erts_proc_sig_send_pending(Process *c_p, ErtsSchedulerData* esdp);


void
erts_proc_sig_send_to_alias(Process *c_p, Eterm from, Eterm to,
                            Eterm msg, Eterm token);

void
erts_proc_sig_send_dist_to_alias(Eterm from, Eterm alias,
                                 ErtsDistExternal *edep,
                                 ErlHeapFragment *hfrag, Eterm token);

/**
 *
 * @brief Schedule process to handle enqueued signal(s).
 *
 * @param rp                Receiving process.
 * @param state             'state' of rp.
 * @param enable_flag       Additional state flags to enable, like
 *                          ERTS_PSFLG_ACTIVE if message has been enqueued.
 */
ERTS_GLB_INLINE void erts_proc_notify_new_sig(Process* rp, erts_aint32_t state,
                                              erts_aint32_t enable_flag);

void erts_make_dirty_proc_handled(Eterm pid, erts_aint32_t state,
                                  erts_aint32_t prio);


typedef struct {
    Uint size;
    ErtsMessage *msgp;
} ErtsMessageInfo;

/**
 *
 * @brief Prepare signal queue for inspection by process_info()
 *
 *
 * @param[in]   c_p             Pointer to process struct of
 *                              currently executing process.
 *
 * @param[in]   rp              Pointer to process struct of
 *                              process to inspect.
 *
 * @param[in]   rp_locks        Process locks held on 'rp'.
 *
 * @param[in]   info_on_self    Integer set to non-zero value
 *                              if caller is inspecting itself;
 *                              otherwise, zero.
 *
 * @param[in]   mip             Pointer to array of
 *                              ErtsMessageInfo structures.
 *
 * @param[out]  msgq_lenp       Pointer to integer containing
 *                              amount of messages.
 */
Uint erts_proc_sig_prep_msgq_for_inspection(Process *c_p,
                                            Process *rp,
                                            ErtsProcLocks rp_locks,
                                            int info_on_self,
                                            ErtsMessageInfo *mip,
                                            Sint *msgq_lenp);

/**
 *
 * @brief Move message data of messages in private queues to heap
 *
 * Move message data of messages in private queues to the heap.
 * This is part of GC of processes that uses on-heap message
 * data.
 *
 * @param[in]   c_p             Pointer to process struct of
 *                              currently executing process.
 *
 */
void erts_proc_sig_move_msgs_to_heap(Process *c_p);

/**
 *
 * @brief Size of signal in bytes.
 *
 * @param[in]   sig             Signal to inspect.
 *
 */
Uint erts_proc_sig_signal_size(ErtsSignal *sig);


/**
 *
 * @brief Clear seq trace tokens on all signals
 *
 * Assumes thread progress has been blocked!
 *
 * @param[in]   c_p             Pointer to process
 *
 */
void
erts_proc_sig_clear_seq_trace_tokens(Process *c_p);

/**
 *
 * @brief Handle pending suspend requests
 *
 * Should be called by processes when they stop
 * execution on a dirty scheduler if they have
 * pending suspend requests (i.e. when
 * ERTS_PROC_GET_PENDING_SUSPEND(c_p) != NULL).
 *
 * @param[in]   c_p             Pointer to executing
 *                              process
 */
void
erts_proc_sig_handle_pending_suspend(Process *c_p);

/**
 *
 * @brief Decode the reason term in an external signal
 *
 * Any distributed signal with a payload only has the control
 * message decoded by the dist entry. The final decode of the
 * payload is done by the process when it inspects the signal
 * by calling this function.
 *
 * This functions handles both messages and link/monitor exits.
 *
 * Return true if the decode was successful, false otherwise.
 *
 * @param[in]   c_p             Pointer to executing process
 *
 * @param[in]   proc_lock       Locks held by process. Should always be MAIN.
 *
 * @param[in]   msgp            The signal to decode
 *
 * @param[in]   force_off_heap  If the term should be forced to be off-heap
 */
int
erts_proc_sig_decode_dist(Process *proc, ErtsProcLocks proc_locks,
                          ErtsMessage *msgp, int force_off_heap);

/**
 *
 * @brief Check if a newly scheduled process needs to wait for
 *        ongoing dirty handling of signals to complete.
 *
 * @param[in]   c_p             Pointer to executing process.
 *
 * @param[in]   state_in        State of process.
 *
 * @return                      Updated state of process if
 *                              we had to wait; otherwise,
 *                              state_in.
 */
ERTS_GLB_INLINE erts_aint32_t
erts_proc_sig_check_wait_dirty_handle_signals(Process *c_p,
                                              erts_aint32_t state_in);

void erts_proc_sig_do_wait_dirty_handle_signals__(Process *c_p);


ErtsDistExternal *
erts_proc_sig_get_external(ErtsMessage *msgp);

void
erts_proc_sig_cleanup_non_msg_signal(ErtsMessage *sig);


/**
 *
 * @brief Create and insert a receive marker at the end of the
 *        signal queue of the calling process unless the
 *        signal queue is empty.
 *
 *
 * @param[in]     c_p           Pointer to process struct of
 *                              currently executing process.
 *
 * @return                      A process unique integer
 *                              identifying the unbound
 *                              receive marker, or the atom
 *                              'undefined' if no marker was
 *                              inserted.
 */
ERTS_GLB_INLINE Eterm erts_msgq_recv_marker_insert(Process *c_p);

/**
 *
 * @brief Bind a previously inserted receive marker to a
 *        reference.
 *
 *
 * @param[in]     c_p           Pointer to process struct of
 *                              currently executing process.
 *
 * @param[in]     insert_id     Receive marker identifier returned
 *                              by erts_msgq_recv_marker_insert().
 *
 * @param[in]     bind_id       An internal reference to bind
 *                     	        the receive marker to. Other
 *                              terms are allowed, but will
 *                              cause the receive marker
 *                              identified by insert_id to be
 *                              cleared. Note that the special
 *                              literal internal reference
 *                              'erts_old_recv_marker_id' is
 *                              *not* allowed to be passed here!
 */
ERTS_GLB_INLINE void erts_msgq_recv_marker_bind(Process *c_p,
						Eterm insert_id,
						Eterm bind_id);

/**
 *
 * @brief Create, insert, and bind a receive marker at the end
 *        of the signal queue of the calling process and unless
 *        the signal queue is empty.
 *
 *
 * @param[in]     c_p           Pointer to process struct of
 *                              currently executing process.
 *
 * @param[in]     id            An internal reference to bind
 *                     	        the receive marker to. Other
 *                              terms are allowed, but will
 *                              be ignored.
 */
ERTS_GLB_INLINE void erts_msgq_recv_marker_insert_bind(Process *c_p,
						       Eterm id);


/**
 *
 * @brief Set the message queue save pointer to the position
 *        identified by the previously inserted receive marker.
 *
 *
 * @param[in]     c_p           Pointer to process struct of
 *                              currently executing process.
 *
 * @param[in]     id            Internal reference bound to
 *                              a receive marker. Other terms
 *                              are allowed but will be
 *                              ignored.
 */
ERTS_GLB_INLINE void erts_msgq_recv_marker_set_save(Process *c_p, Eterm id);

/**
 *
 * @brief Clear receive marker corresponding to the argument
 *        id.
 *
 *
 * @param[in]     c_p           Pointer to process struct of
 *                              currently executing process.
 *
 * @param[in]     id            Internal reference bound to
 *                              a receive marker or an insert
 *                              id. Other terms are allowed
 *                              but will be ignored.
 */
ERTS_GLB_INLINE void erts_msgq_recv_marker_clear(Process *c_p, Eterm id);


/**
 *
 * @brief Peek on next message (identified by save pointer) in
 *	  message queue.
 *
 *
 * @param[in]     c_p           Pointer to process struct of
 *                              currently executing process.
 *
 */
ERTS_GLB_INLINE ErtsMessage *erts_msgq_peek_msg(Process *c_p);

/**
 *
 * @brief Remove a message from the message queue.
 *
 *
 * @param[in]     c_p           Pointer to process struct of
 *                              currently executing process.
 *
 * @param[in]     msgp          A pointer to the message to
 *                              remove from the message queue.
 *
 */
ERTS_GLB_INLINE void erts_msgq_unlink_msg(Process *c_p,
					  ErtsMessage *msgp);

/**
 *
 * @brief Set the save pointer to the start of the message queue.
 *
 *
 * @param[in]     c_p           Pointer to process struct of
 *                              currently executing process.
 *
 */
ERTS_GLB_INLINE void erts_msgq_set_save_first(Process *c_p);

/**
 *
 * @brief Remove a message from the message queue and set
 *        the save pointer to the start of the message queue.
 *
 *
 * @param[in]     c_p           Pointer to process struct of
 *                              currently executing process.
 *
 * @param[in]     msgp          A pointer to the message to
 *                              remove from the message queue.
 *
 */
ERTS_GLB_INLINE void erts_msgq_unlink_msg_set_save_first(Process *c_p,
                                                         ErtsMessage *msgp);

/**
 *
 * @brief Advance the save pointer to the next message in the
 *        message queue.
 *
 *
 * @param[in]     c_p           Pointer to process struct of
 *                              currently executing process.
 *
 */
ERTS_GLB_INLINE void erts_msgq_set_save_next(Process *c_p);

/**
 *
 * @brief Set the save pointer to the end of the message queue.
 *
 *
 * @param[in]     c_p           Pointer to process struct of
 *                              currently executing process.
 *
 */
ERTS_GLB_INLINE void erts_msgq_set_save_end(Process *c_p);

/**
 *
 * @brief Cleanup private signal queues at termination of
 *        process.
 *
 *
 * @param[in]     c_p           Pointer to process struct of
 *                              currently executing process.
 *
 */
void erts_proc_sig_cleanup_queues(Process *c_p);


/**
 * @brief Initialize this functionality
 */
void erts_proc_sig_queue_init(void);

void
erts_proc_sig_debug_foreach_sig(Process *c_p,
                                void (*msg_func)(ErtsMessage *, void *),
                                void (*oh_func)(ErlOffHeap *, void *),
                                ErtsMonitorFunc mon_func,
                                ErtsLinkFunc lnk_func,
                                void (*ext_func)(ErtsDistExternal *, void *),
                                void *arg);

extern Process *erts_dirty_process_signal_handler;
extern Process *erts_dirty_process_signal_handler_high;
extern Process *erts_dirty_process_signal_handler_max;

/* Helpers... */
void erts_proc_sig_fetch__(Process *proc);
Sint erts_proc_sig_fetch_msgq_len_offs__(Process *proc);
ERTS_GLB_INLINE int erts_msgq_eq_recv_mark_id__(Eterm term1, Eterm term2);
ERTS_GLB_INLINE void erts_msgq_recv_marker_set_save__(Process *c_p,
				 ErtsRecvMarkerBlock *blkp,
				 ErtsRecvMarker *markp,
				 int ix);
Eterm erts_msgq_recv_marker_create_insert(Process *c_p, Eterm id);
void erts_msgq_recv_marker_create_insert_set_save(Process *c_p, Eterm id);
ErtsMessage **erts_msgq_pass_recv_markers(Process *c_p,
					  ErtsMessage **markpp);
void erts_msgq_remove_leading_recv_markers_set_save_first(Process *c_p);

#define ERTS_RECV_MARKER_IX__(BLKP, MRKP) \
    ((int) ((MRKP) - &(BLKP)->marker[0]))

#if ERTS_GLB_INLINE_INCL_FUNC_DEF

ERTS_GLB_INLINE Uint64
erts_proc_sig_new_unlink_id(ErtsPTabElementCommon *sender)
{
    Uint64 id;

    ASSERT(sender);

    if (is_internal_pid(sender->id)) {
        Process *c_p = ErtsContainerStruct(sender, Process, common);
        id = (Uint64) c_p->uniq++;

        if (id == 0) {
            id = (Uint64) c_p->uniq++;
        }
    } else {
        ASSERT(is_internal_port(sender->id));

        id = (Uint64) erts_raw_get_unique_monotonic_integer();
        if (id == 0) {
            id = (Uint64) erts_raw_get_unique_monotonic_integer();
        }
    }

    ASSERT(id != 0);

    return id;
}

ERTS_GLB_INLINE Sint
erts_proc_sig_fetch(Process *proc)
{
    Sint res = 0;
    ErtsSignal *sig;
    ErtsSignalInQueueBufferArray* buffers;
    int need_unget_buffers;
    ERTS_LC_ASSERT(ERTS_PROC_IS_EXITING(proc)
                   || ((erts_proc_lc_my_proc_locks(proc)
                        & (ERTS_PROC_LOCK_MAIN
                           | ERTS_PROC_LOCK_MSGQ))
                       == (ERTS_PROC_LOCK_MAIN
                           | ERTS_PROC_LOCK_MSGQ)));

<<<<<<< HEAD
    ASSERT(!(proc->sig_qs.flags & FS_FLUSHING_SIGS)
           || ERTS_PROC_IS_EXITING(proc)
           || ERTS_IS_CRASH_DUMPING);
=======
    ASSERT(!(proc->sig_qs.flags & FS_HANDLING_SIGS));
>>>>>>> c3603bd7

    ERTS_HDBG_CHECK_SIGNAL_IN_QUEUE(proc);
    ERTS_HDBG_CHECK_SIGNAL_PRIV_QUEUE(proc, !0);

    buffers = erts_proc_sig_queue_flush_get_buffers(proc,
                                                    &need_unget_buffers);

    sig = (ErtsSignal *) proc->sig_inq.first;
    if (sig) {
        if (ERTS_LIKELY(sig->common.tag != ERTS_PROC_SIG_MSGQ_LEN_OFFS_MARK))
            erts_proc_sig_fetch__(proc);
        else
            res = erts_proc_sig_fetch_msgq_len_offs__(proc);
    }
    if (buffers) {
        Uint32 state = erts_atomic32_read_acqb(&proc->state);
        if (!(ERTS_PSFLG_SIG_IN_Q & state) &&
            erts_atomic64_read_nob(&buffers->nonmsg_slots)) {
            /* We may have raced with a thread inserting into a buffer
             * when resetting the flag ERTS_PSFLG_SIG_IN_Q in one of
             * the fetch functions above so we have to make sure that
             * it is set when there is a nonmsg signal in the buffers. */
            erts_atomic32_read_bor_nob(&proc->state,
                                        ERTS_PSFLG_SIG_IN_Q |
                                        ERTS_PSFLG_ACTIVE);
        }
        erts_proc_sig_queue_unget_buffers(buffers, need_unget_buffers);
    }
    res += proc->sig_qs.len;

    ERTS_HDBG_CHECK_SIGNAL_PRIV_QUEUE(proc, !0);

#ifdef ERTS_PROC_SIG_HARD_DEBUG_SIGQ_MSG_LEN
    {
        Sint len = 0;
        ERTS_FOREACH_SIG_PRIVQS(
            proc, mp,
            {
                if (ERTS_SIG_IS_MSG(mp))
                    len++;
            });
        ERTS_ASSERT(res == len);
    }
#endif

    return res;
}

ERTS_GLB_INLINE void
erts_proc_notify_new_sig(Process* rp, erts_aint32_t state,
                         erts_aint32_t enable_flag)
{
    if (~(state & (ERTS_PSFLG_EXITING
                   | ERTS_PSFLG_ACTIVE_SYS
                   | ERTS_PSFLG_SIG_IN_Q))
        | (~state & enable_flag)) {
        /* Schedule process... */
        state = erts_proc_sys_schedule(rp, state, enable_flag);
    }

    if (state & ERTS_PSFLG_DIRTY_RUNNING) {
        /*
         * We ignore ERTS_PSFLG_DIRTY_RUNNING_SYS. For
         * more info see erts_execute_dirty_system_task()
         * in erl_process.c.
         */
        erts_make_dirty_proc_handled(rp->common.id, state, -1);
    }
}

#undef ERTS_PROC_SIG_RECV_MARK_CLEAR_PENDING_SET_SAVE__
#define ERTS_PROC_SIG_RECV_MARK_CLEAR_PENDING_SET_SAVE__(BLKP) 		\
    do {								\
	if ((BLKP)->pending_set_save_ix >= 0) {				\
	    int clr_ix__ = (BLKP)->pending_set_save_ix;			\
	    ErtsRecvMarker *clr_markp__ = &(BLKP)->marker[clr_ix__];	\
	    ASSERT(!clr_markp__->in_msgq);				\
	    ASSERT(clr_markp__->in_sigq);				\
	    ASSERT(clr_markp__->set_save);				\
	    clr_markp__->set_save = 0;					\
	    (BLKP)->pending_set_save_ix = -1;				\
	}								\
    } while (0)

#undef ERTS_PROC_SIG_RECV_MARK_CLEAR_OLD_MARK__
#ifdef ERTS_SUPPORT_OLD_RECV_MARK_INSTRS

#define ERTS_PROC_SIG_RECV_MARK_CLEAR_OLD_MARK__(BLKP)			\
    do {								\
	if ((BLKP)->old_recv_marker_ix >= 0) {				\
	    int ix__ = (BLKP)->old_recv_marker_ix;			\
	    ASSERT((BLKP)->ref[ix__] == erts_old_recv_marker_id);	\
	    ASSERT((BLKP)->marker[ix__].in_sigq);			\
	    ASSERT(!(BLKP)->marker[ix__].set_save);			\
	    (BLKP)->unused++;						\
	    (BLKP)->ref[ix__] = am_undefined;				\
	    (BLKP)->marker[ix__].pass = ERTS_RECV_MARKER_PASS_MAX;	\
	    (BLKP)->old_recv_marker_ix = -1;				\
	}								\
    } while (0)

#endif

ERTS_GLB_INLINE int
erts_msgq_eq_recv_mark_id__(Eterm term1, Eterm term2)
{
    int ix, arity;
    Eterm *tp1, *tp2;

    ASSERT(term1 == am_free || term1 == am_undefined || term1 == NIL
	   || is_small(term1) || is_big(term1) || is_internal_ref(term1));
    ASSERT(term2 == am_free || term2 == am_undefined || term2 == NIL
	   || is_small(term2) || is_big(term2) || is_internal_ref(term2));

    if (term1 == term2)
	return !0;

    if (!is_boxed(term1) || !is_boxed(term2))
	return 0;

    tp1 = boxed_val(term1);
    tp2 = boxed_val(term2);

    if (*tp1 != *tp2)
	return 0;

    arity = (int) thing_arityval(*tp1);
    for (ix = 1; ix <= arity; ix++) {
	if (tp1[ix] != tp2[ix])
	    return 0;
    }
    return !0;
}

ERTS_GLB_INLINE void
erts_msgq_recv_marker_set_save__(Process *c_p,
				 ErtsRecvMarkerBlock *blkp,
				 ErtsRecvMarker *markp,
				 int ix)
{
    ERTS_PROC_SIG_RECV_MARK_CLEAR_PENDING_SET_SAVE__(blkp);

    ASSERT(markp->proc == c_p);
    ASSERT(!markp->set_save);
    ASSERT(markp->in_sigq);

    if (markp->in_msgq) {
        ErtsMessage **sigpp = &markp->sig.common.next;
	if (*sigpp && ERTS_SIG_IS_RECV_MARKER(*sigpp))
	    sigpp = erts_msgq_pass_recv_markers(c_p, sigpp);
        c_p->sig_qs.save = sigpp;
    }
    else {
        /*
         * Marker is in the middle queue of signals not
         * processed yet. Trigger handling of signals in loop_rec
         * by setting save pointer to the end of message queue
         * (inner queue). This in order to get the recv marker
         * into the message queue.
         */
        c_p->sig_qs.save = c_p->sig_qs.last;
        ASSERT(!(*c_p->sig_qs.save));
        /*
         * Set save pointer when marker enters message queue...
         */
        markp->set_save = !0;
        ASSERT(blkp->pending_set_save_ix == -1);
	ASSERT(ix == ERTS_RECV_MARKER_IX__(blkp, markp));
        blkp->pending_set_save_ix = ix;
    }
}

ERTS_GLB_INLINE void
erts_msgq_recv_marker_clear(Process *c_p, Eterm id)
{
    ErtsRecvMarkerBlock *blkp = c_p->sig_qs.recv_mrk_blk;
    int ix;
    ASSERT(!(c_p->sig_qs.flags & FS_HANDLING_SIGS));

    if (!is_small(id) && !is_big(id) && !is_internal_ref(id))
	return;

    if (!blkp)
	return;
    
#ifdef ERTS_SUPPORT_OLD_RECV_MARK_INSTRS
    if (id == erts_old_recv_marker_id) {
	ERTS_PROC_SIG_RECV_MARK_CLEAR_OLD_MARK__(blkp);
	return;
    }
#endif

    for (ix = 0; ix < ERTS_RECV_MARKER_BLOCK_SIZE; ix++) {
	if (erts_msgq_eq_recv_mark_id__(blkp->ref[ix], id)) {
	    blkp->unused++;
	    blkp->ref[ix] = am_undefined;
	    blkp->marker[ix].pass = ERTS_RECV_MARKER_PASS_MAX;
	    break;
	}
    }
}

ERTS_GLB_INLINE Eterm
erts_msgq_recv_marker_insert(Process *c_p)
{
<<<<<<< HEAD
    erts_proc_sig_queue_lock(c_p);
=======
    ASSERT(!(c_p->sig_qs.flags & FS_HANDLING_SIGS));
    erts_proc_lock(c_p, ERTS_PROC_LOCK_MSGQ);
>>>>>>> c3603bd7
    erts_proc_sig_fetch(c_p);
    erts_proc_unlock(c_p, ERTS_PROC_LOCK_MSGQ);

    if (c_p->sig_qs.cont || c_p->sig_qs.first)
	return erts_msgq_recv_marker_create_insert(c_p, am_new_uniq);
    return am_undefined;
}

ERTS_GLB_INLINE void erts_msgq_recv_marker_bind(Process *c_p,
						Eterm insert_id,
						Eterm bind_id)
{
    ASSERT(!(c_p->sig_qs.flags & FS_HANDLING_SIGS));
#ifdef ERTS_SUPPORT_OLD_RECV_MARK_INSTRS
    ASSERT(bind_id != erts_old_recv_marker_id);
#endif

    if (is_small(insert_id) || is_big(insert_id)) {
	ErtsRecvMarkerBlock *blkp = c_p->sig_qs.recv_mrk_blk;

	if (blkp) {
	    int ix;
	    for (ix = 0; ix < ERTS_RECV_MARKER_BLOCK_SIZE; ix++) {
		if (erts_msgq_eq_recv_mark_id__(blkp->ref[ix], insert_id)) {
		    if (is_internal_ref(bind_id))
			blkp->ref[ix] = bind_id;
		    else {
			blkp->unused++;
			blkp->ref[ix] = am_undefined;
			blkp->marker[ix].pass = ERTS_RECV_MARKER_PASS_MAX;
		    }
		    break;
		}
	    }
	}
    }
}


ERTS_GLB_INLINE void
erts_msgq_recv_marker_insert_bind(Process *c_p, Eterm id)
{
    ASSERT(!(c_p->sig_qs.flags & FS_HANDLING_SIGS));
    if (is_internal_ref(id)) {
#ifdef ERTS_SUPPORT_OLD_RECV_MARK_INSTRS
	ErtsRecvMarkerBlock *blkp = c_p->sig_qs.recv_mrk_blk;
	if (blkp && erts_old_recv_marker_id == id)
	    ERTS_PROC_SIG_RECV_MARK_CLEAR_OLD_MARK__(blkp);
#endif

        erts_proc_sig_queue_lock(c_p);
	erts_proc_sig_fetch(c_p);
	erts_proc_unlock(c_p, ERTS_PROC_LOCK_MSGQ);

	if (c_p->sig_qs.cont || c_p->sig_qs.first)
	    (void) erts_msgq_recv_marker_create_insert(c_p, id);
    }
}

ERTS_GLB_INLINE void
erts_msgq_recv_marker_set_save(Process *c_p, Eterm id)
{
    ASSERT(!(c_p->sig_qs.flags & FS_HANDLING_SIGS));
    if (is_internal_ref(id)) {
	ErtsRecvMarkerBlock *blkp = c_p->sig_qs.recv_mrk_blk;

	if (blkp) {
	    int ix;
	    for (ix = 0; ix < ERTS_RECV_MARKER_BLOCK_SIZE; ix++) {
		if (erts_msgq_eq_recv_mark_id__(blkp->ref[ix], id)) {
		    ErtsRecvMarker *markp = &blkp->marker[ix];
		    erts_msgq_recv_marker_set_save__(c_p, blkp, markp, ix);
		    break;
		}
	    }
	}

    }
}

ERTS_GLB_INLINE ErtsMessage *
erts_msgq_peek_msg(Process *c_p)
{
    ASSERT(!(c_p->sig_qs.flags & FS_HANDLING_SIGS));
    ASSERT(!(*c_p->sig_qs.save) || ERTS_SIG_IS_MSG(*c_p->sig_qs.save));
    return *c_p->sig_qs.save;
}

ERTS_GLB_INLINE void
erts_msgq_unlink_msg(Process *c_p, ErtsMessage *msgp)
{
    ErtsMessage *sigp = msgp->next;
    ASSERT(!(c_p->sig_qs.flags & FS_HANDLING_SIGS));
    ERTS_HDBG_CHECK_SIGNAL_PRIV_QUEUE__(c_p, 0, "before");
    *c_p->sig_qs.save = sigp;
    c_p->sig_qs.len--;
    if (sigp && ERTS_SIG_IS_RECV_MARKER(sigp)) {
        ErtsMessage **sigpp = c_p->sig_qs.save;
        ((ErtsRecvMarker *) sigp)->prev_next = sigpp;
        c_p->sig_qs.save = erts_msgq_pass_recv_markers(c_p, sigpp);
	sigp = *c_p->sig_qs.save;
    }
    if (!sigp)
        c_p->sig_qs.last = c_p->sig_qs.save;
    ERTS_HDBG_CHECK_SIGNAL_PRIV_QUEUE__(c_p, 0, "after");
}

ERTS_GLB_INLINE void
erts_msgq_set_save_first(Process *c_p)
{
    ErtsRecvMarkerBlock *blkp = c_p->sig_qs.recv_mrk_blk;
    ASSERT(!(c_p->sig_qs.flags & FS_HANDLING_SIGS));
    if (blkp) {
	ERTS_PROC_SIG_RECV_MARK_CLEAR_PENDING_SET_SAVE__(blkp);
#ifdef ERTS_SUPPORT_OLD_RECV_MARK_INSTRS
	ERTS_PROC_SIG_RECV_MARK_CLEAR_OLD_MARK__(blkp);
#endif
    }    

    /*
     * Remove any receive markers at the front of the
     * message queue, since they don't have any purpose
     * anymore...
     */
    if (c_p->sig_qs.first && ERTS_SIG_IS_RECV_MARKER(c_p->sig_qs.first))
	erts_msgq_remove_leading_recv_markers_set_save_first(c_p);
    else
        c_p->sig_qs.save = &c_p->sig_qs.first;
}

ERTS_GLB_INLINE void
erts_msgq_unlink_msg_set_save_first(Process *c_p, ErtsMessage *msgp)
{
    ErtsMessage *sigp = msgp->next;
    ASSERT(!(c_p->sig_qs.flags & FS_HANDLING_SIGS));
    ERTS_HDBG_CHECK_SIGNAL_PRIV_QUEUE__(c_p, 0, "before");
    *c_p->sig_qs.save = sigp;
    c_p->sig_qs.len--;
    if (!sigp)
        c_p->sig_qs.last = c_p->sig_qs.save;
    else if (ERTS_SIG_IS_RECV_MARKER(sigp))
        ((ErtsRecvMarker *) sigp)->prev_next = c_p->sig_qs.save;
    erts_msgq_set_save_first(c_p);
    ERTS_HDBG_CHECK_SIGNAL_PRIV_QUEUE__(c_p, 0, "after");
}

ERTS_GLB_INLINE void
erts_msgq_set_save_next(Process *c_p)
{
    ErtsMessage *sigp = (*c_p->sig_qs.save)->next;
    ErtsMessage **sigpp = &(*c_p->sig_qs.save)->next;
    ASSERT(!(c_p->sig_qs.flags & FS_HANDLING_SIGS));
    ERTS_HDBG_CHECK_SIGNAL_PRIV_QUEUE(c_p, 0);
    if (sigp && ERTS_SIG_IS_RECV_MARKER(sigp))
        sigpp = erts_msgq_pass_recv_markers(c_p, sigpp);
    c_p->sig_qs.save = sigpp;
    ERTS_HDBG_CHECK_SIGNAL_PRIV_QUEUE(c_p, 0);
}

ERTS_GLB_INLINE void
erts_msgq_set_save_end(Process *c_p)
{
    /* Set save pointer to end of message queue... */
    ASSERT(!(c_p->sig_qs.flags & FS_HANDLING_SIGS));

    erts_proc_sig_queue_lock(c_p);
    erts_proc_sig_fetch(c_p);
    erts_proc_unlock(c_p, ERTS_PROC_LOCK_MSGQ);

    if (!c_p->sig_qs.cont)
        c_p->sig_qs.save = c_p->sig_qs.last;
    else {
        /*
         * Unhandled signals in middle queue; we need to
         * pass a receive marker through it...
         */
	erts_msgq_recv_marker_create_insert_set_save(c_p, NIL);
    }
}

#undef ERTS_PROC_SIG_RECV_MARK_CLEAR_PENDING_SET_SAVE__
#undef ERTS_PROC_SIG_RECV_MARK_CLEAR_OLD_MARK__

ERTS_GLB_INLINE erts_aint32_t
erts_proc_sig_check_wait_dirty_handle_signals(Process *c_p,
                                              erts_aint32_t state_in)
{
    erts_aint32_t state = state_in;
    ASSERT(erts_get_scheduler_data()->type == ERTS_SCHED_NORMAL);
    ERTS_LC_ASSERT(ERTS_PROC_LOCK_MAIN == erts_proc_lc_my_proc_locks(c_p));

    if (c_p->sig_qs.flags & FS_HANDLING_SIGS) {
        erts_proc_sig_do_wait_dirty_handle_signals__(c_p);
        state = erts_atomic32_read_mb(&c_p->state);
    }
    ERTS_LC_ASSERT(ERTS_PROC_LOCK_MAIN == erts_proc_lc_my_proc_locks(c_p));
    ASSERT(!(c_p->sig_qs.flags & FS_HANDLING_SIGS));
    return state;
}

#endif /* ERTS_GLB_INLINE_INCL_FUNC_DEF */

#endif /* ERTS_PROC_SIG_QUEUE_H__ */<|MERGE_RESOLUTION|>--- conflicted
+++ resolved
@@ -1805,13 +1805,11 @@
                        == (ERTS_PROC_LOCK_MAIN
                            | ERTS_PROC_LOCK_MSGQ)));
 
-<<<<<<< HEAD
     ASSERT(!(proc->sig_qs.flags & FS_FLUSHING_SIGS)
            || ERTS_PROC_IS_EXITING(proc)
            || ERTS_IS_CRASH_DUMPING);
-=======
+
     ASSERT(!(proc->sig_qs.flags & FS_HANDLING_SIGS));
->>>>>>> c3603bd7
 
     ERTS_HDBG_CHECK_SIGNAL_IN_QUEUE(proc);
     ERTS_HDBG_CHECK_SIGNAL_PRIV_QUEUE(proc, !0);
@@ -2017,12 +2015,8 @@
 ERTS_GLB_INLINE Eterm
 erts_msgq_recv_marker_insert(Process *c_p)
 {
-<<<<<<< HEAD
+    ASSERT(!(c_p->sig_qs.flags & FS_HANDLING_SIGS));
     erts_proc_sig_queue_lock(c_p);
-=======
-    ASSERT(!(c_p->sig_qs.flags & FS_HANDLING_SIGS));
-    erts_proc_lock(c_p, ERTS_PROC_LOCK_MSGQ);
->>>>>>> c3603bd7
     erts_proc_sig_fetch(c_p);
     erts_proc_unlock(c_p, ERTS_PROC_LOCK_MSGQ);
 
