/*
 * %CopyrightBegin%
 *
 * Copyright Ericsson AB 2020-2023. All Rights Reserved.
 *
 * Licensed under the Apache License, Version 2.0 (the "License");
 * you may not use this file except in compliance with the License.
 * You may obtain a copy of the License at
 *
 *     http://www.apache.org/licenses/LICENSE-2.0
 *
 * Unless required by applicable law or agreed to in writing, software
 * distributed under the License is distributed on an "AS IS" BASIS,
 * WITHOUT WARRANTIES OR CONDITIONS OF ANY KIND, either express or implied.
 * See the License for the specific language governing permissions and
 * limitations under the License.
 *
 * %CopyrightEnd%
 */
#include <algorithm>
#include "beam_asm.hpp"

using namespace asmjit;

extern "C"
{
#include "erl_map.h"
#include "erl_term_hashing.h"
#include "beam_common.h"
}

static const Uint32 INTERNAL_HASH_SALT = 3432918353;
static const Uint32 HCONST = 0x9E3779B9;

/*
 * ARG4 = lower 32
 * ARG5 = upper 32
 *
 * Helper function for calculating the internal hash of keys before looking
 * them up in a map.
 *
 * This is essentially just a manual expansion of the `UINT32_HASH_2` macro.
 * Whenever the internal hash algorithm is updated, this and all of its users
 * must follow suit.
 *
 * Result is returned in ARG3. */
void BeamGlobalAssembler::emit_internal_hash_helper() {
    x86::Gp hash = ARG3d, lower = ARG4d, upper = ARG5d, constant = ARG6d;

<<<<<<< HEAD
    a.add(lower, constant);
    a.add(upper, constant);
=======
    a.mov(hash, imm(INTERNAL_HASH_SALT));
    a.add(lower, imm(HCONST));
    a.add(upper, imm(HCONST));
>>>>>>> 4f3f4d51

#if defined(ERL_INTERNAL_HASH_CRC32C)
    a.mov(constant, hash);
    a.crc32(hash, lower);
    a.add(hash, constant);
    a.crc32(hash, upper);
#else
    using rounds =
            std::initializer_list<std::tuple<x86::Gp, x86::Gp, x86::Gp, int>>;
    for (const auto &round : rounds{{lower, upper, hash, 13},
                                    {upper, hash, lower, -8},
                                    {hash, lower, upper, 13},
                                    {lower, upper, hash, 12},
                                    {upper, hash, lower, -16},
                                    {hash, lower, upper, 5},
                                    {lower, upper, hash, 3},
                                    {upper, hash, lower, -10},
                                    {hash, lower, upper, 15}}) {
        const auto &[r_a, r_b, r_c, shift] = round;

        a.sub(r_a, r_b);
        a.sub(r_a, r_c);

        /* We have no use for the type constant anymore, reuse its register for
         * the `a ^= r_c << shift` expression. */
        a.mov(ARG6d, r_c);

        if (shift > 0) {
            a.shr(ARG6d, imm(shift));
        } else {
            a.shl(ARG6d, imm(-shift));
        }

        a.xor_(r_a, ARG6d);
    }
#endif

#ifdef DBG_HASHMAP_COLLISION_BONANZA
    a.mov(TMP_MEM1q, ARG1);
    a.mov(TMP_MEM2q, ARG2);
    a.mov(TMP_MEM3q, RET);

    a.mov(ARG1, ARG3);
    emit_enter_runtime();
    runtime_call<2>(erts_dbg_hashmap_collision_bonanza);
    emit_leave_runtime();

    a.mov(ARG3d, RETd);

    a.mov(ARG1, TMP_MEM1q);
    a.mov(ARG2, TMP_MEM2q);
    a.mov(RET, TMP_MEM3q);
#endif

    a.ret();
}

/* ARG1 = hash map root, ARG2 = key, ARG3 = key hash, RETd = node header
 *
 * Result is returned in RET. ZF is set on success. */
void BeamGlobalAssembler::emit_hashmap_get_element() {
    Label node_loop = a.newLabel();

    x86::Gp node = ARG1, key = ARG2, key_hash = ARG3d, header_val = RETd,
            index = ARG4d, depth = ARG5d;

    const int header_shift =
            (_HEADER_ARITY_OFFS + MAP_HEADER_TAG_SZ + MAP_HEADER_ARITY_SZ);

    /* Skip the root header. This is not required for child nodes. */
    a.add(node, imm(sizeof(Eterm)));
    mov_imm(depth, 0);

    a.bind(node_loop);
    {
        Label done = a.newLabel(), leaf_node = a.newLabel(),
              skip_index_adjustment = a.newLabel(),
              collision_node = a.newLabel();

        /* Find out which child we should follow, and shift the hash for the
         * next round. */
        a.mov(index, key_hash);
        a.and_(index, imm(0xF));
        a.shr(key_hash, imm(4));
        a.inc(depth);

        /* The entry offset is always equal to the index on fully populated
         * nodes, so we'll skip adjusting them. */
        ERTS_CT_ASSERT(header_shift == 16);
        a.sar(header_val, imm(header_shift));
        a.cmp(header_val, imm(-1));
        a.short_().je(skip_index_adjustment);
        {
            /* If our bit isn't set on this node, the key can't be found.
             *
             * Note that we jump directly to a `RET` instruction, as `BT` only
             * affects CF, and ZF ("not found") is clear at this point. */
            a.bt(header_val, index);
            a.short_().jnc(done);

            /* The actual offset of our entry is the number of bits set (in
             * essence "entries present") before our index in the bitmap. */
            a.bzhi(header_val, header_val, index);
            a.popcnt(index, header_val);
        }
        a.bind(skip_index_adjustment);

        a.mov(node,
              x86::qword_ptr(node,
                             index.r64(),
                             3,
                             sizeof(Eterm) - TAG_PRIMARY_BOXED));
        emit_ptr_val(node, node);

        /* Have we found our leaf? */
        a.test(node.r8(), imm(_TAG_PRIMARY_MASK - TAG_PRIMARY_LIST));
        a.short_().je(leaf_node);

        /* Nope, we have to search another node. */
        a.mov(header_val, emit_boxed_val(node, 0, sizeof(Uint32)));

        /* After 8 nodes we've run out of the 32 bits we started with
         * and we end up in a collision node. */
        a.test(depth, imm(HAMT_MAX_LEVEL - 1));
        a.short_().jnz(node_loop);
        a.short_().jmp(collision_node);

        a.bind(leaf_node);
        {
            /* We've arrived at a leaf, set ZF according to whether its key
             * matches ours and speculatively place the element in RET. */
            a.cmp(getCARRef(node), key);
            a.mov(RET, getCDRRef(node));

            /* See comment at the jump. */
            a.bind(done);
            a.ret();
        }

        /* A collision node is a tuple of leafs where we do linear search.*/
        a.bind(collision_node);
        {
            Label linear_loop = a.newLabel();

            a.shr(header_val, imm(_HEADER_ARITY_OFFS));
            a.lea(ARG6d, x86::qword_ptr(header_val, -1));

            a.bind(linear_loop);
            {
                a.mov(ARG3,
                      x86::qword_ptr(node, ARG6, 3, 8 - TAG_PRIMARY_BOXED));

                emit_ptr_val(ARG3, ARG3);
                a.cmp(key, getCARRef(ARG3));
                a.mov(RET, getCDRRef(ARG3));
                a.short_().jz(done);

                a.dec(ARG6d);
                a.short_().jns(linear_loop);
            }

            a.ret();
        }
    }
}

/* ARG1 = flat map, ARG2 = key
 *
 * Result is returned in RET. ZF is set on success. */
void BeamGlobalAssembler::emit_flatmap_get_element() {
    Label fail = a.newLabel(), loop = a.newLabel();

    a.mov(RETd, emit_boxed_val(ARG1, offsetof(flatmap_t, size), 4));
    a.mov(ARG4, emit_boxed_val(ARG1, offsetof(flatmap_t, keys)));

    emit_ptr_val(ARG4, ARG4);

    a.bind(loop);
    {
        a.dec(RETd);
        a.short_().jl(fail);

        a.cmp(ARG2,
              x86::qword_ptr(ARG4, RET, 3, sizeof(Eterm) - TAG_PRIMARY_BOXED));
        a.short_().jne(loop);
    }

    int value_offset = sizeof(flatmap_t) - TAG_PRIMARY_BOXED;
    a.mov(RET, x86::qword_ptr(ARG1, RET, 3, value_offset));

    a.bind(fail);
    a.ret();
}

void BeamGlobalAssembler::emit_new_map_shared() {
    emit_enter_frame();
    emit_enter_runtime<Update::eReductions | Update::eHeapAlloc>();

    a.mov(ARG1, c_p);
    load_x_reg_array(ARG2);
    runtime_call<5>(erts_gc_new_map);

    emit_leave_runtime<Update::eReductions | Update::eHeapAlloc>();
    emit_leave_frame();

    a.ret();
}

void BeamModuleAssembler::emit_new_map(const ArgRegister &Dst,
                                       const ArgWord &Live,
                                       const ArgWord &Size,
                                       const Span<ArgVal> &args) {
    Label data = embed_vararg_rodata(args, CP_SIZE);

    ASSERT(Size.get() == args.size());

    mov_imm(ARG3, Live.get());
    mov_imm(ARG4, args.size());
    a.lea(ARG5, x86::qword_ptr(data));
    fragment_call(ga->get_new_map_shared());

    mov_arg(Dst, RET);
}

void BeamModuleAssembler::emit_i_new_small_map_lit(const ArgRegister &Dst,
                                                   const ArgWord &Live,
                                                   const ArgLiteral &Keys,
                                                   const ArgWord &Size,
                                                   const Span<ArgVal> &args) {
    ASSERT(Size.get() == args.size());

    emit_gc_test(ArgWord(0),
                 ArgWord(args.size() + MAP_HEADER_FLATMAP_SZ + 1),
                 Live);

    std::vector<ArgVal> data;
    data.reserve(args.size() + MAP_HEADER_FLATMAP_SZ + 1);
    data.push_back(ArgWord(MAP_HEADER_FLATMAP));
    data.push_back(Size);
    data.push_back(Keys);

    for (auto arg : args) {
        data.push_back(arg);
    }

    size_t size = data.size();
    unsigned i;

    mov_arg(x86::qword_ptr(HTOP), data[0]);

    /* Starting from 1 instead of 0 gives more opportunities for
     * applying the MMX optimizations. */
    for (i = 1; i < size - 1; i += 2) {
        x86::Mem dst_ptr0 = x86::qword_ptr(HTOP, i * sizeof(Eterm));
        x86::Mem dst_ptr1 = x86::qword_ptr(HTOP, (i + 1) * sizeof(Eterm));
        auto first = data[i];
        auto second = data[i + 1];

        switch (ArgVal::memory_relation(first, second)) {
        case ArgVal::consecutive: {
            x86::Mem src_ptr = getArgRef(first, 16);

            comment("(initializing two elements at once)");
            dst_ptr0.setSize(16);
            vmovups(x86::xmm0, src_ptr);
            vmovups(dst_ptr0, x86::xmm0);
            break;
        }
        case ArgVal::reverse_consecutive: {
            if (!hasCpuFeature(CpuFeatures::X86::kAVX)) {
                mov_arg(dst_ptr0, first);
                mov_arg(dst_ptr1, second);
            } else {
                x86::Mem src_ptr = getArgRef(second, 16);

                comment("(initializing with two swapped elements at once)");
                dst_ptr0.setSize(16);
                a.vpermilpd(x86::xmm0, src_ptr, 1); /* Load and swap */
                a.vmovups(dst_ptr0, x86::xmm0);
            }
            break;
        }
        case ArgVal::none:
            mov_arg(dst_ptr0, first);
            mov_arg(dst_ptr1, second);
            break;
        }
    }

    if (i < size) {
        x86::Mem dst_ptr = x86::qword_ptr(HTOP, i * sizeof(Eterm));
        mov_arg(dst_ptr, data[i]);
    }

    a.lea(ARG1, x86::byte_ptr(HTOP, TAG_PRIMARY_BOXED));
    a.add(HTOP, imm(size * sizeof(Eterm)));

    mov_arg(Dst, ARG1);
}

/* ARG1 = map, ARG2 = key
 *
 * Result is returned in RET. ZF is set on success. */
void BeamGlobalAssembler::emit_i_get_map_element_shared() {
    Label generic = a.newLabel(), hashmap = a.newLabel();

    a.mov(RETd, ARG2d);

    a.and_(RETb, imm(_TAG_PRIMARY_MASK));
    a.cmp(RETb, imm(TAG_PRIMARY_IMMED1));
    a.short_().jne(generic);

    emit_ptr_val(ARG1, ARG1);

    a.mov(RETd, emit_boxed_val(ARG1, 0, sizeof(Uint32)));
    a.mov(ARG4d, RETd);

    a.and_(ARG4d, imm(_HEADER_MAP_SUBTAG_MASK));
    a.cmp(ARG4d, imm(HAMT_SUBTAG_HEAD_FLATMAP));
    a.short_().jne(hashmap);

    emit_flatmap_get_element();

    a.bind(generic);
    {
        emit_enter_runtime();
        runtime_call<2>(get_map_element);
        emit_leave_runtime();

        emit_test_the_non_value(RET);

        /* Invert ZF, we want it to be set when RET is a value. */
        a.setnz(ARG1.r8());
        a.dec(ARG1.r8());

        a.ret();
    }

    a.bind(hashmap);
    {
        /* Calculate the internal hash of ARG2 before diving into the HAMT. */
        a.mov(ARG5, ARG2);
        a.shr(ARG5, imm(32));
        a.mov(ARG4d, ARG2d);

        a.call(labels[internal_hash_helper]);

        emit_hashmap_get_element();
    }
}

void BeamModuleAssembler::emit_i_get_map_element(const ArgLabel &Fail,
                                                 const ArgRegister &Src,
                                                 const ArgRegister &Key,
                                                 const ArgRegister &Dst) {
    mov_arg(ARG1, Src);
    mov_arg(ARG2, Key);

    if (maybe_one_of<BeamTypeId::MaybeImmediate>(Key) &&
        hasCpuFeature(CpuFeatures::X86::kBMI2)) {
        safe_fragment_call(ga->get_i_get_map_element_shared());
        a.jne(resolve_beam_label(Fail));
    } else {
        emit_enter_runtime();
        runtime_call<2>(get_map_element);
        emit_leave_runtime();

        emit_test_the_non_value(RET);
        a.je(resolve_beam_label(Fail));
    }

    /* Don't store the result if the destination is the scratch X register.
     * (This instruction was originally a has_map_fields instruction.) */
    if (!(Dst.isXRegister() && Dst.as<ArgXRegister>().get() == SCRATCH_X_REG)) {
        mov_arg(Dst, RET);
    }
}

void BeamModuleAssembler::emit_i_get_map_elements(const ArgLabel &Fail,
                                                  const ArgSource &Src,
                                                  const ArgWord &Size,
                                                  const Span<ArgVal> &args) {
    Label generic = a.newLabel(), next = a.newLabel();
    Label data = embed_vararg_rodata(args, 0);

    /* We're not likely to gain much from inlining huge extractions, and the
     * resulting code is quite large, so we'll cut it off after a handful
     * elements.
     *
     * Note that the arguments come in flattened triplets of
     * `{Key, Dst, KeyHash}` */
    bool can_inline = args.size() < (8 * 3);

    ASSERT(Size.get() == args.size());
    ASSERT((Size.get() % 3) == 0);

    for (size_t i = 0; i < args.size(); i += 3) {
        can_inline &= args[i].isImmed();
    }

    mov_arg(ARG1, Src);

    if (can_inline) {
        comment("simplified multi-element lookup");

        emit_ptr_val(ARG1, ARG1);

        a.mov(RETd, emit_boxed_val(ARG1, 0, sizeof(Uint32)));
        a.and_(RETb, imm(_HEADER_MAP_SUBTAG_MASK));
        a.cmp(RETb, imm(HAMT_SUBTAG_HEAD_FLATMAP));
        a.jne(generic);

        ERTS_CT_ASSERT(MAP_SMALL_MAP_LIMIT <= ERTS_UINT32_MAX);
        a.mov(RETd,
              emit_boxed_val(ARG1, offsetof(flatmap_t, size), sizeof(Uint32)));
        a.mov(ARG2, emit_boxed_val(ARG1, offsetof(flatmap_t, keys)));

        emit_ptr_val(ARG2, ARG2);

        for (ssize_t i = args.size() - 3; i >= 0; i -= 3) {
            Label loop = a.newLabel();

            a.bind(loop);
            {
                x86::Mem candidate =
                        x86::qword_ptr(ARG2,
                                       RET,
                                       3,
                                       sizeof(Eterm) - TAG_PRIMARY_BOXED);

                a.dec(RETd);
                a.jl(resolve_beam_label(Fail));

                const auto &Comparand = args[i];
                cmp_arg(candidate, Comparand, ARG3);
                a.short_().jne(loop);
            }

            /* Don't store the result if the destination is the scratch X
             * register. (This instruction was originally a has_map_fields
             * instruction.) */
            const auto &Dst = args[i + 1];
            if (!(Dst.isXRegister() &&
                  Dst.as<ArgXRegister>().get() == SCRATCH_X_REG)) {
                const int value_offset = sizeof(flatmap_t) - TAG_PRIMARY_BOXED;
                mov_arg(Dst, x86::qword_ptr(ARG1, RET, 3, value_offset), ARG3);
            }
        }

        a.short_().jmp(next);
    }

    a.bind(generic);
    {
        mov_imm(ARG4, args.size() / 3);
        a.lea(ARG5, x86::qword_ptr(data));
        a.mov(ARG3, E);

        emit_enter_runtime();

        load_x_reg_array(ARG2);
        runtime_call<5>(beam_jit_get_map_elements);

        emit_leave_runtime();

        a.test(RET, RET);
        a.je(resolve_beam_label(Fail));
    }

    a.bind(next);
}

/* ARG1 = map, ARG2 = key, ARG3 = key hash
 *
 * Result is returned in RET. ZF is set on success. */
void BeamGlobalAssembler::emit_i_get_map_element_hash_shared() {
    Label hashmap = a.newLabel();

    emit_ptr_val(ARG1, ARG1);

    a.mov(RETd, emit_boxed_val(ARG1, 0, sizeof(Uint32)));
    a.mov(ARG4d, RETd);

    a.and_(ARG4d, imm(_HEADER_MAP_SUBTAG_MASK));
    a.cmp(ARG4d, imm(HAMT_SUBTAG_HEAD_FLATMAP));
    a.short_().jne(hashmap);

    emit_flatmap_get_element();

    a.bind(hashmap);
    emit_hashmap_get_element();
}

void BeamModuleAssembler::emit_i_get_map_element_hash(const ArgLabel &Fail,
                                                      const ArgRegister &Src,
                                                      const ArgConstant &Key,
                                                      const ArgWord &Hx,
                                                      const ArgRegister &Dst) {
    mov_arg(ARG1, Src);
    mov_arg(ARG2, Key);
    mov_arg(ARG3, Hx);

    if (Key.isImmed() && hasCpuFeature(CpuFeatures::X86::kBMI2)) {
        safe_fragment_call(ga->get_i_get_map_element_hash_shared());
        a.jne(resolve_beam_label(Fail));
    } else {
        emit_enter_runtime();
        runtime_call<3>(get_map_element_hash);
        emit_leave_runtime();

        emit_test_the_non_value(RET);
        a.je(resolve_beam_label(Fail));
    }

    /* Don't store the result if the destination is the scratch X register.
     * (This instruction was originally a has_map_fields instruction.) */
    if (!(Dst.isXRegister() && Dst.as<ArgXRegister>().get() == SCRATCH_X_REG)) {
        mov_arg(Dst, RET);
    }
}

/* ARG3 = live registers, ARG4 = update vector size, ARG5 = update vector. */
void BeamGlobalAssembler::emit_update_map_assoc_shared() {
    emit_enter_frame();
    emit_enter_runtime<Update::eReductions | Update::eHeapAlloc>();

    a.mov(ARG1, c_p);
    load_x_reg_array(ARG2);
    runtime_call<5>(erts_gc_update_map_assoc);

    emit_leave_runtime<Update::eReductions | Update::eHeapAlloc>();
    emit_leave_frame();

    a.ret();
}

void BeamModuleAssembler::emit_update_map_assoc(const ArgSource &Src,
                                                const ArgRegister &Dst,
                                                const ArgWord &Live,
                                                const ArgWord &Size,
                                                const Span<ArgVal> &args) {
    Label data = embed_vararg_rodata(args, CP_SIZE);

    ASSERT(Size.get() == args.size());

    mov_arg(getXRef(Live.get()), Src);

    mov_imm(ARG3, Live.get());
    mov_imm(ARG4, args.size());
    a.lea(ARG5, x86::qword_ptr(data));
    fragment_call(ga->get_update_map_assoc_shared());

    mov_arg(Dst, RET);
}

/* ARG3 = live registers, ARG4 = update vector size, ARG5 = update vector.
 *
 * Result is returned in RET, error is indicated by ZF. */
void BeamGlobalAssembler::emit_update_map_exact_guard_shared() {
    emit_enter_frame();
    emit_enter_runtime<Update::eReductions | Update::eHeapAlloc>();

    a.mov(ARG1, c_p);
    load_x_reg_array(ARG2);
    runtime_call<5>(erts_gc_update_map_exact);

    emit_leave_runtime<Update::eReductions | Update::eHeapAlloc>();
    emit_leave_frame();

    emit_test_the_non_value(RET);
    a.ret();
}

/* ARG3 = live registers, ARG4 = update vector size, ARG5 = update vector.
 *
 * Does not return on error. */
void BeamGlobalAssembler::emit_update_map_exact_body_shared() {
    Label error = a.newLabel();

    emit_enter_frame();
    emit_enter_runtime<Update::eReductions | Update::eHeapAlloc>();

    a.mov(ARG1, c_p);
    load_x_reg_array(ARG2);
    runtime_call<5>(erts_gc_update_map_exact);

    emit_leave_runtime<Update::eReductions | Update::eHeapAlloc>();
    emit_leave_frame();

    emit_test_the_non_value(RET);
    a.short_().je(error);

    a.ret();

    a.bind(error);
    {
        mov_imm(ARG4, 0);
        a.jmp(labels[raise_exception]);
    }
}

void BeamModuleAssembler::emit_update_map_exact(const ArgSource &Src,
                                                const ArgLabel &Fail,
                                                const ArgRegister &Dst,
                                                const ArgWord &Live,
                                                const ArgWord &Size,
                                                const Span<ArgVal> &args) {
    Label data = embed_vararg_rodata(args, CP_SIZE);

    ASSERT(Size.get() == args.size());

    /* We _KNOW_ Src is a map */
    mov_arg(getXRef(Live.get()), Src);

    mov_imm(ARG3, Live.get());
    mov_imm(ARG4, args.size());
    a.lea(ARG5, x86::qword_ptr(data));

    if (Fail.get() != 0) {
        fragment_call(ga->get_update_map_exact_guard_shared());
        a.je(resolve_beam_label(Fail));
    } else {
        fragment_call(ga->get_update_map_exact_body_shared());
    }

    mov_arg(Dst, RET);
}<|MERGE_RESOLUTION|>--- conflicted
+++ resolved
@@ -45,21 +45,16 @@
  *
  * Result is returned in ARG3. */
 void BeamGlobalAssembler::emit_internal_hash_helper() {
-    x86::Gp hash = ARG3d, lower = ARG4d, upper = ARG5d, constant = ARG6d;
-
-<<<<<<< HEAD
-    a.add(lower, constant);
-    a.add(upper, constant);
-=======
+    x86::Gp hash = ARG3d, lower = ARG4d, upper = ARG5d;
+
     a.mov(hash, imm(INTERNAL_HASH_SALT));
     a.add(lower, imm(HCONST));
     a.add(upper, imm(HCONST));
->>>>>>> 4f3f4d51
 
 #if defined(ERL_INTERNAL_HASH_CRC32C)
-    a.mov(constant, hash);
+    a.mov(ARG6d, hash);
     a.crc32(hash, lower);
-    a.add(hash, constant);
+    a.add(hash, ARG6d);
     a.crc32(hash, upper);
 #else
     using rounds =
