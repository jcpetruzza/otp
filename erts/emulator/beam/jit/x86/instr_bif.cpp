--- conflicted
+++ resolved
@@ -489,23 +489,14 @@
         {
             /* Test whether GC is forced. */
             a.test(x86::dword_ptr(c_p, offsetof(Process, flags)),
-                   imm(F_FORCE_GC));
+                   imm(F_FORCE_GC | F_DISABLE_GC));
             a.jne(gc_after_bif_call);
 
             /* Test if binary heap size should trigger GC. */
             a.mov(ARG1, x86::qword_ptr(c_p, offsetof(Process, bin_vheap_sz)));
             a.cmp(x86::qword_ptr(c_p, offsetof(Process, off_heap.overhead)),
-<<<<<<< HEAD
                   ARG1);
             a.ja(gc_after_bif_call);
-=======
-                  RET);
-            a.mov(RETd, x86::dword_ptr(c_p, offsetof(Process, flags)));
-            a.seta(x86::cl); /* Clobber ARG1 on windows and ARG4 on Linux */
-            a.and_(RETd, imm(F_FORCE_GC | F_DISABLE_GC));
-            a.or_(x86::cl, RETb);
-            a.jne(gc_after_bif_call);
->>>>>>> 31fc3990
 
             /* Test if heap fragment size is larger than remaining heap size. */
             a.mov(ARG2, x86::qword_ptr(c_p, offsetof(Process, mbuf_sz)));
