--- conflicted
+++ resolved
@@ -743,7 +743,6 @@
         }
     }
 
-<<<<<<< HEAD
     void subs(arm::Gp to, arm::Gp src, int64_t val) {
         if (Support::isUInt12(val)) {
             a.subs(to, src, imm(val));
@@ -755,8 +754,6 @@
         }
     }
 
-=======
->>>>>>> 219c0338
     void cmp(arm::Gp src, int64_t val) {
         if (Support::isUInt12(val)) {
             a.cmp(src, imm(val));
