--- conflicted
+++ resolved
@@ -139,12 +139,9 @@
     Sint heap_size;
     DistEntry *dep;
     Uint32 flags;
-<<<<<<< HEAD
     Uint32 connection_id;
     ErtsDistExternalData *data;
-=======
     struct ErtsMonLnkDist__ *mld;   /* copied from DistEntry.mld */
->>>>>>> ff3843e1
     ErtsAtomTranslationTable attab;
 } ErtsDistExternal;
 
