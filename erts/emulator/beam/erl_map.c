--- conflicted
+++ resolved
@@ -913,64 +913,12 @@
 /* maps:merge/2 */
 
 BIF_RETTYPE maps_merge_2(BIF_ALIST_2) {
-<<<<<<< HEAD
     if (is_flatmap(BIF_ARG_1)) {
 	if (is_flatmap(BIF_ARG_2)) {
 	    BIF_RET(flatmap_merge(BIF_P, BIF_ARG_1, BIF_ARG_2));
 	} else if (is_hashmap(BIF_ARG_2)) {
 	    /* Will always become a tree */
 	    BIF_RET(map_merge_mixed(BIF_P, BIF_ARG_1, BIF_ARG_2, 0));
-=======
-    if (is_map(BIF_ARG_1) && is_map(BIF_ARG_2)) {
-	Eterm *hp,*thp;
-	Eterm tup;
-	Eterm *ks,*vs,*ks1,*vs1,*ks2,*vs2;
-	map_t *mp1,*mp2,*mp_new;
-	Uint n1,n2,i1,i2,need,unused_size=0;
-	Sint c = 0;
-
-	mp1  = (map_t*)map_val(BIF_ARG_1);
-	mp2  = (map_t*)map_val(BIF_ARG_2);
-	n1   = map_get_size(mp1);
-	n2   = map_get_size(mp2);
-
-	need = MAP_HEADER_SIZE + 1 + 2*(n1 + n2);
-
-	hp     = HAlloc(BIF_P, need);
-	thp    = hp;
-	tup    = make_tuple(thp);
-	ks     = hp + 1; hp += 1 + n1 + n2;
-	mp_new = (map_t*)hp; hp += MAP_HEADER_SIZE;
-	vs     = hp; hp += n1 + n2;
-
-	mp_new->thing_word = MAP_HEADER;
-	mp_new->size = 0;
-	mp_new->keys = tup;
-
-	i1  = 0; i2 = 0;
-	ks1 = map_get_keys(mp1);
-	vs1 = map_get_values(mp1);
-	ks2 = map_get_keys(mp2);
-	vs2 = map_get_values(mp2);
-
-	while(i1 < n1 && i2 < n2) {
-	    c = CMP_TERM(ks1[i1],ks2[i2]);
-	    if ( c == 0) {
-		/* use righthand side arguments map value,
-		 * but advance both maps */
-		*ks++ = ks2[i2];
-		*vs++ = vs2[i2];
-		i1++, i2++, unused_size++;
-	    } else if ( c < 0) {
-		*ks++ = ks1[i1];
-		*vs++ = vs1[i1];
-		i1++;
-	    } else {
-		*ks++ = ks2[i2];
-		*vs++ = vs2[i2];
-		i2++;
-	    }
->>>>>>> dcf096a7
 	}
     } else if (is_hashmap(BIF_ARG_1)) {
 	if (is_hashmap(BIF_ARG_2)) {
@@ -989,7 +937,7 @@
     Eterm *ks,*vs,*ks1,*vs1,*ks2,*vs2;
     flatmap_t *mp1,*mp2,*mp_new;
     Uint n,n1,n2,i1,i2,need,unused_size=0;
-    int c = 0;
+    Sint c = 0;
 
     mp1  = (flatmap_t*)flatmap_val(nodeA);
     mp2  = (flatmap_t*)flatmap_val(nodeB);
