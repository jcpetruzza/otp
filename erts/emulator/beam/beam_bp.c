--- conflicted
+++ resolved
@@ -1730,7 +1730,6 @@
 }
 
 
-<<<<<<< HEAD
 static GenericBp*
 get_bp_session(ErtsTraceSession *session, const ErtsCodeInfo *ci,
                int is_staging)
@@ -1763,8 +1762,6 @@
 }
 
 
-=======
->>>>>>> ef72dc80
 static void
 set_function_break(ErtsCodeInfo *ci,
                    Binary *match_spec, Uint break_flags,
