/*
 * %CopyrightBegin%
 * 
 * Copyright Ericsson AB 2014-2022. All Rights Reserved.
 * 
 * Licensed under the Apache License, Version 2.0 (the "License");
 * you may not use this file except in compliance with the License.
 * You may obtain a copy of the License at
 *
 *     http://www.apache.org/licenses/LICENSE-2.0
 *
 * Unless required by applicable law or agreed to in writing, software
 * distributed under the License is distributed on an "AS IS" BASIS,
 * WITHOUT WARRANTIES OR CONDITIONS OF ANY KIND, either express or implied.
 * See the License for the specific language governing permissions and
 * limitations under the License.
 * 
 * %CopyrightEnd%
 */


#ifndef __ERL_MAP_H__
#define __ERL_MAP_H__

#include "sys.h"

/* intrinsic wrappers */
#if ERTS_AT_LEAST_GCC_VSN__(3, 4, 0)
#define hashmap_clz(x)       ((Uint32) __builtin_clz((unsigned int)(x)))
#define hashmap_bitcount(x)  ((Uint32) __builtin_popcount((unsigned int) (x)))
#else
Uint32 hashmap_clz(Uint32 x);
Uint32 hashmap_bitcount(Uint32 x);
#endif

/* MAP */

typedef struct flatmap_s {
    Eterm thing_word;
    Uint  size;
    Eterm keys;      /* tuple */
} flatmap_t;
/* map node
 *
 * -----------
 * Eterm   THING	
 * Uint    size
 * Eterm   Keys -> {K1, K2, K3, ..., Kn} where n = size
 * ----
 * Eterm   V1
 * ...
 * Eterm   Vn, where n = size
 * -----------
 */

/* the head-node is a bitmap or array with an untagged size */

#define hashmap_size(x)               (((hashmap_head_t*) hashmap_val(x))->size)
<<<<<<< HEAD
#define hashmap_make_hash(Key)        make_map_hash(Key, 0)

#define hashmap_restore_hash(Lvl, Key)                                        \
    (((Lvl) < 8) ?                                                            \
     hashmap_make_hash(Key) >> (4*(Lvl)) :                                    \
     make_map_hash(Key, ((Lvl) >> 3)) >> (4 * ((Lvl) & 7)))

#define hashmap_shift_hash(Hx, Lvl, Key)                                      \
    (((++(Lvl)) & 7) ?                                                        \
     (Hx) >> 4 :                                                              \
     make_map_hash(Key, ((Lvl) >> 3)))
=======
#define hashmap_make_hash(Key)        make_map_hash(Key)

#define hashmap_restore_hash(Lvl, Key)                                        \
    (ASSERT(Lvl < 8),                                                         \
     hashmap_make_hash(Key) >> (4*(Lvl)))

#define hashmap_shift_hash(Hx, Lvl, Key)                                      \
    (++(Lvl), ASSERT(Lvl <= HAMT_MAX_LEVEL), /* we allow one level too much */\
     (Hx) >> 4)
>>>>>>> e1044e42

/* erl_term.h stuff */
#define flatmap_get_values(x)        (((Eterm *)(x)) + sizeof(flatmap_t)/sizeof(Eterm))
#define flatmap_get_keys(x)          (((Eterm *)tuple_val(((flatmap_t *)(x))->keys)) + 1)
#define flatmap_get_size(x)          (((flatmap_t*)(x))->size)

#ifdef DEBUG
#define MAP_SMALL_MAP_LIMIT    (3)
#else
#define MAP_SMALL_MAP_LIMIT    (32)
#endif

struct ErtsWStack_;
struct ErtsEStack_;

Eterm  erts_maps_put(Process *p, Eterm key, Eterm value, Eterm map);
int    erts_maps_update(Process *p, Eterm key, Eterm value, Eterm map, Eterm *res);
int    erts_maps_remove(Process *p, Eterm key, Eterm map, Eterm *res);
int    erts_maps_take(Process *p, Eterm key, Eterm map, Eterm *res, Eterm *value);

Eterm  erts_hashmap_insert(Process *p, Uint32 hx, Eterm key, Eterm value,
			   Eterm node, int is_update);
int    erts_hashmap_insert_down(Uint32 hx, Eterm key, Eterm value, Eterm node, Uint *sz,
			        Uint *upsz, struct ErtsEStack_ *sp, int is_update);
Eterm  erts_hashmap_insert_up(Eterm *hp, Eterm key, Eterm value,
			      Uint upsz, struct ErtsEStack_ *sp);

int    erts_validate_and_sort_flatmap(flatmap_t* map);
void   erts_usort_flatmap(flatmap_t* map);
void   hashmap_iterator_init(struct ErtsWStack_* s, Eterm node, int reverse);
Eterm* hashmap_iterator_next(struct ErtsWStack_* s);
Eterm* hashmap_iterator_prev(struct ErtsWStack_* s);
int    hashmap_key_hash_cmp(Eterm* ap, Eterm* bp);
Eterm  erts_hashmap_from_array(ErtsHeapFactory*, Eterm *leafs, Uint n, int reject_dupkeys);

#define erts_hashmap_from_ks_and_vs(F, KS, VS, N) \
    erts_hashmap_from_ks_and_vs_extra((F), (KS), (VS), (N), THE_NON_VALUE, THE_NON_VALUE);

Eterm erts_map_from_ks_and_vs(ErtsHeapFactory *factory, Eterm *ks, Eterm *vs, Uint n);
Eterm erts_map_from_sorted_ks_and_vs(ErtsHeapFactory *factory, Eterm *ks0, Eterm *vs0,
                                     Uint n, Eterm *key_tuple);
Eterm  erts_hashmap_from_ks_and_vs_extra(ErtsHeapFactory *factory,
                                         Eterm *ks, Eterm *vs, Uint n,
					 Eterm k, Eterm v);

const Eterm *erts_maps_get(Eterm key, Eterm map);

const Eterm *erts_hashmap_get(Uint32 hx, Eterm key, Eterm map);

Sint erts_map_size(Eterm map);

/* hamt nodes v2.0
 *
 * node :: leaf | array | bitmap
 * head
 */
typedef struct hashmap_head_s {
    Eterm thing_word;
    Uint size;
    Eterm items[1];
} hashmap_head_t;

/* thing_word tagscheme
 * Need two bits for map subtags
 *
 * Original HEADER representation:
 *
 *     aaaaaaaaaaaaaaaa aaaaaaaaaatttt00       arity:26, tag:4
 *
 * For maps we have:
 *
 *     vvvvvvvvvvvvvvvv aaaaaaaamm111100       val:16, arity:8, mtype:2
 *
 * unsure about trailing zeros
 *
 * map-tag:
 *     00 - flat map tag (non-hamt) -> val:16 = #items
 *     01 - map-node bitmap tag     -> val:16 = bitmap
 *     10 - map-head (array-node)   -> val:16 = 0xffff
 *     11 - map-head (bitmap-node)  -> val:16 = bitmap
 */

/* erl_map.h stuff */

#define is_hashmap_header_head(x) (MAP_HEADER_TYPE(x) & (0x2))
#define is_hashmap_header_node(x) (MAP_HEADER_TYPE(x) == 1)

#define MAKE_MAP_HEADER(Type,Arity,Val) \
    (_make_header(((((Uint16)(Val)) << MAP_HEADER_ARITY_SZ) | (Arity)) << MAP_HEADER_TAG_SZ | (Type) , _TAG_HEADER_MAP))

#define MAP_HEADER_FLATMAP \
    MAKE_MAP_HEADER(MAP_HEADER_TAG_FLATMAP_HEAD,0x1,0x0)

#define MAP_HEADER_HAMT_HEAD_ARRAY \
    MAKE_MAP_HEADER(MAP_HEADER_TAG_HAMT_HEAD_ARRAY,0x1,0xffff)

#define MAP_HEADER_HAMT_HEAD_BITMAP(Bmp) \
    MAKE_MAP_HEADER(MAP_HEADER_TAG_HAMT_HEAD_BITMAP,0x1,Bmp)

#define MAP_HEADER_HAMT_NODE_BITMAP(Bmp) \
    MAKE_MAP_HEADER(MAP_HEADER_TAG_HAMT_NODE_BITMAP,0x0,Bmp)

#define MAP_HEADER_HAMT_COLLISION_NODE(Arity) make_arityval(Arity)

#define MAP_HEADER_FLATMAP_SZ  (sizeof(flatmap_t) / sizeof(Eterm))

#define HAMT_NODE_ARRAY_SZ      (17)
#define HAMT_HEAD_ARRAY_SZ      (18)
#define HAMT_NODE_BITMAP_SZ(n)  (1 + n)
#define HAMT_HEAD_BITMAP_SZ(n)  (2 + n)
#define HAMT_COLLISION_NODE_SZ(n)     (1 + n)
/*
 * Collision nodes are used when all hash bits have been exhausted.
 * They are normal tuples of arity 2 or larger. The elements of a collision
 * node tuple contain key-value cons cells like the other nodes,
 * but they are sorted in map-key order.
 */

/* 2 bits maps tag + 4 bits subtag + 2 ignore bits */
#define _HEADER_MAP_SUBTAG_MASK       (0xfc)
/* 1 bit map tag + 1 ignore bit + 4 bits subtag + 2 ignore bits */
#define _HEADER_MAP_HASHMAP_HEAD_MASK (0xbc)

#define HAMT_SUBTAG_NODE_BITMAP  ((MAP_HEADER_TAG_HAMT_NODE_BITMAP << _HEADER_ARITY_OFFS) | MAP_SUBTAG)
#define HAMT_SUBTAG_HEAD_ARRAY   ((MAP_HEADER_TAG_HAMT_HEAD_ARRAY  << _HEADER_ARITY_OFFS) | MAP_SUBTAG)
#define HAMT_SUBTAG_HEAD_BITMAP  ((MAP_HEADER_TAG_HAMT_HEAD_BITMAP << _HEADER_ARITY_OFFS) | MAP_SUBTAG)
#define HAMT_SUBTAG_HEAD_FLATMAP ((MAP_HEADER_TAG_FLATMAP_HEAD << _HEADER_ARITY_OFFS) | MAP_SUBTAG)

#define hashmap_index(hash)      (((Uint32)hash) & 0xf)

#define HAMT_MAX_LEVEL 8

/* hashmap heap size:
   [one cons cell + one list term in parent node] per key
   [one header + one boxed term in parent node] per inner node
   [one header + one size word] for root node
   Observed average number of nodes per key is about 0.35.

   Amendment: This size estimation does not take collision nodes into account.
              It should be good enough though, as collision nodes are rare
              and only make the size smaller compared to unlimited HAMT depth.
*/
#define HASHMAP_WORDS_PER_KEY 3
#define HASHMAP_WORDS_PER_NODE 2
#ifdef DEBUG
#  define HASHMAP_ESTIMATED_TOT_NODE_SIZE(KEYS) \
    (HASHMAP_WORDS_PER_NODE * (KEYS) * 3/10)   /* slightly under estimated */
#else
#  define HASHMAP_ESTIMATED_TOT_NODE_SIZE(KEYS) \
    (HASHMAP_WORDS_PER_NODE * (KEYS) * 4/10)   /* slightly over estimated */
#endif
#define HASHMAP_ESTIMATED_HEAP_SIZE(KEYS) \
        ((KEYS)*HASHMAP_WORDS_PER_KEY + HASHMAP_ESTIMATED_TOT_NODE_SIZE(KEYS))
#endif<|MERGE_RESOLUTION|>--- conflicted
+++ resolved
@@ -56,19 +56,6 @@
 /* the head-node is a bitmap or array with an untagged size */
 
 #define hashmap_size(x)               (((hashmap_head_t*) hashmap_val(x))->size)
-<<<<<<< HEAD
-#define hashmap_make_hash(Key)        make_map_hash(Key, 0)
-
-#define hashmap_restore_hash(Lvl, Key)                                        \
-    (((Lvl) < 8) ?                                                            \
-     hashmap_make_hash(Key) >> (4*(Lvl)) :                                    \
-     make_map_hash(Key, ((Lvl) >> 3)) >> (4 * ((Lvl) & 7)))
-
-#define hashmap_shift_hash(Hx, Lvl, Key)                                      \
-    (((++(Lvl)) & 7) ?                                                        \
-     (Hx) >> 4 :                                                              \
-     make_map_hash(Key, ((Lvl) >> 3)))
-=======
 #define hashmap_make_hash(Key)        make_map_hash(Key)
 
 #define hashmap_restore_hash(Lvl, Key)                                        \
@@ -78,7 +65,6 @@
 #define hashmap_shift_hash(Hx, Lvl, Key)                                      \
     (++(Lvl), ASSERT(Lvl <= HAMT_MAX_LEVEL), /* we allow one level too much */\
      (Hx) >> 4)
->>>>>>> e1044e42
 
 /* erl_term.h stuff */
 #define flatmap_get_values(x)        (((Eterm *)(x)) + sizeof(flatmap_t)/sizeof(Eterm))
@@ -119,7 +105,7 @@
 
 Eterm erts_map_from_ks_and_vs(ErtsHeapFactory *factory, Eterm *ks, Eterm *vs, Uint n);
 Eterm erts_map_from_sorted_ks_and_vs(ErtsHeapFactory *factory, Eterm *ks0, Eterm *vs0,
-                                     Uint n, Eterm *key_tuple);
+                                     Uint n);
 Eterm  erts_hashmap_from_ks_and_vs_extra(ErtsHeapFactory *factory,
                                          Eterm *ks, Eterm *vs, Uint n,
 					 Eterm k, Eterm v);
