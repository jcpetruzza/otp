--- conflicted
+++ resolved
@@ -44,12 +44,7 @@
 }
 
 i_return_time_trace() {
-<<<<<<< HEAD
-    BeamInstr *pc = (BeamInstr *) (UWord) E[1];
-=======
-    ErtsCodeInfo *cinfo = (!is_CP(E[0]) ? NULL
-                           : erts_code_to_codeinfo((BeamInstr*)E[0]));
->>>>>>> 1f5fb6de
+    ErtsCodeInfo *cinfo = (!is_CP(E[1]) ? NULL : erts_code_to_codeinfo((BeamInstr*)E[1]));
     SWAPOUT;
     erts_trace_time_return(c_p, cinfo);
     SWAPIN;
