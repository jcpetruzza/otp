/*
 * %CopyrightBegin%
 *
 * Copyright Ericsson AB 1999-2020. All Rights Reserved.
 *
 * Licensed under the Apache License, Version 2.0 (the "License");
 * you may not use this file except in compliance with the License.
 * You may obtain a copy of the License at
 *
 *     http://www.apache.org/licenses/LICENSE-2.0
 *
 * Unless required by applicable law or agreed to in writing, software
 * distributed under the License is distributed on an "AS IS" BASIS,
 * WITHOUT WARRANTIES OR CONDITIONS OF ANY KIND, either express or implied.
 * See the License for the specific language governing permissions and
 * limitations under the License.
 *
 * %CopyrightEnd%
 */

#ifdef HAVE_CONFIG_H
#  include "config.h"
#endif

#include "sys.h"
#include "erl_vm.h"
#include "global.h"
#include "erl_process.h"
#include "error.h"
#include "bif.h"
#include "big.h"
#include "erl_bits.h"
#include "erl_binary.h"

#if defined(WORDS_BIGENDIAN)
# define BIT_ENDIAN_MACHINE 0
#else
# define BIT_ENDIAN_MACHINE BSF_LITTLE
#endif

#define BIT_IS_MACHINE_ENDIAN(x) (((x)&BSF_LITTLE) == BIT_ENDIAN_MACHINE)

#if (SIZEOF__FLOAT16 == 2)
typedef _Float16 erlfp16;
#define FP16_FROM_FP64(x) ((_Float16) x)
#define FP16_TO_FP64(x) ((double) x)
#else
typedef Uint16 erlfp16;
#define FP16_FROM_FP64(x) (fp16_ieee_from_fp32_value((float) x))
#define FP16_TO_FP64(x) ((double) fp16_ieee_to_fp32_value(x))
#include "erl_bits_f16.h"
#endif

/*
 * Here is how many bits we can copy in each reduction.
 *
 * At the time of writing of this comment, CONTEXT_REDS was 4000 and
 * BITS_PER_REDUCTION was 1 KiB (8192 bits). The time for copying an
 * unaligned 4000 KiB binary on my computer (which has a 4,2 GHz Intel
 * i7 CPU) was about 5 ms. The time was approximately 4 times lower if
 * the source and destinations binaries were aligned.
 */

#define BITS_PER_REDUCTION (8*1024)

/*
 * MAKE_MASK(n) constructs a mask with n bits.
 * Example: MAKE_MASK(3) returns the binary number 00000111.
 */

#define MAKE_MASK(n) ((((Uint) 1) << (n))-1)

/*
 * MASK_BITS assign src to dst, but preserves the dst bits outside the mask.
 */

#define MASK_BITS(src,dst,mask) (((src) & (mask)) | ((dst) & ~(mask)))

static byte get_bit(byte b, size_t a_offs); 

/* If the proc bin is larger than 16 MB,
   we only increase by 20% instead of doubling */
#define GROW_PROC_BIN_SIZE(size) \
    (((size) > (1ull << 24)) ? 1.2*(size) : 2*(size))

/* the state resides in the current process' scheduler data */

#define byte_buf	(ErlBitsState.byte_buf_)
#define byte_buf_len	(ErlBitsState.byte_buf_len_)

static erts_atomic_t bits_bufs_size;

Uint
erts_bits_bufs_size(void)
{
    return (Uint) erts_atomic_read_nob(&bits_bufs_size);
}

void
erts_bits_init_state(ERL_BITS_PROTO_0)
{
    byte_buf_len = 1;
    byte_buf = erts_alloc(ERTS_ALC_T_BITS_BUF, byte_buf_len);

    erts_bin_offset = 0;
}

void
erts_bits_destroy_state(ERL_BITS_PROTO_0)
{
    erts_free(ERTS_ALC_T_BITS_BUF, byte_buf);
}

void
erts_init_bits(void)
{
    ERTS_CT_ASSERT(offsetof(Binary,orig_bytes) % 8 == 0);
    ERTS_CT_ASSERT(offsetof(ErtsMagicBinary,u.aligned.data) % 8 == 0);
    ERTS_CT_ASSERT(offsetof(ErtsBinary,driver.binary.orig_bytes)
                == offsetof(Binary,orig_bytes));

    erts_atomic_init_nob(&bits_bufs_size, 0);
    /* erl_process.c calls erts_bits_init_state() on all state instances */
}

/*****************************************************************
 ***
 *** New matching binaries functions
 ***
 *****************************************************************/

#define ReadToVariable(v64, Buffer, x)		\
  do{						\
    int _i;					\
    v64 = 0;					\
    for(_i = 0; _i < x; _i++) {			\
      v64 = ((Uint)Buffer[_i] <<(8*_i)) + v64;	\
	}					\
  }while(0)					\

Eterm
erts_bs_start_match_2(Process *p, Eterm Binary, Uint Max)
{
    Eterm Orig;
    Uint offs;
    Uint* hp;
    Uint NeededSize;
    ErlBinMatchState *ms;
    Uint bitoffs;
    Uint bitsize;
    Uint total_bin_size;
    ProcBin* pb;

    ASSERT(is_binary(Binary));

    total_bin_size = binary_size(Binary);
    ASSERT(total_bin_size <= ERTS_UWORD_MAX / CHAR_BIT);

    NeededSize = ERL_BIN_MATCHSTATE_SIZE(Max);
    hp = HeapOnlyAlloc(p, NeededSize);
    ms = (ErlBinMatchState *) hp;
    ERTS_GET_REAL_BIN(Binary, Orig, offs, bitoffs, bitsize);
    pb = (ProcBin *) boxed_val(Orig);
    if (pb->thing_word == HEADER_PROC_BIN && pb->flags != 0) {
	erts_emasculate_writable_binary(pb);
    }
    ms->thing_word = HEADER_BIN_MATCHSTATE(Max);
    (ms->mb).orig = Orig;
    (ms->mb).base = binary_bytes(Orig);
    (ms->mb).offset = ms->save_offset[0] = 8 * offs + bitoffs;
    (ms->mb).size = total_bin_size * 8 + (ms->mb).offset + bitsize;
    return make_matchstate(ms);
}

ErlBinMatchState *erts_bs_start_match_3(Process *p, Eterm Binary)
{
    Eterm Orig;
    Uint offs;
    Uint* hp;
    Uint NeededSize;
    ErlBinMatchState *ms;
    Uint bitoffs;
    Uint bitsize;
    Uint total_bin_size;
    ProcBin* pb;

    ASSERT(is_binary(Binary));

    total_bin_size = binary_size(Binary);
    ASSERT(total_bin_size <= ERTS_UWORD_MAX / CHAR_BIT);

    NeededSize = ERL_BIN_MATCHSTATE_SIZE(0);
    hp = HeapOnlyAlloc(p, NeededSize);
    ms = (ErlBinMatchState *) hp;
    ERTS_GET_REAL_BIN(Binary, Orig, offs, bitoffs, bitsize);
    pb = (ProcBin *) boxed_val(Orig);
    if (pb->thing_word == HEADER_PROC_BIN && pb->flags != 0) {
        erts_emasculate_writable_binary(pb);
    }

    ms->thing_word = HEADER_BIN_MATCHSTATE(0);
    (ms->mb).orig = Orig;
    (ms->mb).base = binary_bytes(Orig);
    (ms->mb).offset = 8 * offs + bitoffs;
    (ms->mb).size = total_bin_size * 8 + (ms->mb).offset + bitsize;

    return ms;
}

#ifdef DEBUG
# define CHECK_MATCH_BUFFER(MB) check_match_buffer(MB)

static void check_match_buffer(ErlBinMatchBuffer* mb)
{
    Eterm realbin;
    Uint byteoffs;
    byte* bytes, bitoffs, bitsz;
    ProcBin* pb;
    ERTS_GET_REAL_BIN(mb->orig, realbin, byteoffs, bitoffs, bitsz);
    bytes = binary_bytes(realbin) + byteoffs;
    ERTS_ASSERT(mb->base >= bytes && mb->base <= (bytes + binary_size(mb->orig)));
    pb = (ProcBin *) boxed_val(realbin);
    if (pb->thing_word == HEADER_PROC_BIN)
        ERTS_ASSERT(pb->flags == 0);
}
#else
# define CHECK_MATCH_BUFFER(MB)
#endif

Eterm
erts_bs_get_integer_2(Process *p, Uint num_bits, unsigned flags, ErlBinMatchBuffer* mb)
{
    Uint bytes;
    Uint bits;
    Uint offs;
    byte bigbuf[64];
    byte* LSB;
    byte* MSB;
    Uint* hp;
    Uint words_needed;
    Uint actual;
    Uint v32;
    int sgn = 0;
    Eterm res = THE_NON_VALUE;
	
    if (num_bits == 0) {
	return SMALL_ZERO;
    }
    
    CHECK_MATCH_BUFFER(mb);
    if (mb->size - mb->offset < num_bits) {	/* Asked for too many bits.  */
	return THE_NON_VALUE;
    }

    /*
     * Special cases for field sizes up to the size of Uint.
     */

    if (num_bits <= 8-(offs = BIT_OFFSET(mb->offset))) {
	/*
	 * All bits are in one byte in the binary. We only need
	 * shift them right and mask them.
	 */
	Uint b = mb->base[BYTE_OFFSET(mb->offset)];
	Uint mask = MAKE_MASK(num_bits);
	mb->offset += num_bits;
	b >>= 8 - offs - num_bits;
	b &= mask;
	if ((flags & BSF_SIGNED) && b >> (num_bits-1)) {
	    b |= ~mask;
	}
	return make_small(b);
    } else if (num_bits <= 8) {
	/*
	 * The bits are in two different bytes. It is easiest to
	 * combine the bytes to a word first, and then shift right and
	 * mask to extract the bits.
	 */
	Uint byte_offset = BYTE_OFFSET(mb->offset);
	Uint w = mb->base[byte_offset] << 8 | mb->base[byte_offset+1];
	Uint mask = MAKE_MASK(num_bits);
	mb->offset += num_bits;
	w >>= 16 - offs - num_bits;
	w &= mask;
	if ((flags & BSF_SIGNED) && w >> (num_bits-1)) {
	    w |= ~mask;
	}
	return make_small(w);
    } else if (num_bits < SMALL_BITS && (flags & BSF_LITTLE) == 0) {
	/*
	 * Handle field sizes from 9 up to SMALL_BITS-1 bits, big-endian,
	 * stored in at least two bytes.
	 */
	byte* bp = mb->base + BYTE_OFFSET(mb->offset);
	Uint n;
	Uint w;

	n = num_bits;
	mb->offset += num_bits;

	/*
	 * Handle the most signicant byte if it contains 1 to 7 bits.
	 * It only needs to be masked, not shifted.
	 */
	if (offs == 0) {
	    w = 0;
	} else {
	    Uint num_bits_in_msb = 8 - offs;
	    w = *bp++;
	    n -= num_bits_in_msb;
	    w &= MAKE_MASK(num_bits_in_msb);
	}

	/*
	 * Simply shift whole bytes into the result.
	 */
	switch (BYTE_OFFSET(n)) {
#if defined(ARCH_64)
	case 7: w = (w << 8) | *bp++;
	case 6: w = (w << 8) | *bp++;
	case 5: w = (w << 8) | *bp++;
	case 4: w = (w << 8) | *bp++;
#endif
	case 3: w = (w << 8) | *bp++;
	case 2: w = (w << 8) | *bp++;
	case 1: w = (w << 8) | *bp++;
	}
	n = BIT_OFFSET(n);

	/*
	 * Handle the 1 to 7 bits remaining in the last byte (if any).
	 * They need to be shifted right, but there is no need to mask;
	 * then they can be shifted into the word.
	 */
	if (n > 0) {
	    Uint b = *bp;
	    b >>= 8 - n;
	    w = (w << n) | b;
	}

	/*
	 * Sign extend the result if the field type is 'signed' and the
	 * most significant bit is 1.
	 */
	if ((flags & BSF_SIGNED) != 0 && (w >> (num_bits-1) != 0)) {
	    w |= ~MAKE_MASK(num_bits);
	}
	return make_small(w);
    }

    /*
     * Handle everything else, that is:
     *
     * Big-endian fields >= SMALL_BITS (potentially bignums).
     * Little-endian fields with 9 or more bits.
     */

    bytes = NBYTES(num_bits);
    if ((bits = BIT_OFFSET(num_bits)) == 0) {  /* number of bits in MSB */
	bits = 8;
    }
    offs = 8 - bits;                  /* adjusted offset in MSB */

    if (bytes <= sizeof bigbuf) {
	LSB = bigbuf;
    } else {
	LSB = erts_alloc(ERTS_ALC_T_TMP, bytes);
    }
    MSB = LSB + bytes - 1;

    /*
     * Move bits to temporary buffer. We want the buffer to be stored in
     * little-endian order, since bignums are little-endian.
     */
    
    if (flags & BSF_LITTLE) {
	erts_copy_bits(mb->base, mb->offset, 1, LSB, 0, 1, num_bits);
	*MSB >>= offs;		/* adjust msb */
    } else {
	*MSB = 0;
	erts_copy_bits(mb->base, mb->offset, 1, MSB, offs, -1, num_bits);
    }
    mb->offset += num_bits;

    /*
     * Get the sign bit.
     */
    sgn = 0;
    if ((flags & BSF_SIGNED) && (*MSB & (1<<(bits-1)))) {
	byte* ptr = LSB; 
	byte c = 1;

	/* sign extend MSB */
	*MSB |= ~MAKE_MASK(bits);

	/* two's complement */
	while (ptr <= MSB) {
	    byte pd = ~(*ptr);
	    byte d = pd + c;
	    c = (d < pd);
	    *ptr++ = d;
	}
	sgn = 1;
    }

    /* normalize */
    while ((*MSB == 0) && (MSB > LSB)) {
	MSB--;
	bytes--;
    }

    /* check for guaranteed small num */
    switch (bytes) {
    case 1:
	v32 = LSB[0];
	goto big_small;
    case 2:
	v32 = LSB[0] + (LSB[1]<<8); 
	goto big_small; 
    case 3: 
	v32 = LSB[0] + (LSB[1]<<8) + (LSB[2]<<16); 
	goto big_small;
#if !defined(ARCH_64)
    case 4:
	v32 = (LSB[0] + (LSB[1]<<8) + (LSB[2]<<16) + (LSB[3]<<24));
	if (!IS_USMALL(sgn, v32)) {
	  goto make_big;
	}
#else
    case 4:
      ReadToVariable(v32, LSB, 4);					
      goto big_small;
    case 5:	
      ReadToVariable(v32, LSB, 5);					
      goto big_small;
    case 6:	
      ReadToVariable(v32, LSB, 6);
      goto big_small; 
    case 7:
      ReadToVariable(v32, LSB, 7);
      goto big_small; 
    case 8:
      ReadToVariable(v32, LSB, 8);
      if (!IS_USMALL(sgn, v32)) {
	goto make_big;   
	}
#endif   
    big_small:			/* v32 loaded with value which fits in fixnum */
	if (sgn) {
	    res = make_small(-((Sint)v32));
	} else {
	    res = make_small(v32);
	}
	break;
    make_big:
	hp = HeapOnlyAlloc(p, BIG_UINT_HEAP_SIZE);
	if (sgn) {
	  hp[0] = make_neg_bignum_header(1);
	} else {
	  hp[0] = make_pos_bignum_header(1);
	}
	BIG_DIGIT(hp,0) = v32;
	res = make_big(hp);
	break;
    default:
	words_needed = 1+WSIZE(bytes);
	hp = HeapOnlyAlloc(p, words_needed);
	res = bytes_to_big(LSB, bytes, sgn, hp); 
	if (is_nil(res)) {
	    p->htop = hp;
	    res = THE_NON_VALUE;
	} else if (is_small(res)) {
	    p->htop = hp;
	} else if ((actual = bignum_header_arity(*hp)+1) < words_needed) {
	    p->htop = hp + actual;
	}
	break;
    }

    if (LSB != bigbuf) {
	erts_free(ERTS_ALC_T_TMP, (void *) LSB);
    }
    return res;
}

Eterm
erts_bs_get_binary_2(Process *p, Uint num_bits, unsigned flags, ErlBinMatchBuffer* mb)
{
    Eterm result;

    CHECK_MATCH_BUFFER(mb);
    if (mb->size - mb->offset < num_bits) {
        /* Asked for too many bits.  */
        return THE_NON_VALUE;
    }

    /*
     * From now on, we can't fail.
     */

    result = erts_extract_sub_binary(&HEAP_TOP(p),
                                     mb->orig, mb->base,
                                     mb->offset, num_bits);

    mb->offset += num_bits;

    return result;
}

Eterm
erts_bs_get_float_2(Process *p, Uint num_bits, unsigned flags, ErlBinMatchBuffer* mb)
{
    Eterm* hp;
    erlfp16 f16;
    float f32;
    double f64;
    byte* fptr;
    FloatDef f;

    CHECK_MATCH_BUFFER(mb);
    if (num_bits == 0) {
	f.fd = 0.0;
	hp = HeapOnlyAlloc(p, FLOAT_SIZE_OBJECT);
	PUT_DOUBLE(f, hp);
	return make_float(hp);
    }
    if (mb->size - mb->offset < num_bits) {	/* Asked for too many bits.  */
	return THE_NON_VALUE;
    }
    if (num_bits == 16) {
	fptr = (byte *) &f16;
    } else if (num_bits == 32) {
	fptr = (byte *) &f32;
    } else if (num_bits == 64) {
	fptr = (byte *) &f64;
    } else {
	return THE_NON_VALUE;
    }

    if (BIT_IS_MACHINE_ENDIAN(flags)) {
	erts_copy_bits(mb->base, mb->offset, 1,
		  fptr, 0, 1,
		  num_bits);
    } else {
	erts_copy_bits(mb->base, mb->offset, 1,
		  fptr + NBYTES(num_bits) - 1, 0, -1,
		  num_bits);
    }
    ERTS_FP_CHECK_INIT(p);
    if (num_bits == 16) {
	f.fd = FP16_TO_FP64(f16);
	ERTS_FP_ERROR_THOROUGH(p, f.fd, return THE_NON_VALUE);
    } else if (num_bits == 32) {
	ERTS_FP_ERROR_THOROUGH(p, f32, return THE_NON_VALUE);
	f.fd = f32;
    } else {
#ifdef DOUBLE_MIDDLE_ENDIAN
	FloatDef ftmp;
	ftmp.fd = f64;
	f.fw[0] = ftmp.fw[1];
	f.fw[1] = ftmp.fw[0];
	ERTS_FP_ERROR_THOROUGH(p, f.fd, return THE_NON_VALUE);
#else
	ERTS_FP_ERROR_THOROUGH(p, f64, return THE_NON_VALUE);
	f.fd = f64;
#endif
    }
    mb->offset += num_bits;
    hp = HeapOnlyAlloc(p, FLOAT_SIZE_OBJECT);
    PUT_DOUBLE(f, hp);
    return make_float(hp);
}

Eterm
erts_bs_get_binary_all_2(Process *p, ErlBinMatchBuffer* mb)
{
    Uint bit_size;
    Eterm result;

    CHECK_MATCH_BUFFER(mb);
    bit_size = mb->size - mb->offset;

    result = erts_extract_sub_binary(&HEAP_TOP(p),
                                     mb->orig, mb->base,
                                     mb->offset, bit_size);

    mb->offset = mb->size;

    return result;
}

/****************************************************************
 ***
 *** Building binaries
 ***
 ****************************************************************/


/* COPY_VAL:
 * copy sz byte from val to dst buffer, 
 * dst, val are updated!!!
 */

#define COPY_VAL(dst,ddir,val,sz) do { \
   Uint __sz = (sz); \
   while(__sz) { \
     switch(__sz) { \
     default: \
     case 4: *dst = (val&0xff); dst += ddir; val >>= 8; __sz--; \
     case 3: *dst = (val&0xff); dst += ddir; val >>= 8; __sz--; \
     case 2: *dst = (val&0xff); dst += ddir; val >>= 8; __sz--; \
     case 1: *dst = (val&0xff); dst += ddir; val >>= 8; __sz--; \
     } \
   } \
 } while(0)

/* calculate a - *cp (carry)  (store result in b), *cp is updated! */
#define SUBc(a, cp, b) do { \
   byte __x = (a); \
   byte __y = (__x - (*(cp))); \
   (*cp) = (__y > __x); \
   *(b) = ~__y; \
 } while(0)
  
static int
fmt_int(byte *buf, Uint sz, Eterm val, Uint size, Uint flags)
{
    unsigned long offs;

    offs = BIT_OFFSET(size);
    if (is_small(val)) {
	Sint v = signed_val(val);

	ASSERT(size != 0);	  /* Tested by caller */
	if (flags & BSF_LITTLE) { /* Little endian */
	    sz--;
	    COPY_VAL(buf,1,v,sz);
	    *buf = offs ? ((v << (8-offs)) & 0xff) : (v & 0xff);
	} else {		/* Big endian */
	    buf += (sz - 1);
	    if (offs) {
		*buf-- = (v << (8-offs)) & 0xff;
		sz--;
		v >>= offs;
	    }
	    COPY_VAL(buf,-1,v,sz);
	}
    } else if (is_big(val)) {
	int sign   = big_sign(val);
	Uint ds  = big_size(val)*sizeof(ErtsDigit);  /* number of digits bytes */
	ErtsDigit* dp = big_v(val);
	int n = MIN(sz,ds);

	if (size == 0) {
	    return 0;
	}
	if (flags & BSF_LITTLE) {
	    sz -= n;                       /* pad with this amount */
	    if (sign) {
		int c = 1;
		while(n >= sizeof(ErtsDigit)) {
		    ErtsDigit d = *dp++;
		    int i;
		    for(i = 0; i < sizeof(ErtsDigit); ++i) {
			SUBc((d&0xff), &c, buf);
			buf++;
			d >>= 8;
		    }
		    n -= sizeof(ErtsDigit);
		}
		if (n) {
		    ErtsDigit d = *dp;
		    do {
			SUBc((d&0xff), &c, buf);
			buf++;
			d >>= 8;
		    } while (--n > 0);
		}
		/* pad */
		while(sz--) {
		    SUBc(0, &c, buf);
		    buf++;
		}
	    }
	    else {
		while(n >= sizeof(ErtsDigit)) {
		    ErtsDigit d = *dp++;
		    int i;
		    for(i = 0; i < sizeof(ErtsDigit); ++i) {
			*buf++ = (d & 0xff);
			d >>= 8;
		    }
		    n -= sizeof(ErtsDigit);
		}
		if (n) {
		    ErtsDigit d = *dp;
		    do {
			*buf++ = (d & 0xff);
			d >>= 8;
		    } while (--n > 0);
		}
		/* pad */
		while(sz) {
		    *buf++ = 0;
		    sz--;
		}
	    }
	    /* adjust MSB!!! */
	    if (offs) {
		buf--;
		*buf <<= (8 - offs);
	    }
	}
	else {   /* BIG ENDIAN */
	    ErtsDigit acc = 0;
	    ErtsDigit d;

	    buf += (sz - 1);              /* end of buffer */
	    sz -= n;                      /* pad with this amount */
	    offs = offs ? (8-offs) : 0;   /* shift offset */

	    if (sign) { /* SIGNED */
		int c = 1;

		while (n >= sizeof(ErtsDigit)) {
		    int i;

		    d = *dp++;
		    acc |= d << offs;
		    SUBc((acc&0xff), &c, buf);
		    buf--;
		    acc = d >> (8-offs);
		    for (i = 0; i < sizeof(ErtsDigit)-1; ++i) {
			SUBc((acc&0xff), &c, buf);
			buf--;
			acc >>= 8;
		    }
		    n -= sizeof(ErtsDigit);
		}
		if (n) {
		    acc |= ((ErtsDigit)*dp << offs);
		    do {
			SUBc((acc & 0xff), &c, buf);
			buf--;
			acc >>= 8;
		    } while (--n > 0);
		}
		/* pad */
		while(sz--) {
		    SUBc((acc & 0xff), &c, buf);
		    buf--;
		    acc >>= 8;
		}
	    }
	    else { /* UNSIGNED */
		while (n >= sizeof(ErtsDigit)) {
		    int i;

		    d = *dp++;
		    acc |= d << offs;
		    *buf-- = acc;
		    acc = d >> (8-offs);
		    for (i = 0; i < sizeof(ErtsDigit)-1; ++i) {
			*buf-- = acc;
			acc >>= 8;
		    }
		    n -= sizeof(ErtsDigit);
		}
		if (n) {
		    acc |= ((ErtsDigit)*dp << offs);
		    do {
			*buf-- = acc & 0xff;
			acc >>= 8;
		    } while (--n > 0);
		}
		while (sz--) {
		    *buf-- = acc & 0xff;
		    acc >>= 8;
		}
	    }
	}
    } else {			/* Neither small nor big */
	return -1;
    }
    return 0;
}

static void
ERTS_INLINE need_byte_buf(ERL_BITS_PROTO_1(int need))
{
    if (byte_buf_len < need) {
	erts_atomic_add_nob(&bits_bufs_size, need - byte_buf_len);
	byte_buf_len = need;
	byte_buf = erts_realloc(ERTS_ALC_T_BITS_BUF, byte_buf, byte_buf_len);
    }
}

int
erts_new_bs_put_integer(ERL_BITS_PROTO_3(Eterm arg, Uint num_bits, unsigned flags))
{
    Uint bin_offset = erts_bin_offset;
    Uint bit_offset;
    Uint b;
    byte *iptr;

    bit_offset = BIT_OFFSET(bin_offset);
    if (is_small(arg)) {
	Uint rbits = 8 - bit_offset;

	if (num_bits == 0) {
	    return 1;
	} else if (bit_offset + num_bits <= 8) {
	    /*
	     * All bits are in the same byte.
	     */ 
	    iptr = erts_current_bin+BYTE_OFFSET(bin_offset);
	    b = *iptr & (0xff << rbits);
	    b |= (signed_val(arg) & ((1 << num_bits)-1)) << (8-bit_offset-num_bits);
	    *iptr = b;
	} else if (bit_offset == 0) {
	    /*
	     * More than one bit, starting at a byte boundary.
	     * That will be quite efficiently handled by fmt_int().
	     *
	     * (We know that fmt_int() can't fail here.)
	     */
	    (void) fmt_int(erts_current_bin+BYTE_OFFSET(bin_offset),
			   NBYTES(num_bits), arg, num_bits, flags);
	} else if (flags & BSF_LITTLE) {
	    /*
	     * Can't handle unaligned little-endian in a simple way.
	     */
	    goto unaligned;
	} else {		/* Big endian */
	    /*
	     * Big-endian, more than one byte, but not aligned on a byte boundary.
	     * Handle the bits up to the next byte boundary specially,
	     * then let fmt_int() handle the rest.
	     */
	    Uint shift_count = num_bits - rbits;
	    Sint val = signed_val(arg);
	    iptr = erts_current_bin+BYTE_OFFSET(bin_offset);
	    b = *iptr & (0xff << rbits);

	    /*
	     * Shifting with a shift count greater than or equal to the word
	     * size may be a no-op (instead of 0 the result may be the unshifted
	     * value). Therefore, only do the shift and the OR if the shift count
	     * is less than the word size if the number is positive; if negative,
	     * we must simulate the sign extension.
	     */
	    if (shift_count < sizeof(Uint)*8) {
		b |= (val >> shift_count) & ((1 << rbits) - 1);
	    } else if (val < 0) {
		/* Simulate sign extension. */
		b |= (-1) & ((1 << rbits) - 1);
	    }
	    *iptr++ = b;

	    /* fmt_int() can't fail here. */
	    (void) fmt_int(iptr, NBYTES(num_bits-rbits), arg,
			   num_bits-rbits, flags);
	}
    } else if (bit_offset == 0) {
	/*
	 * Big number, aligned on a byte boundary. We can format the
	 * integer directly into the binary.
	 */
	if (fmt_int(erts_current_bin+BYTE_OFFSET(bin_offset),
		    NBYTES(num_bits), arg, num_bits, flags) < 0) {
	    return 0;
	}
    } else {
    unaligned:
	/*
	 * Big number or small little-endian number, not byte-aligned,
	 * or not a number at all.
	 *
	 * We must format the number into a temporary buffer, and then
	 * copy that into the binary.
	 */
	need_byte_buf(ERL_BITS_ARGS_1(NBYTES(num_bits)));
	iptr = byte_buf;
	if (fmt_int(iptr, NBYTES(num_bits), arg, num_bits, flags) < 0) {
	    return 0;
	}
	erts_copy_bits(iptr, 0, 1, erts_current_bin, bin_offset, 1, num_bits);
    }
    erts_bin_offset = bin_offset + num_bits;
    return 1;
}

int
erts_bs_put_utf8(ERL_BITS_PROTO_1(Eterm arg))
{
    Uint bin_offset = erts_bin_offset;
    Uint bit_offset;
    Uint num_bits;
    byte tmp_buf[4];
    byte* dst;
    Sint val;

    if (is_not_small(arg)) {
	return 0;
    }
    val = signed_val(arg);
    if (val < 0) {
	return 0;
    }

    if ((bit_offset = BIT_OFFSET(bin_offset)) == 0) {
	/* We can write directly into the destination binary. */
	dst = erts_current_bin+BYTE_OFFSET(bin_offset);
    } else {
	/* Unaligned destination binary. Must use a temporary buffer. */
	dst = tmp_buf;
    }
    if (val < 0x80) {
	dst[0] = val;
	num_bits = 8;
    } else if (val < 0x800) {
	dst[0] = 0xC0 | (val >> 6);
	dst[1] = 0x80 | (val & 0x3F);
	num_bits = 16;
    } else if (val < 0x10000UL) {
	if (0xD800 <= val && val <= 0xDFFF) {
	    return 0;
	}
	dst[0] = 0xE0 | (val >> 12);
	dst[1] = 0x80 | ((val >> 6) & 0x3F);
	dst[2] = 0x80 | (val & 0x3F);
	num_bits = 24;
    } else if (val < 0x110000) {
	dst[0] = 0xF0 | (val >> 18);
	dst[1] = 0x80 | ((val >> 12) & 0x3F);
	dst[2] = 0x80 | ((val >> 6) & 0x3F);
	dst[3] = 0x80 | (val & 0x3F);
	num_bits = 32;
    } else {
	return 0;
    }

    if (bin_offset != 0) {
	erts_copy_bits(dst, 0, 1, erts_current_bin, bin_offset, 1, num_bits);
    }

    erts_bin_offset += num_bits;

    return 1;
}

int
erts_bs_put_utf16(ERL_BITS_PROTO_2(Eterm arg, Uint flags))
{
    Uint bin_offset = erts_bin_offset;
    Uint bit_offset;
    Uint num_bits;
    byte tmp_buf[4];
    byte* dst;
    Uint val;

    if (is_not_small(arg)) {
	return 0;
    }
    val = unsigned_val(arg);
    if (val > 0x10FFFF || (0xD800 <= val && val <= 0xDFFF)) {
	return 0;
    }

    if ((bit_offset = BIT_OFFSET(bin_offset)) == 0) {
	/* We can write directly into the destination binary. */
	dst = erts_current_bin+BYTE_OFFSET(bin_offset);
    } else {
	/* Unaligned destination binary. Must use a temporary buffer. */
	dst = tmp_buf;
    }

    if (val < 0x10000UL) {
	num_bits = 16;
	if (flags & BSF_LITTLE) {
	    dst[0] = val;
	    dst[1] = val >> 8;
	} else {
	    dst[0] = val >> 8;
	    dst[1] = val;
	}
    } else {
	Uint16 w1, w2;

	num_bits = 32;
	val = val - 0x10000UL;
	w1 = 0xD800 | (val >> 10);
	w2 = 0xDC00 | (val & 0x3FF);
	if (flags & BSF_LITTLE) {
	    dst[0] = w1;
	    dst[1] = w1 >> 8;
	    dst[2] = w2;
	    dst[3] = w2 >> 8;
	} else {
	    dst[0] = w1 >> 8;
	    dst[1] = w1;
	    dst[2] = w2 >> 8;
	    dst[3] = w2;
	}
    }

    if (bin_offset != 0) {
	erts_copy_bits(dst, 0, 1, erts_current_bin, bin_offset, 1, num_bits);
    }

    erts_bin_offset += num_bits;
    return 1;
}

int
erts_new_bs_put_binary(Process *c_p, Eterm arg, Uint num_bits)
{
    byte *bptr;
    Uint bitoffs;
    Uint bitsize; 
    ERL_BITS_DEFINE_STATEP(c_p);

    if (!is_binary(arg)) {
        c_p->fvalue = arg;
        return 0;
    }
    ERTS_GET_BINARY_BYTES(arg, bptr, bitoffs, bitsize);
    if (num_bits > 8*binary_size(arg)+bitsize) {
        c_p->fvalue = arg;
	return 0;
    }
    copy_binary_to_buffer(erts_current_bin, erts_bin_offset, bptr, bitoffs, num_bits);
    erts_bin_offset += num_bits;
    BUMP_REDS(c_p, num_bits / BITS_PER_REDUCTION);
    return 1;
}

int
erts_new_bs_put_binary_all(Process *c_p, Eterm arg, Uint unit)
{
   byte *bptr;
   Uint bitoffs;
   Uint bitsize;
   Uint num_bits;
   ERL_BITS_DEFINE_STATEP(c_p);

   /*
    * This instruction is always preceded by a size calculation that
    * will guarantee that 'arg' is a binary.
    */
   ASSERT(is_binary(arg));

   ERTS_GET_BINARY_BYTES(arg, bptr, bitoffs, bitsize);
   num_bits = 8*binary_size(arg)+bitsize;
   if (unit == 8) {
       if (bitsize != 0) {
           c_p->fvalue = arg;
	   return 0;
       }
   } else if (unit != 1 && num_bits % unit != 0) {
       c_p->fvalue = arg;
       return 0;
   }
   copy_binary_to_buffer(erts_current_bin, erts_bin_offset, bptr, bitoffs, num_bits);
   erts_bin_offset += num_bits;
   BUMP_REDS(c_p, num_bits / BITS_PER_REDUCTION);
   return 1;
}

/*
 * Returns THE_NON_VALUE on success.
 *
 * On failure, returns whichever was wrong of the value or the size,
 * and sets c_p-fvalue to 'type', 'no_float', or 'invalid'.
 */
Eterm
erts_new_bs_put_float(Process *c_p, Eterm arg, Uint num_bits, int flags)
{
    ERL_BITS_DEFINE_STATEP(c_p);

    if (BIT_OFFSET(erts_bin_offset) == 0) {
	Uint32 a;
	Uint32 b;
	
	if (num_bits == 64) {
	    union {
		double f64;
		Uint32 i32[2];
	    } u;

	    if (is_float(arg)) {
		FloatDef *fdp = (FloatDef*)(float_val(arg) + 1);
#ifdef DOUBLE_MIDDLE_ENDIAN
		a = fdp->fw[1];
		b = fdp->fw[0];
#else
		a = fdp->fw[0];
		b = fdp->fw[1];
#endif
	    } else if (is_small(arg)) {
		u.f64 = (double) signed_val(arg);
#ifdef DOUBLE_MIDDLE_ENDIAN
		a = u.i32[1];
		b = u.i32[0];
#else
		a = u.i32[0];
		b = u.i32[1];
#endif
	    } else if (is_big(arg)) {
		if (big_to_double(arg, &u.f64) < 0) {
                    c_p->fvalue = am_no_float;
		    return arg;
		}
#ifdef DOUBLE_MIDDLE_ENDIAN
		a = u.i32[1];
		b = u.i32[0];
#else
		a = u.i32[0];
		b = u.i32[1];
#endif
	    } else {
                c_p->fvalue = am_type;
		return arg;
	    }
	} else if (num_bits == 32) {
	    union {
		float f32;
		Uint32 i32;
	    } u;

	    b = 0;
	    if (is_float(arg)) {
		FloatDef f;
		GET_DOUBLE(arg, f);
		ERTS_FP_CHECK_INIT(c_p);
		u.f32 = f.fd;
		ERTS_FP_ERROR(c_p,u.f32,;);
		a = u.i32;
	    } else if (is_small(arg)) {
		u.f32 = (float) signed_val(arg);
		a = u.i32;
	    } else if (is_big(arg)) {
		double f64;
		if (big_to_double(arg, &f64) < 0) {
                    c_p->fvalue = am_no_float;
		    return arg;
		}
		ERTS_FP_CHECK_INIT(c_p);
		u.f32 = (float) f64;
		ERTS_FP_ERROR(c_p,u.f32,;);
		a = u.i32;
	    } else {
                c_p->fvalue = am_type;
		return arg;
	    }
	} else if (num_bits == 16) {
	    union {
		erlfp16 f16;
		Uint16 i16;
	    } u;

	    b = 0;
	    if (is_float(arg)) {
		FloatDef f;
		GET_DOUBLE(arg, f);
		ERTS_FP_CHECK_INIT(c_p);
		ERTS_FP_ERROR(c_p,f.fd,;);
		u.f16 = FP16_FROM_FP64(f.fd);
		a = u.i16;
	    } else if (is_small(arg)) {
		u.f16 = FP16_FROM_FP64(signed_val(arg));
		a = u.i16;
	    } else if (is_big(arg)) {
		double f64;
		if (big_to_double(arg, &f64) < 0) {
                    c_p->fvalue = am_no_float;
		    return arg;
		}
		ERTS_FP_CHECK_INIT(c_p);
		ERTS_FP_ERROR(c_p,f64,;);
		u.f16 = FP16_FROM_FP64(f64);
		a = u.i16;
	    } else {
                c_p->fvalue = am_type;
		return arg;
	    }
	} else {
            c_p->fvalue = am_invalid;
	    return make_small(num_bits);
	}

	if (BIT_IS_MACHINE_ENDIAN(flags)) {
	    byte* t = erts_current_bin+BYTE_OFFSET(erts_bin_offset);
#ifdef WORDS_BIGENDIAN
	    if (num_bits == 16) {
		t[0] = a >> 8;
		t[1] = a;
	    } else if (num_bits >= 32) {
		t[0] = a >> 24;
		t[1] = a >> 16;
		t[2] = a >> 8;
		t[3] = a;

		if (num_bits == 64) {
		    t[4] = b >> 24;
		    t[5] = b >> 16;
		    t[6] = b >> 8;
		    t[7] = b;
		}
	    }
#else
	    if (num_bits >= 32) {
		t[3] = a >> 24;
		t[2] = a >> 16;
	    }
	    t[1] = a >> 8;
	    t[0] = a;
	    if (num_bits == 64) {
		t[7] = b >> 24;
		t[6] = b >> 16;
		t[5] = b >> 8;
		t[4] = b;
	    }
#endif
	} else {
	    byte* t = erts_current_bin+BYTE_OFFSET(erts_bin_offset) + NBYTES(num_bits);
#ifdef WORDS_BIGENDIAN
	    if (num_bits == 16) {
		t[-1] = a >> 8;
		t[-2] = a;
	    } else if (num_bits >= 32) {
		t[-1] = a >> 24;
		t[-2] = a >> 16;
	        t[-3] = a >> 8;
	        t[-4] = a;

		if (num_bits == 64) {
		    t[-5] = b >> 24;
		    t[-6] = b >> 16;
		    t[-7] = b >> 8;
		    t[-8] = b;
		}
	    }
#else
	    t[-1] = a;
	    t[-2] = a >> 8;
	    if (num_bits >= 32) {
	        t[-3] = a >> 16;
	        t[-4] = a >> 24;
	    }
	    if (num_bits == 64) {
		t[-5] = b;
		t[-6] = b >> 8;
		t[-7] = b >> 16;
		t[-8] = b >> 24;
	    }
#endif
	}
    } else {
	byte *bptr;
	double f64;
	float f32;
	erlfp16 f16;
#ifdef DOUBLE_MIDDLE_ENDIAN
	FloatDef fbuf, ftmp;
#endif
	
	if (num_bits == 64) {
	    if (is_float(arg)) {
#ifdef DOUBLE_MIDDLE_ENDIAN
		FloatDef *fdp = (FloatDef*)(float_val(arg) + 1);
		ftmp = *fdp;
#else
		bptr = (byte *) (float_val(arg) + 1);
#endif
	    } else if (is_small(arg)) {
		f64 = (double) signed_val(arg);
#ifdef DOUBLE_MIDDLE_ENDIAN
		ftmp.fd = f64;
#else
		bptr = (byte *) &f64;
#endif
	    } else if (is_big(arg)) {
		if (big_to_double(arg, &f64) < 0) {
                    c_p->fvalue = am_no_float;
		    return arg;
		}
#ifdef DOUBLE_MIDDLE_ENDIAN
		ftmp.fd = f64;
#else
		bptr = (byte *) &f64;
#endif
	    } else {
                c_p->fvalue = am_type;
		return arg;
	    }
#ifdef DOUBLE_MIDDLE_ENDIAN
	    fbuf.fw[0] = ftmp.fw[1];
	    fbuf.fw[1] = ftmp.fw[0];
	    bptr = fbuf.fb;
#endif
	} else if (num_bits == 32) {
	    if (is_float(arg)) {
		FloatDef f;
		GET_DOUBLE(arg, f);
		ERTS_FP_CHECK_INIT(c_p);
		f32 = f.fd;
		ERTS_FP_ERROR(c_p,f32,;);
		bptr = (byte *) &f32;
	    } else if (is_small(arg)) {
		f32 = (float) signed_val(arg);
		bptr = (byte *) &f32;
	    } else if (is_big(arg)) {
		if (big_to_double(arg, &f64) < 0) {
                    c_p->fvalue = am_no_float;
		    return arg;
		}
		ERTS_FP_CHECK_INIT(c_p);
		f32 = (float) f64;
		ERTS_FP_ERROR(c_p,f32,;);
		bptr = (byte *) &f32;
	    } else {
                c_p->fvalue = am_type;
		return arg;
	    }
	} else if (num_bits == 16) {
	    if (is_float(arg)) {
		FloatDef f;
		GET_DOUBLE(arg, f);
		ERTS_FP_CHECK_INIT(c_p);
		ERTS_FP_ERROR(c_p,f.fd,;);
		f16 = FP16_FROM_FP64(f.fd);
		bptr = (byte *) &f16;
	    } else if (is_small(arg)) {
		f16 = FP16_FROM_FP64(signed_val(arg));
		bptr = (byte *) &f16;
	    } else if (is_big(arg)) {
		if (big_to_double(arg, &f64) < 0) {
                    c_p->fvalue = am_no_float;
		    return arg;
		}
		ERTS_FP_CHECK_INIT(c_p);
		ERTS_FP_ERROR(c_p,f64,;);
		f16 = FP16_FROM_FP64(f64);
		bptr = (byte *) &f16;
	    } else {
                c_p->fvalue = am_type;
		return arg;
	    }
	} else {
            c_p->fvalue = am_invalid;
	    return make_small(num_bits);
	}
	if (BIT_IS_MACHINE_ENDIAN(flags)) {
	    erts_copy_bits(bptr, 0, 1,
		      erts_current_bin,
		      erts_bin_offset, 1, num_bits);
	} else {
	    erts_copy_bits(bptr+NBYTES(num_bits)-1, 0, -1,
			   erts_current_bin, erts_bin_offset, 1,
			   num_bits);
	}
    }
    erts_bin_offset += num_bits;
    return THE_NON_VALUE;
}

void 
erts_new_bs_put_string(ERL_BITS_PROTO_2(byte* iptr, Uint num_bytes))
{
    if (BIT_OFFSET(erts_bin_offset) != 0) {
	erts_copy_bits(iptr, 0, 1, erts_current_bin, erts_bin_offset, 1, num_bytes*8);
    } else {
	sys_memcpy(erts_current_bin+BYTE_OFFSET(erts_bin_offset), iptr, num_bytes);
    }
    erts_bin_offset += num_bytes*8;
}

static ERTS_INLINE
void increase_proc_bin_sz(Process* p, ProcBin* pb, Uint new_size)
{
    if (new_size > pb->size) {
        if (ErtsInArea(pb, OLD_HEAP(p), ((OLD_HTOP(p) - OLD_HEAP(p))
                                         * sizeof(Eterm)))) {
            BIN_OLD_VHEAP(p) += (new_size / sizeof(Eterm) -
                                 pb->size / sizeof(Eterm));
        }
        pb->size = new_size;
    }
    else
        ASSERT(new_size == pb->size);
}

Eterm
erts_bs_append(Process* c_p, Eterm* reg, Uint live, Eterm build_size_term,
               Uint extra_words, Uint unit)
{
    Uint unsigned_bits;
    Uint build_size_in_bits;

    /*
     * Check and untag the requested build size.
     */
    if (is_small(build_size_term)) {
	Sint signed_bits = signed_val(build_size_term);
	if (signed_bits < 0) {
            c_p->freason = BADARG;
            return THE_NON_VALUE;
	}
	build_size_in_bits = (Uint) signed_bits;
    } else if (term_to_Uint(build_size_term, &unsigned_bits)) {
	build_size_in_bits = unsigned_bits;
    } else {
	c_p->freason = unsigned_bits;
	return THE_NON_VALUE;
    }
    return erts_bs_append_checked(c_p, reg, live, build_size_in_bits,
                                  extra_words, unit);
}

Eterm
erts_bs_append_checked(Process* c_p, Eterm* reg, Uint live,
                       Uint build_size_in_bits, Uint extra_words,
                       Uint unit)
{
    Eterm bin;			/* Given binary */
    Eterm* ptr;
    Eterm hdr;
    ErlSubBin* sb;
    ProcBin* pb;
    Binary* binp;
    Uint heap_need;
    Uint used_size_in_bits;
    ERL_BITS_DEFINE_STATEP(c_p);

    /*
     * Check the binary argument.
     */
    bin = reg[live];
    if (!is_boxed(bin)) {
    type_error:
        c_p->fvalue = am_type;

    badarg:
	c_p->freason = BADARG;
	return THE_NON_VALUE;
    }
    ptr = boxed_val(bin);
    hdr = *ptr;
    if (!is_binary_header(hdr)) {
	goto type_error;
    }
    if (hdr != HEADER_SUB_BIN) {
	goto not_writable;
    }
    sb = (ErlSubBin *) ptr;
    if (!sb->is_writable) {
	goto not_writable;
    }
    pb = (ProcBin *) boxed_val(sb->orig);
    ASSERT(pb->thing_word == HEADER_PROC_BIN);
    if ((pb->flags & PB_IS_WRITABLE) == 0) {
	goto not_writable;
    }

    /*
     * OK, the binary is writable.
     */

    erts_bin_offset = 8*sb->size + sb->bitsize;
    if (unit > 1) {
	if ((unit == 8 && (erts_bin_offset & 7) != 0) ||
<<<<<<< HEAD
	    (erts_bin_offset % unit) != 0) {
            c_p->fvalue = am_unit;
=======
	    (unit != 8 && (erts_bin_offset % unit) != 0)) {
>>>>>>> f2cfea03
	    goto badarg;
	}
    }

    if (build_size_in_bits == 0) {
        if (HeapWordsLeft(c_p) < extra_words) {
            (void) erts_garbage_collect(c_p, extra_words, reg, live+1);
            bin = reg[live];
        }
	return bin;
    }

    if((ERTS_UINT_MAX - build_size_in_bits) < erts_bin_offset) {
        c_p->fvalue = am_size;
        c_p->freason = SYSTEM_LIMIT;
        return THE_NON_VALUE;
    }

    used_size_in_bits = erts_bin_offset + build_size_in_bits;

    sb->is_writable = 0;	/* Make sure that no one else can write. */

    increase_proc_bin_sz(c_p, pb, NBYTES(used_size_in_bits));
    pb->flags |= PB_ACTIVE_WRITER;

    /*
     * Reallocate the binary if it is too small.
     */
    binp = pb->val;
    if (binp->orig_size < pb->size) {
	Uint new_size = GROW_PROC_BIN_SIZE(pb->size);

	binp = erts_bin_realloc(binp, new_size);
	pb->val = binp;
	pb->bytes = (byte *) binp->orig_bytes;
        BUMP_REDS(c_p, pb->size / BITS_PER_REDUCTION);
    }
    erts_current_bin = pb->bytes;

    /*
     * Allocate heap space and build a new sub binary.
     */
    reg[live] = sb->orig;
    heap_need = ERL_SUB_BIN_SIZE + extra_words;
    if (HeapWordsLeft(c_p) < heap_need) {
	(void) erts_garbage_collect(c_p, heap_need, reg, live+1);
    }
    sb = (ErlSubBin *) c_p->htop;
    c_p->htop += ERL_SUB_BIN_SIZE;
    sb->thing_word = HEADER_SUB_BIN;
    sb->size = BYTE_OFFSET(used_size_in_bits);
    sb->bitsize = BIT_OFFSET(used_size_in_bits);
    sb->offs = 0;
    sb->bitoffs = 0;
    sb->is_writable = 1;
    sb->orig = reg[live];

    return make_binary(sb);

    /*
     * The binary is not writable. We must create a new writable binary and
     * copy the old contents of the binary.
     */
 not_writable:
    {
	Uint used_size_in_bytes; /* Size of old binary + data to be built */
	Uint bin_size;
	Binary* bptr;
	byte* src_bytes;
	Uint bitoffs;
	Uint bitsize;
	Eterm* hp;

        /*
	 * Allocate heap space.
	 */
	heap_need = PROC_BIN_SIZE + ERL_SUB_BIN_SIZE + extra_words;
	if (HeapWordsLeft(c_p) < heap_need) {
	    (void) erts_garbage_collect(c_p, heap_need, reg, live+1);
            bin = reg[live];
	}
	hp = c_p->htop;

	/*
	 * Calculate sizes. The size of the new binary, is the sum of the
	 * build size and the size of the old binary. Allow some room
	 * for growing.
	 */
	ERTS_GET_BINARY_BYTES(bin, src_bytes, bitoffs, bitsize);
	erts_bin_offset = 8*binary_size(bin) + bitsize;
	if (unit > 1) {
	    if ((unit == 8 && (erts_bin_offset & 7) != 0) ||
<<<<<<< HEAD
		(erts_bin_offset % unit) != 0) {
                c_p->fvalue = am_unit;
=======
		(unit != 8 && (erts_bin_offset % unit) != 0)) {
>>>>>>> f2cfea03
		goto badarg;
	    }
	}

	if (build_size_in_bits == 0) {
            return bin;
	}

        if((ERTS_UINT_MAX - build_size_in_bits) < erts_bin_offset) {
            c_p->fvalue = am_size;
            c_p->freason = SYSTEM_LIMIT;
            return THE_NON_VALUE;
        }

        used_size_in_bits = erts_bin_offset + build_size_in_bits;
        used_size_in_bytes = NBYTES(used_size_in_bits);

        if(used_size_in_bits < (ERTS_UINT_MAX / 2)) {
            bin_size = GROW_PROC_BIN_SIZE(used_size_in_bytes);
        } else {
            bin_size = NBYTES(ERTS_UINT_MAX);
        }

	bin_size = (bin_size < 256) ? 256 : bin_size;

	/*
	 * Allocate the binary data struct itself.
	 */
	bptr = erts_bin_nrml_alloc(bin_size);
	erts_current_bin = (byte *) bptr->orig_bytes;

	/*
	 * Now allocate the ProcBin on the heap.
	 */
	pb = (ProcBin *) hp;
	hp += PROC_BIN_SIZE;
	pb->thing_word = HEADER_PROC_BIN;
	pb->size = used_size_in_bytes;
	pb->next = c_p->wrt_bins;
        c_p->wrt_bins = (struct erl_off_heap_header*)pb;
	pb->val = bptr;
	pb->bytes = (byte*) bptr->orig_bytes;
	pb->flags = PB_IS_WRITABLE | PB_ACTIVE_WRITER;
	OH_OVERHEAD(&(MSO(c_p)), pb->size / sizeof(Eterm));

	/*
	 * Now allocate the sub binary and set its size to include the
	 * data about to be built.
	 */
	sb = (ErlSubBin *) hp;
	hp += ERL_SUB_BIN_SIZE;
	sb->thing_word = HEADER_SUB_BIN;
	sb->size = BYTE_OFFSET(used_size_in_bits);
	sb->bitsize = BIT_OFFSET(used_size_in_bits);
	sb->offs = 0;
	sb->bitoffs = 0;
	sb->is_writable = 1;
	sb->orig = make_binary(pb);

	c_p->htop = hp;
	
	/*
	 * Now copy the data into the binary.
	 */
	copy_binary_to_buffer(erts_current_bin, 0, src_bytes, bitoffs, erts_bin_offset);
        BUMP_REDS(c_p, erts_bin_offset / BITS_PER_REDUCTION);

	return make_binary(sb);
    }
}

Eterm
erts_bs_private_append(Process* p, Eterm bin, Eterm build_size_term, Uint unit)
{
    Uint unsigned_bits;
    Uint build_size_in_bits;

    /*
     * Check and untag the requested build size.
     */
    if (is_small(build_size_term)) {
	Sint signed_bits = signed_val(build_size_term);
	if (signed_bits < 0) {
	    p->freason = BADARG;
	    return THE_NON_VALUE;
	}
	build_size_in_bits = (Uint) signed_bits;
    } else if (term_to_Uint(build_size_term, &unsigned_bits)) {
	build_size_in_bits = unsigned_bits;
    } else {
	p->freason = unsigned_bits;
	return THE_NON_VALUE;
    }
    return erts_bs_private_append_checked(p, bin, build_size_in_bits, unit);
}

Eterm
erts_bs_private_append_checked(Process* p, Eterm bin, Uint build_size_in_bits, Uint unit)
{
    Eterm* ptr;
    ErlSubBin* sb;
    ProcBin* pb;
    Binary* binp;
    Uint pos_in_bits_after_build;
    ERL_BITS_DEFINE_STATEP(p);

    ptr = boxed_val(bin);
    ASSERT(*ptr == HEADER_SUB_BIN);

    sb = (ErlSubBin *) ptr;
    ASSERT(sb->is_writable);

    pb = (ProcBin *) boxed_val(sb->orig);
    ASSERT(pb->thing_word == HEADER_PROC_BIN);

    /*
     * Calculate new size in bytes.
     */
    erts_bin_offset = 8*sb->size + sb->bitsize;

    if((ERTS_UINT_MAX - build_size_in_bits) < erts_bin_offset) {
        p->fvalue = am_size;
        p->freason = SYSTEM_LIMIT;
        return THE_NON_VALUE;
    }

    pos_in_bits_after_build = erts_bin_offset + build_size_in_bits;
    increase_proc_bin_sz(p, pb, (pos_in_bits_after_build+7) >> 3);

    /*
     * Reallocate the binary if it is too small.
     */
    binp = pb->val;
    if (binp->orig_size < pb->size) {
	Uint new_size = GROW_PROC_BIN_SIZE(pb->size);

        BUMP_REDS(p, pb->size / BITS_PER_REDUCTION);
	if (pb->flags & PB_IS_WRITABLE) {
	    /*
	     * This is the normal case - the binary is writable.
	     * There are no other references to the binary, so it
	     * is safe to reallocate it.
	     */
	    binp = erts_bin_realloc(binp, new_size);
	    pb->val = binp;
	    pb->bytes = (byte *) binp->orig_bytes;
	} else {
	    /*
	     * The binary is NOT writable. The only way that is
	     * supposed to happen if is call trace has been turned
	     * on. That means that a trace process now has (or have
	     * had) a reference to the binary, so we are not allowed
	     * to reallocate the binary. Instead, we must allocate a new
             * binary and copy the contents of the old binary into it.
             *
             * Also make a new ProcBin as the old one may have been moved
             * from the 'wrt_bins' list to the regular 'off_heap' list by
             * the GC. To move it back would mean traversing the off_heap list
             * from the start. So instead create a new ProcBin for this
             * (hopefully) rare case.
	     */
	    Binary* bptr = erts_bin_nrml_alloc(new_size);
            ProcBin* new_pb;

            sys_memcpy(bptr->orig_bytes, binp->orig_bytes, binp->orig_size);

            new_pb = (ProcBin*) HeapFragOnlyAlloc(p, PROC_BIN_SIZE);
            new_pb->thing_word = HEADER_PROC_BIN;
            new_pb->size = pb->size;
            new_pb->val = bptr;
            new_pb->bytes = (byte *) bptr->orig_bytes;
            new_pb->next = p->wrt_bins;
            p->wrt_bins = (struct erl_off_heap_header*) new_pb;
            sb->orig = make_binary(new_pb);
            pb = new_pb;
	}
    }
    pb->flags = PB_IS_WRITABLE | PB_ACTIVE_WRITER;

    erts_current_bin = pb->bytes;

    sb->size = pos_in_bits_after_build >> 3;
    sb->bitsize = pos_in_bits_after_build & 7;
    return bin;
}

Eterm
erts_bs_init_writable(Process* p, Eterm sz)
{
    Uint bin_size = 1024;
    Uint heap_need;
    Binary* bptr;
    ProcBin* pb;
    ErlSubBin* sb;
    Eterm* hp;
    
    if (is_small(sz)) {
	Sint s = signed_val(sz);
	if (s >= 0) {
	    bin_size = (Uint) s;
	}
    }

    /*
     * Allocate heap space.
     */
    heap_need = PROC_BIN_SIZE + ERL_SUB_BIN_SIZE;
    if (HeapWordsLeft(p) < heap_need) {
	(void) erts_garbage_collect(p, heap_need, NULL, 0);
    }
    hp = p->htop;
    
    /*
     * Allocate the binary data struct itself.
     */
    bptr = erts_bin_nrml_alloc(bin_size);
    
    /*
     * Now allocate the ProcBin on the heap.
     */
    pb = (ProcBin *) hp;
    hp += PROC_BIN_SIZE;
    pb->thing_word = HEADER_PROC_BIN;
    pb->size = 0;
    pb->next = p->wrt_bins;
    p->wrt_bins = (struct erl_off_heap_header*) pb;
    pb->val = bptr;
    pb->bytes = (byte*) bptr->orig_bytes;
    pb->flags = PB_IS_WRITABLE | PB_ACTIVE_WRITER;
    OH_OVERHEAD(&(MSO(p)), pb->size / sizeof(Eterm));
    
    /*
     * Now allocate the sub binary.
     */
    sb = (ErlSubBin *) hp;
    hp += ERL_SUB_BIN_SIZE;
    sb->thing_word = HEADER_SUB_BIN;
    sb->size = 0;
    sb->offs = 0;
    sb->bitsize = 0;
    sb->bitoffs = 0;
    sb->is_writable = 1;
    sb->orig = make_binary(pb);

    p->htop = hp;
    return make_binary(sb);
}

void
erts_emasculate_writable_binary(ProcBin* pb)
{
    Binary* binp;
    Uint unused;

    pb->flags = 0;
    binp = pb->val;
    ASSERT(binp->orig_size >= pb->size);
    unused = binp->orig_size - pb->size;
    /* Our allocators are 8 byte aligned, i.e., shrinking with
       less than 8 bytes will have no real effect */
    if (unused >= 8) {
	binp = erts_bin_realloc(binp, pb->size);
	pb->val = binp;
	pb->bytes = (byte *) binp->orig_bytes;
    }
}

Uint32
erts_bs_get_unaligned_uint32(ErlBinMatchBuffer* mb)
{
    Uint bytes;
    Uint offs;
    byte bigbuf[4];
    byte* LSB;
    byte* MSB;
	
    CHECK_MATCH_BUFFER(mb);
    ASSERT((mb->offset & 7) != 0);
    ASSERT(mb->size - mb->offset >= 32);

    bytes = 4;
    offs = 0;

    LSB = bigbuf;
    MSB = LSB + bytes - 1;

    *MSB = 0;
    erts_copy_bits(mb->base, mb->offset, 1, MSB, offs, -1, 32);
    return LSB[0] | (LSB[1]<<8) | (LSB[2]<<16) | (LSB[3]<<24);
}

static void
erts_align_utf8_bytes(ErlBinMatchBuffer* mb, byte* buf)
{
    Uint bits = mb->size - mb->offset;

    /*
     * Copy up to 4 bytes into the supplied buffer.
     */

    ASSERT(bits >= 8);
    if (bits <= 15) {
	bits = 8;
    } else if (bits >= 32) {
	bits = 32;
    } else if (bits >= 24) {
	bits = 24;
    } else {
	bits = 16;
    }
    erts_copy_bits(mb->base, mb->offset, 1, buf, 0, 1, bits);
}

Eterm
erts_bs_get_utf8(ErlBinMatchBuffer* mb)
{
    Eterm result;
    Uint remaining_bits;
    byte* pos;
    byte tmp_buf[4];
    Eterm a, b, c;

    /*
     * Number of trailing bytes for each value of the first byte.
     */
    static const byte erts_trailing_bytes_for_utf8[256] = {
	0,0,0,0,0,0,0,0,0,0,0,0,0,0,0,0, 0,0,0,0,0,0,0,0,0,0,0,0,0,0,0,0,
	0,0,0,0,0,0,0,0,0,0,0,0,0,0,0,0, 0,0,0,0,0,0,0,0,0,0,0,0,0,0,0,0,
	0,0,0,0,0,0,0,0,0,0,0,0,0,0,0,0, 0,0,0,0,0,0,0,0,0,0,0,0,0,0,0,0,
	0,0,0,0,0,0,0,0,0,0,0,0,0,0,0,0, 0,0,0,0,0,0,0,0,0,0,0,0,0,0,0,0,
	9,9,9,9,9,9,9,9,9,9,9,9,9,9,9,9, 9,9,9,9,9,9,9,9,9,9,9,9,9,9,9,9,
	9,9,9,9,9,9,9,9,9,9,9,9,9,9,9,9, 9,9,9,9,9,9,9,9,9,9,9,9,9,9,9,9,
	9,9,1,1,1,1,1,1,1,1,1,1,1,1,1,1, 1,1,1,1,1,1,1,1,1,1,1,1,1,1,1,1,
	2,2,2,2,2,2,2,2,2,2,2,2,2,2,2,2, 3,3,3,3,3,3,3,3,9,9,9,9,9,9,9,9
    };

    CHECK_MATCH_BUFFER(mb);

    if ((remaining_bits = mb->size - mb->offset) < 8) {
	return THE_NON_VALUE;
    }
    if (BIT_OFFSET(mb->offset) == 0) {
	pos = mb->base + BYTE_OFFSET(mb->offset);
    } else {
	erts_align_utf8_bytes(mb, tmp_buf);
	pos = tmp_buf;
    }
    result = pos[0];
    switch (erts_trailing_bytes_for_utf8[result]) {
      case 0:
	/* One byte only */
	mb->offset += 8;
	break;
      case 1:
	/* Two bytes */
	if (remaining_bits < 16) {
	    return THE_NON_VALUE;
	}
	a = pos[1];
	if ((a & 0xC0) != 0x80) {
	    return THE_NON_VALUE;
	}
	result = (result << 6) + a - (Eterm) 0x00003080UL;
	mb->offset += 16;
	break;
      case 2:
	/* Three bytes */
	if (remaining_bits < 24) {
	    return THE_NON_VALUE;
	}
	a = pos[1];
	b = pos[2];
	if ((a & 0xC0) != 0x80 || (b & 0xC0) != 0x80 ||
	    (result == 0xE0 && a < 0xA0)) {
	    return THE_NON_VALUE;
	}
	result = (((result << 6) + a) << 6) + b - (Eterm) 0x000E2080UL;
	if (0xD800 <= result && result <= 0xDFFF) {
	    return THE_NON_VALUE;
	}
	mb->offset += 24;
	break;
      case 3:
	/* Four bytes */
	if (remaining_bits < 32) {
	    return THE_NON_VALUE;
	}
	a = pos[1];
	b = pos[2];
	c = pos[3];
	if ((a & 0xC0) != 0x80 || (b & 0xC0) != 0x80 ||
	    (c & 0xC0) != 0x80 ||
	    (result == 0xF0 && a < 0x90)) {
	    return THE_NON_VALUE;
	}
	result = (((((result << 6) + a) << 6) + b) << 6) +
	    c - (Eterm) 0x03C82080UL;
	if (result > 0x10FFFF) {
	    return THE_NON_VALUE;
	}
	mb->offset += 32;
	break;
      default:
	return THE_NON_VALUE;
    }
    return make_small(result);
}

Eterm
erts_bs_get_utf16(ErlBinMatchBuffer* mb, Uint flags)
{
    Uint bit_offset;
    Uint num_bits = mb->size - mb->offset;
    byte* src;
    byte tmp_buf[4];
    Uint16 w1;
    Uint16 w2;

    if (num_bits < 16) {
	return THE_NON_VALUE;
    }

    CHECK_MATCH_BUFFER(mb);
    /*
     * Set up the pointer to the source bytes.
     */
    if ((bit_offset = BIT_OFFSET(mb->offset)) == 0) {
	/* We can access the binary directly because the bytes are aligned. */
	src = mb->base + BYTE_OFFSET(mb->offset);
    } else {
	/*
	 * We must copy the data to a temporary buffer. If possible,
	 * get 4 bytes, otherwise two bytes.
	 */
	Uint n = num_bits < 32 ? 16 : 32;
	erts_copy_bits(mb->base, mb->offset, 1, tmp_buf, 0, 1, n);
	src = tmp_buf;
    }
    
    /*
     * Get the first (and maybe only) 16-bit word. See if we are done.
     */
    if (flags & BSF_LITTLE) {
	w1 = src[0] | (src[1] << 8);
    } else {
	w1 = (src[0] << 8) | src[1];
    }
    if (w1 < 0xD800 || w1 > 0xDFFF) {
	mb->offset += 16;
	return make_small(w1);
    } else if (w1 > 0xDBFF) {
	return THE_NON_VALUE;
    }

    /*
     * Get the second 16-bit word and combine it with the first.
     */
    if (num_bits < 32) {
	return THE_NON_VALUE;
    } else if (flags & BSF_LITTLE) {
	w2 = src[2] | (src[3] << 8);
    } else {
	w2 = (src[2] << 8) | src[3];
    }
    if (!(0xDC00 <= w2 && w2 <= 0xDFFF)) {
	return THE_NON_VALUE;
    }
    mb->offset += 32;
    return make_small((((w1 & 0x3FF) << 10) | (w2 & 0x3FF)) + 0x10000UL);
}

static byte
get_bit(byte b, size_t offs) 
{
    return (b >> (7-offs)) & 1;
}

int
erts_cmp_bits(byte* a_ptr, size_t a_offs, byte* b_ptr, size_t b_offs, size_t size) 
{
    byte a;
    byte b;
    byte a_bit;
    byte b_bit;
    Uint lshift;
    Uint rshift;
    int cmp;
    
    ASSERT(a_offs < 8 && b_offs < 8);

    if (size == 0)
        return 0;

    if (((a_offs | b_offs | size) & 7) == 0) {
	int byte_size = size >> 3;
	return sys_memcmp(a_ptr, b_ptr, byte_size);
    }

    /* Compare bit by bit until a_ptr is aligned on byte boundary */
    a = *a_ptr++;
    b = *b_ptr++;
    if (a_offs) {
	for (;;) {
	    a_bit = get_bit(a, a_offs);
	    b_bit = get_bit(b, b_offs);
	    if ((cmp = (a_bit-b_bit)) != 0) {
		return cmp;
	    }
	    if (--size == 0)
		return 0;

	    b_offs++;
	    if (b_offs == 8) {
		b_offs = 0;
		b = *b_ptr++;
	    }
	    a_offs++;
	    if (a_offs == 8) {
		a_offs = 0;
		a = *a_ptr++;
		break;
	    }
	}
    }

    /* Compare byte by byte as long as at least 8 bits remain */
    if (size >= 8) {
        lshift = b_offs;
        rshift = 8 - lshift;
        for (;;) {
            byte b_cmp = (b << lshift);
            b = *b_ptr++;
            b_cmp |= b >> rshift;
            if ((cmp = (a - b_cmp)) != 0) {
                return cmp;
            }
            size -= 8;
	    if (size < 8)
		break;
            a = *a_ptr++;
        }

	if (size == 0)
	    return 0;
	a = *a_ptr++;
    }

    /* Compare the remaining bits bit by bit */
    if (size > 0) {
        for (;;) {
            a_bit = get_bit(a, a_offs);
            b_bit = get_bit(b, b_offs);
            if ((cmp = (a_bit-b_bit)) != 0) {
                return cmp;
            }
            if (--size == 0)
                return 0;

            a_offs++;
	    ASSERT(a_offs < 8);

            b_offs++;
            if (b_offs == 8) {
                b_offs = 0;
                b = *b_ptr++;
            }
        }
    }

    return 0;
}

/*
 * The basic bit copy operation. Copies n bits from the source buffer to
 * the destination buffer. Depending on the directions, it can reverse the
 * copied bits.
 */


void 
erts_copy_bits(byte* src,	/* Base pointer to source. */
	       size_t soffs,	/* Bit offset for source relative to src. */
	       int sdir,	/* Direction: 1 (forward) or -1 (backward). */
	       byte* dst,	/* Base pointer to destination. */
	       size_t doffs,	/* Bit offset for destination relative to dst. */
	       int ddir,	/* Direction: 1 (forward) or -1 (backward). */
	       size_t n)	/* Number of bits to copy. */
{
    Uint lmask;
    Uint rmask;
    Uint count;
    Uint deoffs;

    if (n == 0) {
	return;
    }

    src += sdir*BYTE_OFFSET(soffs);
    dst += ddir*BYTE_OFFSET(doffs);
    soffs = BIT_OFFSET(soffs);
    doffs = BIT_OFFSET(doffs);
    deoffs = BIT_OFFSET(doffs+n);
    lmask = (doffs) ? MAKE_MASK(8-doffs) : 0;
    rmask = (deoffs) ? (MAKE_MASK(deoffs)<<(8-deoffs)) : 0;

    /*
     * Take care of the case that all bits are in the same byte.
     */

    if (doffs+n < 8) {		/* All bits are in the same byte */
	lmask = (lmask & rmask) ? (lmask & rmask) : (lmask | rmask);

	if (soffs == doffs) {
	    *dst = MASK_BITS(*src,*dst,lmask);
	} else if (soffs > doffs) {
	    Uint bits = (*src << (soffs-doffs));
	    if (soffs+n > 8) {
		src += sdir;
		bits |= (*src >> (8-(soffs-doffs)));
	    }
	    *dst = MASK_BITS(bits,*dst,lmask);
	} else {
	    *dst = MASK_BITS((*src >> (doffs-soffs)),*dst,lmask);
	}
	return;			/* We are done! */
    }

    /*
     * At this point, we know that the bits are in 2 or more bytes.
     */

    count = ((lmask) ? (n - (8 - doffs)) : n) >> 3;

    if (soffs == doffs) {
	/*
	 * The bits are aligned in the same way. We can just copy the bytes
	 * (except for the first and last bytes). Note that the directions
	 * might be different, so we can't just use memcpy().
	 */

	if (lmask) {
	    *dst = MASK_BITS(*src, *dst, lmask);
	    dst += ddir;
	    src += sdir;
	}

	while (count--) {
	    *dst = *src;
	    dst += ddir;
	    src += sdir;
	}

	if (rmask) {
	    *dst = MASK_BITS(*src,*dst,rmask);
	}
    } else {
	Uint bits;
	Uint bits1;
	Uint rshift;
	Uint lshift;

	/*
	 * The tricky case. The bits must be shifted into position.
	 */
	
	if (soffs > doffs) {
	    lshift = (soffs - doffs);
	    rshift = 8 - lshift;
	    bits = *src;
	    if (soffs + n > 8) {
		src += sdir;
	    }
	} else {
	    rshift = (doffs - soffs);
	    lshift = 8 - rshift;
	    bits = 0;
	}
	    
	if (lmask) {
	    bits1 = bits << lshift;
	    bits = *src;
	    src += sdir;
	    bits1 |= (bits >> rshift);
	    *dst = MASK_BITS(bits1,*dst,lmask);
	    dst += ddir;
	}

	while (count--) {
	    bits1 = bits << lshift;
	    bits = *src;
	    src += sdir;
	    *dst = bits1 | (bits >> rshift);
	    dst += ddir;
	}
	
	if (rmask) {
	    bits1 = bits << lshift;
	    if ((rmask << rshift) & 0xff) {
		bits = *src;
		bits1 |= (bits >> rshift);
	    }
	    *dst = MASK_BITS(bits1,*dst,rmask);
	}
    }
}

Eterm erts_extract_sub_binary(Eterm **hp, Eterm base_bin, byte *base_data,
                              Uint bit_offset, Uint bit_size)
{
    Uint byte_offset, byte_size;

    ERTS_CT_ASSERT(ERL_SUB_BIN_SIZE <= ERL_ONHEAP_BIN_LIMIT);

    byte_offset = BYTE_OFFSET(bit_offset);
    byte_size = BYTE_OFFSET(bit_size);

    if (BIT_OFFSET(bit_size) == 0 && byte_size <= ERL_ONHEAP_BIN_LIMIT) {
        ErlHeapBin *hb = (ErlHeapBin*)*hp;
        *hp += heap_bin_size(byte_size);

        hb->thing_word = header_heap_bin(byte_size);
        hb->size = byte_size;

        copy_binary_to_buffer(hb->data, 0, base_data, bit_offset, bit_size);

        return make_binary(hb);
    } else {
        ErlSubBin *sb = (ErlSubBin*)*hp;
        *hp += ERL_SUB_BIN_SIZE;

        sb->thing_word = HEADER_SUB_BIN;
        sb->size = byte_size;
        sb->offs = byte_offset;
        sb->orig = base_bin;
        sb->bitoffs = BIT_OFFSET(bit_offset);
        sb->bitsize = BIT_OFFSET(bit_size);
        sb->is_writable = 0;

        return make_binary(sb);
    }
}<|MERGE_RESOLUTION|>--- conflicted
+++ resolved
@@ -1470,12 +1470,8 @@
     erts_bin_offset = 8*sb->size + sb->bitsize;
     if (unit > 1) {
 	if ((unit == 8 && (erts_bin_offset & 7) != 0) ||
-<<<<<<< HEAD
-	    (erts_bin_offset % unit) != 0) {
+	    (unit != 8 && (erts_bin_offset % unit) != 0)) {
             c_p->fvalue = am_unit;
-=======
-	    (unit != 8 && (erts_bin_offset % unit) != 0)) {
->>>>>>> f2cfea03
 	    goto badarg;
 	}
     }
@@ -1568,12 +1564,8 @@
 	erts_bin_offset = 8*binary_size(bin) + bitsize;
 	if (unit > 1) {
 	    if ((unit == 8 && (erts_bin_offset & 7) != 0) ||
-<<<<<<< HEAD
-		(erts_bin_offset % unit) != 0) {
+                (unit != 8 && (erts_bin_offset % unit) != 0)) {
                 c_p->fvalue = am_unit;
-=======
-		(unit != 8 && (erts_bin_offset % unit) != 0)) {
->>>>>>> f2cfea03
 		goto badarg;
 	    }
 	}
