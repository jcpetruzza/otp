%%
%% %CopyrightBegin%
%%
%% Copyright Ericsson AB 2005-2021. All Rights Reserved.
%%
%% Licensed under the Apache License, Version 2.0 (the "License");
%% you may not use this file except in compliance with the License.
%% You may obtain a copy of the License at
%%
%%     http://www.apache.org/licenses/LICENSE-2.0
%%
%% Unless required by applicable law or agreed to in writing, software
%% distributed under the License is distributed on an "AS IS" BASIS,
%% WITHOUT WARRANTIES OR CONDITIONS OF ANY KIND, either express or implied.
%% See the License for the specific language governing permissions and
%% limitations under the License.
%%
%% %CopyrightEnd%
%%

-module(dump_SUITE).

-include_lib("common_test/include/ct.hrl").

-export([all/0, suite/0, init_per_testcase/2, end_per_testcase/2]).

-export([signal_abort/1, exiting_dump/1, free_dump/1,
         heart_dump/1, heart_no_dump/1]).

-export([load/1]).

-include_lib("kernel/include/file.hrl").

suite() ->
    [{ct_hooks,[ts_install_cth]},
     {timetrap, {minutes, 2}}].

all() ->
    [signal_abort, exiting_dump, free_dump, heart_dump, heart_no_dump].

init_per_testcase(signal_abort, Config) ->
    SO = erlang:system_info(schedulers_online),
    erts_debug:set_internal_state(available_internal_state, true),
    Dump = erts_debug:get_internal_state(scheduler_dump),
    erts_debug:set_internal_state(available_internal_state, false),
    if SO < 3 ->
            {skip, "not enough schedulers"};
       not Dump ->
            {skip, "the platform does not support scheduler dump"};
       Dump ->
            Config
    end;
init_per_testcase(_, Config) ->
    Config.


end_per_testcase(_, Config) ->
    Config.

%%%
%%% The test cases -------------------------------------------------------------
%%%

%% Test that a snapshot is taken of other schedulers using a signal
%% when a crash dump is generated.
signal_abort(Config) ->

    Dump = filename:join(proplists:get_value(priv_dir, Config),"signal_abort.dump"),

    {ok, _Peer, Node} = ?CT_PEER(),

    false = rpc:call(Node, erts_debug, set_internal_state,
                     [available_internal_state, true]),

    Iter = lists:seq(2, 3),

    spawn_opt(Node,
              fun() ->
                      os:putenv("ERL_CRASH_DUMP", Dump),
                      code:ensure_loaded(timer),

                      %% We spread the load on all schedulers except scheduler 1
                      [spawn_opt(?MODULE, load, [self()], [{scheduler, I}])
                       || I <- Iter],

                      %% Make sure that each process is started
                      [receive ok -> ok end || _ <- Iter],
                      timer:sleep(500),
                      erlang:halt("dump")
              end,
              [{scheduler,1},{priority,high}, monitor]),
    receive
        M -> ct:pal("~p",[M])
    end,

    {ok, Bin} = get_dump_when_done(Dump),

    {match, Matches} = re:run(Bin,"Current Process: <",[global]),

    ct:log("Found ~p",[Matches]),

    true = length(Matches) > 1,

    file:delete(Dump),

    ok.

load(Parent) ->
    Parent ! ok,
    load().
load() ->
    %% We generate load by sleeping
    erts_debug:set_internal_state(sleep, 10),
    load().


%% Test that crash dumping when a process is in the state EXITING works
exiting_dump(Config) when is_list(Config) ->
    Dump = filename:join(proplists:get_value(priv_dir, Config),"signal_abort.dump"),

    {ok, _Peer, Node} = ?CT_PEER(),

    Self = self(),

    Pid = spawn_link(Node,
                     fun() ->
                             [begin
                                  T = ets:new(hej,[]),
                                  [ets:insert(T,{I,I}) || I <- lists:seq(1,1000)]
                              end || _ <- lists:seq(1,1000)],
                             Self ! ready,
                             receive ok -> ok end
                     end),

    true = rpc:call(Node, os, putenv, ["ERL_CRASH_DUMP",Dump]),

    receive ready -> unlink(Pid), Pid ! ok end,

    rpc:call(Node, erlang, halt, ["dump"]),

    {ok, Bin} = get_dump_when_done(Dump),

    {match, Matches} = re:run(Bin,"^State: Exiting", [global, multiline]),

    ct:log("Found ~p",[Matches]),

    true = length(Matches) == 1,

    file:delete(Dump),

    ok.

%% Test that crash dumping when a process is in the state FREE works
free_dump(Config) when is_list(Config) ->
    Dump = filename:join(proplists:get_value(priv_dir, Config),"signal_abort.dump"),

    {ok, _PeerA, NodeA} = ?CT_PEER(),
    {ok, PeerB, NodeB} = ?CT_PEER(),

    Self = self(),

    PidA = spawn_link(
             NodeA,
             fun() ->
                     Self ! ready,
                     Reason = lists:duplicate(1000000,100),
                     receive
                         ok ->
                             spawn(fun() ->
                                           erlang:system_monitor(self(), [busy_dist_port]),
                                           timer:sleep(5),
                                           receive
                                               M ->
                                                   io:format("~p",[M])
%% We may want to add this timeout here in-case no busy condition is triggered
%%                                           after 60 * 1000 ->
%%                                                   io:format("Timeout")
                                           end,
                                           erlang:halt("dump")
                                   end),
                             exit(Reason)
                     end
             end),

    PidB = spawn_link(NodeB,
                      fun() ->
                              [erlang:monitor(process, PidA) || _ <- lists:seq(1,10000)],
                              Self ! done,
                              receive _ -> ok end
                      end),

    receive done -> ok end,
    true = rpc:call(NodeA, os, putenv, ["ERL_CRASH_DUMP",Dump]),
    %% Make the node busy towards NodeB for 10 seconds.
    BusyPid = rpc:call(NodeA, distribution_SUITE, make_busy, [NodeB,10000]),
    ct:pal("~p",[BusyPid]),

    receive ready -> unlink(PidA), PidA ! ok end,

    {ok, Bin} = get_dump_when_done(Dump),

    {match, Matches} = re:run(Bin,"^State: Non Existing", [global, multiline]),

    ct:log("Found ~p",[Matches]),

    true = length(Matches) == 1,

    file:delete(Dump),

    unlink(PidB),

    peer:stop(PeerB),

    ok.

%% Test that crash dumping works when heart is used
heart_dump(Config) ->
    Dump = filename:join(proplists:get_value(priv_dir, Config),"heart.dump"),
    {ok, Node} = start_node(Config,"-heart"),
    true = rpc:call(Node, os, putenv, ["ERL_CRASH_DUMP",Dump]),
    true = rpc:call(Node, os, putenv, ["ERL_CRASH_DUMP_SECONDS","10"]),
    rpc:call(Node, erlang, halt, ["dump"]),
    {ok, _Bin} = get_dump_when_done(Dump),
    ok.

%% Test that there is no crash dump if heart is used and DUMP_SECONDS is not set
heart_no_dump(Config) ->
    Dump = filename:join(proplists:get_value(priv_dir, Config),"heart_no.dump"),
    {ok, Node} = start_node(Config,"-heart"),
    true = rpc:call(Node, os, putenv, ["ERL_CRASH_DUMP",Dump]),
    true = rpc:call(Node, os, unsetenv, ["ERL_CRASH_DUMP_SECONDS"]),
    rpc:call(Node, erlang, halt, ["dump"]),
    timer:sleep(1000),
    {error, enoent} = file:read_file_info(Dump),
    ok.

get_dump_when_done(Dump) ->
    case file:read_file_info(Dump) of
        {ok, #file_info{ size = Sz }} ->
            get_dump_when_done(Dump, Sz);
        {error, enoent} ->
            timer:sleep(1000),
            get_dump_when_done(Dump)
    end.

get_dump_when_done(Dump, Sz) ->
    timer:sleep(1000),
    case file:read_file_info(Dump) of
        {ok, #file_info{ size = Sz }} when Sz > 1000 ->
            {ok, Bin} = file:read_file(Dump),
            ct:log("~s",[Bin]),
            {ok, Bin};
        {ok, #file_info{ size = NewSz }} ->
            get_dump_when_done(Dump, NewSz)
    end.
<<<<<<< HEAD
=======

start_node(Config) when is_list(Config) ->
    start_node(Config, "").
start_node(Config, Extra) when is_list(Config) ->
    Pa = filename:dirname(code:which(?MODULE)),
    Name = list_to_atom(atom_to_list(?MODULE)
                        ++ "-"
                        ++ atom_to_list(proplists:get_value(testcase, Config))
                        ++ "-"
                        ++ integer_to_list(erlang:system_time(second))
                        ++ "-"
                        ++ integer_to_list(erlang:unique_integer([positive]))),
    test_server:start_node(Name, slave, [{args, "-pa "++Pa++" "++Extra}]).
>>>>>>> 94c2894e
<|MERGE_RESOLUTION|>--- conflicted
+++ resolved
@@ -216,7 +216,7 @@
 %% Test that crash dumping works when heart is used
 heart_dump(Config) ->
     Dump = filename:join(proplists:get_value(priv_dir, Config),"heart.dump"),
-    {ok, Node} = start_node(Config,"-heart"),
+    {ok, _Peer, Node} = ?CT_PEER(#{ args => ["-heart"] }),
     true = rpc:call(Node, os, putenv, ["ERL_CRASH_DUMP",Dump]),
     true = rpc:call(Node, os, putenv, ["ERL_CRASH_DUMP_SECONDS","10"]),
     rpc:call(Node, erlang, halt, ["dump"]),
@@ -226,7 +226,7 @@
 %% Test that there is no crash dump if heart is used and DUMP_SECONDS is not set
 heart_no_dump(Config) ->
     Dump = filename:join(proplists:get_value(priv_dir, Config),"heart_no.dump"),
-    {ok, Node} = start_node(Config,"-heart"),
+    {ok, _Peer, Node} = ?CT_PEER(#{ args => ["-heart"] }),
     true = rpc:call(Node, os, putenv, ["ERL_CRASH_DUMP",Dump]),
     true = rpc:call(Node, os, unsetenv, ["ERL_CRASH_DUMP_SECONDS"]),
     rpc:call(Node, erlang, halt, ["dump"]),
@@ -252,20 +252,4 @@
             {ok, Bin};
         {ok, #file_info{ size = NewSz }} ->
             get_dump_when_done(Dump, NewSz)
-    end.
-<<<<<<< HEAD
-=======
-
-start_node(Config) when is_list(Config) ->
-    start_node(Config, "").
-start_node(Config, Extra) when is_list(Config) ->
-    Pa = filename:dirname(code:which(?MODULE)),
-    Name = list_to_atom(atom_to_list(?MODULE)
-                        ++ "-"
-                        ++ atom_to_list(proplists:get_value(testcase, Config))
-                        ++ "-"
-                        ++ integer_to_list(erlang:system_time(second))
-                        ++ "-"
-                        ++ integer_to_list(erlang:unique_integer([positive]))),
-    test_server:start_node(Name, slave, [{args, "-pa "++Pa++" "++Extra}]).
->>>>>>> 94c2894e
+    end.