--- conflicted
+++ resolved
@@ -645,11 +645,6 @@
     erlang:purge_module(literals),
     OldHeap ! done,
     receive
-<<<<<<< HEAD
-        {'EXIT',OldHeap,{A,B,C,[1,2,3|_]=Seq}} when length(Seq) =:= 16 ->
-            ok
-    end.
-=======
 	{'EXIT',OldHeap,{A,B,C,[1,2,3|_]=Seq}} when length(Seq) =:= 16 ->
 	    ok
     end,
@@ -684,7 +679,6 @@
     HeapSz = TotHeapSz, %% Ensure restored to hibernated state...
     true = HeapSz > OldHeapSz,
     ok.
->>>>>>> de268585
 
 no_old_heap(Parent) ->
     A = literals:a(),
