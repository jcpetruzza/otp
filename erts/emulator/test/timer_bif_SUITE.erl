%%
%% %CopyrightBegin%
%% 
%% Copyright Ericsson AB 1998-2020. All Rights Reserved.
%% 
%% Licensed under the Apache License, Version 2.0 (the "License");
%% you may not use this file except in compliance with the License.
%% You may obtain a copy of the License at
%%
%%     http://www.apache.org/licenses/LICENSE-2.0
%%
%% Unless required by applicable law or agreed to in writing, software
%% distributed under the License is distributed on an "AS IS" BASIS,
%% WITHOUT WARRANTIES OR CONDITIONS OF ANY KIND, either express or implied.
%% See the License for the specific language governing permissions and
%% limitations under the License.
%% 
%% %CopyrightEnd%
%%

-module(timer_bif_SUITE).

-export([all/0, suite/0, init_per_suite/1, end_per_suite/1,
	 init_per_testcase/2,end_per_testcase/2]).
-export([start_timer_1/1, send_after_1/1, send_after_2/1, send_after_3/1,
	 cancel_timer_1/1,
	 start_timer_big/1, send_after_big/1,
	 start_timer_e/1, send_after_e/1, cancel_timer_e/1,
	 read_timer_trivial/1, read_timer/1, read_timer_async/1,
	 cleanup/1, evil_timers/1, registered_process/1, same_time_yielding/1,
	 same_time_yielding_with_cancel/1, same_time_yielding_with_cancel_other/1,
%	 same_time_yielding_with_cancel_other_accessor/1,
	 auto_cancel_yielding/1,
<<<<<<< HEAD
         suspended_scheduler_timeout/1]).
=======
         multizero_timeout_in_timeout/1]).
>>>>>>> 8d3393e8

-include_lib("common_test/include/ct.hrl").

-define(SHORT_TIMEOUT, 5000). %% Bif timers as short as this may be pre-allocated
-define(TIMEOUT_YIELD_LIMIT, 100).
-define(AUTO_CANCEL_YIELD_LIMIT, 100).

init_per_testcase(_Case, Config) ->
    case catch erts_debug:get_internal_state(available_internal_state) of
	true -> ok;
	_ -> erts_debug:set_internal_state(available_internal_state, true)
    end,
    Config.

end_per_testcase(_Case, _Config) ->
    ok.

init_per_suite(Config) ->
    erts_debug:set_internal_state(available_internal_state, true),
    Config.

end_per_suite(_Config) ->
    catch erts_debug:set_internal_state(available_internal_state, false).

suite() ->
    [{ct_hooks,[ts_install_cth]},
     {timetrap, {minutes, 5}}].

all() -> 
    [start_timer_1, send_after_1, send_after_2,
     cancel_timer_1, start_timer_e, send_after_e,
     cancel_timer_e, start_timer_big, send_after_big,
     read_timer_trivial, read_timer, read_timer_async,
     cleanup, evil_timers, registered_process,
     same_time_yielding, same_time_yielding_with_cancel,
     same_time_yielding_with_cancel_other,
%     same_time_yielding_with_cancel_other_accessor,
     auto_cancel_yielding,
<<<<<<< HEAD
     suspended_scheduler_timeout].
=======
     multizero_timeout_in_timeout].
>>>>>>> 8d3393e8


%% Basic start_timer/3 functionality
start_timer_1(Config) when is_list(Config) ->
    Ref1 = erlang:start_timer(1000, self(), plopp),
    ok   = get(1400, {timeout, Ref1, plopp}),

    false = erlang:read_timer(Ref1),
    false = erlang:cancel_timer(Ref1),
    false = erlang:read_timer(Ref1),

    Ref2  = erlang:start_timer(1000, self(), plapp),
    Left2 = erlang:cancel_timer(Ref2),
    UpperLimit = 1000,
    true = (Left2 > 600) and (Left2 =< UpperLimit),
    empty = get_msg(),
    false = erlang:cancel_timer(Ref2),

    Ref3 = erlang:start_timer(1000, self(), plopp),
    no_message = get(600, {timeout, Ref3, plopp}),
    ok.

%% Basic send_after/3 functionality
send_after_1(Config) when is_list(Config) ->
    Ref3 = erlang:send_after(1000, self(), plipp),
    ok = get(1500, plipp),
    false = erlang:read_timer(Ref3),
    ok.

%% Big timeouts for start_timer/3
start_timer_big(Config) when is_list(Config) ->
    Big = 1 bsl 31,
    R = erlang:start_timer(Big, self(), hej),
    timer:sleep(200),
    Left = erlang:cancel_timer(R),
    case Big - Left of
        Diff when Diff >= 200, Diff < 10000 ->
            ok;
        _Diff ->
            ct:fail({big, Big, Left})
    end,
    ok.

%% Big timeouts for send_after/3
send_after_big(Config) when is_list(Config) ->
    Big = 1 bsl 31,
    R = erlang:send_after(Big, self(), hej),
    timer:sleep(200),
    Left = erlang:cancel_timer(R),
    case Big - Left of
        Diff when Diff >= 200, Diff < 10000 ->
            ok;
        _Diff ->
            ct:fail({big, Big, Left})
    end,
    ok.

%% send_after/3: messages in the right order, kind version
send_after_2(Config) when is_list(Config) ->
    _ = erlang:send_after(5000, self(), last),
    _ = erlang:send_after(0, self(), a0),
    _ = erlang:send_after(200, self(), a2),
    _ = erlang:send_after(100, self(), a1),
    _ = erlang:send_after(500, self(), a5),
    _ = erlang:send_after(300, self(), a3),
    _ = erlang:send_after(400, self(), a4),
    [a0,a1,a2,a3,a4,a5,last] = collect(last),
    ok.

%% send_after/3: messages in the right order, worse than send_after_2
send_after_3(Config) when is_list(Config) ->
    _ = erlang:send_after(100, self(), b1),
    _ = erlang:send_after(101, self(), b2),
    _ = erlang:send_after(102, self(), b3),
    _ = erlang:send_after(103, self(), last),
    [b1, b2, b3, last] = collect(last),

    % This behaviour is not guaranteed:
    %    _ = erlang:send_after(100, self(), c1),
    %    _ = erlang:send_after(100, self(), c2),
    %    _ = erlang:send_after(100, self(), c3),
    %    _ = erlang:send_after(100, self(), last),
    %    [c1, c2, c3, last] = collect(last),

    ok.

%% Check trivial cancel_timer/1 behaviour
cancel_timer_1(Config) when is_list(Config) ->
    false = erlang:cancel_timer(make_ref()),

    ok.

%% Error cases for start_timer/3
start_timer_e(Config) when is_list(Config) ->
    {'EXIT', _} = (catch erlang:start_timer(-4, self(), hej)),
    {'EXIT', _} = (catch erlang:start_timer(1 bsl 64,
                                            self(), hej)),

    {'EXIT', _} = (catch erlang:start_timer(4.5, self(), hej)),
    {'EXIT', _} = (catch erlang:start_timer(a, self(), hej)),

    Node = start_slave(),
    Pid = spawn(Node, timer, sleep, [10000]),
    {'EXIT', _} = (catch erlang:start_timer(1000, Pid, hej)),
    stop_slave(Node),


    ok.

%% Error cases for send_after/3
send_after_e(Config) when is_list(Config) ->
    {'EXIT', _} = (catch erlang:send_after(-4, self(), hej)),
    {'EXIT', _} = (catch erlang:send_after(1 bsl 64,
                                           self(), hej)),

    {'EXIT', _} = (catch erlang:send_after(4.5, self(), hej)),
    {'EXIT', _} = (catch erlang:send_after(a, self(), hej)),

    Node = start_slave(),
    Pid = spawn(Node, timer, sleep, [10000]),
    {'EXIT', _} = (catch erlang:send_after(1000, Pid, hej)),
    stop_slave(Node),
    ok.

%% Error cases for cancel_timer/1
cancel_timer_e(Config) when is_list(Config) ->
    {'EXIT', _} = (catch erlang:cancel_timer(1)),
    {'EXIT', _} = (catch erlang:cancel_timer(self())),
    {'EXIT', _} = (catch erlang:cancel_timer(a)),
    ok.

%% Trivial and error test cases for read_timer/1.
read_timer_trivial(Config) when is_list(Config) ->
    false = erlang:read_timer(make_ref()),
    {'EXIT', _} = (catch erlang:read_timer(42)),
    {'EXIT', _} = (catch erlang:read_timer(423497834744444444457667444444)),
    {'EXIT', _} = (catch erlang:read_timer(self())),
    {'EXIT', _} = (catch erlang:read_timer(ab)),
    ok.

%% Test that read_timer/1 seems to return the correct values.
read_timer(Config) when is_list(Config) ->
    process_flag(scheduler, 1),
    Big = 1 bsl 31,
    R = erlang:send_after(Big, self(), hej_hopp),

    receive after 200 -> ok end,		% Delay and clear reductions.
    Left = erlang:read_timer(R),
    Left2 = erlang:cancel_timer(R),
    case Left == Left2 of
        true -> ok;
        false -> Left = Left2 + 1
    end,
    false = erlang:read_timer(R),

    case Big - Left of
        Diff when Diff >= 200, Diff < 10000 ->
            ok;
        _Diff ->
            ct:fail({big, Big, Left})
    end,
    process_flag(scheduler, 0),
    ok.

%% Test that read_timer/1 seems to return the correct values.
read_timer_async(Config) when is_list(Config) ->
    process_flag(scheduler, 1),
    Big = 1 bsl 33,
    R = erlang:send_after(Big, self(), hej_hopp),

    %% Access from another scheduler
    process_flag(scheduler, erlang:system_info(schedulers_online)),

    receive after 200 -> ok end,		% Delay and clear reductions.
    ok = erlang:read_timer(R, [{async, true}]),
    ok = erlang:cancel_timer(R, [{async, true}, {info, true}]),
    ok = erlang:read_timer(R, [{async, true}]),

    {read_timer, R, Left} = receive_one(),
    {cancel_timer, R, Left2} = receive_one(),
    case Left == Left2 of
        true -> ok;
        false -> Left = Left2 + 1
    end,
    {read_timer, R, false} = receive_one(),

    case Big - Left of
        Diff when Diff >= 200, Diff < 10000 ->
            ok;
        _Diff ->
            ct:fail({big, Big, Left})
    end,
    process_flag(scheduler, 0),
    ok.

cleanup(Config) when is_list(Config) ->
    Mem = mem(),
    %% Timer on dead process
    P1 = spawn(fun () -> ok end),
    wait_until(fun () -> process_is_cleaned_up(P1) end),
    T1 = erlang:start_timer(?SHORT_TIMEOUT*2, P1, "hej"),
    T2 = erlang:send_after(?SHORT_TIMEOUT*2, P1, "hej"),
    receive after 1000 -> ok end,
    Mem = mem(),
    false = erlang:read_timer(T1),
    false = erlang:read_timer(T2),
    Mem = mem(),
    %% Process dies before timeout
    P2 = spawn(fun () -> receive after (?SHORT_TIMEOUT div 10) -> ok end end),
    T3 = erlang:start_timer(?SHORT_TIMEOUT*2, P2, "hej"),
    T4 = erlang:send_after(?SHORT_TIMEOUT*2, P2, "hej"),
    true = mem_larger_than(Mem),
    true = is_integer(erlang:read_timer(T3)),
    true = is_integer(erlang:read_timer(T4)),
    wait_until(fun () -> process_is_cleaned_up(P2) end),
    receive after 1000 -> ok end,
    false = erlang:read_timer(T3),
    false = erlang:read_timer(T4),
    Mem = mem(),
    %% Cancel timer
    P3 = spawn(fun () -> receive after ?SHORT_TIMEOUT*4 -> ok end end),
    T5 = erlang:start_timer(?SHORT_TIMEOUT*2, P3, "hej"),
    T6 = erlang:send_after(?SHORT_TIMEOUT*2, P3, "hej"),
    true = mem_larger_than(Mem),
    true = is_integer(erlang:cancel_timer(T5)),
    true = is_integer(erlang:cancel_timer(T6)),
    false = erlang:read_timer(T5),
    false = erlang:read_timer(T6),
    exit(P3, kill),
    wait_until(fun () -> process_is_cleaned_up(P3) end),
    Mem = mem(),
    %% Timeout
    Ref = make_ref(),
    T7 = erlang:start_timer(?SHORT_TIMEOUT+1, self(), Ref),
    T8 = erlang:send_after(?SHORT_TIMEOUT+1, self(), Ref),
    true = mem_larger_than(Mem),
    true = is_integer(erlang:read_timer(T7)),
    true = is_integer(erlang:read_timer(T8)),
    receive {timeout, T7, Ref} -> ok end,
    receive Ref -> ok end,
    Mem = mem(),
    ok.


evil_timers(Config) when is_list(Config) ->
    %% Create a composite term consisting of at least:
    %% * externals (remote pids, ports, and refs)
    %% * large (off heap) binaries
    %% * small (heap) binaries
    %% * funs
    %% * bignums
    %% * tuples
    %% * lists
    %% since data of these types have to be adjusted if moved
    %% in memory
    Self = self(),
    R1 = make_ref(),
    Node = start_slave(),
    spawn_link(Node,
               fun () ->
                       Self ! {R1,
                               [lists:sublist(erlang:ports(), 3),
                                [make_ref(), make_ref(), make_ref()],
                                lists:sublist(processes(), 3),
                                [fun () -> gurka end,
                                 fun (A) -> A + 1 end,
                                 fun (A, B) -> A + B end]]}
               end),
    ExtList = receive {R1, L} -> L end,
    stop_slave(Node),
    BinList = [<<"bla">>,
               <<"blipp">>,
               <<"blupp">>,
               list_to_binary(lists:duplicate(1000000,$a)),
               list_to_binary(lists:duplicate(1000000,$b)),
               list_to_binary(lists:duplicate(1000000,$c))],
    FunList = [fun () -> gurka end,
               fun (A) -> A + 1 end,
               fun (A, B) -> A + B end],
    PidList = lists:sublist(processes(), 3),
    PortList = lists:sublist(erlang:ports(), 3),
    RefList = [make_ref(), make_ref(), make_ref()],
    BigList = [111111111111, 22222222222222, 333333333333333333],
    Msg = {BinList,[FunList,{RefList,ExtList,PidList,PortList,BigList}]},
    %% io:format("Msg=~p~n",[Msg]),

    Prio = process_flag(priority, max),
    %%
    %% In the smp case there are four major cases we want to test:
    %%
    %% 1. A timer started with erlang:start_timer(Time, Receiver, Msg),
    %%    where Msg is a composite term, expires, and the receivers main
    %%    lock *cannot* be acquired immediately (typically when the
    %%    receiver *is* running).
    %%
    %%    The wrap tuple ({timeout, TRef, Msg}) will in this case
    %%    be allocated in the previously allocated message buffer along
    %%    with Msg, i.e. the previously allocated message buffer will be
    %%    reallocated and potentially moved.
    TimeOutMsgs0 = evil_setup_timers(200, Self, Msg),
    RecvTimeOutMsgs0 = evil_recv_timeouts(200),
    %% 2. A timer started with erlang:start_timer(Time, Receiver, Msg),
    %%    where Msg is an immediate term, expires, and the receivers main
    %%    lock *cannot* be acquired immediately (typically when the
    %%    receiver *is* running).
    %%
    %%    The wrap tuple will in this case be allocated in a new
    %%    message buffer.
    TimeOutMsgs1 = evil_setup_timers(200, Self, immediate),
    RecvTimeOutMsgs1 = evil_recv_timeouts(200),
    %% 3. A timer started with erlang:start_timer(Time, Receiver, Msg),
    %%    where Msg is a composite term, expires, and the receivers main
    %%    lock *can* be acquired immediately (typically when the receiver
    %%    *is not* running).
    %%
    %%    The wrap tuple will in this case be allocated on the receivers
    %%    heap, and Msg is passed in the previously allocated message
    %%    buffer.
    R2 = make_ref(),
    spawn_link(fun () ->
                       Self ! {R2, evil_setup_timers(200, Self, Msg)}
               end),
    receive after 1000 -> ok end,
    TimeOutMsgs2 = receive {R2, TOM2} -> TOM2 end,
    RecvTimeOutMsgs2 = evil_recv_timeouts(200),
    %% 4. A timer started with erlang:start_timer(Time, Receiver, Msg),
    %%    where Msg is an immediate term, expires, and the Receivers main
    %%    lock *can* be acquired immediately (typically when the receiver
    %%    *is not* running).
    %%
    %%    The wrap tuple will in this case be allocated on the receivers
    %%    heap.
    R3 = make_ref(),
    spawn_link(fun () ->
                       Self ! {R3, evil_setup_timers(200,Self,immediate)}
               end),
    receive after 1000 -> ok end,
    TimeOutMsgs3 = receive {R3, TOM3} -> TOM3 end,
    RecvTimeOutMsgs3 = evil_recv_timeouts(200),

    %% Garge collection will hopefully crash the emulator if something
    %% is wrong...
    garbage_collect(),
    garbage_collect(),
    garbage_collect(),

    %% Make sure we got the timeouts we expected
    %%
    %% Note timeouts are *not* guaranteed to be delivered in order
    ok = match(lists:sort(RecvTimeOutMsgs0), lists:sort(TimeOutMsgs0)),
    ok = match(lists:sort(RecvTimeOutMsgs1), lists:sort(TimeOutMsgs1)),
    ok = match(lists:sort(RecvTimeOutMsgs2), lists:sort(TimeOutMsgs2)),
    ok = match(lists:sort(RecvTimeOutMsgs3), lists:sort(TimeOutMsgs3)),

    process_flag(priority, Prio),
    ok.

evil_setup_timers(N, Receiver, Msg) ->
    evil_setup_timers(0, N, Receiver, Msg, []).

evil_setup_timers(N, N, _Receiver, _Msg, TOs) ->
    TOs;
evil_setup_timers(N, Max, Receiver, Msg, TOs) ->
    TRef = erlang:start_timer(N, Receiver, Msg),
    evil_setup_timers(N+1, Max, Receiver, Msg, [{timeout,TRef,Msg}|TOs]).


evil_recv_timeouts(M) ->
    evil_recv_timeouts([], 0, M).

evil_recv_timeouts(TOs, N, N) ->
    TOs;
evil_recv_timeouts(TOs, N, M) ->
    receive
        {timeout, _, _} = TO ->
            evil_recv_timeouts([TO|TOs], N+1, M)
    after 0 ->
              evil_recv_timeouts(TOs, N, M)
    end.

registered_process(Config) when is_list(Config) ->
    Mem = mem(),
    %% Cancel
    T1 = erlang:start_timer(?SHORT_TIMEOUT+1, ?MODULE, "hej"),
    T2 = erlang:send_after(?SHORT_TIMEOUT+1, ?MODULE, "hej"),
    undefined = whereis(?MODULE),
    true = mem_larger_than(Mem),
    true = is_integer(erlang:cancel_timer(T1)),
    true = is_integer(erlang:cancel_timer(T2)),
    false = erlang:read_timer(T1),
    false = erlang:read_timer(T2),
    Mem = mem(),
    %% Timeout register after start
    Ref1 = make_ref(),
    T3 = erlang:start_timer(?SHORT_TIMEOUT+1, ?MODULE, Ref1),
    T4 = erlang:send_after(?SHORT_TIMEOUT+1, ?MODULE, Ref1),
    undefined = whereis(?MODULE),
    true = mem_larger_than(Mem),
    true = is_integer(erlang:read_timer(T3)),
    true = is_integer(erlang:read_timer(T4)),
    true = register(?MODULE, self()),
    receive {timeout, T3, Ref1} -> ok end,
    receive Ref1 -> ok end,
    Mem = mem(),
    %% Timeout register before start
    Ref2 = make_ref(),
    T5 = erlang:start_timer(?SHORT_TIMEOUT+1, ?MODULE, Ref2),
    T6 = erlang:send_after(?SHORT_TIMEOUT+1, ?MODULE, Ref2),
    true = mem_larger_than(Mem),
    true = is_integer(erlang:read_timer(T5)),
    true = is_integer(erlang:read_timer(T6)),
    receive {timeout, T5, Ref2} -> ok end,
    receive Ref2 -> ok end,
    Mem = mem(),
    true = unregister(?MODULE),
    ok.

same_time_yielding(Config) when is_list(Config) ->
    Mem = mem(),
    Ref = make_ref(),
    SchdlrsOnln = erlang:system_info(schedulers_online),
    Tmo = erlang:monotonic_time(millisecond) + 6000,
    Tmrs = lists:map(fun (I) ->
                             process_flag(scheduler, (I rem SchdlrsOnln) + 1),
                             erlang:start_timer(Tmo, self(), Ref, [{abs, true}])
                     end,
                     lists:seq(1, (?TIMEOUT_YIELD_LIMIT*3+1)*SchdlrsOnln)),
    true = mem_larger_than(Mem),
    receive_all_timeouts(length(Tmrs), Ref),
    Done = erlang:monotonic_time(millisecond),
    true = Done >= Tmo,
    MsAfterTmo = Done - Tmo,
    io:format("Done ~p ms after Tmo\n", [MsAfterTmo]),
    case erlang:system_info(build_type) of
        opt ->
            true = MsAfterTmo < 200;
        _ ->
            true = MsAfterTmo < 1000
    end,
    Mem = mem(),
    ok.

%% Read out all timeouts in receive queue order. This is efficient
%% even if there are very many messages.

receive_all_timeouts(0, _Ref) ->
    ok;
receive_all_timeouts(N, Ref) ->
    receive
        {timeout, _Tmr, Ref} ->
            receive_all_timeouts(N-1, Ref)
    end.

same_time_yielding_with_cancel(Config) when is_list(Config) ->
    same_time_yielding_with_cancel_test(false, false).

same_time_yielding_with_cancel_other(Config) when is_list(Config) ->
    same_time_yielding_with_cancel_test(true, false).

%same_time_yielding_with_cancel_other_accessor(Config) when is_list(Config) ->
%    same_time_yielding_with_cancel_test(true, true).

do_cancel_tmrs(Tmo, Tmrs, Tester) ->
    BeginCancel = erlang:convert_time_unit(Tmo,
                                           millisecond,
                                           microsecond) - 500,
    busy_wait_until(fun () ->
                            erlang:monotonic_time(microsecond) >= BeginCancel
                    end),
    lists:foreach(fun (Tmr) ->
                          erlang:cancel_timer(Tmr,
                                              [{async, true},
                                               {info, true}])
                  end, Tmrs),
    case Tester == self() of
        true -> ok;
        false -> forward_msgs(Tester)
    end.

same_time_yielding_with_cancel_test(Other, Accessor) ->
    Mem = mem(),
    SchdlrsOnln = erlang:system_info(schedulers_online),
    Tmo = erlang:monotonic_time(millisecond) + 6000,
    Tester = self(),
    Cancelor = case Other of
                   false ->
                       Tester;
                   true ->
                       spawn(fun () ->
                                     receive
                                         {timers, Tmrs} ->
                                             do_cancel_tmrs(Tmo, Tmrs, Tester)
                                     end
                             end)
               end,
    Opts = case Accessor of
               false -> [{abs, true}];
               true -> [{accessor, Cancelor}, {abs, true}]
           end,
    Tmrs = lists:map(fun (I) ->
                             process_flag(scheduler, (I rem SchdlrsOnln) + 1),
                             erlang:start_timer(Tmo, self(), hej, Opts)
                     end,
                     lists:seq(1, (?TIMEOUT_YIELD_LIMIT*3+1)*SchdlrsOnln)),
    true = mem_larger_than(Mem),
    case Other of
        false ->
            do_cancel_tmrs(Tmo, Tmrs, Tester);
        true ->
            Cancelor ! {timers, Tmrs}
    end,
    {Tmos, Cncls} = lists:foldl(fun (Tmr, {T, C}) ->
                                        receive
                                            {timeout, Tmr, hej} ->
                                                receive
                                                    {cancel_timer, Tmr, Info} ->
                                                        false = Info,
                                                        {T+1, C}
                                                end;
                                            {cancel_timer, Tmr, false} ->
                                                receive
                                                    {timeout, Tmr, hej} ->
                                                        {T+1, C}
                                                end;
                                            {cancel_timer, Tmr, TimeLeft} ->
                                                true = is_integer(TimeLeft),
                                                {T, C+1}
                                        end
                                end,
                                {0, 0},
                                Tmrs),
    io:format("Timeouts: ~p Cancels: ~p~n", [Tmos, Cncls]),
    Mem = mem(),
    case Other of
        true -> exit(Cancelor, bang);
        false -> ok
    end,
    {comment,
     "Timeouts: " ++ integer_to_list(Tmos) ++ " Cancels: "
     ++ integer_to_list(Cncls)}.

auto_cancel_yielding(Config) when is_list(Config) ->
    Mem = mem(),
    SchdlrsOnln = erlang:system_info(schedulers_online),
    P = spawn(fun () ->
                      lists:foreach(
                        fun (I) ->
                                process_flag(scheduler, (I rem SchdlrsOnln)+1),
                                erlang:start_timer((1 bsl 28)+I*10, self(), hej)
                        end,
                        lists:seq(1,
                                  ((?AUTO_CANCEL_YIELD_LIMIT*3+1)
                                   *SchdlrsOnln))),
                      receive after infinity -> ok end
              end),
    true = mem_larger_than(Mem),
    exit(P, bang),
    wait_until(fun () -> process_is_cleaned_up(P) end),
    Mem = mem(),
    ok.

<<<<<<< HEAD
suspended_scheduler_timeout(Config) when is_list(Config) ->
    Ref = make_ref(),
    SchdlrsOnln = erlang:system_info(schedulers_online),
    lists:foreach(fun (Sched) ->
                          process_flag(scheduler, Sched),
                          erlang:send_after(1000, self(), {Ref, Sched})
                  end,
                  lists:seq(1, SchdlrsOnln)),
    process_flag(scheduler, 0),
    erlang:system_flag(schedulers_online, 1),
    try
        lists:foreach(fun (Sched) ->
                              receive
                                  {Ref, Sched} ->
                                      ok
                              after 2000 ->
                                      ct:fail({missing_timeout, Sched})
                              end
                      end,
                      lists:seq(1, SchdlrsOnln))
    after
        erlang:system_flag(schedulers_online, SchdlrsOnln)
    end,
    ok.
=======
multizero_timeout_in_timeout(Config) when is_list(Config) ->
    Timeout = 500,
    MaxTimeoutDiff = 1000,

    %% We want to operate on the same timer wheel all the time...
    process_flag(scheduler, erlang:system_info(schedulers_online)),

    erlang:send_after(5*(Timeout+MaxTimeoutDiff), self(), pling),
    erlang:yield(),
    Start = erlang:monotonic_time(),
    erts_debug:set_internal_state(multizero_timeout_in_timeout, Timeout),
    receive multizero_timeout_in_timeout_done -> ok end,
    End = erlang:monotonic_time(),
    Time = erlang:convert_time_unit(End-Start, native, millisecond),
    io:format("Time=~p~n", [Time]),
    true = Time < Timeout + MaxTimeoutDiff,
    ok.
            
        
>>>>>>> 8d3393e8

process_is_cleaned_up(P) when is_pid(P) ->
    undefined == erts_debug:get_internal_state({process_status, P}).

wait_until(Pred) when is_function(Pred) ->
    case catch Pred() of
        true -> ok;
        _ -> receive after 50 -> ok end, wait_until(Pred)
    end.

busy_wait_until(Pred) when is_function(Pred) ->
    case catch Pred() of
        true -> ok;
        _ -> busy_wait_until(Pred)
    end.

forward_msgs(To) ->
    receive
        Msg ->
            To ! Msg
    end,
    forward_msgs(To).

get(Time, Msg) ->
    receive 
        Msg ->
            ok
    after Time
          ->
              no_message
    end.

get_msg() ->
    receive
        Msg ->
            {ok, Msg}
    after 0 ->
              empty
    end.

start_slave() ->
    Pa = filename:dirname(code:which(?MODULE)),
    Name = atom_to_list(?MODULE)
    ++ "-" ++ integer_to_list(erlang:system_time(second))
    ++ "-" ++ integer_to_list(erlang:unique_integer([positive])),
    {ok, Node} = test_server:start_node(Name, slave, [{args, "-pa " ++ Pa}]),
    Node.

stop_slave(Node) ->
    test_server:stop_node(Node).

collect(Last) ->
    collect(Last, []).

receive_one() ->
    receive
        Msg ->
            Msg
    end.

collect(Last, Msgs0) ->
    Msg = receive_one(),
    Msgs = Msgs0 ++ [Msg],
    case Msg of
        Last ->
            Msgs;
        _ ->
            collect(Last, Msgs)
    end.

match(X, X) ->
    %erlang:display({match, X}),
    ok;
match(X, Y) ->
    %erlang:display({mismatch, X, Y}),
    match_aux(X, Y).

match_aux(X, X) ->
    unexpected_error;
match_aux(X, Y) when is_list(X), is_list(Y), length(X) =/= length(Y) ->
    %% erlang:display({mismatch, X, Y}),
    {list_length_mismatch, length(X), length(Y)};
match_aux([X|Xs], [X|Ys]) ->
    match_aux(Xs, Ys);
match_aux([X|_], [Y|_]) ->
    match_aux(X, Y);
match_aux(X, Y) when is_tuple(X), is_tuple(Y), size(X) =/= size(Y) ->
    %% erlang:display({mismatch, X, Y}),
    {tuple_size_mismatch, size(X), size(Y)};
match_aux(X, Y) when is_tuple(X), is_tuple(Y) ->
    match_aux(tuple_to_list(X), tuple_to_list(Y));
match_aux(X, Y) ->
    %% erlang:display({mismatch, X, Y}),
    {mismatch, type(X), type(Y)}.

type(X) when is_list(X) -> list;
type(X) when is_tuple(X) -> tuple;
type(X) when is_float(X) -> float;
type(X) when is_integer(X) -> integer;
type(X) when is_pid(X) -> {pid, node(X)};
type(X) when is_reference(X) -> {reference, node(X)};
type(X) when is_port(X) -> {port, node(X)};
type(X) when is_binary(X) -> binary;
type(X) when is_atom(X) -> atom;
type(_) -> unknown.


mem_larger_than(no_fix_alloc) ->
    true;
mem_larger_than(Mem) ->
    mem() > Mem.

mem() ->
    erts_debug:set_internal_state(wait, timer_cancellations),
    erts_debug:set_internal_state(wait, deallocations),
    case mem_get() of
        {-1, -1} -> no_fix_alloc;
        {A, U} -> io:format("mem = ~p ~p~n", [A, U]), U
    end.

mem_get() ->
    % Bif timer memory
    Ref = make_ref(),
    erlang:system_info({memory_internal, Ref, [fix_alloc]}),
    mem_recv(erlang:system_info(schedulers), Ref, {0, 0}).

mem_recv(0, _Ref, AU) ->
    AU;
mem_recv(N, Ref, AU) ->
    receive
        {Ref, _, IL} ->
            mem_recv(N-1, Ref, mem_parse_ilists(IL, AU))
    end.


mem_parse_ilists([], AU) ->
    AU;
mem_parse_ilists([I|Is], AU) ->
    mem_parse_ilists(Is, mem_parse_ilist(I, AU)).

mem_parse_ilist({fix_alloc, false}, _) ->
    {-1, -1};
mem_parse_ilist({fix_alloc, _, IDL}, {A, U}) ->
    case lists:keyfind(fix_types, 1, IDL) of
        {fix_types, TL} ->
            {ThisA, ThisU} = mem_get_btm_aus(TL, 0, 0),
            {ThisA + A, ThisU + U};
        {fix_types, Mask, TL} ->
            {ThisA, ThisU} = mem_get_btm_aus(TL, 0, 0),
            {(ThisA + A) band Mask , (ThisU + U) band Mask}
    end.

mem_get_btm_aus([], A, U) ->
    {A, U};
mem_get_btm_aus([{BtmType, BtmA, BtmU} | Types],
                A, U) when BtmType == bif_timer;
                           BtmType == accessor_bif_timer ->
    mem_get_btm_aus(Types, BtmA+A, BtmU+U);
mem_get_btm_aus([_|Types], A, U) ->
    mem_get_btm_aus(Types, A, U).<|MERGE_RESOLUTION|>--- conflicted
+++ resolved
@@ -31,11 +31,8 @@
 	 same_time_yielding_with_cancel/1, same_time_yielding_with_cancel_other/1,
 %	 same_time_yielding_with_cancel_other_accessor/1,
 	 auto_cancel_yielding/1,
-<<<<<<< HEAD
-         suspended_scheduler_timeout/1]).
-=======
+         suspended_scheduler_timeout/1,
          multizero_timeout_in_timeout/1]).
->>>>>>> 8d3393e8
 
 -include_lib("common_test/include/ct.hrl").
 
@@ -74,11 +71,8 @@
      same_time_yielding_with_cancel_other,
 %     same_time_yielding_with_cancel_other_accessor,
      auto_cancel_yielding,
-<<<<<<< HEAD
-     suspended_scheduler_timeout].
-=======
+     suspended_scheduler_timeout,
      multizero_timeout_in_timeout].
->>>>>>> 8d3393e8
 
 
 %% Basic start_timer/3 functionality
@@ -640,7 +634,6 @@
     Mem = mem(),
     ok.
 
-<<<<<<< HEAD
 suspended_scheduler_timeout(Config) when is_list(Config) ->
     Ref = make_ref(),
     SchdlrsOnln = erlang:system_info(schedulers_online),
@@ -665,7 +658,7 @@
         erlang:system_flag(schedulers_online, SchdlrsOnln)
     end,
     ok.
-=======
+
 multizero_timeout_in_timeout(Config) when is_list(Config) ->
     Timeout = 500,
     MaxTimeoutDiff = 1000,
@@ -685,7 +678,6 @@
     ok.
             
         
->>>>>>> 8d3393e8
 
 process_is_cleaned_up(P) when is_pid(P) ->
     undefined == erts_debug:get_internal_state({process_status, P}).
