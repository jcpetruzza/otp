%%
%% %CopyrightBegin%
%%
%% Copyright Ericsson AB 1997-2018. All Rights Reserved.
%%
%% Licensed under the Apache License, Version 2.0 (the "License");
%% you may not use this file except in compliance with the License.
%% You may obtain a copy of the License at
%%
%%     http://www.apache.org/licenses/LICENSE-2.0
%%
%% Unless required by applicable law or agreed to in writing, software
%% distributed under the License is distributed on an "AS IS" BASIS,
%% WITHOUT WARRANTIES OR CONDITIONS OF ANY KIND, either express or implied.
%% See the License for the specific language governing permissions and
%% limitations under the License.
%%
%% %CopyrightEnd%
%%

-module(distribution_SUITE).

-define(VERSION_MAGIC,       131).

-define(ATOM_EXT,            100).
-define(REFERENCE_EXT,       101).
-define(PORT_EXT,            102).
-define(PID_EXT,             103).
-define(NEW_REFERENCE_EXT,   114).
-define(ATOM_UTF8_EXT,       118).
-define(SMALL_ATOM_UTF8_EXT, 119).

%% Tests distribution and the tcp driver.

-include_lib("common_test/include/ct.hrl").

%-define(Line, erlang:display({line,?LINE}),).
-define(Line,).

-export([all/0, suite/0, groups/0,
         init_per_suite/1, end_per_suite/1,
<<<<<<< HEAD
         init_per_group/2, end_per_group/2,
=======
>>>>>>> f2671c2e
         ping/1, bulk_send_small/1,
         group_leader/1,
         optimistic_dflags/1,
         bulk_send_big/1, bulk_send_bigbig/1,
         local_send_small/1, local_send_big/1,
         local_send_legal/1, link_to_busy/1, exit_to_busy/1,
         lost_exit/1, link_to_dead/1, link_to_dead_new_node/1,
         ref_port_roundtrip/1, nil_roundtrip/1,
         trap_bif_1/1, trap_bif_2/1, trap_bif_3/1,
         stop_dist/1,
         dist_auto_connect_never/1, dist_auto_connect_once/1,
         dist_parallel_send/1,
         atom_roundtrip/1,
         unicode_atom_roundtrip/1,
         contended_atom_cache_entry/1,
         contended_unicode_atom_cache_entry/1,
         bad_dist_structure/1,
         bad_dist_ext_receive/1,
         bad_dist_ext_process_info/1,
         bad_dist_ext_control/1,
         bad_dist_ext_connection_id/1,
         bad_dist_ext_size/1,
	 start_epmd_false/1, epmd_module/1,
         bad_dist_fragments/1,
         message_latency_large_message/1,
         message_latency_large_link_exit/1,
         message_latency_large_monitor_exit/1,
         message_latency_large_exit2/1,
         system_limit/1]).

%% Internal exports.
-export([sender/3, receiver2/2, dummy_waiter/0, dead_process/0,
         group_leader_1/1,
         optimistic_dflags_echo/0, optimistic_dflags_sender/1,
         roundtrip/1, bounce/1, do_dist_auto_connect/1, inet_rpc_server/1,
         dist_parallel_sender/3, dist_parallel_receiver/0,
         dist_evil_parallel_receiver/0, make_busy/2]).

%% epmd_module exports
-export([start_link/0, register_node/2, register_node/3, port_please/2, address_please/3]).

suite() ->
    [{ct_hooks,[ts_install_cth]},
     {timetrap, {minutes, 4}}].

init_per_suite(Config) ->
    A0 = case application:start(sasl) of
	     ok -> [sasl];
	     _ -> []
	 end,
    A = case application:start(os_mon) of
	     ok -> [os_mon|A0];
	     _ -> A0
	 end,
    [{started_apps, A}|Config].

end_per_suite(Config) ->
    As = proplists:get_value(started_apps, Config),
    lists:foreach(fun (A) -> application:stop(A) end, As),
    Config.

all() ->
    [ping, {group, bulk_send}, {group, local_send},
     group_leader,
     optimistic_dflags,
     link_to_busy, exit_to_busy, lost_exit, link_to_dead,
     link_to_dead_new_node,
     ref_port_roundtrip, nil_roundtrip, stop_dist,
     {group, trap_bif}, {group, dist_auto_connect},
     dist_parallel_send, atom_roundtrip, unicode_atom_roundtrip,
     contended_atom_cache_entry, contended_unicode_atom_cache_entry,
     {group, message_latency},
     {group, bad_dist}, {group, bad_dist_ext},
     start_epmd_false, epmd_module, system_limit].

groups() ->
    [{bulk_send, [], [bulk_send_small, bulk_send_big, bulk_send_bigbig]},
     {local_send, [],
      [local_send_small, local_send_big, local_send_legal]},
     {trap_bif, [], [trap_bif_1, trap_bif_2, trap_bif_3]},
     {dist_auto_connect, [],
      [dist_auto_connect_never, dist_auto_connect_once]},
     {bad_dist, [],
      [bad_dist_structure, bad_dist_fragments]},
     {bad_dist_ext, [],
      [bad_dist_ext_receive, bad_dist_ext_process_info,
       bad_dist_ext_size,
       bad_dist_ext_control, bad_dist_ext_connection_id]},
     {message_latency, [],
      [message_latency_large_message,
       message_latency_large_link_exit,
       message_latency_large_monitor_exit,
       message_latency_large_exit2]}
    ].

init_per_suite(Config) ->
    {ok, Apps} = application:ensure_all_started(os_mon),
    [{started_apps, Apps} | Config].

end_per_suite(Config) ->
    Apps = proplists:get_value(started_apps, Config),
    [application:stop(App) || App <- lists:reverse(Apps)],
    Config.

init_per_group(message_latency, Config) ->
    Free = free_memory(),
    if Free < 2048 ->
            {skip, "Not enough memory"};
       true ->
            Config
    end;
init_per_group(_, Config) ->
    Config.

end_per_group(_, Config) ->
    Config.

%% Tests pinging a node in different ways.
ping(Config) when is_list(Config) ->
    Times = 1024,

    %% Ping a non-existing node many times.  This used to crash the emulator
    %% on Windows.

    Host = hostname(),
    BadName = list_to_atom("__pucko__@" ++ Host),
    io:format("Pinging ~s (assumed to not exist)", [BadName]),
    test_server:do_times(Times, fun() -> pang = net_adm:ping(BadName)
                                end),

    %% Pings another node.

    {ok, OtherNode} = start_node(distribution_SUITE_other),
    io:format("Pinging ~s (assumed to exist)", [OtherNode]),
    test_server:do_times(Times, fun() -> pong = net_adm:ping(OtherNode) end),
    stop_node(OtherNode),

    %% Pings our own node many times.

    Node = node(),
    io:format("Pinging ~s (the same node)", [Node]),
    test_server:do_times(Times, fun() -> pong = net_adm:ping(Node) end),

    ok.

%% Test erlang:group_leader(_, ExternalPid), i.e. DOP_GROUP_LEADER
group_leader(Config) when is_list(Config) ->
    ?Line Sock = start_relay_node(group_leader_1, []),
    ?Line Sock2 = start_relay_node(group_leader_2, []),
    try
        ?Line Node2 = inet_rpc_nodename(Sock2),
        ?Line {ok, ok} = do_inet_rpc(Sock, ?MODULE, group_leader_1, [Node2])
    after
        ?Line stop_relay_node(Sock),
        ?Line stop_relay_node(Sock2)
    end,
    ok.

group_leader_1(Node2) ->
    ?Line ExtPid = spawn(Node2, fun F() ->
                                        receive {From, group_leader} ->
                                                From ! {self(), group_leader, group_leader()}
                                        end,
                                        F()
                                end),
    ?Line GL1 = self(),
    ?Line group_leader(GL1, ExtPid),
    ?Line ExtPid ! {self(), group_leader},
    ?Line {ExtPid, group_leader, GL1} = receive_one(),

    %% Kill connection and repeat test when group_leader/2 triggers auto-connect
    ?Line net_kernel:monitor_nodes(true),
    ?Line net_kernel:disconnect(Node2),
    ?Line {nodedown, Node2} = receive_one(),
    ?Line GL2 = spawn(fun() -> dummy end),
    ?Line group_leader(GL2, ExtPid),
    ?Line {nodeup, Node2} = receive_one(),
    ?Line ExtPid ! {self(), group_leader},
    ?Line {ExtPid, group_leader, GL2} = receive_one(),
    ok.

%% Test optimistic distribution flags toward pending connections (DFLAG_DIST_HOPEFULLY)
optimistic_dflags(Config) when is_list(Config) ->
    ?Line Sender = start_relay_node(optimistic_dflags_sender, []),
    ?Line Echo = start_relay_node(optimistic_dflags_echo, []),
    try
        ?Line {ok, ok} = do_inet_rpc(Echo, ?MODULE, optimistic_dflags_echo, []),

        ?Line EchoNode = inet_rpc_nodename(Echo),
        ?Line {ok, ok} = do_inet_rpc(Sender, ?MODULE, optimistic_dflags_sender, [EchoNode])
    after
        ?Line stop_relay_node(Sender),
        ?Line stop_relay_node(Echo)
    end,
    ok.

optimistic_dflags_echo() ->
    P = spawn(fun F() ->
                      receive {From, Term} ->
                              From ! {self(), Term}
                      end,
                      F()
              end),
    register(optimistic_dflags_echo, P),
    optimistic_dflags_echo ! {self(), hello},
    {P, hello} = receive_one(),
    ok.

optimistic_dflags_sender(EchoNode) ->
    ?Line net_kernel:monitor_nodes(true),

    optimistic_dflags_do(EchoNode, <<1:1>>),
    optimistic_dflags_do(EchoNode, fun lists:map/2),
    ok.

optimistic_dflags_do(EchoNode, Term) ->
    ?Line {optimistic_dflags_echo, EchoNode} ! {self(), Term},
    ?Line {nodeup, EchoNode} = receive_one(),
    ?Line {EchoPid, Term} = receive_one(),
    %% repeat with pid destination
    ?Line net_kernel:disconnect(EchoNode),
    ?Line {nodedown, EchoNode} = receive_one(),
    ?Line EchoPid ! {self(), Term},
    ?Line {nodeup, EchoNode} = receive_one(),
    ?Line {EchoPid, Term} = receive_one(),

    ?Line net_kernel:disconnect(EchoNode),
    ?Line {nodedown, EchoNode} = receive_one(),
    ok.


receive_one() ->
    receive M -> M after 1000 -> timeout end.


bulk_send_small(Config) when is_list(Config) ->
    bulk_send(64, 32).

bulk_send_big(Config) when is_list(Config) ->
    bulk_send(32, 64).

bulk_send(Terms, BinSize) ->
    ct:timetrap({seconds, 30}),

    io:format("Sending ~w binaries, each of size ~w K", [Terms, BinSize]),
    {ok, Node} = start_node(bulk_receiver),
    Recv = spawn(Node, erlang, apply, [fun receiver/2, [0, 0]]),
    Bin = binary:copy(<<253>>, BinSize*1024),
    Size = Terms*size(Bin),
    {Elapsed, {Terms, Size}} = test_server:timecall(?MODULE, sender,
                                                    [Recv, Bin, Terms]),
    stop_node(Node),
    {comment, integer_to_list(round(Size/1024/max(1,Elapsed))) ++ " K/s"}.

sender(To, _Bin, 0) ->
    To ! {done, self()},
    receive
        Any ->
            Any
    end;
sender(To, Bin, Left) ->
    To ! {term, Bin},
    sender(To, Bin, Left-1).

bulk_send_bigbig(Config) when is_list(Config) ->
    Terms = 32*5,
    BinSize = 4,
    {Rate1, MonitorCount1} = bulk_sendsend2(Terms, BinSize,   5),
    {Rate2, MonitorCount2} = bulk_sendsend2(Terms, BinSize, 995),
    Ratio = if MonitorCount2 == 0 -> MonitorCount1 / 1.0;
               true               -> MonitorCount1 / MonitorCount2
            end,
    Comment0 = io_lib:format("~p K/s, ~p K/s, "
                             "~p monitor msgs, ~p monitor msgs, "
                             "~.1f monitor ratio",
                             [Rate1,Rate2,MonitorCount1,
                              MonitorCount2,Ratio]),
    Comment = lists:flatten(Comment0),
    {comment,Comment}.

bulk_sendsend2(Terms, BinSize, BusyBufSize) ->
    ct:timetrap({seconds, 30}),

    io:format("\nSending ~w binaries, each of size ~w K",
              [Terms, BinSize]),
    {ok, NodeRecv} = start_node(bulk_receiver),
    Recv = spawn(NodeRecv, erlang, apply, [fun receiver/2, [0, 0]]),
    Bin = binary:copy(<<253>>, BinSize*1024),

    %% SLF LEFT OFF HERE.
    %% When the caller uses small hunks, like 4k via
    %% bulk_sendsend(32*5, 4), then (on my laptop at least), we get
    %% zero monitor messages.  But if we use "+zdbbl 5", then we
    %% get a lot of monitor messages.  So, if we can count up the
    %% total number of monitor messages that we get when running both
    %% default busy size and "+zdbbl 5", and if the 5 case gets
    %% "many many more" monitor messages, then we know we're working.

    {ok, NodeSend} = start_node(bulk_sender, "+zdbbl " ++
                                    integer_to_list(BusyBufSize)),
    _Send = spawn(NodeSend, erlang, apply,
                  [fun sendersender/4, [self(), Recv, Bin, Terms]]),
    {Elapsed, {_TermsN, SizeN}, MonitorCount} =
        receive
            %% On some platforms (Windows), the time taken is 0 so we
            %% simulate that some little time has passed.
            {sendersender, {0.0,T,MC}} ->
                {0.0015, T, MC};
            {sendersender, BigRes} ->
                BigRes
        end,
    stop_node(NodeRecv),
    stop_node(NodeSend),
    {round(SizeN/1024/Elapsed), MonitorCount}.

%% Sender process to be run on a slave node

sendersender(Parent, To, Bin, Left) ->
    erlang:system_monitor(self(), [busy_dist_port]),
    _ = spawn(fun() ->
                      sendersender_send(To, Bin, Left),
                      exit(normal)
              end),
    {USec, {Res, MonitorCount}} =
        timer:tc(fun() ->
                         sendersender_send(To, Bin, Left),
                         To ! {done, self()},
                         count_monitors(0)
                 end),
    Parent ! {sendersender, {USec/1000000, Res, MonitorCount}}.

sendersender_send(_To, _Bin, 0) ->
    ok;
sendersender_send(To, Bin, Left) ->
    To ! {term, Bin},
    sendersender_send(To, Bin, Left-1).

count_monitors(MonitorCount) ->
    receive
        {monitor, _Pid, _Type, _Info} ->
            count_monitors(MonitorCount + 1)
    after 0 ->
            receive
                {_,_}=Any ->
                    {Any,MonitorCount}
            end
    end.

%% Receiver process to be run on a slave node.

receiver(Terms, Size) ->
    receive
        {term, Bin} ->
            receiver(Terms+1, Size+byte_size(Bin));
        {done, ReplyTo} ->
            ReplyTo ! {Terms, Size}
    end.



%% Sends several big message to an non-registered process on the local node.
local_send_big(Config) when is_list(Config) ->
    Data0= ["Tests sending small and big messages to a non-existing ",
            "local registered process."],
    Data1=[Data0,[Data0, Data0, [Data0], Data0],Data0],
    Data2=Data0++lists:flatten(Data1)++
    list_to_binary(lists:flatten(Data1)),
    Func=fun() -> Data2= {arbitrary_name, node()} ! Data2 end,
    test_server:do_times(4096, Func),
    ok.

%% Sends a small message to an non-registered process on the local node.
local_send_small(Config) when is_list(Config) ->
    Data={some_stupid, "arbitrary", 'Data'},
    Func=fun() -> Data= {unregistered_name, node()} ! Data end,
    test_server:do_times(4096, Func),
    ok.

%% Sends data to a registered process on the local node, as if it was on another node.
local_send_legal(Config) when is_list(Config) ->
    Times=16384,
    Txt = "Some Not so random Data",
    Data={[Txt,Txt,Txt], [Txt,Txt,Txt]},
    Pid=spawn(?MODULE,receiver2, [0, 0]) ,
    true=register(registered_process, Pid),

    Func=fun() -> Data={registered_process, node()} ! Data end,
    TotalSize=size(Data)*Times,
    test_server:do_times(Times, Func),

    % Check that all msgs really came through.
    Me=self(),
    {done, Me}=
    {registered_process, node()} ! {done, Me},
    receive
        {Times, TotalSize} ->
            ok;
        _ ->
            ct:fail("Wrong number of msgs received.")
    end,
    ok.

receiver2(Num, TotSize) ->
    receive
        {done, ReplyTo} ->
            ReplyTo ! {Num, TotSize};
        Stuff ->
            receiver2(Num+1, TotSize+size(Stuff))
    end.

%% Test that link/1 to a busy distribution port works.
link_to_busy(Config) when is_list(Config) ->
    ct:timetrap({seconds, 60}),
    {ok, Node} = start_node(link_to_busy),
    Recv = spawn(Node, erlang, apply, [fun sink/1, [link_to_busy_sink]]),

    Tracer = case os:getenv("TRACE_BUSY_DIST_PORT") of
                 "true" -> start_busy_dist_port_tracer();
                 _ -> false
             end,

    %% We will spawn off a process which will try to link to the other
    %% node.  The linker process will not actually run until this
    %% process is suspended due to the busy distribution port (because
    %% of the big send).  When the link/1 is run, the linker
    %% process will block, too, because of the because busy port,
    %% and will later be restarted.

    do_busy_test(Node, fun () -> linker(Recv) end),

    %% Same thing, but we apply link/1 instead of calling it directly.

    do_busy_test(Node, fun () -> applied_linker(Recv) end),

    %% Same thing again, but we apply link/1 in the tail of a function.

    do_busy_test(Node, fun () -> tail_applied_linker(Recv) end),

    %% Done.
    stop_node(Node),
    stop_busy_dist_port_tracer(Tracer),
    ok.

linker(Pid) ->
    true = link(Pid),
    {links, Links} = process_info(self(), links),
    true = lists:member(Pid, Links).

applied_linker(Pid) ->
    true = apply(erlang, link, [Pid]),
    {links, Links} = process_info(self(), links),
    true = lists:member(Pid, Links).

tail_applied_linker(Pid) ->
    apply(erlang, link, [Pid]).

%% Test that exit/2 to a busy distribution port works.
exit_to_busy(Config) when is_list(Config) ->
    ct:timetrap({seconds, 60}),
    {ok, Node} = start_node(exit_to_busy),

    Tracer = case os:getenv("TRACE_BUSY_DIST_PORT") of
                 "true" -> start_busy_dist_port_tracer();
                 _ -> false
             end,

    %% We will spawn off a process which will try to exit a process on
    %% the other node.  That process will not actually run until this
    %% process is suspended due to the busy distribution port
    %% The process executing exit/2 will block,
    %% too, because of the busy distribution port, and will be allowed
    %% to continue when the port becomes non-busy.

    Recv1 = spawn(Node, fun () -> sink(exit_to_busy_sink) end),
    M1 = erlang:monitor(process, Recv1),
    do_busy_test(Node, fun () -> joey_killer(Recv1) end),
    receive
        {'DOWN', M1, process, Recv1, R1} ->
            joey_said_die = R1
    end,

    %% Same thing, but tail call to exit/2.
    Recv2 = spawn(Node, fun () -> sink(exit_to_busy_sink) end),
    M2 = erlang:monitor(process, Recv2),
    do_busy_test(Node, fun () -> tail_joey_killer(Recv2) end),
    receive
        {'DOWN', M2, process, Recv2, R2} ->
            joey_said_die = R2
    end,

    %% Same thing, but we apply exit/2 instead of calling it directly.
    Recv3 = spawn(Node, fun () -> sink(exit_to_busy_sink) end),
    M3 = erlang:monitor(process, Recv3),
    do_busy_test(Node, fun () -> applied_joey_killer(Recv3) end),
    receive
        {'DOWN', M3, process, Recv3, R3} ->
            joey_said_die = R3
    end,

    %% Same thing again, but we apply exit/2 in the tail of a function.
    Recv4 = spawn(Node, fun () -> sink(exit_to_busy_sink) end),
    M4 = erlang:monitor(process, Recv4),
    do_busy_test(Node, fun () -> tail_applied_joey_killer(Recv4) end),
    receive
        {'DOWN', M4, process, Recv4, R4} ->
            joey_said_die = R4
    end,

    %% Done.
    stop_node(Node),
    stop_busy_dist_port_tracer(Tracer),
    ok.

make_busy_data() ->
    Size = 1024*1024,
    Key = '__busy__port__data__',
    case get(Key) of
        undefined ->
            Data = list_to_binary(lists:duplicate(Size, 253)),
            put(Key, Data),
            Data;
        Data ->
            true = is_binary(Data),
            true = size(Data) == Size,
            Data
    end.

make_busy(Node, Time) when is_integer(Time) ->
    Own = 500,
    freeze_node(Node, Time+Own),
    Data = make_busy_data(),
    DCtrl = dctrl(Node),
    %% first make port busy
    Pid = spawn_link(fun () ->
                             forever(fun () ->
                                             dctrl_dop_reg_send(Node,
                                                                '__noone__',
                                                                Data)
                                     end)
                     end),
    receive after Own -> ok end,
    until(fun () ->
                  case {DCtrl, process_info(Pid, status)} of
                      {DPrt, {status, suspended}} when is_port(DPrt) -> true;
                      {DPid, {status, waiting}} when is_pid(DPid) -> true;
                      _ -> false
                  end
          end),
    %% then dist entry
    make_busy(Node, [nosuspend], Data),
    Pid.

make_busy(Node, Opts, Data) ->
    case erlang:send({'__noone__', Node}, Data, Opts) of
        nosuspend -> nosuspend;
        _ -> make_busy(Node, Opts, Data)
    end.

unmake_busy(Pid) ->
    unlink(Pid),
    exit(Pid, bang).

do_busy_test(Node, Fun) ->
    Busy = make_busy(Node, 1000),
    {P, M} = spawn_monitor(Fun),
    receive after 100 -> ok end,
    Pinfo = process_info(P, [status, current_function]),
    unmake_busy(Busy),
    io:format("~p : ~p~n", [P, Pinfo]),
    case Pinfo of
        undefined ->
            receive
                {'DOWN', M, process, P, Reason} ->
                    io:format("~p died with exit reason ~p~n", [P, Reason])
            end,
            ct:fail(premature_death);
        _ ->
            %% Don't match arity; it is different in debug and
            %% optimized emulator
            [{status, suspended},
             {current_function, {Mod, Func, _}}] = Pinfo,
            if
                Mod =:= erlang andalso Func =:= bif_return_trap ->
                    true;
                Mod =:= erts_internal andalso Func =:= dsend_continue_trap ->
                    true;
                true ->
                    ct:fail({incorrect, pinfo, Pinfo})
            end,
            receive
                {'DOWN', M, process, P, Reason} ->
                    io:format("~p died with exit reason ~p~n", [P, Reason]),
                    verify_nc(node()),
                    verify_nc(Node),
                    normal = Reason
            end
    end.

remote_is_process_alive(Pid) ->
    rpc:call(node(Pid), erlang, is_process_alive,
             [Pid]).

joey_killer(Pid) ->
    exit(Pid, joey_said_die),
    until(fun () -> false == remote_is_process_alive(Pid) end).

tail_joey_killer(Pid) ->
    exit(Pid, joey_said_die).

applied_joey_killer(Pid) ->
    apply(erlang, exit, [Pid, joey_said_die]),
    until(fun () -> false == remote_is_process_alive(Pid) end).

tail_applied_joey_killer(Pid) ->
    apply(erlang, exit, [Pid, joey_said_die]).

sink(Name) ->
    register(Name, self()),
    sink1().

sink1() ->
    receive
        _Any -> sink1()
    end.

%% Test that EXIT and DOWN messages send to another node are not lost if
%% the distribution port is busy.
lost_exit(Config) when is_list(Config) ->
    {ok, Node} = start_node(lost_exit),

    Tracer = case os:getenv("TRACE_BUSY_DIST_PORT") of
                 "true" -> start_busy_dist_port_tracer();
                 _ -> false
             end,

    Self = self(),
    Die = make_ref(),
    R1 = spawn(fun () -> receive after infinity -> ok end end),
    MR1 = erlang:monitor(process, R1),

    {L1, ML1} = spawn_monitor(fun() ->
                                      link(R1),
                                      Self ! {self(), linked},
                                      receive
                                          Die ->
                                              exit(controlled_suicide)
                                      end
                              end),

    R2 = spawn(fun () ->
                       M = erlang:monitor(process, L1),
                       receive
                           {'DOWN', M, process, L1, R} ->
                               Self ! {self(), got_down_message, L1, R}
                       end
               end),

    receive {L1, linked} -> ok end,

    Busy = make_busy(Node, 2000),
    receive after 100 -> ok end,
    L1 ! Die,
    receive
        {'DOWN', ML1, process, L1, RL1} ->
            controlled_suicide = RL1
    end,
    receive after 500 -> ok end,
    unmake_busy(Busy),

    receive
        {'DOWN', MR1, process, R1, RR1} ->
            controlled_suicide = RR1
    end,

    receive
        {R2, got_down_message, L1, RR2} ->
            controlled_suicide = RR2
    end,

    %% Done.
    stop_busy_dist_port_tracer(Tracer),
    stop_node(Node),
    ok.

dummy_waiter() ->
    receive
    after infinity ->
              ok
    end.

%% Test that linking to a dead remote process gives an EXIT message
%% AND that the link is teared down.
link_to_dead(Config) when is_list(Config) ->
    process_flag(trap_exit, true),
    {ok, Node} = start_node(link_to_dead),
    %    monitor_node(Node, true),
    net_adm:ping(Node), %% Ts_cross_server workaround.
    Pid = spawn(Node, ?MODULE, dead_process, []),
    receive
    after 5000 -> ok
    end,
    link(Pid),
    receive
        {'EXIT', Pid, noproc} ->
            ok;
        Other ->
            ct:fail({unexpected_message, Other})
    after 5000 ->
              ct:fail(nothing_received)
    end,
    {links, Links} = process_info(self(), links),
    io:format("Pid=~p, links=~p", [Pid, Links]),
    false = lists:member(Pid, Links),
    stop_node(Node),
    receive
        Message ->
            ct:fail({unexpected_message, Message})
    after 3000 ->
              ok
    end,
    ok.

dead_process() ->
    erlang:error(die).

%% Test that linking to a pid on node that has gone and restarted gives
%% the correct EXIT message (OTP-2304).
link_to_dead_new_node(Config) when is_list(Config) ->
    process_flag(trap_exit, true),

    %% Start the node, get a Pid and stop the node again.
    {ok, Node} = start_node(link_to_dead_new_node),
    Pid = spawn(Node, ?MODULE, dead_process, []),
    stop_node(Node),

    %% Start a new node with the same name.
    {ok, Node} = start_node(link_to_dead_new_node),
    link(Pid),
    receive
        {'EXIT', Pid, noproc} ->
            ok;
        Other ->
            stop_node(Node),
            ct:fail({unexpected_message, Other})
    after 5000 ->
              ct:fail(nothing_received)
    end,

    %% Make sure that the link wasn't created.
    {links, Links} = process_info(self(), links),
    io:format("Pid=~p, links=~p", [Pid, Links]),
    false = lists:member(Pid, Links),
    stop_node(Node),
    receive
        Message ->
            ct:fail({unexpected_message, Message})
    after 3000 ->
              ok
    end,
    ok.

%% Test that sending a port or reference to another node and back again
%% doesn't correct them in any way.
ref_port_roundtrip(Config) when is_list(Config) ->
    process_flag(trap_exit, true),
    Port = make_port(),
    Ref = make_ref(),
    {ok, Node} = start_node(ref_port_roundtrip),
    net_adm:ping(Node),
    Term = {Port, Ref},
    io:format("Term before: ~p", [show_term(Term)]),
    Pid = spawn_link(Node, ?MODULE, roundtrip, [Term]),
    receive after 5000 -> ok end,
    stop_node(Node),
    receive
        {'EXIT', Pid, {Port, Ref}} ->
            io:format("Term after: ~p", [show_term(Term)]),
            ok;
        Other ->
            io:format("Term after: ~p", [show_term(Term)]),
            ct:fail({unexpected, Other})
    after 10000 ->
              ct:fail(timeout)
    end,
    ok.

make_port() ->
    hd(erlang:ports()).

roundtrip(Term) ->
    exit(Term).

%% Test that the smallest external term [] aka NIL can be sent to
%% another node node and back again.
nil_roundtrip(Config) when is_list(Config) ->
    process_flag(trap_exit, true),
    {ok, Node} = start_node(nil_roundtrip),
    net_adm:ping(Node),
    Pid = spawn_link(Node, ?MODULE, bounce, [self()]),
    Pid ! [],
    receive
        [] ->
            receive
                {'EXIT', Pid, []} ->
                    stop_node(Node),
                    ok
            end
    end.

bounce(Dest) ->
    receive Msg ->
                Dest ! Msg,
                exit(Msg)
    end.

show_term(Term) ->
    binary_to_list(term_to_binary(Term)).

%% Tests behaviour after net_kernel:stop (OTP-2586).
stop_dist(Config) when is_list(Config) ->
    Str = os:cmd(ct:get_progname()
                 ++ " -noshell -pa "
                 ++ proplists:get_value(data_dir, Config)
                 ++ " -s run"),
    %% The "true" may be followed by an error report, so ignore anything that
    %% follows it.
    "true\n"++_ = Str,

    %% "May fail on FreeBSD due to differently configured name lookup - ask Arndt",
    %% if you can find him.

    ok.


trap_bif_1(Config) when is_list(Config) ->
    {true} = tr1(),
    ok.

trap_bif_2(Config) when is_list(Config) ->
    {true} = tr2(),
    ok.

trap_bif_3(Config) when is_list(Config) ->
    {hoo} = tr3(),
    ok.

tr1() ->
    NonExisting = 'abc@boromir',
    X = erlang:monitor_node(NonExisting, true),
    {X}.

tr2() ->
    NonExisting = 'abc@boromir',
    X = apply(erlang, monitor_node, [NonExisting, true]),
    {X}.

tr3() ->
    NonExisting = 'abc@boromir',
    X = {NonExisting, glirp} ! hoo,
    {X}.




% This has to be done by nodes with differrent cookies, otherwise global
% will connect nodes, which is correct, but makes it hard to test.
% * Start two nodes, n1 and n2. n2 with the dist_auto_connect once parameter
% * n2 pings n1 -> connection
% * check that they now know each other
% * Kill n1
% * Make sure n2 gets pang when pinging n1
% * restart n1
% * Make sure n2 *still gets pang*!
% * Ping n2 from n1 -> pong
% * n2 now also gets pong when pinging n1
% * disconnect n2 from n1
% * n2 gets pang when pinging n1
% * n2 forces connection by using net_kernel:connect_node (ovverrides)
% * n2 gets pong when pinging n1.

%% Test the dist_auto_connect once kernel parameter
dist_auto_connect_once(Config) when is_list(Config) ->
    Sock = start_relay_node(dist_auto_connect_relay_node,[]),
    NN = inet_rpc_nodename(Sock),
    Sock2 = start_relay_node(dist_auto_connect_once_node,
                             "-kernel dist_auto_connect once"),
    NN2 = inet_rpc_nodename(Sock2),
    {ok,[]} = do_inet_rpc(Sock,erlang,nodes,[]),
    {ok, pong} = do_inet_rpc(Sock2,net_adm,ping,[NN]),
    {ok,[NN2]} = do_inet_rpc(Sock,erlang,nodes,[]),
    {ok,[NN]} = do_inet_rpc(Sock2,erlang,nodes,[]),
    [_,HostPartPeer] = string:lexemes(atom_to_list(NN),"@"),
    [_,MyHostPart] = string:lexemes(atom_to_list(node()),"@"),
    % Give net_kernel a chance to change the state of the node to up to.
    receive after 1000 -> ok end,
    case HostPartPeer of
        MyHostPart ->
            ok = stop_relay_node(Sock),
            {ok,pang} = do_inet_rpc(Sock2,net_adm,ping,[NN]);
        _ ->
            {ok, true} = do_inet_rpc(Sock,net_kernel,disconnect,[NN2]),
            receive
            after 500 -> ok
            end
    end,
    {ok, []} = do_inet_rpc(Sock2,erlang,nodes,[]),
    Sock3 = case HostPartPeer of
                MyHostPart ->
                    start_relay_node(dist_auto_connect_relay_node,[]);
                _ ->
                    Sock
            end,
    TS1 = timestamp(),
    {ok, pang} = do_inet_rpc(Sock2,net_adm,ping,[NN]),
    TS2 = timestamp(),
    RefT = net_kernel:connecttime() - 1000,
    true = ((TS2 - TS1) < RefT),
    TS3 = timestamp(),
    {ok, true} = do_inet_rpc(Sock2,erlang,monitor_node,
                             [NN,true,[allow_passive_connect]]),
    TS4 = timestamp(),
    true = ((TS4 - TS3) > RefT),
    {ok, pong} = do_inet_rpc(Sock3,net_adm,ping,[NN2]),
    {ok, pong} = do_inet_rpc(Sock2,net_adm,ping,[NN]),
    {ok, true} = do_inet_rpc(Sock3,net_kernel,disconnect,[NN2]),
    receive
    after 500 -> ok
    end,
    {ok, pang} = do_inet_rpc(Sock2,net_adm,ping,[NN]),
    {ok, true} = do_inet_rpc(Sock2,net_kernel,connect_node,[NN]),
    {ok, pong} = do_inet_rpc(Sock2,net_adm,ping,[NN]),
    stop_relay_node(Sock3),
    stop_relay_node(Sock2).



%% Start a relay node and a lonely (dist_auto_connect never) node.
%% Lonely node pings relay node. That should fail. 
%% Lonely node connects to relay node with net_kernel:connect_node/1.
%% Result is sent here through relay node.
dist_auto_connect_never(Config) when is_list(Config) ->
    Self = self(),
    {ok, RelayNode} = start_node(dist_auto_connect_relay),
    spawn(RelayNode,
          fun() ->
                  register(dist_auto_connect_relay, self()),
                  dist_auto_connect_relay(Self)
          end),
    {ok, Handle} = dist_auto_connect_start(dist_auto_connect, never),
    Result = receive
                 {do_dist_auto_connect, ok} ->
                     ok;
                 {do_dist_auto_connect, Error} ->
                     {error, Error};
                 %% The io:formats in dos_dist_auto_connect will
                 %% generate port output messages that are ok
                 Other when not is_port(element(1, Other))->
                     {error, Other}
             after 32000 ->
                       timeout
             end,
    stop_node(RelayNode),
    Stopped = dist_auto_connect_stop(Handle),
    Junk = receive
               {do_dist_auto_connect, _} = J -> J
           after 0 -> ok
           end,
    {ok, ok, ok} = {Result, Stopped, Junk},
    ok.


do_dist_auto_connect([never]) ->
    Node = list_to_atom("dist_auto_connect_relay@" ++ hostname()),
    io:format("~p:do_dist_auto_connect([false]) Node=~p~n", [?MODULE, Node]),
    Ping = net_adm:ping(Node),
    io:format("~p:do_dist_auto_connect([false]) Ping=~p~n", [?MODULE, Ping]),
    Result = case Ping of
                 pang -> ok;
                 _ -> {error, Ping}
             end,
    io:format("~p:do_dist_auto_connect([false]) Result=~p~n", [?MODULE, Result]),
    net_kernel:connect_node(Node),
    catch {dist_auto_connect_relay, Node} ! {do_dist_auto_connect, Result};
%    receive after 1000 -> ok end,
%    halt();

do_dist_auto_connect(Arg) ->
    io:format("~p:do_dist_auto_connect(~p)~n", [?MODULE, Arg]),
    receive after 10000 -> ok end,
    halt().


dist_auto_connect_start(Name, Value) when is_atom(Name) ->
    dist_auto_connect_start(atom_to_list(Name), Value);
dist_auto_connect_start(Name, Value) when is_list(Name), is_atom(Value) ->
    Node = list_to_atom(lists:append([Name, "@", hostname()])),
    ModuleDir = filename:dirname(code:which(?MODULE)),
    ValueStr = atom_to_list(Value),
    Cookie = atom_to_list(erlang:get_cookie()),
    Cmd = lists:append(
            [%"xterm -e ",
             ct:get_progname(),
             %	     " -noinput ",
             " -detached ",
             long_or_short(), " ", Name,
             " -setcookie ", Cookie,
             " -pa ", ModuleDir,
             " -s ", atom_to_list(?MODULE),
             " do_dist_auto_connect ", ValueStr,
             " -kernel dist_auto_connect ", ValueStr]),
    io:format("~p:dist_auto_connect_start() cmd: ~p~n", [?MODULE, Cmd]),
    Port = open_port({spawn, Cmd}, [stream]),
    {ok, {Port, Node}}.


dist_auto_connect_stop({Port, Node}) ->
    Pid = spawn_link(fun() -> rpc:call(Node, erlang, halt, []) end),
    dist_auto_connect_stop(Port, Node, Pid, 5000).

dist_auto_connect_stop(Port, _Node, Pid, N) when is_integer(N), N =< 0 ->
    exit(Pid, normal),
    catch erlang:port_close(Port),
    Result = {error, node_not_down},
    io:format("~p:dist_auto_connect_stop() ~p~n", [?MODULE, Result]),
    Result;
dist_auto_connect_stop(Port, Node, Pid, N) when is_integer(N) ->
    case net_adm:ping(Node) of
        pong ->
            receive after 100 -> ok end,
            dist_auto_connect_stop(Port, Node, Pid, N-100);
        pang ->
            exit(Pid, normal),
            catch erlang:port_close(Port),
            io:format("~p:dist_auto_connect_stop() ok~n", [?MODULE]),
            ok
    end.


dist_auto_connect_relay(Parent) ->
    receive X ->
                catch Parent ! X
    end,
    dist_auto_connect_relay(Parent).


dist_parallel_send(Config) when is_list(Config) ->
    {ok, RNode} = start_node(dist_parallel_receiver),
    {ok, SNode} = start_node(dist_parallel_sender),
    WatchDog = spawn_link(
                 fun () ->
                         TRef = erlang:start_timer((2*60*1000), self(), oops),
                         receive
                             {timeout, TRef, _ } ->
                                 spawn(SNode, fun () -> abort(timeout) end),
                                 spawn(RNode, fun () -> abort(timeout) end)
                                 %%       rpc:cast(SNode, erlang, halt,
                                 %%		["Timetrap (sender)"]),
                                 %%       rpc:cast(RNode, erlang, halt,
                                 %%		["Timetrap (receiver)"])
                         end
                 end),
    MkSndrs = fun (Receiver) ->
                      lists:map(fun (_) ->
                                        spawn_link(SNode,
                                                   ?MODULE,
                                                   dist_parallel_sender,
                                                   [self(), Receiver, 1000])
                                end, lists:seq(1, 64))
              end,
    SndrsStart = fun (Sndrs) ->
                         Parent = self(),
                         spawn_link(SNode,
                           fun () ->
                                   lists:foreach(fun (P) ->
                                                         P ! {go, Parent}
                                                 end, Sndrs)
                           end)
                 end,
    SndrsWait = fun (Sndrs) ->
                        lists:foreach(fun (P) ->
                                              receive {P, done} -> ok end
                                      end, Sndrs)
                end,
    DPR = spawn_link(RNode, ?MODULE, dist_parallel_receiver, []),
    Sndrs1 = MkSndrs(DPR),
    SndrsStart(Sndrs1),
    SndrsWait(Sndrs1),
    unlink(DPR),
    exit(DPR, bang),

    DEPR = spawn_link(RNode, ?MODULE, dist_evil_parallel_receiver, []),
    Sndrs2 = MkSndrs(DEPR),
    SndrsStart(Sndrs2),
    SndrsWait(Sndrs2),
    unlink(DEPR),
    exit(DEPR, bang),

    unlink(WatchDog),
    exit(WatchDog, bang),

    stop_node(RNode),
    stop_node(SNode),

    ok.

do_dist_parallel_sender(Parent, _Receiver, 0) ->
    Parent ! {self(), done};
do_dist_parallel_sender(Parent, Receiver, N) ->
    Receiver ! {self(), "Some data"},
    do_dist_parallel_sender(Parent, Receiver, N-1).

dist_parallel_sender(Parent, Receiver, N) ->
    receive {go, Parent} -> ok end,
    do_dist_parallel_sender(Parent, Receiver, N).

dist_parallel_receiver() ->
    receive {_Sender, _Data} -> ok end,
    dist_parallel_receiver().

dist_evil_parallel_receiver() ->
    receive {Sender, _Data} -> ok end,
    net_kernel:disconnect(node(Sender)),
    dist_evil_parallel_receiver().

atom_roundtrip(Config) when is_list(Config) ->
    AtomData = atom_data(),
    verify_atom_data(AtomData),
    {ok, Node} = start_node(Config),
    do_atom_roundtrip(Node, AtomData),
    stop_node(Node),
    ok.

unicode_atom_roundtrip(Config) when is_list(Config) ->
    AtomData = unicode_atom_data(),
    verify_atom_data(AtomData),
    {ok, Node} = start_node(Config),
    do_atom_roundtrip(Node, AtomData),
    stop_node(Node),
    ok.

do_atom_roundtrip(Node, AtomData) ->
    Parent = self(),
    Proc = spawn_link(Node, fun () -> verify_atom_data_loop(Parent) end),
    Proc ! {self(), AtomData},
    receive {Proc, AD1} -> AtomData = AD1 end,
    Proc ! {self(), AtomData},
    receive {Proc, AD2} -> AtomData = AD2 end,
    RevAtomData = lists:reverse(AtomData),
    Proc ! {self(), RevAtomData},
    receive {Proc, RAD1} -> RevAtomData = RAD1 end,
    unlink(Proc),
    exit(Proc, bang),
    ok.

verify_atom_data_loop(From) ->
    receive
        {From, AtomData} ->
            verify_atom_data(AtomData),
            From ! {self(), AtomData},
            verify_atom_data_loop(From)
    end.

atom_data() ->
    lists:map(fun (N) ->
                      ATxt = "a"++integer_to_list(N),
                      {list_to_atom(ATxt), ATxt}
              end,
              lists:seq(1, 2000)).

verify_atom_data(AtomData) ->
    lists:foreach(fun ({Atom, AtomTxt}) when is_atom(Atom) ->
                          AtomTxt = atom_to_list(Atom);
                      ({PPR, AtomTxt}) ->
                          % Pid, Port, or Ref
                          AtomTxt = atom_to_list(node(PPR))
                  end,
                  AtomData).

uc_atom_tup(ATxt) ->
    Atom = string_to_atom(ATxt),
    ATxt = atom_to_list(Atom),
    {Atom, ATxt}.

uc_pid_tup(ATxt) ->
    ATxtExt = string_to_atom_ext(ATxt),
    Pid = mk_pid({ATxtExt, 1}, 4711,17),
    true = is_pid(Pid),
    Atom = node(Pid),
    true = is_atom(Atom),
    ATxt = atom_to_list(Atom),
    {Pid, ATxt}.

uc_port_tup(ATxt) ->
    ATxtExt = string_to_atom_ext(ATxt),
    Port = mk_port({ATxtExt, 2}, 4711),
    true = is_port(Port),
    Atom = node(Port),
    true = is_atom(Atom),
    ATxt = atom_to_list(Atom),
    {Port, ATxt}.

uc_ref_tup(ATxt) ->
    ATxtExt = string_to_atom_ext(ATxt),
    Ref = mk_ref({ATxtExt, 3}, [4711,17, 4711]),
    true = is_reference(Ref),
    Atom = node(Ref),
    true = is_atom(Atom),
    ATxt = atom_to_list(Atom),
    {Ref, ATxt}.


unicode_atom_data() ->
    [uc_pid_tup(lists:seq(16#1f600, 16#1f600+249) ++ "@host"),
     uc_pid_tup(lists:seq(16#1f600, 16#1f600+30) ++ "@host"),
     uc_port_tup(lists:seq(16#1f600, 16#1f600+249) ++ "@host"),
     uc_port_tup(lists:seq(16#1f600, 16#1f600+30) ++ "@host"),
     uc_ref_tup(lists:seq(16#1f600, 16#1f600+249) ++ "@host"),
     uc_ref_tup(lists:seq(16#1f600, 16#1f600+30) ++ "@host"),
     uc_atom_tup(lists:seq(16#1f600, 16#1f600+254)),
     uc_atom_tup(lists:seq(16#1f600, 16#1f600+63)),
     uc_atom_tup(lists:seq(0, 254)),
     uc_atom_tup(lists:seq(100, 163)),
     uc_atom_tup(lists:seq(200, 354)),
     uc_atom_tup(lists:seq(200, 263)),
     uc_atom_tup(lists:seq(2000, 2254)),
     uc_atom_tup(lists:seq(2000, 2063)),
     uc_atom_tup(lists:seq(65500, 65754)),
     uc_atom_tup(lists:seq(65500, 65563))
     | lists:map(fun (N) ->
                         uc_atom_tup(lists:seq(64000+N, 64254+N))
                 end, lists:seq(1, 2000))].

contended_atom_cache_entry(Config) when is_list(Config) ->
    contended_atom_cache_entry_test(Config, latin1).

contended_unicode_atom_cache_entry(Config) when is_list(Config) ->
    contended_atom_cache_entry_test(Config, unicode).

contended_atom_cache_entry_test(Config, Type) ->
    TestServer = self(),
    ProcessPairs = 10,
    Msgs = 100000,
    {ok, SNode} = start_node(Config),
    {ok, RNode} = start_node(Config),
    Success = make_ref(),
    spawn_link(
      SNode,
      fun () ->
              Master = self(),
              CIX = get_cix(),
              TestAtoms = case Type of
                              latin1 ->
                                  get_conflicting_atoms(CIX,
                                                        ProcessPairs);
                              unicode ->
                                  get_conflicting_unicode_atoms(CIX,
                                                                ProcessPairs)
                          end,
              io:format("Testing with the following atoms all using "
                        "cache index ~p:~n ~w~n",
                        [CIX, TestAtoms]),
              Ps = lists:map(
                     fun (A) ->
                             Ref = make_ref(),
                             R = spawn_link(RNode,
                                   fun () ->
                                           Atom = receive
                                                      {Ref, txt, ATxt} ->
                                                          case Type of
                                                              latin1 ->
                                                                  list_to_atom(ATxt);
                                                              unicode ->
                                                                  string_to_atom(ATxt)
                                                          end
                                                  end,
                                           receive_ref_atom(Ref,
                                                            Atom,
                                                            Msgs),
                                           Master ! {self(), success}
                                   end),
                             S = spawn_link(SNode,
                                   fun () ->
                                           receive go -> ok end,
                                           R ! {Ref,
                                                txt,
                                                atom_to_list(A)},
                                           send_ref_atom(R, Ref, A, Msgs)
                                   end),
                             {S, R}
                     end,
                     TestAtoms),
              lists:foreach(fun ({S, _}) ->
                                    S ! go
                            end,
                            Ps),
              lists:foreach(fun ({_, R}) ->
                                    receive {R, success} -> ok end
                            end,
                            Ps),
              TestServer ! Success
      end),
    receive
        Success ->
            ok
    end,
    stop_node(SNode),
    stop_node(RNode),
    ok.

send_ref_atom(_To, _Ref, _Atom, 0) ->
    ok;
send_ref_atom(To, Ref, Atom, N) ->
    To ! {Ref, Atom},
    send_ref_atom(To, Ref, Atom, N-1).

receive_ref_atom(_Ref, _Atom, 0) ->
    ok;
receive_ref_atom(Ref, Atom, N) ->
    receive
        {Ref, Value} ->
            Atom = Value
    end,
    receive_ref_atom(Ref, Atom, N-1).

get_cix() ->
    get_cix(1000).

get_cix(CIX) when is_integer(CIX), CIX < 0 ->
    get_cix(0);
get_cix(CIX) when is_integer(CIX) ->
    get_cix(CIX,
            unwanted_cixs(),
            get_internal_state(max_atom_out_cache_index)).

get_cix(CIX, Unwanted, MaxCIX) when CIX > MaxCIX ->
    get_cix(0, Unwanted, MaxCIX);
get_cix(CIX, Unwanted, MaxCIX) ->
    case lists:member(CIX, Unwanted) of
        true -> get_cix(CIX+1, Unwanted, MaxCIX);
        false -> CIX
    end.

unwanted_cixs() ->
    lists:map(fun (Node) ->
                      get_internal_state({atom_out_cache_index,
                                          Node})
              end,
              nodes()).


get_conflicting_atoms(_CIX, 0) ->
    [];
get_conflicting_atoms(CIX, N) ->
    Atom = list_to_atom("atom" ++ integer_to_list(erlang:unique_integer([positive]))),
    case get_internal_state({atom_out_cache_index, Atom}) of
        CIX ->
            [Atom|get_conflicting_atoms(CIX, N-1)];
        _ ->
            get_conflicting_atoms(CIX, N)
    end.

get_conflicting_unicode_atoms(_CIX, 0) ->
    [];
get_conflicting_unicode_atoms(CIX, N) ->
    Atom = string_to_atom([16#1f608] ++ "atom" ++ integer_to_list(erlang:unique_integer([positive]))),
    case get_internal_state({atom_out_cache_index, Atom}) of
        CIX ->
            [Atom|get_conflicting_unicode_atoms(CIX, N-1)];
        _ ->
            get_conflicting_unicode_atoms(CIX, N)
    end.


%% The message_latency_large tests that small distribution messages are
%% not blocked by other large distribution messages. Basically it tests
%% that fragmentation of distribution messages works.
message_latency_large_message(Config) when is_list(Config) ->
    measure_latency_large_message(?FUNCTION_NAME, fun(Dropper, Payload) -> Dropper ! Payload end).

message_latency_large_exit2(Config) when is_list(Config) ->
    measure_latency_large_message(?FUNCTION_NAME, fun erlang:exit/2).

message_latency_large_link_exit(Config) when is_list(Config) ->
    message_latency_large_exit(?FUNCTION_NAME, fun erlang:link/1).

message_latency_large_monitor_exit(Config) when is_list(Config) ->
    message_latency_large_exit(?FUNCTION_NAME, fun(Dropper) ->
                                                       Dropper ! {monitor, self()},
                                                       receive ok -> ok end
                                               end).

message_latency_large_exit(Nodename, ReasonFun) ->
    measure_latency_large_message(
      Nodename,
      fun(Dropper, Payload) ->
              Pid  = spawn(fun() ->
                                   receive go -> ok end,
                                   ReasonFun(Dropper),
                                   exit(Payload)
                           end),

              FlushTrace = fun F() ->
                                   receive
                                       {trace, Pid, _, _} ->
                                           F()
                                   after 0 ->
                                           ok
                                   end
                           end,

              erlang:trace(Pid, true, [exiting]),
              Pid ! go,
              receive
                  {trace, Pid, out_exited, 0} ->
                      FlushTrace()
              end
      end).

measure_latency_large_message(Nodename, DataFun) ->

    erlang:system_monitor(self(), [busy_dist_port]),

    {ok, N} = start_node(Nodename),

    Dropper = spawn(N, fun F() ->
                               process_flag(trap_exit, true),
                               receive
                                   {monitor,Pid} ->
                                       erlang:monitor(process, Pid),
                                       Pid ! ok;
                                   _ -> ok
                               end,
                               F()
                       end),

    Echo = spawn(N, fun F() -> receive {From, Msg} -> From ! Msg, F() end end),

    BuildType = erlang:system_info(build_type),
    WordSize = erlang:system_info(wordsize),

    if
        BuildType =/= opt; WordSize =:= 4 ->
            %% Test 3.2 MB and 32 MB and test the latency difference of sent messages
            Payloads = [{I, <<0:(I * 32 * 1024 * 8)>>} || I <- [1,10]];
        true ->
            %% Test 32 MB and 320 MB and test the latency difference of sent messages
            Payloads = [{I, <<0:(I * 32 * 1024 * 1024 * 8)>>} || I <- [1,10]]
    end,

    IndexTimes = [{I, measure_latency(DataFun, Dropper, Echo, P)}
                  || {I, P} <- Payloads],

    Times = [ Time || {_I, Time} <- IndexTimes],

    ct:pal("~p",[IndexTimes]),

    stop_node(N),

    case {lists:max(Times), lists:min(Times)} of
        {Max, Min} when Max * 0.25 > Min, BuildType =:= opt ->
            ct:fail({incorrect_latency, IndexTimes});
        _ ->
            ok
    end.

measure_latency(DataFun, Dropper, Echo, Payload) ->

    flush(),

    Senders = [spawn_monitor(
                 fun F() ->
                         DataFun(Dropper, Payload),
                         receive
                             die -> ok
                         after 0 ->
                                 F()
                         end
                 end) || _ <- lists:seq(1,2)],

    [receive
         {monitor, _Sender, busy_dist_port, _Info} ->
             ok
     end || _ <- lists:seq(1,10)],

    {TS, Times} =
        timer:tc(fun() ->
                         [begin
                              T0 = erlang:monotonic_time(),
                              Echo ! {self(), hello},
                              receive hello -> ok end,
                              (erlang:monotonic_time() - T0) / 1000000
                          end || _ <- lists:seq(1,100)]
                 end),
    Avg = lists:sum(Times) / length(Times),
    StdDev = math:sqrt(lists:sum([math:pow(V - Avg,2) || V <- Times]) / length(Times)),
    ct:pal("Times: Avg: ~p Max: ~p Min: ~p Var: ~p",
           [Avg, lists:max(Times), lists:min(Times), StdDev]),
    [begin
         Sender ! die,
         receive
             {'DOWN', Ref, process, _, _} ->
                 ok
         end
     end || {Sender, Ref} <- Senders],
    TS.

flush() ->
    receive
        _ ->
            flush()
    after 0 ->
            ok
    end.

system_limit(Config) when is_list(Config) ->
    case erlang:system_info(wordsize) of
        8 ->
            case proplists:get_value(system_total_memory,
                                     memsup:get_system_memory_data()) of
                Memory when is_integer(Memory),
                            Memory > 6*1024*1024*1024 ->
                    test_system_limit(Config),
                    garbage_collect(),
                    ok;
                _ ->
                    {skipped, "Not enough memory on this machine"}
            end;
        4 ->
            {skipped, "Only interesting on 64-bit builds"}
    end.

test_system_limit(Config) when is_list(Config) ->
    Bits = ((1 bsl 32)+1)*8,
    HugeBin = <<0:Bits>>,
    HugeListBin = [lists:duplicate(2000000,2000000), HugeBin],
    {ok, N1} = start_node(Config),
    monitor_node(N1, true),
    receive
        {nodedown, N1} ->
            ct:fail({unexpected_nodedown, N1})
    after 0 ->
            ok
    end,
    P1 = spawn(N1,
               fun () ->
                       receive after infinity -> ok end
               end),

    io:format("~n** distributed send **~n~n", []),
    try
        P1 ! HugeBin,
        exit(oops1)
    catch
        error:system_limit -> ok
    end,
    try
        P1 ! HugeListBin,
        exit(oops2)
    catch
        error:system_limit -> ok
    end,

    io:format("~n** distributed exit **~n~n", []),
    try
        exit(P1, HugeBin),
        exit(oops3)
    catch
        error:system_limit -> ok
    end,
    try
        exit(P1, HugeListBin),
        exit(oops4)
    catch
        error:system_limit -> ok
    end,

    io:format("~n** distributed registered send **~n~n", []),
    try
        {missing_proc, N1} ! HugeBin,
        exit(oops5)
    catch
        error:system_limit -> ok
    end,
    try
        {missing_proc, N1} ! HugeListBin,
        exit(oops6)
    catch
        error:system_limit -> ok
    end,
    receive
        {nodedown, N1} ->
            ct:fail({unexpected_nodedown, N1})
    after 0 ->
            ok
    end,

    %%
    %% system_limit in exit reasons brings the
    %% connection down...
    %%

    io:format("~n** distributed link exit **~n~n", []),
    spawn(fun () ->
                  link(P1),
                  exit(HugeBin)
          end),
    receive {nodedown, N1} -> ok end,

    {ok, N2} = start_node(Config),
    monitor_node(N2, true),
    P2 = spawn(N2,
               fun () ->
                       receive after infinity -> ok end
               end),
    spawn(fun () ->
                  link(P2),
                  exit(HugeListBin)
          end),
    receive {nodedown, N2} -> ok end,

    io:format("~n** distributed monitor down **~n~n", []),
    {ok, N3} = start_node(Config),
    monitor_node(N3, true),
    Go1 = make_ref(),
    LP1 = spawn(fun () ->
                        receive Go1 -> ok end,
                        exit(HugeBin)
                end),
    _ = spawn(N3,
               fun () ->
                       _ = erlang:monitor(process, LP1),
                       LP1 ! Go1,
                       receive after infinity -> ok end
               end),
    receive {nodedown, N3} -> ok end,

    {ok, N4} = start_node(Config),
    monitor_node(N4, true),
    Go2 = make_ref(),
    LP2 = spawn(fun () ->
                        receive Go2 -> ok end,
                        exit(HugeListBin)
                end),
    _ = spawn(N4,
              fun () ->
                      _ = erlang:monitor(process, LP2),
                      LP2 ! Go2,
                      receive after infinity -> ok end
              end),
    receive {nodedown, N4} -> ok end,
    ok.

-define(COOKIE, '').
-define(DOP_LINK,		1).
-define(DOP_SEND,		2).
-define(DOP_EXIT,		3).
-define(DOP_UNLINK,		4).
-define(DOP_REG_SEND,		6).
-define(DOP_GROUP_LEADER,	7).
-define(DOP_EXIT2,		8).

-define(DOP_SEND_TT,		12).
-define(DOP_EXIT_TT,		13).
-define(DOP_REG_SEND_TT,	16).
-define(DOP_EXIT2_TT,		18).

-define(DOP_MONITOR_P,		19).
-define(DOP_DEMONITOR_P,	20).
-define(DOP_MONITOR_P_EXIT,	21).

-define(DOP_SEND_SENDER, 22).
-define(DOP_SEND_SENDER_TT, 23).

-define(DOP_PAYLOAD_EXIT, 24).
-define(DOP_PAYLOAD_EXIT_TT, 25).
-define(DOP_PAYLOAD_EXIT2, 26).
-define(DOP_PAYLOAD_EXIT2_TT, 27).
-define(DOP_PAYLOAD_MONITOR_P_EXIT, 28).

start_monitor(Offender,P) ->
    Parent = self(),
    Q = spawn(Offender,
              fun () ->
                      Ref = erlang:monitor(process,P),
                      Parent ! {self(),ref,Ref},
                      receive
                          just_stay_alive -> ok
                      end
              end),
    Ref = receive
              {Q,ref,R} ->
                  R
          after  5000 ->
                     error
          end,
    io:format("Ref is ~p~n",[Ref]),
    ok.
start_link(Offender,P) ->
    Parent = self(),
    Q = spawn(Offender,
              fun () ->
                      process_flag(trap_exit,true),
                      link(P),
                      Parent ! {self(),ref,P},
                      receive
                          just_stay_alive -> ok
                      end
              end),
    Ref = receive
              {Q,ref,R} ->
                  R
          after  5000 ->
                     error
          end,
    io:format("Ref is ~p~n",[Ref]),
    ok.

%% Test dist messages with valid structure (binary to term ok) but malformed control content
bad_dist_structure(Config) when is_list(Config) ->
    ct:timetrap({seconds, 15}),

    {ok, Offender} = start_node(bad_dist_structure_offender),
    {ok, Victim} = start_node(bad_dist_structure_victim),
    start_node_monitors([Offender,Victim]),
    Parent = self(),
    P = spawn(Victim,
              fun () ->
                      process_flag(trap_exit,true),
                      Parent ! {self(), started},
                      receive check_msgs -> ok end,
                      bad_dist_struct_check_msgs([one,
                                                  two]),
                      Parent ! {self(), messages_checked},
                      receive done -> ok end
              end),
    receive {P, started} -> ok end,
    pong = rpc:call(Victim, net_adm, ping, [Offender]),
    verify_up(Offender, Victim),
    true = lists:member(Offender, rpc:call(Victim, erlang, nodes, [])),
    start_monitor(Offender,P),
    P ! one,
    send_bad_structure(Offender, P,{?DOP_MONITOR_P_EXIT,'replace',P,normal},2),

    start_monitor(Offender,P),
    send_bad_structure(Offender, P,{?DOP_MONITOR_P_EXIT,'replace',P,normal,normal},2),

    start_link(Offender,P),
    send_bad_structure(Offender, P,{?DOP_LINK},0),

    start_link(Offender,P),
    send_bad_structure(Offender, P,{?DOP_UNLINK,'replace'},2),

    start_link(Offender,P),
    send_bad_structure(Offender, P,{?DOP_UNLINK,'replace',make_ref()},2),

    start_link(Offender,P),
    send_bad_structure(Offender, P,{?DOP_UNLINK,make_ref(),P},0),

    start_link(Offender,P),
    send_bad_structure(Offender, P,{?DOP_UNLINK,normal,normal},0),

    start_monitor(Offender,P),
    send_bad_structure(Offender, P,{?DOP_MONITOR_P,'replace',P},2),

    start_monitor(Offender,P),
    send_bad_structure(Offender, P,{?DOP_MONITOR_P,'replace',P,normal},2),

    start_monitor(Offender,P),
    send_bad_structure(Offender, P,{?DOP_DEMONITOR_P,'replace',P},2),

    start_monitor(Offender,P),
    send_bad_structure(Offender, P,{?DOP_DEMONITOR_P,'replace',P,normal},2),

    send_bad_structure(Offender, P,{?DOP_EXIT,'replace',P},2),
    send_bad_structure(Offender, P,{?DOP_EXIT,make_ref(),normal,normal},0),
    send_bad_structure(Offender, P,{?DOP_EXIT_TT,'replace',token,P},2),
    send_bad_structure(Offender, P,{?DOP_EXIT_TT,make_ref(),token,normal,normal},0),
    send_bad_structure(Offender, P,{?DOP_EXIT2,'replace',P},2),
    send_bad_structure(Offender, P,{?DOP_EXIT2,make_ref(),normal,normal},0),
    send_bad_structure(Offender, P,{?DOP_EXIT2_TT,'replace',token,P},2),
    send_bad_structure(Offender, P,{?DOP_EXIT2_TT,make_ref(),token,normal,normal},0),
    send_bad_structure(Offender, P,{?DOP_GROUP_LEADER,'replace'},2),
    send_bad_structure(Offender, P,{?DOP_GROUP_LEADER,'replace','atomic'},2),
    send_bad_structure(Offender, P,{?DOP_GROUP_LEADER,'replace',P},0),
    send_bad_structure(Offender, P,{?DOP_REG_SEND_TT,'replace','',name},2,{message}),
    send_bad_structure(Offender, P,{?DOP_REG_SEND_TT,'replace','',name,token},0,{message}),
    send_bad_structure(Offender, P,{?DOP_REG_SEND,'replace',''},2,{message}),
    send_bad_structure(Offender, P,{?DOP_REG_SEND,'replace','',P},0,{message}),
    send_bad_structure(Offender, P,{?DOP_REG_SEND,'replace','',name},0,{message}),
    send_bad_structure(Offender, P,{?DOP_REG_SEND,'replace','',name,{token}},2,{message}),
    send_bad_structure(Offender, P,{?DOP_SEND_TT,'',P},0,{message}),
    send_bad_structure(Offender, P,{?DOP_SEND_TT,'',name,token},0,{message}),
    send_bad_structure(Offender, P,{?DOP_SEND,''},0,{message}),
    send_bad_structure(Offender, P,{?DOP_SEND,'',name},0,{message}),
    send_bad_structure(Offender, P,{?DOP_SEND,'',P,{token}},0,{message}),
    P ! two,
    P ! check_msgs,
    receive
        {P, messages_checked} -> ok
    after 5000 ->
              exit(victim_is_dead)
    end,

    {message_queue_len, 0}
    = rpc:call(Victim, erlang, process_info, [P, message_queue_len]),

    unlink(P),
    P ! done,
    stop_node(Offender),
    stop_node(Victim),
    ok.

%% Test various dist fragmentation errors
bad_dist_fragments(Config) when is_list(Config) ->
    ct:timetrap({seconds, 15}),

    {ok, Offender} = start_node(bad_dist_fragment_offender),
    {ok, Victim} = start_node(bad_dist_fragment_victim),

    Msg = iolist_to_binary(dmsg_ext(lists:duplicate(255,255))),

    start_node_monitors([Offender,Victim]),
    Parent = self(),
    P = spawn(Victim,
              fun () ->
                      process_flag(trap_exit,true),
                      Parent ! {self(), started},
                      receive check_msgs -> ok end,
                      bad_dist_struct_check_msgs([one,
                                                  two]),
                      Parent ! {self(), messages_checked},
                      receive done -> ok end
              end),
    receive {P, started} -> ok end,
    pong = rpc:call(Victim, net_adm, ping, [Offender]),
    verify_up(Offender, Victim),
    true = lists:member(Offender, rpc:call(Victim, erlang, nodes, [])),
    start_monitor(Offender,P),
    P ! one,

    start_monitor(Offender,P),
    send_bad_fragments(Offender, Victim, P,{?DOP_SEND,?COOKIE,P},3,
                      [{frg, 1, binary:part(Msg, 10,byte_size(Msg)-10)}]),

    start_monitor(Offender,P),
    send_bad_fragments(Offender, Victim, P,{?DOP_SEND,?COOKIE,P},3,
                      [{hdr, 3, binary:part(Msg, 0,10)},
                       {frg, 1, binary:part(Msg, 10,byte_size(Msg)-10)}]),

    start_monitor(Offender,P),
    send_bad_fragments(Offender, Victim, P,{?DOP_SEND,?COOKIE,P},3,
                      [{hdr, 3, binary:part(Msg, 0,10)},
                       {hdr, 3, binary:part(Msg, 0,10)}]),

    start_monitor(Offender,P),
    send_bad_fragments(Offender, Victim, P,{?DOP_SEND,?COOKIE,P,broken},3,
                      [{hdr, 1, binary:part(Msg, 10,byte_size(Msg)-10)}]),

    start_monitor(Offender,P),
    send_bad_fragments(Offender, Victim, P,{?DOP_SEND,?COOKIE,P},3,
                      [{hdr, 3, binary:part(Msg, 10,byte_size(Msg)-10)},
                       close]),

    start_monitor(Offender,P),
    ExitVictim = spawn(Victim, fun() -> receive ok -> ok end end),
    send_bad_fragments(Offender, Victim, P,{?DOP_PAYLOAD_EXIT,P,ExitVictim},2,
                      [{hdr, 1, [131]}]),

    start_monitor(Offender,P),
    Exit2Victim = spawn(Victim, fun() -> receive ok -> ok end end),
    send_bad_fragments(Offender, Victim, P,{?DOP_PAYLOAD_EXIT2,P,Exit2Victim},2,
                      [{hdr, 1, [132]}]),

    start_monitor(Offender,P),
    DownVictim = spawn(Victim, fun() -> receive ok -> ok end end),
    DownRef = erlang:monitor(process, DownVictim),
    send_bad_fragments(Offender, Victim, P,{?DOP_PAYLOAD_MONITOR_P_EXIT,P,DownVictim,DownRef},2,
                      [{hdr, 1, [133]}]),

    P ! two,
    P ! check_msgs,
    receive
        {P, messages_checked} -> ok
    after 5000 ->
              exit(victim_is_dead)
    end,

    {message_queue_len, 0}
    = rpc:call(Victim, erlang, process_info, [P, message_queue_len]),

    unlink(P),
    P ! done,
    stop_node(Offender),
    stop_node(Victim),
    ok.

dmsg_frag_hdr(Frag) ->
    dmsg_frag_hdr(erlang:phash2(self()), Frag).
dmsg_frag_hdr(Seq, Frag) ->
    [131, $E, uint64_be(Seq), uint64_be(Frag), 0].

dmsg_frag(Frag) ->
    dmsg_frag(erlang:phash2(self()), Frag).
dmsg_frag(Seq, Frag) ->
    [131, $F, uint64_be(Seq), uint64_be(Frag)].

send_bad_fragments(Offender,VictimNode,Victim,Ctrl,WhereToPutSelf,Fragments) ->
    Parent = self(),
    Done = make_ref(),
    ct:pal("Send: ~p",[Fragments]),
    spawn_link(Offender,
          fun () ->
                  Node = node(Victim),
                  pong = net_adm:ping(Node),
                  erlang:monitor_node(Node, true),
                  DCtrl = dctrl(Node),
                  Ctrl1 = case WhereToPutSelf of
                             0 ->
                                 Ctrl;
                             N when N > 0 ->
                                 setelement(N,Ctrl,self())
                         end,

                  FragData = [case Type of
                                  hdr ->
                                      [dmsg_frag_hdr(FragId),
                                       dmsg_ext(Ctrl1), FragPayload];
                                  frg ->
                                      [dmsg_frag(FragId), FragPayload]
                              end || {Type, FragId, FragPayload} <- Fragments],

                  receive {nodedown, Node} -> exit("premature nodedown")
                  after 10 -> ok
                  end,

                  [ dctrl_send(DCtrl, D) || D <- FragData ],
                  [ erlang:port_close(DCtrl) || close <- Fragments],

                  receive {nodedown, Node} -> ok
                  after 5000 -> exit("missing nodedown")
                  end,
                  Parent ! {FragData,Done}
          end),
    receive
        {WhatSent,Done} ->
            io:format("Offender sent ~p~n",[WhatSent]),
            verify_nc(VictimNode),
            ok
    after 7000 ->
              exit(unable_to_send)
    end.

bad_dist_ext_receive(Config) when is_list(Config) ->
    {ok, Offender} = start_node(bad_dist_ext_receive_offender),
    {ok, Victim} = start_node(bad_dist_ext_receive_victim),
    start_node_monitors([Offender,Victim]),

    Parent = self(),

    P = spawn_link(Victim,
                   fun () ->
                           Parent ! {self(), started},
                           receive check_msgs -> ok end,
                           bad_dist_ext_check_msgs([one,
                                                    two,
                                                    three]),
                           Parent ! {self(), messages_checked},
                           receive done -> ok end
                   end),

    receive {P, started} -> ok end,
    pong = rpc:call(Victim, net_adm, ping, [Offender]),
    verify_up(Offender, Victim),
    true = lists:member(Offender, rpc:call(Victim, erlang, nodes, [])),
    P ! one,
    send_bad_msg(Offender, P),
    P ! two,
    verify_down(Offender, connection_closed, Victim, killed),
    {message_queue_len, 2}
    = rpc:call(Victim, erlang, process_info, [P, message_queue_len]),

    Suspended = make_ref(),
    S = spawn(Victim,
              fun () ->
                      erlang:suspend_process(P),
                      Parent ! Suspended,
                      receive after infinity -> ok end
              end),
    MS = erlang:monitor(process, S),
    receive Suspended -> ok end,
    pong = rpc:call(Victim, net_adm, ping, [Offender]),
    verify_up(Offender, Victim),
    true = lists:member(Offender, rpc:call(Victim, erlang, nodes, [])),
    send_bad_msgs(Offender, P, 5),
    true = lists:member(Offender, rpc:call(Victim, erlang, nodes, [])),
    P ! three,
    send_bad_msgs(Offender, P, 5),

    %% Make sure bad msgs has reached Victim
    rpc:call(Offender, rpc, call, [Victim, erlang, node, []]),

    verify_still_up(Offender, Victim),
    {message_queue_len, 13}
    = rpc:call(Victim, erlang, process_info, [P, message_queue_len]),

    exit(S, bang),
    receive {'DOWN', MS, process, S, bang} -> ok end,
    verify_down(Offender, connection_closed, Victim, killed),
    {message_queue_len, 3}
    = rpc:call(Victim, erlang, process_info, [P, message_queue_len]),

    P ! check_msgs,
    receive {P, messages_checked} -> ok end,

    {message_queue_len, 0}
    = rpc:call(Victim, erlang, process_info, [P, message_queue_len]),

    P ! done,
    unlink(P),
    verify_no_down(Offender, Victim),
    stop_node(Offender),
    stop_node(Victim).


bad_dist_ext_process_info(Config) when is_list(Config) ->
    {ok, Offender} = start_node(bad_dist_ext_process_info_offender),
    {ok, Victim} = start_node(bad_dist_ext_process_info_victim),
    start_node_monitors([Offender,Victim]),

    Parent = self(),
    P = spawn_link(Victim,
                   fun () ->
                           Parent ! {self(), started},
                           receive check_msgs -> ok end,
                           bad_dist_ext_check_msgs([one, two]),
                           Parent ! {self(), messages_checked},
                           receive done -> ok end
                   end),

    receive {P, started} -> ok end,
    P ! one,

    Suspended = make_ref(),
    S = spawn(Victim,
              fun () ->
                      erlang:suspend_process(P),
                      Parent ! Suspended,
                      receive after infinity -> ok end
              end),

    receive Suspended -> ok end,
    pong = rpc:call(Victim, net_adm, ping, [Offender]),
    verify_up(Offender, Victim),
    send_bad_msgs(Offender, P, 5),

    P ! two,
    send_bad_msgs(Offender, P, 5),

    %% Make sure bad msgs has reached Victim
    rpc:call(Offender, rpc, call, [Victim, erlang, node, []]),

    verify_still_up(Offender, Victim),
    {message_queue_len, 12}
    = rpc:call(Victim, erlang, process_info, [P, message_queue_len]),
    verify_still_up(Offender, Victim),
    [{message_queue_len, 2},
     {messages, [one, two]}]
    = rpc:call(Victim, erlang, process_info, [P, [message_queue_len,
                                                  messages]]),
    verify_down(Offender, connection_closed, Victim, killed),

    P ! check_msgs,
    exit(S, bang),
    receive {P, messages_checked} -> ok end,

    {message_queue_len, 0}
    = rpc:call(Victim, erlang, process_info, [P, message_queue_len]),

    P ! done,
    unlink(P),
    verify_no_down(Offender, Victim),
    stop_node(Offender),
    stop_node(Victim).

bad_dist_ext_control(Config) when is_list(Config) ->
    {ok, Offender} = start_node(bad_dist_ext_control_offender),
    {ok, Victim} = start_node(bad_dist_ext_control_victim),
    start_node_monitors([Offender,Victim]),

    pong = rpc:call(Victim, net_adm, ping, [Offender]),
    verify_up(Offender, Victim),
    send_bad_dhdr(Offender, Victim),
    verify_down(Offender, connection_closed, Victim, killed),

    pong = rpc:call(Victim, net_adm, ping, [Offender]),
    verify_up(Offender, Victim),
    send_bad_ctl(Offender, Victim),
    verify_down(Offender, connection_closed, Victim, killed),

    verify_no_down(Offender, Victim),
    stop_node(Offender),
    stop_node(Victim).

bad_dist_ext_connection_id(Config) when is_list(Config) ->
    {ok, Offender} = start_node(bad_dist_ext_connection_id_offender),
    {ok, Victim} = start_node(bad_dist_ext_connection_id_victim),
    start_node_monitors([Offender,Victim]),

    Parent = self(),
    P = spawn_link(Victim,
                   fun () ->
                           Parent ! {self(), started},
                           receive check_msgs -> ok end,
                           bad_dist_ext_check_msgs([]),
                           Parent ! {self(), messages_checked},
                           receive done -> ok end
                   end),

    receive {P, started} -> ok end,
    Suspended = make_ref(),
    S = spawn(Victim,
              fun () ->
                      erlang:suspend_process(P),
                      Parent ! Suspended,
                      receive after infinity -> ok end
              end),
    MS = erlang:monitor(process, S),
    receive Suspended -> ok end,
    pong = rpc:call(Victim, net_adm, ping, [Offender]),
    verify_up(Offender, Victim),
    send_bad_msg(Offender, P),

    %% Make sure bad msg has reached Victim
    rpc:call(Offender, rpc, call, [Victim, erlang, node, []]),

    {message_queue_len, 1}
    = rpc:call(Victim, erlang, process_info, [P, message_queue_len]),

    true = rpc:call(Offender, net_kernel, disconnect, [Victim]),
    verify_down(Offender, disconnect, Victim, connection_closed),
    pong = rpc:call(Offender, net_adm, ping, [Victim]),

    verify_up(Offender, Victim),
    %% We have a new connection between Offender and Victim, bad message
    %% should not bring it down.

    {message_queue_len, 1}
    = rpc:call(Victim, erlang, process_info, [P, message_queue_len]),

    exit(S, bang),
    receive {'DOWN', MS, process, S, bang} -> ok end,
    %% Wait for a while (if the connection is taken down it might take a
    %% while).
    receive after 2000 -> ok end,
    verify_still_up(Offender, Victim),

    P ! check_msgs,
    receive {P, messages_checked} -> ok end,

    {message_queue_len, 0}
    = rpc:call(Victim, erlang, process_info, [P, message_queue_len]),

    verify_still_up(Offender, Victim),
    P ! done,
    unlink(P),
    verify_no_down(Offender, Victim),
    stop_node(Offender),
    stop_node(Victim).

%% OTP-14661: Bad message is discovered by erts_msg_attached_data_size
bad_dist_ext_size(Config) when is_list(Config) ->
    {ok, Offender} = start_node(bad_dist_ext_process_info_offender),
    %%Prog = "Prog=/home/uabseri/src/otp_new3/bin/cerl -rr -debug",
    Prog = [],
    {ok, Victim} = start_node(bad_dist_ext_process_info_victim, [], Prog),
    start_node_monitors([Offender,Victim]),

    Parent = self(),
    P = spawn_opt(Victim,
                   fun () ->
                           Parent ! {self(), started},
                           receive check_msgs -> ok end,  %% DID CRASH HERE
                           bad_dist_ext_check_msgs([one]),
                           Parent ! {self(), messages_checked}
                   end,
                 [link,
                  %% on_heap to force total_heap_size to inspect msg queue
                  {message_queue_data, on_heap}]),

    receive {P, started} -> ok end,
    P ! one,

    Suspended = make_ref(),
    S = spawn(Victim,
              fun () ->
                      erlang:suspend_process(P),
                      Parent ! Suspended,
                      receive after infinity -> ok end
              end),

    receive Suspended -> ok end,
    pong = rpc:call(Victim, net_adm, ping, [Offender]),
    verify_up(Offender, Victim),
    send_bad_msgs(Offender, P, 1, dmsg_bad_tag()),

    %% Make sure bad msgs has reached Victim
    rpc:call(Offender, rpc, call, [Victim, erlang, node, []]),

    verify_still_up(Offender, Victim),

    %% Let process_info(P, total_heap_size) find bad msg and disconnect
    rpc:call(Victim, erlang, process_info, [P, total_heap_size]),

    verify_down(Offender, connection_closed, Victim, killed),

    P ! check_msgs,
    exit(S, bang),  % resume Victim
    receive {P, messages_checked} -> ok end,

    unlink(P),
    verify_no_down(Offender, Victim),
    stop_node(Offender),
    stop_node(Victim).


bad_dist_struct_check_msgs([]) ->
    receive
        Msg ->
            exit({unexpected_message, Msg})
    after 0 ->
              ok
    end;
bad_dist_struct_check_msgs([M|Ms]) ->
    receive
        {'EXIT',_,_} = EM ->
            io:format("Ignoring exit message: ~p~n",[EM]),
            bad_dist_struct_check_msgs([M|Ms]);
        Msg ->
            M = Msg,
            bad_dist_struct_check_msgs(Ms)
    end.
bad_dist_ext_check_msgs([]) ->
    receive
        Msg ->
            exit({unexpected_message, Msg})
    after 0 ->
              ok
    end;
bad_dist_ext_check_msgs([M|Ms]) ->
    receive
        Msg ->
            M = Msg,
            bad_dist_ext_check_msgs(Ms)
    end.

ensure_dctrl(Node) ->
    case dctrl(Node) of
        undefined ->
            pong = net_adm:ping(Node),
            dctrl(Node);
        DCtrl ->
            DCtrl
    end.

dctrl_send(DPrt, Data) when is_port(DPrt) ->
    port_command(DPrt, Data);
dctrl_send(DPid, Data) when is_pid(DPid) ->
    Ref = make_ref(),
    DPid ! {send, self(), Ref, Data},
    receive {Ref, Res} -> Res end.

dctrl_dop_reg_send(Node, Name, Msg) ->
    dctrl_send(ensure_dctrl(Node),
               [dmsg_hdr(),
                dmsg_ext({?DOP_REG_SEND,
                          self(),
                          ?COOKIE,
                          Name}),
                dmsg_ext(Msg)]).

dctrl_dop_send(To, Msg) ->
    Node = node(To),
    dctrl_send(ensure_dctrl(Node),
               [dmsg_hdr(),
                dmsg_ext({?DOP_SEND, ?COOKIE, To}),
                dmsg_ext(Msg)]).

send_bad_structure(Offender,Victim,Bad,WhereToPutSelf) ->
    send_bad_structure(Offender,Victim,Bad,WhereToPutSelf,[]).
send_bad_structure(Offender,Victim,Bad,WhereToPutSelf,PayLoad) ->
    Parent = self(),
    Done = make_ref(),
    spawn_link(Offender,
          fun () ->
                  Node = node(Victim),
                  pong = net_adm:ping(Node),
                  erlang:monitor_node(Node, true),
                  DCtrl = dctrl(Node),
                  Bad1 = case WhereToPutSelf of
                             0 ->
                                 Bad;
                             N when N > 0 ->
                                 setelement(N,Bad,self())
                         end,
                  DData = [dmsg_hdr(),
                           dmsg_ext(Bad1)] ++
                  case PayLoad of
                      [] -> [];
                      _Other -> [dmsg_ext(PayLoad)]
                  end,

                  receive {nodedown, Node} -> exit("premature nodedown")
                  after 10 -> ok
                  end,

                  dctrl_send(DCtrl, DData),

                  receive {nodedown, Node} -> ok
                  after 5000 -> exit("missing nodedown")
                  end,
                  Parent ! {DData,Done}
          end),
    receive
        {WhatSent,Done} ->
            io:format("Offender sent ~p~n",[WhatSent]),
            ok
    after 5000 ->
              exit(unable_to_send)
    end.


%% send_bad_msgs():
%% Send a valid distribution header and control message
%% but an invalid message. This invalid message will be
%% enqueued in the receivers message queue.
send_bad_msg(BadNode, To) ->
    send_bad_msgs(BadNode, To, 1).

send_bad_msgs(BadNode, To, Repeat) ->
    send_bad_msgs(BadNode, To, Repeat, dmsg_bad_atom_cache_ref()).

send_bad_msgs(BadNode, To, Repeat, BadTerm) when is_atom(BadNode),
                                                 is_pid(To),
                                                 is_integer(Repeat) ->
    Parent = self(),
    Done = make_ref(),
    spawn_link(BadNode,
               fun () ->
                       Node = node(To),
                       pong = net_adm:ping(Node),
                       DCtrl = dctrl(Node),
                       DData = [dmsg_hdr(),
                                dmsg_ext({?DOP_SEND, ?COOKIE, To}),
                                BadTerm],
		       repeat(fun () -> dctrl_send(DCtrl, DData) end, Repeat),
                       Parent ! Done
               end),
    receive Done -> ok end.

%% send_bad_ctl():
%% Send a valid distribution header but an invalid control message.
send_bad_ctl(BadNode, ToNode) when is_atom(BadNode), is_atom(ToNode) ->
    Parent = self(),
    Done = make_ref(),
    spawn_link(BadNode,
               fun () ->
                       pong = net_adm:ping(ToNode),
                       %% We creat a valid ctl msg and replace an
                       %% atom with an invalid atom cache reference
                       <<131,Replace/binary>> = term_to_binary(replace),
                       Ctl = dmsg_ext({?DOP_REG_SEND,
                                       self(),
                                       ?COOKIE,
                                       replace}),
                       CtlBeginSize = size(Ctl) - size(Replace),
                       <<CtlBegin:CtlBeginSize/binary, Replace/binary>> = Ctl,
                       DCtrl = dctrl(ToNode),
                       Data = [dmsg_fake_hdr2(),
                               CtlBegin,
                               dmsg_bad_atom_cache_ref(),
                               dmsg_ext({a, message})],
                       dctrl_send(DCtrl, Data),
                       Parent ! Done
               end),
    receive Done -> ok end.

%% send_bad_dhr():
%% Send an invalid distribution header
send_bad_dhdr(BadNode, ToNode) when is_atom(BadNode), is_atom(ToNode) ->
    Parent = self(),
    Done = make_ref(),
    spawn_link(BadNode,
               fun () ->
                       pong = net_adm:ping(ToNode),
                       dctrl_send(dctrl(ToNode), dmsg_bad_hdr()),
                       Parent ! Done
               end),
    receive Done -> ok end.

dctrl(Node) when is_atom(Node) ->
    get_internal_state({dist_ctrl, Node}).

get_internal_state(Op) ->
    try erts_debug:get_internal_state(Op) of
        R -> R
    catch
        error:undef ->
            erts_debug:set_internal_state(available_internal_state, true),
            erts_debug:get_internal_state(Op)
    end.

set_internal_state(Op, Val) ->
    try erts_debug:set_internal_state(Op, Val) of
        R -> R
    catch
        error:undef ->
            erts_debug:set_internal_state(available_internal_state, true),
            erts_debug:set_internal_state(Op, Val)
    end.


dmsg_hdr() ->
    [131, % Version Magic
     $D,  % Dist header
     0].  % No atom cache referenses

dmsg_bad_hdr() ->
    [131, % Version Magic
     $D,  % Dist header
     255].  % 255 atom references


%% dmsg_fake_hdr1() ->
%%     A = <<"fake header atom 1">>,
%%     [131, % Version Magic
%%      $D, 1, 16#8, 0, size(A), A]. % Fake header

dmsg_fake_hdr2() ->
    A1 = <<"fake header atom 1">>,
    A2 = <<"atom 2">>,
    A3 = <<"atom 3">>,
    [131, % Version Magic
     $D,
     3,
     16#88, 16#08, % Flags
     0, size(A1), A1,
     1, size(A2), A2,
     2, size(A3), A3].

dmsg_ext(Term) ->
    <<131, Res/binary>> = term_to_binary(Term),
    Res.

dmsg_bad_atom_cache_ref() ->
    [$R, 137].

dmsg_bad_tag() ->  %% Will fail early at heap size calculation
    [$?, 66].

start_epmd_false(Config) when is_list(Config) ->
    %% Start a node with the option -start_epmd false.
    {ok, OtherNode} = start_node(start_epmd_false, "-start_epmd false"),
    %% We should be able to ping it, as epmd was started by us:
    pong = net_adm:ping(OtherNode),
    stop_node(OtherNode),

    ok.

epmd_module(Config) when is_list(Config) ->
    %% We need a relay node to test this, since the test node uses the
    %% standard epmd module.
    Sock1 = start_relay_node(epmd_module_node1, "-epmd_module " ++ ?MODULE_STRING),
    Node1 = inet_rpc_nodename(Sock1),
    %% Ask what port it's listening on - it won't have registered with
    %% epmd.
    {ok, {ok, Port1}} = do_inet_rpc(Sock1, application, get_env, [kernel, dist_listen_port]),

    %% Start a second node, passing the port number as a secret
    %% argument.
    Sock2 = start_relay_node(epmd_module_node2, "-epmd_module " ++ ?MODULE_STRING
			     ++ " -other_node_port " ++ integer_to_list(Port1)),
    Node2 = inet_rpc_nodename(Sock2),
    %% Node 1 can't ping node 2
    {ok, pang} = do_inet_rpc(Sock1, net_adm, ping, [Node2]),
    {ok, []} = do_inet_rpc(Sock1, erlang, nodes, []),
    {ok, []} = do_inet_rpc(Sock2, erlang, nodes, []),
    %% But node 2 can ping node 1
    {ok, pong} = do_inet_rpc(Sock2, net_adm, ping, [Node1]),
    {ok, [Node2]} = do_inet_rpc(Sock1, erlang, nodes, []),
    {ok, [Node1]} = do_inet_rpc(Sock2, erlang, nodes, []),

    stop_relay_node(Sock2),
    stop_relay_node(Sock1).

%% epmd_module functions:

start_link() ->
    ignore.

register_node(Name, Port) ->
    register_node(Name, Port, inet_tcp).
register_node(_Name, Port, _Driver) ->
    %% Save the port number we're listening on.
    application:set_env(kernel, dist_listen_port, Port),
    Creation = rand:uniform(3),
    {ok, Creation}.

port_please(_Name, _Ip) ->
    case init:get_argument(other_node_port) of
	error ->
	    %% None specified.  Default to 42.
	    Port = 42,
	    Version = 5,
	    {port, Port, Version};
	{ok, [[PortS]]} ->
	    %% Port number given on command line.
	    Port = list_to_integer(PortS),
	    Version = 5,
	    {port, Port, Version}
    end.

address_please(_Name, _Address, _AddressFamily) ->
    %% Use localhost.
    IP = {127,0,0,1},
    {ok, IP}.

%%% Utilities

timestamp() ->
    erlang:monotonic_time(millisecond).

start_node(X) ->
    start_node(X, [], []).

start_node(X, Y) ->
    start_node(X, Y, []).

start_node(Name, Args, Rel) when is_atom(Name), is_list(Rel) ->
    Pa = filename:dirname(code:which(?MODULE)),
    Cookie = atom_to_list(erlang:get_cookie()),
    RelArg = case Rel of
                 [] -> [];
                 _ -> [{erl,[{release,Rel}]}]
             end,
    test_server:start_node(Name, slave,
                           [{args,
                             Args++" -setcookie "++Cookie++" -pa \""++Pa++"\""}
                            | RelArg]);
start_node(Config, Args, Rel) when is_list(Config), is_list(Rel) ->
    Name = list_to_atom((atom_to_list(?MODULE)
                         ++ "-"
                         ++ atom_to_list(proplists:get_value(testcase, Config))
                         ++ "-"
                         ++ integer_to_list(erlang:system_time(second))
                         ++ "-"
                         ++ integer_to_list(erlang:unique_integer([positive])))),
    start_node(Name, Args, Rel).

stop_node(Node) ->
    verify_nc(Node),
    test_server:stop_node(Node).

verify_nc(Node) ->
    P = self(),
    Ref = make_ref(),
    Pid = spawn(Node,
                fun() ->
                        R = erts_test_utils:check_node_dist(fun(E) -> E end),
                        P ! {Ref, R}
                end),
    MonRef = monitor(process, Pid),
    receive
        {Ref, ok} ->
            demonitor(MonRef,[flush]),
            ok;
        {Ref, Error} ->
            ct:log("~p",[Error]),
            ct:fail(failed_nc_refc_check);
        {'DOWN', MonRef, _, _, _} = Down ->
            ct:log("~p",[Down]),
            ct:fail(crashed_nc_refc_check)
    end.

freeze_node(Node, MS) ->
    Own = 300,
    DoingIt = make_ref(),
    Freezer = self(),
    spawn_link(Node,
               fun () ->
                       dctrl_dop_send(Freezer, DoingIt),
                       receive after Own -> ok end,
                       set_internal_state(block, MS+Own)
               end),
    receive DoingIt -> ok end,
    receive after Own -> ok end.

inet_rpc_nodename({N,H,_Sock}) ->
    list_to_atom(N++"@"++H).

do_inet_rpc({_,_,Sock},M,F,A) ->
    Bin = term_to_binary({M,F,A}),
    gen_tcp:send(Sock,Bin),
    case gen_tcp:recv(Sock,0) of
        {ok, Bin2} ->
            T = binary_to_term(Bin2),
            {ok,T};
        Else ->
            {error, Else}
    end.

inet_rpc_server([Host, PortList]) ->
    Port = list_to_integer(PortList),
    {ok, Sock} = gen_tcp:connect(Host, Port,[binary, {packet, 4}, 
                                             {active, false}]),
    inet_rpc_server_loop(Sock).

inet_rpc_server_loop(Sock) ->
    case gen_tcp:recv(Sock,0) of
        {ok, Bin} ->
            {M,F,A} = binary_to_term(Bin),
            Res = (catch apply(M,F,A)),
            RB = term_to_binary(Res),
            gen_tcp:send(Sock,RB),
            inet_rpc_server_loop(Sock);
        _ ->
            erlang:halt()
    end.


start_relay_node(Node, Args) ->
    Pa = filename:dirname(code:which(?MODULE)),
    Cookie = "NOT"++atom_to_list(erlang:get_cookie()),
    {ok, LSock} = gen_tcp:listen(0, [binary, {packet, 4}, {active, false}]),
    {ok, Port} = inet:port(LSock),
    {ok, Host} = inet:gethostname(),
    RunArg = "-run " ++ atom_to_list(?MODULE) ++ " inet_rpc_server " ++
    Host ++ " " ++ integer_to_list(Port),
    {ok, NN} = test_server:start_node(Node, peer,
                                      [{args, Args ++
                                        " -setcookie "++Cookie++" -pa "++Pa++" "++
                                        RunArg}]),
    [N,H] = string:lexemes(atom_to_list(NN),"@"),
    {ok, Sock} = gen_tcp:accept(LSock),
    pang = net_adm:ping(NN),
    {N,H,Sock}.

stop_relay_node({N,H,Sock}) ->
    catch do_inet_rpc(Sock,erlang,halt,[]),
    catch gen_tcp:close(Sock),
    wait_dead(N,H,10).

wait_dead(N,H,0) ->
    {error,{not_dead,N,H}};
wait_dead(N,H,X) ->
    case erl_epmd:port_please(N,H) of
        {port,_,_} ->
            receive
            after 1000 ->
                      ok
            end,
            wait_dead(N,H,X-1);
        noport ->
            ok;
        Else ->
            {error, {unexpected, Else}}
    end.


start_node_monitors(Nodes) ->
    Master = self(),
    lists:foreach(fun (Node) ->
                          spawn(Node,
                                fun () ->
                                        node_monitor(Master)
                                end)
                  end,
                  Nodes),
    ok.

node_monitor(Master) ->
    Opts = [nodedown_reason,{node_type,all}],
    Nodes0 = nodes(connected),
    net_kernel:monitor_nodes(true, Opts),
    Nodes1 = nodes(connected),
    case lists:sort(Nodes0) == lists:sort(Nodes1) of
        true ->
            lists:foreach(fun (Node) ->
                                  Master ! {nodeup, node(), Node}
                          end,
                          Nodes0),
            io:format("~p ~p: ~p~n", [node(), erlang:system_time(microsecond), Nodes0]),
            node_monitor_loop(Master);
        false ->
            net_kernel:monitor_nodes(false, Opts),
            flush_node_changes(),
            node_monitor(Master)
    end.

flush_node_changes() ->
    receive
        {NodeChange, _Node, _InfoList} when NodeChange == nodeup;
                                            NodeChange == nodedown ->
            flush_node_changes()
    after 0 ->
              ok
    end.

node_monitor_loop(Master) ->
    receive
        {nodeup, Node, _InfoList} = Msg ->
            Master ! {nodeup, node(), Node},
            io:format("~p ~p: ~p~n", [node(), erlang:system_time(microsecond), Msg]),
            node_monitor_loop(Master);
        {nodedown, Node, InfoList} = Msg ->
            Reason = case lists:keysearch(nodedown_reason, 1, InfoList) of
                         {value, {nodedown_reason, R}} -> R;
                         _ -> undefined
                     end,
            Master ! {nodedown, node(), Node, Reason},
            io:format("~p ~p: ~p~n", [node(), erlang:system_time(microsecond), Msg]),
            node_monitor_loop(Master)
    end.

verify_up(A, B) ->
    receive {nodeup, A, B} -> ok end,
    receive {nodeup, B, A} -> ok end.

verify_still_up(A, B) ->
    true = lists:member(B, rpc:call(A, erlang, nodes, [connected])),
    true = lists:member(A, rpc:call(B, erlang, nodes, [connected])),
    verify_no_down(A, B).

verify_no_down(A, B) ->
    receive
        {nodedown, A, B, _} = Msg0 ->
            ct:fail(Msg0)
    after 0 ->
              ok
    end,
    receive
        {nodedown, B, A, _} = Msg1 ->
            ct:fail(Msg1)
    after 0 ->
              ok
    end.

%% verify_down(A, B) ->
%%     receive {nodedown, A, B, _} -> ok end,
%%     receive {nodedown, B, A, _} -> ok end.

verify_down(A, ReasonA, B, ReasonB) ->
    receive
        {nodedown, A, B, _} = Msg0 ->
            {nodedown, A, B, ReasonA} = Msg0
    end,
    receive
        {nodedown, B, A, _} = Msg1 ->
            {nodedown, B, A, ReasonB} = Msg1
    end,
    ok.

hostname() ->
    from($@, atom_to_list(node())).

from(H, [H | T]) -> T;
from(H, [_ | T]) -> from(H, T);
from(_, []) -> [].

%% fun_spawn(Fun) ->
%%     fun_spawn(Fun, []).

%% fun_spawn(Fun, Args) ->
%%     spawn_link(erlang, apply, [Fun, Args]).


long_or_short() -> 
    case net_kernel:longnames() of
        true -> " -name ";
        false -> " -sname "
    end.

until(Fun) ->
    case Fun() of
        true ->
            ok;
        false ->
            receive after 10 -> ok end,
            until(Fun)
    end.

forever(Fun) ->
    Fun(),
    forever(Fun).

abort(Why) ->
    set_internal_state(abort, Why).


start_busy_dist_port_tracer() ->
    Tracer = spawn_link(fun () -> busy_dist_port_tracer() end),
    erlang:system_monitor(Tracer, [busy_dist_port]),
    Tracer.

stop_busy_dist_port_tracer(Tracer) when is_pid(Tracer) ->
    unlink(Tracer),
    exit(Tracer, bye);
stop_busy_dist_port_tracer(_) ->
    true.

busy_dist_port_tracer() ->
    receive
        {monitor, _SuspendedProcess, busy_dist_port, _Port} = M ->
            erlang:display(M),
            busy_dist_port_tracer()
    end.

repeat(_Fun, 0) ->
    ok;
repeat(Fun, N) ->
    Fun(),
    repeat(Fun, N-1).

string_to_atom_ext(String) ->
    Utf8List = string_to_utf8_list(String),
    Len = length(Utf8List),
    case Len < 256 of
        true ->
            [?SMALL_ATOM_UTF8_EXT, Len | Utf8List];
        false ->
            [?ATOM_UTF8_EXT, Len bsr 8, Len band 16#ff | Utf8List]
    end.

string_to_atom(String) ->
    binary_to_term(list_to_binary([?VERSION_MAGIC
                                   | string_to_atom_ext(String)])).

string_to_utf8_list([]) ->
    [];
string_to_utf8_list([CP|CPs]) when is_integer(CP),
                                   0 =< CP,
                                   CP =< 16#7F ->
    [CP | string_to_utf8_list(CPs)];
string_to_utf8_list([CP|CPs]) when is_integer(CP),
                                   16#80 =< CP,
                                   CP =< 16#7FF ->
    [16#C0 bor (CP bsr 6),
     16#80 bor (16#3F band CP)
     | string_to_utf8_list(CPs)];
string_to_utf8_list([CP|CPs]) when is_integer(CP),
                                   16#800 =< CP,
                                   CP =< 16#FFFF ->
    [16#E0 bor (CP bsr 12),
     16#80 bor (16#3F band (CP bsr 6)),
     16#80 bor (16#3F band CP)
     | string_to_utf8_list(CPs)];
string_to_utf8_list([CP|CPs]) when is_integer(CP),
                                   16#10000 =< CP,
                                   CP =< 16#10FFFF ->
    [16#F0 bor (CP bsr 18),
     16#80 bor (16#3F band (CP bsr 12)),
     16#80 bor (16#3F band (CP bsr 6)),
     16#80 bor (16#3F band CP)
     | string_to_utf8_list(CPs)].

mk_pid({NodeName, Creation}, Number, Serial) when is_atom(NodeName) ->
    <<?VERSION_MAGIC, NodeNameExt/binary>> = term_to_binary(NodeName),
    mk_pid({NodeNameExt, Creation}, Number, Serial);
mk_pid({NodeNameExt, Creation}, Number, Serial) ->
    case catch binary_to_term(list_to_binary([?VERSION_MAGIC,
                                              ?PID_EXT,
                                              NodeNameExt,
                                              uint32_be(Number),
                                              uint32_be(Serial),
                                              uint8(Creation)])) of
        Pid when is_pid(Pid) ->
            Pid;
        {'EXIT', {badarg, _}} ->
            exit({badarg, mk_pid, [{NodeNameExt, Creation}, Number, Serial]});
        Other ->
            exit({unexpected_binary_to_term_result, Other})
    end.

mk_port({NodeName, Creation}, Number) when is_atom(NodeName) ->
    <<?VERSION_MAGIC, NodeNameExt/binary>> = term_to_binary(NodeName),
    mk_port({NodeNameExt, Creation}, Number);
mk_port({NodeNameExt, Creation}, Number) ->
    case catch binary_to_term(list_to_binary([?VERSION_MAGIC,
                                              ?PORT_EXT,
                                              NodeNameExt,
                                              uint32_be(Number),
                                              uint8(Creation)])) of
        Port when is_port(Port) ->
            Port;
        {'EXIT', {badarg, _}} ->
            exit({badarg, mk_port, [{NodeNameExt, Creation}, Number]});
        Other ->
            exit({unexpected_binary_to_term_result, Other})
    end.

mk_ref({NodeName, Creation}, [Number] = NL) when is_atom(NodeName),
                                                 is_integer(Creation),
                                                 is_integer(Number) ->
    <<?VERSION_MAGIC, NodeNameExt/binary>> = term_to_binary(NodeName),
    mk_ref({NodeNameExt, Creation}, NL);
mk_ref({NodeNameExt, Creation}, [Number]) when is_integer(Creation),
                                               is_integer(Number) ->
    case catch binary_to_term(list_to_binary([?VERSION_MAGIC,
                                              ?REFERENCE_EXT,
                                              NodeNameExt,
                                              uint32_be(Number),
                                              uint8(Creation)])) of
        Ref when is_reference(Ref) ->
            Ref;
        {'EXIT', {badarg, _}} ->
            exit({badarg, mk_ref, [{NodeNameExt, Creation}, [Number]]});
        Other ->
            exit({unexpected_binary_to_term_result, Other})
    end;
mk_ref({NodeName, Creation}, Numbers) when is_atom(NodeName),
                                           is_integer(Creation),
                                           is_list(Numbers) ->
    <<?VERSION_MAGIC, NodeNameExt/binary>> = term_to_binary(NodeName),
    mk_ref({NodeNameExt, Creation}, Numbers);
mk_ref({NodeNameExt, Creation}, Numbers) when is_integer(Creation),
                                              is_list(Numbers) ->
    case catch binary_to_term(list_to_binary([?VERSION_MAGIC,
                                              ?NEW_REFERENCE_EXT,
                                              uint16_be(length(Numbers)),
                                              NodeNameExt,
                                              uint8(Creation),
                                              lists:map(fun (N) ->
                                                                uint32_be(N)
                                                        end,
                                                        Numbers)])) of
        Ref when is_reference(Ref) ->
            Ref;
        {'EXIT', {badarg, _}} ->
            exit({badarg, mk_ref, [{NodeNameExt, Creation}, Numbers]});
        Other ->
            exit({unexpected_binary_to_term_result, Other})
    end.

uint64_be(Uint) when is_integer(Uint), 0 =< Uint, Uint < 1 bsl 64 ->
    [(Uint bsr 56) band 16#ff,
     (Uint bsr 48) band 16#ff,
     (Uint bsr 40) band 16#ff,
     (Uint bsr 32) band 16#ff,
     (Uint bsr 24) band 16#ff,
     (Uint bsr 16) band 16#ff,
     (Uint bsr 8) band 16#ff,
     Uint band 16#ff];
uint64_be(Uint) ->
    exit({badarg, uint64_be, [Uint]}).

uint32_be(Uint) when is_integer(Uint), 0 =< Uint, Uint < 1 bsl 32 ->
    [(Uint bsr 24) band 16#ff,
     (Uint bsr 16) band 16#ff,
     (Uint bsr 8) band 16#ff,
     Uint band 16#ff];
uint32_be(Uint) ->
    exit({badarg, uint32_be, [Uint]}).


uint16_be(Uint) when is_integer(Uint), 0 =< Uint, Uint < 1 bsl 16 ->
    [(Uint bsr 8) band 16#ff,
     Uint band 16#ff];
uint16_be(Uint) ->
    exit({badarg, uint16_be, [Uint]}).

uint8(Uint) when is_integer(Uint), 0 =< Uint, Uint < 1 bsl 8 ->
    Uint band 16#ff;
uint8(Uint) ->
    exit({badarg, uint8, [Uint]}).

free_memory() ->
    %% Free memory in MB.
    try
	SMD = memsup:get_system_memory_data(),
	{value, {free_memory, Free}} = lists:keysearch(free_memory, 1, SMD),
	TotFree = (Free +
		   case lists:keysearch(cached_memory, 1, SMD) of
		       {value, {cached_memory, Cached}} -> Cached;
		       false -> 0
		   end +
		   case lists:keysearch(buffered_memory, 1, SMD) of
		       {value, {buffered_memory, Buffed}} -> Buffed;
		       false -> 0
		   end),
	TotFree div (1024*1024)
    catch
	error : undef ->
	    ct:fail({"os_mon not built"})
    end.<|MERGE_RESOLUTION|>--- conflicted
+++ resolved
@@ -39,10 +39,7 @@
 
 -export([all/0, suite/0, groups/0,
          init_per_suite/1, end_per_suite/1,
-<<<<<<< HEAD
          init_per_group/2, end_per_group/2,
-=======
->>>>>>> f2671c2e
          ping/1, bulk_send_small/1,
          group_leader/1,
          optimistic_dflags/1,
@@ -87,22 +84,6 @@
 suite() ->
     [{ct_hooks,[ts_install_cth]},
      {timetrap, {minutes, 4}}].
-
-init_per_suite(Config) ->
-    A0 = case application:start(sasl) of
-	     ok -> [sasl];
-	     _ -> []
-	 end,
-    A = case application:start(os_mon) of
-	     ok -> [os_mon|A0];
-	     _ -> A0
-	 end,
-    [{started_apps, A}|Config].
-
-end_per_suite(Config) ->
-    As = proplists:get_value(started_apps, Config),
-    lists:foreach(fun (A) -> application:stop(A) end, As),
-    Config.
 
 all() ->
     [ping, {group, bulk_send}, {group, local_send},
