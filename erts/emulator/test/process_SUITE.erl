--- conflicted
+++ resolved
@@ -1398,21 +1398,12 @@
     %% With high debug levels this test takes so long time that
     %% the connection times out; therefore, shrink the test on
     %% high debug levels.
-<<<<<<< HEAD
-    ?line DbgLvl = case erts_debug:get_internal_state(processes_bif_info) of
+    DbgLvl = case erts_debug:get_internal_state(processes_bif_info) of
 		       #ptab_list_bif_info{debug_level = Lvl} when Lvl > MaxDbgLvl ->
 			   20;
 		       #ptab_list_bif_info{debug_level = Lvl} when Lvl < 0 ->
-			   ?line ?t:fail({debug_level, Lvl});
+			   ?t:fail({debug_level, Lvl});
 		       #ptab_list_bif_info{debug_level = Lvl} ->
-=======
-    DbgLvl = case erts_debug:get_internal_state(processes_bif_info) of
-		       #processes_bif_info{debug_level = Lvl} when Lvl > MaxDbgLvl ->
-			   20;
-		       #processes_bif_info{debug_level = Lvl} when Lvl < 0 ->
-			   ?t:fail({debug_level, Lvl});
-		       #processes_bif_info{debug_level = Lvl} ->
->>>>>>> 4795e451
 			   Lvl
 		   end,
     ProcTabSize3 = ProcTabSize2 - (1300000 * DbgLvl div MaxDbgLvl),
@@ -1449,27 +1440,12 @@
 processes_small_tab(suite) ->
     [];
 processes_small_tab(Config) when is_list(Config) ->
-<<<<<<< HEAD
-    ?line {ok, SmallNode} = start_node(Config, "+P 1024"),
-    ?line Res = rpc:call(SmallNode, ?MODULE, processes_bif_test, []),
-    ?line PBInfo = rpc:call(SmallNode,
-			    erts_debug,
-			    get_internal_state,
-			    [processes_bif_info]),
-    ?line stop_node(SmallNode),
-    ?line true = PBInfo#ptab_list_bif_info.tab_chunks < 10,
-    ?line chk_processes_bif_test_res(Res).
-=======
-    {ok, SmallNode} = start_node(Config, "+P 500"),
-    Res = rpc:call(SmallNode, ?MODULE, processes_bif_test, []),
-    PBInfo = rpc:call(SmallNode,
-			    erts_debug,
-			    get_internal_state,
-			    [processes_bif_info]),
+    {ok, SmallNode} = start_node(Config, "+P 1024"),
+    Res    = rpc:call(SmallNode, ?MODULE, processes_bif_test, []),
+    PBInfo = rpc:call(SmallNode, erts_debug, get_internal_state, [processes_bif_info]),
     stop_node(SmallNode),
-    1 = PBInfo#processes_bif_info.tab_chunks,
+    true = PBInfo#ptab_list_bif_info.tab_chunks < 10,
     chk_processes_bif_test_res(Res).
->>>>>>> 4795e451
 
 processes_this_tab(doc) ->
     [];
@@ -1576,35 +1552,15 @@
     processes().
 
 processes_bif_test() ->
-<<<<<<< HEAD
-    ?line Tester = self(),
-    ?line enable_internal_state(),
-    ?line PBInfo = erts_debug:get_internal_state(processes_bif_info),
-    ?line print_processes_bif_info(PBInfo),
-    ?line WantReds = PBInfo#ptab_list_bif_info.min_start_reds + 10,
-    ?line WillTrap = case PBInfo of
-			#ptab_list_bif_info{tab_chunks = Chunks} when Chunks < 10 ->
-			    false; %% Skip for small tables
-			#ptab_list_bif_info{tab_chunks = Chunks,
-					    tab_chunks_size = ChunksSize,
-					    tab_indices_per_red = IndiciesPerRed
-					   } ->
-			    Chunks*ChunksSize >= IndiciesPerRed*WantReds
-		    end,
-    ?line Processes = fun () ->
-			      erts_debug:set_internal_state(reds_left,WantReds),
-			      processes()
-		      end,
-=======
     Tester = self(),
     enable_internal_state(),
     PBInfo = erts_debug:get_internal_state(processes_bif_info),
     print_processes_bif_info(PBInfo),
-    WantReds = PBInfo#processes_bif_info.min_start_reds + 10,
+    WantReds = PBInfo#ptab_list_bif_info.min_start_reds + 10,
     WillTrap = case PBInfo of
-	#processes_bif_info{tab_chunks = 1} ->
-	    false;
-	#processes_bif_info{tab_chunks = Chunks,
+	#ptab_list_bif_info{tab_chunks = Chunks} when Chunks < 10 ->
+	    false; %% Skip for small tables
+	#ptab_list_bif_info{tab_chunks = Chunks,
 	    tab_chunks_size = ChunksSize,
 	    tab_indices_per_red = IndiciesPerRed
 	} ->
@@ -1614,7 +1570,6 @@
 	    erts_debug:set_internal_state(reds_left,WantReds),
 	    processes()
     end,
->>>>>>> 4795e451
 
     ok = do_processes_bif_test(WantReds, WillTrap, Processes),
 
@@ -1639,14 +1594,8 @@
 	    erlang:suspend_process(Suspendee),
 	    erlang:system_flag(multi_scheduling, unblock),
 	    
-<<<<<<< HEAD
-	    ?line [{status,suspended},
-		   {current_function,{erlang,ptab_list_continue,2}}]
-=======
-	    [{status,suspended},
-		   {current_function,{erlang,processes_trap,2}}]
->>>>>>> 4795e451
-		= process_info(Suspendee, [status, current_function]),
+	    [{status,suspended},{current_function,{erlang,ptab_list_continue,2}}] =
+		process_info(Suspendee, [status, current_function]),
 
 	    ok = do_processes_bif_test(WantReds, WillTrap, Processes),
 	    
@@ -1853,31 +1802,23 @@
 processes_last_call_trap(suite) ->
     [];
 processes_last_call_trap(Config) when is_list(Config) ->
-<<<<<<< HEAD
-    ?line enable_internal_state(),
-    ?line Processes = fun () -> processes() end,
-    ?line PBInfo = erts_debug:get_internal_state(processes_bif_info),
-    ?line print_processes_bif_info(PBInfo),
-    ?line WantReds = case PBInfo#ptab_list_bif_info.min_start_reds of
-=======
     enable_internal_state(),
     Processes = fun () -> processes() end,
     PBInfo = erts_debug:get_internal_state(processes_bif_info),
     print_processes_bif_info(PBInfo),
-    WantReds = case PBInfo#processes_bif_info.min_start_reds of
->>>>>>> 4795e451
-			 R when R > 10 -> R - 1;
-			 _R -> 9
-		     end,
+    WantReds = case PBInfo#ptab_list_bif_info.min_start_reds of
+	R when R > 10 -> R - 1;
+	_R -> 9
+    end,
     lists:foreach(fun (_) ->
-				erts_debug:set_internal_state(reds_left,
-								    WantReds),
-				Processes(),
-				erts_debug:set_internal_state(reds_left,
-								    WantReds),
-				my_processes()
-			end,
-			lists:seq(1,100)).
+		erts_debug:set_internal_state(reds_left,
+		    WantReds),
+		Processes(),
+		erts_debug:set_internal_state(reds_left,
+		    WantReds),
+		my_processes()
+	end,
+	lists:seq(1,100)).
     
 my_processes() ->
     processes().
@@ -1887,50 +1828,33 @@
 processes_apply_trap(suite) ->
     [];
 processes_apply_trap(Config) when is_list(Config) ->
-<<<<<<< HEAD
-    ?line enable_internal_state(),
-    ?line PBInfo = erts_debug:get_internal_state(processes_bif_info),
-    ?line print_processes_bif_info(PBInfo),
-    ?line WantReds = case PBInfo#ptab_list_bif_info.min_start_reds of
-=======
     enable_internal_state(),
     PBInfo = erts_debug:get_internal_state(processes_bif_info),
     print_processes_bif_info(PBInfo),
-    WantReds = case PBInfo#processes_bif_info.min_start_reds of
->>>>>>> 4795e451
-			 R when R > 10 -> R - 1;
-			 _R -> 9
-		     end,
+    WantReds = case PBInfo#ptab_list_bif_info.min_start_reds of
+	R when R > 10 -> R - 1;
+	_R -> 9
+    end,
     lists:foreach(fun (_) ->
-				erts_debug:set_internal_state(reds_left,
-								    WantReds),
-				apply(erlang, processes, [])
-			end,
-			lists:seq(1,100)).
+		erts_debug:set_internal_state(reds_left,
+		    WantReds),
+		apply(erlang, processes, [])
+	end, lists:seq(1,100)).
 
 processes_gc_trap(doc) ->
     [];
 processes_gc_trap(suite) ->
     [];
 processes_gc_trap(Config) when is_list(Config) ->
-<<<<<<< HEAD
-    ?line Tester = self(),
-    ?line enable_internal_state(),
-    ?line PBInfo = erts_debug:get_internal_state(processes_bif_info),
-    ?line print_processes_bif_info(PBInfo),
-    ?line WantReds = PBInfo#ptab_list_bif_info.min_start_reds + 10,
-    ?line Processes = fun () ->
-=======
     Tester = self(),
     enable_internal_state(),
     PBInfo = erts_debug:get_internal_state(processes_bif_info),
     print_processes_bif_info(PBInfo),
-    WantReds = PBInfo#processes_bif_info.min_start_reds + 10,
+    WantReds = PBInfo#ptab_list_bif_info.min_start_reds + 10,
     Processes = fun () ->
->>>>>>> 4795e451
-			      erts_debug:set_internal_state(reds_left,WantReds),
-			      processes()
-		      end,
+	    erts_debug:set_internal_state(reds_left,WantReds),
+	    processes()
+    end,
 
     erlang:system_flag(multi_scheduling, block),
     Suspendee = spawn_link(fun () ->
@@ -1944,11 +1868,7 @@
     erlang:suspend_process(Suspendee),
     erlang:system_flag(multi_scheduling, unblock),
 	    
-<<<<<<< HEAD
-    ?line [{status,suspended}, {current_function,{erlang,ptab_list_continue,2}}]
-=======
-    [{status,suspended}, {current_function,{erlang,processes_trap,2}}]
->>>>>>> 4795e451
+    [{status,suspended}, {current_function,{erlang,ptab_list_continue,2}}]
 	= process_info(Suspendee, [status, current_function]),
 
     erlang:garbage_collect(Suspendee),
@@ -2033,24 +1953,15 @@
     ok.
 
 processes_term_proc_list_test(MustChk) ->
-<<<<<<< HEAD
-    ?line Tester = self(),
-    ?line enable_internal_state(),
-    ?line PBInfo = erts_debug:get_internal_state(processes_bif_info),
-    ?line print_processes_bif_info(PBInfo),
-    ?line WantReds = PBInfo#ptab_list_bif_info.min_start_reds + 10,
-    ?line #ptab_list_bif_info{tab_chunks = Chunks,
-=======
     Tester = self(),
     enable_internal_state(),
     PBInfo = erts_debug:get_internal_state(processes_bif_info),
     print_processes_bif_info(PBInfo),
-    WantReds = PBInfo#processes_bif_info.min_start_reds + 10,
-    #processes_bif_info{tab_chunks = Chunks,
->>>>>>> 4795e451
-			      tab_chunks_size = ChunksSize,
-			      tab_indices_per_red = IndiciesPerRed
-			     } = PBInfo,
+    WantReds = PBInfo#ptab_list_bif_info.min_start_reds + 10,
+    #ptab_list_bif_info{tab_chunks = Chunks,
+	tab_chunks_size = ChunksSize,
+	tab_indices_per_red = IndiciesPerRed
+    } = PBInfo,
     true = Chunks > 1,
     true = Chunks*ChunksSize >= IndiciesPerRed*WantReds,
     Processes = fun () ->
