%%
%% %CopyrightBegin%
%%
%% Copyright Ericsson AB 1997-2020. All Rights Reserved.
%%
%% Licensed under the Apache License, Version 2.0 (the "License");
%% you may not use this file except in compliance with the License.
%% You may obtain a copy of the License at
%%
%%     http://www.apache.org/licenses/LICENSE-2.0
%%
%% Unless required by applicable law or agreed to in writing, software
%% distributed under the License is distributed on an "AS IS" BASIS,
%% WITHOUT WARRANTIES OR CONDITIONS OF ANY KIND, either express or implied.
%% See the License for the specific language governing permissions and
%% limitations under the License.
%%
%% %CopyrightEnd%
%%

-module(process_SUITE).

%% Tests processes, trapping exit messages and the BIFs:
%% 	exit/1
%%	exit/2
%%	process_info/1,2
%%	register/2 (partially)

-include_lib("common_test/include/ct.hrl").

-define(heap_binary_size, 64).

-export([all/0, suite/0,groups/0,init_per_suite/1, end_per_suite/1, 
	 init_per_group/2,end_per_group/2, spawn_with_binaries/1,
	 t_exit_1/1, t_exit_2_other/1, t_exit_2_other_normal/1,
	 self_exit/1, normal_suicide_exit/1, abnormal_suicide_exit/1,
	 t_exit_2_catch/1, trap_exit_badarg/1, trap_exit_badarg_in_bif/1,
	 exit_and_timeout/1, exit_twice/1,
	 t_process_info/1, process_info_other/1, process_info_other_msg/1,
	 process_info_other_dist_msg/1,
	 process_info_2_list/1, process_info_lock_reschedule/1,
	 process_info_lock_reschedule2/1,
	 process_info_lock_reschedule3/1,
         process_info_garbage_collection/1,
         process_info_smoke_all/1,
         process_info_status_handled_signal/1,
         process_info_reductions/1,
	 bump_reductions/1, low_prio/1, binary_owner/1, yield/1, yield2/1,
	 otp_4725/1, bad_register/1, garbage_collect/1, otp_6237/1,
	 process_info_messages/1, process_flag_badarg/1, process_flag_heap_size/1,
	 spawn_opt_heap_size/1, spawn_opt_max_heap_size/1,
	 processes_large_tab/1, processes_default_tab/1, processes_small_tab/1,
	 processes_this_tab/1, processes_apply_trap/1,
	 processes_last_call_trap/1, processes_gc_trap/1,
	 processes_term_proc_list/1,
	 otp_7738_waiting/1, otp_7738_suspended/1,
	 otp_7738_resume/1,
	 garb_other_running/1,
	 no_priority_inversion/1,
	 no_priority_inversion2/1,
	 system_task_blast/1,
	 system_task_on_suspended/1,
         system_task_failed_enqueue/1,
	 gc_request_when_gc_disabled/1,
	 gc_request_blast_when_gc_disabled/1,
         otp_16436/1,
<<<<<<< HEAD
         spawn_huge_arglist/1,
         spawn_request_bif/1,
         spawn_request_monitor_demonitor/1,
         spawn_request_monitor_child_exit/1,
         spawn_request_link_child_exit/1,
         spawn_request_link_parent_exit/1,
         spawn_request_abandon_bif/1,
         dist_spawn_monitor/1,
         spawn_old_node/1,
         spawn_new_node/1,
         spawn_request_reply_option/1]).
=======
         otp_16642/1]).
>>>>>>> 644e6bd1
-export([prio_server/2, prio_client/2, init/1, handle_event/2]).

-export([init_per_testcase/2, end_per_testcase/2]).

-export([hangaround/2, processes_bif_test/0, do_processes/1,
	 processes_term_proc_list_test/1, huge_arglist_child/255]).

suite() ->
    [{ct_hooks,[ts_install_cth]},
     {timetrap, {minutes, 9}}].

all() -> 
    [spawn_with_binaries, t_exit_1, {group, t_exit_2},
     trap_exit_badarg, trap_exit_badarg_in_bif,
     t_process_info, process_info_other, process_info_other_msg,
     process_info_other_dist_msg, process_info_2_list,
     process_info_lock_reschedule,
     process_info_lock_reschedule2,
     process_info_lock_reschedule3,
     process_info_garbage_collection,
     process_info_smoke_all,
     process_info_status_handled_signal,
     process_info_reductions,
     bump_reductions, low_prio, yield, yield2, otp_4725,
     bad_register, garbage_collect, process_info_messages,
     process_flag_badarg, process_flag_heap_size,
     spawn_opt_heap_size, spawn_opt_max_heap_size,
     spawn_huge_arglist,
     spawn_request_bif,
     spawn_request_monitor_demonitor,
     spawn_request_monitor_child_exit,
     spawn_request_link_child_exit,
     spawn_request_link_parent_exit,
     spawn_request_abandon_bif,
     dist_spawn_monitor,
     spawn_old_node,
     spawn_new_node,
     spawn_request_reply_option,
     otp_6237,
     {group, processes_bif},
     {group, otp_7738}, garb_other_running,
     {group, system_task}].

groups() -> 
    [{t_exit_2, [],
      [t_exit_2_other, t_exit_2_other_normal, self_exit,
       normal_suicide_exit, abnormal_suicide_exit,
       t_exit_2_catch, exit_and_timeout, exit_twice]},
     {processes_bif, [],
      [processes_large_tab, processes_default_tab,
       processes_small_tab, processes_this_tab,
       processes_last_call_trap, processes_apply_trap,
       processes_gc_trap, processes_term_proc_list]},
     {otp_7738, [],
      [otp_7738_waiting, otp_7738_suspended,
       otp_7738_resume]},
     {system_task, [],
      [no_priority_inversion, no_priority_inversion2,
       system_task_blast, system_task_on_suspended, system_task_failed_enqueue,
       gc_request_when_gc_disabled, gc_request_blast_when_gc_disabled,
       otp_16436, otp_16642]}].

init_per_suite(Config) ->
    A0 = case application:start(sasl) of
	     ok -> [sasl];
	     _ -> []
	 end,
    A = case application:start(os_mon) of
	     ok -> [os_mon|A0];
	     _ -> A0
	 end,
    [{started_apps, A}|Config].

end_per_suite(Config) ->
    As = proplists:get_value(started_apps, Config),
    lists:foreach(fun (A) -> application:stop(A) end, As),
    catch erts_debug:set_internal_state(available_internal_state, false),
    Config.

init_per_group(_GroupName, Config) ->
    Config.

end_per_group(_GroupName, Config) ->
    Config.

init_per_testcase(Func, Config)
  when Func =:= processes_default_tab;
       Func =:= processes_this_tab ->
    case erlang:system_info(debug_compiled) of
        true ->
            {skip, "Don't run in debug"};
        false ->
            [{testcase, Func} | Config]
    end;
init_per_testcase(Func, Config) when is_atom(Func), is_list(Config) ->
    [{testcase, Func}|Config].

end_per_testcase(Func, Config) when is_atom(Func), is_list(Config) ->
    %% Restore max_heap_size to default value.
    erlang:system_flag(max_heap_size,
                       #{size => 0,
                         kill => true,
                         error_logger => true}),
    ok.

fun_spawn(Fun) ->
    spawn_link(erlang, apply, [Fun, []]).

%% Tests that binaries as arguments to spawn/3 doesn't leak
%% (unclear if this test case will actually prove anything on
%% a modern computer with lots of memory).
spawn_with_binaries(Config) when is_list(Config) ->
    L = lists:duplicate(2048, 42),
    TwoMeg = lists:duplicate(1024, L),
    Fun = fun() -> spawn(?MODULE, binary_owner, [list_to_binary(TwoMeg)]),
			 receive after 1 -> ok end end,
    Iter = case test_server:is_valgrind() of
		     true -> 10;
		     false -> 150
		 end,
    test_server:do_times(Iter, Fun),
    ok.

binary_owner(Bin) when is_binary(Bin) ->
    ok.

%% Tests exit/1 with a big message.
t_exit_1(Config) when is_list(Config) ->
    ct:timetrap({seconds, 20}),
    start_spawner(),
    process_flag(trap_exit, true),
    test_server:do_times(10, fun t_exit_1/0),
    stop_spawner(),
    ok.

t_exit_1() ->
    Pid = fun_spawn(fun() -> exit(kb_128()) end),
    Garbage = kb_128(),
    receive
	      {'EXIT', Pid, Garbage} -> ok
	  end.


%% Tests exit/2 with a lot of data in the exit message.
t_exit_2_other(Config) when is_list(Config) ->
    ct:timetrap({seconds, 20}),
    start_spawner(),
    process_flag(trap_exit, true),
    test_server:do_times(10, fun t_exit_2_other/0),
    stop_spawner(),
    ok.

t_exit_2_other() ->
    Pid = fun_spawn(fun() -> receive x -> ok end end),
    Garbage = kb_128(),
    exit(Pid, Garbage),
    receive
	      {'EXIT', Pid, Garbage} -> ok
	  end.

%% Tests that exit(Pid, normal) does not kill another process.;
t_exit_2_other_normal(Config) when is_list(Config) ->
    ct:timetrap({seconds, 20}),
    process_flag(trap_exit, true),
    Pid = fun_spawn(fun() -> receive x -> ok end end),
    exit(Pid, normal),
    receive
	      {'EXIT', Pid, Reason} ->
		  ct:fail({process_died, Reason})
	  after 1000 ->
		  ok
	  end,
    case process_info(Pid) of
	      undefined ->
		  ct:fail(process_died_on_normal);
	      List when is_list(List) ->
		  ok
	  end,
    exit(Pid, kill),
    ok.

%% Tests that we can trap an exit message sent with exit/2 from
%% the same process.
self_exit(Config) when is_list(Config) ->
    ct:timetrap({seconds, 10}),
    start_spawner(),
    process_flag(trap_exit, true),
    test_server:do_times(200, fun self_exit/0),
    stop_spawner(),
    ok.

self_exit() ->
    Garbage = eight_kb(),
    P = self(),
    true = exit(P, Garbage),
    receive
	      {'EXIT', P, Garbage} -> ok
	  end.

%% Tests exit(self(), normal) is equivalent to exit(normal) for a process
%% that doesn't trap exits.
normal_suicide_exit(Config) when is_list(Config) ->
    process_flag(trap_exit, true),
    Pid = fun_spawn(fun() -> exit(self(), normal) end),
    receive
	      {'EXIT', Pid, normal} -> ok;
	      Other -> ct:fail({bad_message, Other})
	  end.

%% Tests exit(self(), Term) is equivalent to exit(Term) for a process
%% that doesn't trap exits.";
abnormal_suicide_exit(Config) when is_list(Config) ->
    Garbage = eight_kb(),
    process_flag(trap_exit, true),
    Pid = fun_spawn(fun() -> exit(self(), Garbage) end),
    receive
	      {'EXIT', Pid, Garbage} -> ok;
	      Other -> ct:fail({bad_message, Other})
	  end.

%% Tests that exit(self(), die) cannot be catched.
t_exit_2_catch(Config) when is_list(Config) ->
    process_flag(trap_exit, true),
    Pid = fun_spawn(fun() -> catch exit(self(), die) end),
    receive
	      {'EXIT', Pid, normal} ->
		  ct:fail(catch_worked);
	      {'EXIT', Pid, die} ->
		  ok;
	      Other ->
		  ct:fail({bad_message, Other})
	  end.

%% Tests trapping of an 'EXIT' message generated by a bad argument to
%% the abs/1 bif.  The 'EXIT' message will intentionally be very big.
trap_exit_badarg(Config) when is_list(Config) ->
    ct:timetrap({seconds, 10}),
    start_spawner(),
    process_flag(trap_exit, true),
    test_server:do_times(10, fun trap_exit_badarg/0),
    stop_spawner(),
    ok.

trap_exit_badarg() ->
    Pid = fun_spawn(fun() -> bad_guy(kb_128()) end),
    Garbage = kb_128(),
    receive
	      {'EXIT',Pid,{badarg,[{erlang,abs,[Garbage],Loc1},
				   {?MODULE,bad_guy,1,Loc2}|_]}}
	      when is_list(Loc1), is_list(Loc2) ->
		  ok;
	      Other ->
		  ok = io:format("Bad EXIT message: ~P", [Other, 30]),
		  ct:fail(bad_exit_message)
	  end.

bad_guy(Arg) ->
    abs(Arg).


kb_128() ->
    Eight = eight_kb(),
    {big_binary(),
     Eight, Eight, Eight, Eight, Eight, Eight, Eight, Eight,
     big_binary(),
     Eight, Eight, Eight, Eight, Eight, Eight, Eight, Eight,
     big_binary()}.

eight_kb() ->
    B64 = lists:seq(1, 64),
    B512 = {<<1>>,B64,<<2,3>>,B64,make_unaligned_sub_binary(<<4,5,6,7,8,9>>),
		  B64,make_sub_binary([1,2,3,4,5,6]),
		  B64,make_sub_binary(lists:seq(1, ?heap_binary_size+1)),
		  B64,B64,B64,B64,big_binary()},
    lists:duplicate(8, {B512,B512}).

big_binary() ->
    big_binary(10, [42]).
big_binary(0, Acc) ->
    list_to_binary(Acc);
big_binary(N, Acc) ->
    big_binary(N-1, [Acc|Acc]).

%% Test receiving an EXIT message when spawning a BIF with bad arguments.
trap_exit_badarg_in_bif(Config) when is_list(Config) ->
    ct:timetrap({seconds, 10}),
    process_flag(trap_exit, true),
    test_server:do_times(10, fun trap_exit_badarg_bif/0),
    ok.
    
trap_exit_badarg_bif() ->
    Pid = spawn_link(erlang, node, [1]),
    receive
	      {'EXIT', Pid, {badarg, _}} ->
		  ok;
	      Other ->
		  ct:fail({unexpected, Other})
	  end.

%% The following sequences of events have crasched Beam.
%%
%% 1) An exit is sent to a process which is currently not running.
%%    The exit reason will (on purpose) overwrite the message queue
%%    pointer.
%% 2) Before the process is scheduled in, it receives a timeout (from
%%    a 'receive after').
%% 3) The process will crash the next time it executes 'receive'.

exit_and_timeout(Config) when is_list(Config) ->
    ct:timetrap({seconds, 20}),

    process_flag(trap_exit, true),
    Parent = self(),
    Low = fun_spawn(fun() -> eat_low(Parent) end),
    High = fun_spawn(fun() -> eat_high(Low) end),
    eat_wait_for(Low, High),
    ok.


eat_wait_for(Low, High) ->
    receive
	{'EXIT', Low, {you, are, dead}} ->
	    ok;
	{'EXIT', High, normal} ->
	    eat_wait_for(Low, High);
	Other ->
	    ct:fail({bad_message, Other})
    end.

eat_low(_Parent) ->
    receive
    after 2500 ->
	    ok
    end,
    receive
	Any ->
	    io:format("Received: ~p\n", [Any])
    after 1000 ->
	    ok
    end.
    
eat_high(Low) ->
    process_flag(priority, high),
    receive after 1000 -> ok end,
    exit(Low, {you, are, dead}),
    loop(erlang:monotonic_time() + erlang:convert_time_unit(5,second,native)).

%% Busy loop for 5 seconds.

loop(StopTime) ->
    case StopTime >= erlang:monotonic_time() of
	true -> ok;
	false -> loop(StopTime)
    end.


%% Tries to send two different exit messages to a process.
%% (The second one should be ignored.)
exit_twice(Config) when is_list(Config) ->
    ct:timetrap({seconds, 20}),

    process_flag(trap_exit, true),
    Low = fun_spawn(fun etwice_low/0),
    High = fun_spawn(fun() -> etwice_high(Low) end),
    etwice_wait_for(Low, High),
    ok.

etwice_wait_for(Low, High) ->
    receive
	{'EXIT', Low, first} ->
	    ok;
	{'EXIT', Low, Other} ->
	    ct:fail({wrong_exit_reason, Other});
	{'EXIT', High, normal} ->
	    etwice_wait_for(Low, High);
	Other ->
	    ct:fail({bad_message, Other})
    end.

etwice_low() ->
    etwice_low().

etwice_high(Low) ->
    process_flag(priority, high),
    exit(Low, first),
    exit(Low, second).

%% Tests the process_info/2 BIF.
t_process_info(Config) when is_list(Config) ->
    [] = process_info(self(), registered_name),
    register(my_name, self()),
    {registered_name, my_name} = process_info(self(), registered_name),
    {status, running} = process_info(self(), status),
    {min_heap_size, 233} = process_info(self(), min_heap_size),
    {min_bin_vheap_size,46422} = process_info(self(), min_bin_vheap_size),
    {max_heap_size, #{ size := 0, kill := true, error_logger := true}} =
        process_info(self(), max_heap_size),
    {current_function,{?MODULE,t_process_info,1}} =
	process_info(self(), current_function),
    {current_function,{?MODULE,t_process_info,1}} =
	apply(erlang, process_info, [self(),current_function]),

    %% current_location and current_stacktrace
    {Line1,Res1} = {?LINE,process_info(self(), current_location)},
    verify_loc(Line1, Res1),
    {Line2,Res2} = {?LINE,apply(erlang, process_info,
				[self(),current_location])},
    verify_loc(Line2, Res2),
    pi_stacktrace([{?MODULE,t_process_info,1,?LINE}]),

    verify_stacktrace_depth(),

    Gleader = group_leader(),
    {group_leader, Gleader} = process_info(self(), group_leader),
    {'EXIT',{badarg,_Info}} = (catch process_info('not_a_pid')),
    ok.

verify_stacktrace_depth() ->
    CS = current_stacktrace,
    OldDepth = erlang:system_flag(backtrace_depth, 0),
    {CS,[]} = erlang:process_info(self(), CS),
    _ = erlang:system_flag(backtrace_depth, 8),
    {CS,[{?MODULE,verify_stacktrace_depth,0,_},_|_]} =
        erlang:process_info(self(), CS),
    _ = erlang:system_flag(backtrace_depth, OldDepth).

pi_stacktrace(Expected0) ->
    {Line,Res} = {?LINE,erlang:process_info(self(), current_stacktrace)},
    {current_stacktrace,Stack} = Res,
    Expected = [{?MODULE,pi_stacktrace,1,Line}|Expected0],
    pi_stacktrace_1(Stack, Expected).

pi_stacktrace_1([{M,F,A,Loc}|Stk], [{M,F,A,Line}|Exp]) ->
    case Loc of
	[] ->
	    %% No location info for some reason (+L, native code).
	    io:format("Missing location information for ~w:~w/~w",
		      [M,F,A]),
	    ok;
	[_|_] ->
	    Line = proplists:get_value(line, Loc),
	    File = proplists:get_value(file, Loc),
	    File = ?MODULE_STRING ++ ".erl"
    end,
    pi_stacktrace_1(Stk, Exp);
pi_stacktrace_1([_|_], []) -> ok.

verify_loc(Line, {current_location,{?MODULE,t_process_info=F,1=A,Loc}}) ->
    case Loc of
	[] ->
	    %% No location info for some reason (+L, native code).
	    io:format("Missing location information for ~w:~w/~w",
		      [?MODULE,F,A]),
	    ok;
	[_|_] ->
	    Line = proplists:get_value(line, Loc),
	    File = proplists:get_value(file, Loc),
	    File = ?MODULE_STRING ++ ".erl"
    end.

process_info_other(Config) when is_list(Config) ->
    Self = self(),
    Pid = spawn_link(fun() -> process_info_looper(Self) end),
    receive after 1 -> ok end,
    pio_current_location(10000, Pid, 0, 0),
    pio_current_stacktrace().

pio_current_location(0, _, Pi, Looper) ->
    io:format("~w call(s) to erlang:process_info/2", [Pi]),
    io:format("~w call(s) to ~w:process_info_looper/1", [Looper,?MODULE]);
pio_current_location(N, Pid, Pi, Looper) ->
    erlang:yield(),
    {current_location,Where} = process_info(Pid, current_location),
    case Where of
	{erlang,process_info,2,[]} ->
	    pio_current_location(N-1, Pid, Pi+1, Looper);
	{erts_internal,await_result,1, Loc} when is_list(Loc) ->
	    pio_current_location(N-1, Pid, Pi+1, Looper);
	{?MODULE,process_info_looper,1,Loc} when is_list(Loc) ->
	    pio_current_location(N-1, Pid, Pi, Looper+1);
	_ ->
	    exit({unexpected_location, Where})
    end.

pio_current_stacktrace() ->
    L = [begin
	     case process_info(P, current_stacktrace) of
                 {current_stacktrace, Stk} -> {P,Stk};
                 undefined -> {P, []}
             end
	 end || P <- processes()],
    [erlang:garbage_collect(P) || {P,_} <- L],
    erlang:garbage_collect(),
    [verify_stacktrace(Stk) || {_,Stk} <- L],
    ok.

verify_stacktrace([{M,F,A,Loc}|T])
  when is_atom(M),
       is_atom(F),
       is_integer(A),
       is_list(Loc) ->
    verify_stacktrace(T);
verify_stacktrace([]) -> ok.

process_info_looper(Parent) ->
    process_info(Parent, current_location),
    process_info_looper(Parent).

%% Tests the process_info/1 BIF on another process with messages.
process_info_other_msg(Config) when is_list(Config) ->
    Self = self(),
    Pid = spawn_link(fun() -> other_process(Self) end),
    receive
	{go_ahead,Pid} -> ok
    end,

    Own = {my,own,message},

    {messages,[Own]} = process_info(Pid, messages),
    
    Garbage = kb_128(),
    MsgA = {a,Garbage},
    MsgB = {b,Garbage},
    MsgC = {c,Garbage},
    MsgD = {d,Garbage},
    MsgE = {e,Garbage},

    Pid ! MsgA,
    {messages,[Own,MsgA]} = process_info(Pid, messages),
    Pid ! MsgB,
    {messages,[Own,MsgA,MsgB]} = process_info(Pid, messages),
    Pid ! MsgC,
    {messages,[Own,MsgA,MsgB,MsgC]} = process_info(Pid, messages),
    Pid ! MsgD,
    {messages,[Own,MsgA,MsgB,MsgC,MsgD]} = process_info(Pid, messages),
    Pid ! MsgE,
    {messages,[Own,MsgA,MsgB,MsgC,MsgD,MsgE]=All} = process_info(Pid, messages),
    {memory,BytesOther} = process_info(Pid, memory),
    {memory,BytesSelf} = process_info(self(), memory),

    io:format("Memory ~p: ~p\n", [Pid,BytesOther]),
    io:format("Memory ~p (self): ~p\n", [self(),BytesSelf]),

    [Own,MsgA,MsgB,MsgC,MsgD,MsgE] = All,

    Pid ! {self(),empty},
    receive
	      empty -> ok
	  end,
    {messages,[]} = process_info(Pid, messages),

    {min_heap_size, 233} = process_info(Pid, min_heap_size),
    {min_bin_vheap_size, 46422} = process_info(Pid, min_bin_vheap_size),
    {max_heap_size, #{ size := 0, kill := true, error_logger := true}} =
        process_info(self(), max_heap_size),

    Pid ! stop,
    ok.

process_info_other_dist_msg(Config) when is_list(Config) ->
    %%
    %% Check that process_info can handle messages that have not been
    %% decoded yet.
    %%
    {ok, Node} = start_node(Config),
    Self = self(),
    Pid = spawn_link(fun() -> other_process(Self) end),
    receive {go_ahead,Pid} -> ok end,

    Own = {my,own,message},

    {messages,[Own]} = process_info(Pid, messages),
    Garbage = kb_128(),
    MsgA = {a,self(),Garbage},
    MsgB = {b,self(),Garbage},
    MsgC = {c,self(),Garbage},
    MsgD = {d,self(),Garbage},
    MsgE = {e,self(),Garbage},

    %% We don't want the other process to decode messages itself
    %% therefore we suspend it.
    true =  erlang:suspend_process(Pid),
    spawn_link(Node, fun () ->
		Pid  ! MsgA,
		Pid  ! MsgB,
		Pid  ! MsgC,
		Self ! check_abc
	end),
    receive check_abc -> ok end,
    [{status,suspended},
	{messages,[Own,MsgA,MsgB,MsgC]},
	{status,suspended}]= process_info(Pid, [status,messages,status]),
    spawn_link(Node, fun () ->
		Pid  ! MsgD,
		Pid  ! MsgE,
		Self ! check_de
	end),
    receive check_de -> ok end,
    {messages,[Own,MsgA,MsgB,MsgC,MsgD,MsgE]=All} = process_info(Pid, messages),
    true = erlang:resume_process(Pid),
    Pid ! {self(), get_all_messages},
    receive
	      {all_messages, AllMsgs} ->
		  All = AllMsgs
	  end,
    {messages,[]} = process_info(Pid, messages),
    Pid ! stop,
    stop_node(Node),
    ok.
    

other_process(Parent) ->
    self() ! {my,own,message},
    Parent ! {go_ahead,self()},
    other_process_1().

other_process_1() ->
    receive
	{Parent,get_all_messages} ->
	    Parent ! {all_messages, get_all_messages()},
	    other_process_1();
	{Parent,empty} ->
	    receive_all(),
	    Parent ! empty,
	    other_process_1();
	stop -> ok
    end.

get_all_messages() ->
    get_all_messages([]).

get_all_messages(Msgs) ->
    receive
	Msg ->
	    get_all_messages([Msg|Msgs])
    after 0 ->
	    lists:reverse(Msgs)
    end.

receive_all() ->
    receive
	_ -> receive_all()
    after 0 -> ok
    end.

chk_pi_order([],[]) ->
    ok;
chk_pi_order([{Arg, _}| Values], [Arg|Args]) ->
    chk_pi_order(Values, Args).

process_info_2_list(Config) when is_list(Config) ->
    Proc = spawn_link(fun () -> receive after infinity -> ok end end),
    register(process_SUITE_process_info_2_list1, self()),
    register(process_SUITE_process_info_2_list2, Proc),
    erts_debug:set_internal_state(available_internal_state,true),
    AllArgs = erts_debug:get_internal_state(process_info_args),
    A1 = lists:sort(AllArgs) ++ [status] ++ lists:reverse(AllArgs),

    %% Verify that argument is accepted as single atom
    lists:foreach(fun (A) ->
		{A, _} = process_info(Proc, A),
		{A, _} = process_info(self(), A)
	end, A1),

    %% Verify that order is preserved
    ok = chk_pi_order(process_info(self(), A1), A1),
    ok = chk_pi_order(process_info(Proc, A1), A1),

    %% Small arg list
    A2 = [status, stack_size, trap_exit, priority],
    [{status, _}, {stack_size, _}, {trap_exit, _}, {priority, _}]
	= process_info(Proc, A2),
    [{status, _}, {stack_size, _}, {trap_exit, _}, {priority, _}]
	= process_info(self(), A2),

    %% Huge arg list (note values are shared)
    A3 = lists:duplicate(5000,backtrace),
    V3 = process_info(Proc, A3),
    5000 = length(V3),
    lists:foreach(fun ({backtrace, _}) -> ok end, V3),
    ok.
    
process_info_lock_reschedule(Config) when is_list(Config) ->
    %% We need a process that is running and an item that requires
    %% process_info to take the main process lock.
    Target1 = spawn_link(fun tok_loop/0),
    Name1 = process_info_lock_reschedule_running,
    register(Name1, Target1),
    Target2 = spawn_link(fun () -> receive after infinity -> ok end end),
    Name2 = process_info_lock_reschedule_waiting,
    register(Name2, Target2),
    PI = fun(_) ->
	    erlang:yield(),
	    [{registered_name, Name1}] = process_info(Target1, [registered_name]),
	    [{registered_name, Name2}] = process_info(Target2, [registered_name]),
	    erlang:yield(),
	    {registered_name, Name1} = process_info(Target1, registered_name),
	    {registered_name, Name2} = process_info(Target2, registered_name),
	    erlang:yield(),
	    [{registered_name, Name1}| _] = process_info(Target1),
	    [{registered_name, Name2}| _] = process_info(Target2)
    end,
    lists:foreach(PI, lists:seq(1,1000)),
    %% Make sure Target1 still is willing to "tok loop"
    case process_info(Target1, status) of
	{status, OkStatus} when OkStatus == runnable;
				OkStatus == running;
				OkStatus == garbage_collecting ->
	    unlink(Target1),
	    unlink(Target2),
	    exit(Target1, bang),
	    exit(Target2, bang),
	    OkStatus;
	{status, BadStatus} ->
	    ct:fail(BadStatus)
    end.

pi_loop(_Name, _Pid, 0) ->
    ok;
pi_loop(Name, Pid, N) ->
    {registered_name, Name} = process_info(Pid, registered_name),
    pi_loop(Name, Pid, N-1).

process_info_lock_reschedule2(Config) when is_list(Config) ->
    Parent = self(),
    Fun = fun () ->
	    receive {go, Name, Pid} -> ok end,
	    pi_loop(Name, Pid, 10000),
	    Parent ! {done, self()},
	    receive after infinity -> ok end
    end,
    P1 = spawn_link(Fun),
    N1 = process_info_lock_reschedule2_1,
    true = register(N1, P1),
    P2 = spawn_link(Fun),
    N2 = process_info_lock_reschedule2_2,
    true = register(N2, P2),
    P3 = spawn_link(Fun),
    N3 = process_info_lock_reschedule2_3,
    true = register(N3, P3),
    P4 = spawn_link(Fun),
    N4 = process_info_lock_reschedule2_4,
    true = register(N4, P4),
    P5 = spawn_link(Fun),
    N5 = process_info_lock_reschedule2_5,
    true = register(N5, P5),
    P6 = spawn_link(Fun),
    N6 = process_info_lock_reschedule2_6,
    true = register(N6, P6),
    P1 ! {go, N2, P2},
    P2 ! {go, N1, P1},
    P3 ! {go, N1, P1},
    P4 ! {go, N1, P1},
    P5 ! {go, N6, P6},
    P6 ! {go, N5, P5},
    receive {done, P1} -> ok end,
    receive {done, P2} -> ok end,
    receive {done, P3} -> ok end,
    receive {done, P4} -> ok end,
    receive {done, P5} -> ok end,
    receive {done, P6} -> ok end,
    unlink(P1), exit(P1, bang),
    unlink(P2), exit(P2, bang),
    unlink(P3), exit(P3, bang),
    unlink(P4), exit(P4, bang),
    unlink(P5), exit(P5, bang),
    unlink(P6), exit(P6, bang),
    ok.

many_args(0,_B,_C,_D,_E,_F,_G,_H,_I,_J) ->
    ok;
many_args(A,B,C,D,E,F,G,H,I,J) ->
    many_args(A-1,B,C,D,E,F,G,H,I,J).

do_pi_msg_len(PT, AT) ->
    lists:map(fun (_) -> ok end, [a,b,c,d]),
    {message_queue_len, _} = process_info(element(2,PT), element(2,AT)).
    
process_info_lock_reschedule3(Config) when is_list(Config) ->
    %% We need a process that is running and an item that requires
    %% process_info to take the main process lock.
    Target1 = spawn_link(fun tok_loop/0),
    Name1 = process_info_lock_reschedule_running,
    register(Name1, Target1),
    Target2 = spawn_link(fun () -> receive after infinity -> ok end end),
    Name2 = process_info_lock_reschedule_waiting,
    register(Name2, Target2),
    PI = fun(N) ->
	    case N rem 10 of
		0 -> erlang:yield();
		_ -> ok
	    end,
	    do_pi_msg_len({proc, Target1},
		{arg, message_queue_len})
    end,
    many_args(100000,1,2,3,4,5,6,7,8,9),
    lists:foreach(PI, lists:seq(1,1000000)),
    %% Make sure Target1 still is willing to "tok loop"
    case process_info(Target1, status) of
	      {status, OkStatus} when OkStatus == runnable;
				      OkStatus == running;
				      OkStatus == garbage_collecting ->
		  unlink(Target1),
		  unlink(Target2),
		  exit(Target1, bang),
		  exit(Target2, bang),
		  OkStatus;
	      {status, BadStatus} ->
		  ct:fail(BadStatus)
	  end.

otp_4725(Config) when is_list(Config) ->
    Tester = self(),
    Ref1 = make_ref(),
    Pid1 = spawn_opt(fun () ->
		Tester ! {Ref1, process_info(self())},
		receive
		    Ref1 -> bye
		end
	end, [link, {priority, max}, {fullsweep_after, 600}]),
    receive
	{Ref1, ProcInfo1A} ->
	    ProcInfo1B = process_info(Pid1),
	    Pid1 ! Ref1,
	    check_proc_infos(ProcInfo1A, ProcInfo1B)
    end,
    Ref2 = make_ref(),
    Pid2 = spawn_opt(fun () ->
		Tester ! {Ref2, process_info(self())},
		receive
		    Ref2 -> bye
		end
	end,
	[]),
    receive
	{Ref2, ProcInfo2A} ->
	    ProcInfo2B = process_info(Pid2),
	    Pid2 ! Ref2,
	    check_proc_infos(ProcInfo2A, ProcInfo2B)
    end,
    ok.

check_proc_infos(A, B) ->
    IC = lists:keysearch(initial_call, 1, A),
    IC = lists:keysearch(initial_call, 1, B),

    L = lists:keysearch(links, 1, A),
    L = lists:keysearch(links, 1, B),

    D = lists:keysearch(dictionary, 1, A),
    D = lists:keysearch(dictionary, 1, B),

    TE = lists:keysearch(trap_exit, 1, A),
    TE = lists:keysearch(trap_exit, 1, B),

    EH = lists:keysearch(error_handler, 1, A),
    EH = lists:keysearch(error_handler, 1, B),

    P = lists:keysearch(priority, 1, A),
    P = lists:keysearch(priority, 1, B),

    GL = lists:keysearch(group_leader, 1, A),
    GL = lists:keysearch(group_leader, 1, B),

    GC = lists:keysearch(garbage_collection, 1, A),
    GC = lists:keysearch(garbage_collection, 1, B),

    ok.


%% Dummies.

start_spawner() ->
    ok.

stop_spawner() ->
    ok.

%% Tests erlang:process_info(Pid, garbage_collection_info)
process_info_garbage_collection(_Config) ->
    Parent = self(),
    Pid = spawn_link(
            fun() ->
                    %% We set mqd to off_heap and send an tuple
                    %% to process in order to force mbuf_size
                    %% to be used
                    process_flag(message_queue_data, off_heap),
                    receive go -> ok end,
                    (fun F(0) ->
                             Parent ! deep,
                             receive {ok,_} -> ok end,
                             [];
                         F(N) ->
                             timer:sleep(1),
                             [lists:seq(1,100) | F(N-1)]
                     end)(1000),
                    Parent ! shallow,
                    receive done -> ok end
            end),
    [{garbage_collection_info, Before},{total_heap_size, THSBefore}] =
        erlang:process_info(Pid, [garbage_collection_info, total_heap_size]),
    Pid ! go, receive deep -> ok end,
    [{_, Deep},{_,THSDeep}]  =
         erlang:process_info(Pid, [garbage_collection_info, total_heap_size]),
    Pid ! {ok, make_ref()}, receive shallow -> ok end,
    [{_, After},{_, THSAfter}] =
        erlang:process_info(Pid, [garbage_collection_info, total_heap_size]),
    Pid ! done,

    %% Do some general checks to see if everything seems to be roughly correct
    ct:log("Before: ~p",[Before]),
    ct:log("Deep: ~p",[Deep]),
    ct:log("After: ~p",[After]),
    ct:log("Before THS: ~p",[THSBefore]),
    ct:log("Deep THS: ~p",[THSDeep]),
    ct:log("After THS: ~p",[THSAfter]),

    %% Check stack_size
    true = gv(stack_size, Before) < gv(stack_size, Deep),
    true = gv(stack_size, After) < gv(stack_size, Deep),

    %% Check used heap size
    true = gv(heap_size, Before) + gv(old_heap_size, Before)
        < gv(heap_size, Deep) + gv(old_heap_size, Deep),
    true = gv(heap_size, Before) + gv(old_heap_size, Before)
        < gv(heap_size, After) + gv(old_heap_size, After),

    %% Check that total_heap_size == heap_block_size + old_heap_block_size + mbuf_size
    THSBefore = gv(heap_block_size, Before)
        + gv(old_heap_block_size, Before)
        + gv(mbuf_size, Before),

    THSDeep = gv(heap_block_size, Deep)
        + gv(old_heap_block_size, Deep)
        + gv(mbuf_size, Deep),

    THSAfter = gv(heap_block_size, After)
        + gv(old_heap_block_size, After)
        + gv(mbuf_size, After),

    ok.

gv(Key,List) ->
    proplists:get_value(Key,List).

process_info_smoke_all_tester() ->
    register(process_info_smoke_all_tester, self()),
    put(ets_ref, ets:new(blupp, [])),
    put(binary, [list_to_binary(lists:duplicate(1000, 1)),
                 list_to_binary(lists:duplicate(1000, 2))]),
    process_info_smoke_all_tester_loop().

process_info_smoke_all_tester_loop() ->
    receive
        {other_process, Pid} ->
            case get(procs) of
                undefined -> put(procs, [Pid]);
                Procs -> put(procs, [Pid|Procs])
            end,
            erlang:monitor(process, Pid),
            link(Pid),
            process_info_smoke_all_tester_loop()
    end.

process_info_smoke_all(Config) when is_list(Config) ->
    AllPIOptions = [registered_name,
                    current_function,
                    initial_call,
                    messages,
                    message_queue_len,
                    links,
                    monitors,
                    monitored_by,
                    dictionary,
                    trap_exit,
                    error_handler,
                    heap_size,
                    stack_size,
                    memory,
                    garbage_collection,
                    group_leader,
                    reductions,
                    priority,
                    trace,
                    binary,
                    sequential_trace_token,
                    catchlevel,
                    backtrace,
                    last_calls,
                    total_heap_size,
                    suspending,
                    min_heap_size,
                    min_bin_vheap_size,
                    max_heap_size,
                    current_location,
                    current_stacktrace,
                    message_queue_data,
                    garbage_collection_info,
                    magic_ref,
                    fullsweep_after],

    {ok, Node} = start_node(Config, ""),
    RP = spawn_link(Node, fun process_info_smoke_all_tester/0),
    LP = spawn_link(fun process_info_smoke_all_tester/0),
    RP ! {other_process, LP},
    LP ! {other_process, RP},
    LP ! {other_process, self()},
    LP ! ets:new(blapp, []),
    LP ! ets:new(blipp, []),
    LP ! list_to_binary(lists:duplicate(1000, 3)),
    receive after 1000 -> ok end,
    _MLP = erlang:monitor(process, LP),
    true = is_process_alive(LP),
    PI = process_info(LP, AllPIOptions),
    io:format("~p~n", [PI]),
    garbage_collect(),
    unlink(RP),
    unlink(LP),
    exit(RP, kill),
    exit(LP, kill),
    false = is_process_alive(LP),
    stop_node(Node),
    ok.

process_info_status_handled_signal(Config) when is_list(Config) ->
    P = spawn_link(fun () ->
                           receive after infinity -> ok end
                   end),
    wait_until(fun () ->
                       process_info(P, status) == {status, waiting}
               end),
    %%
    %% The 'messages' option will force a process-info-request
    %% signal to be scheduled on the process. Ensure that status
    %% 'waiting' is reported even though it is actually running
    %% when handling the request. We want it to report the status
    %% it would have had if it had not been handling the
    %% process-info-request...
    %%
    [{status, waiting}, {messages, []}] = process_info(P, [status, messages]),
    unlink(P),
    exit(P, kill),
    false = erlang:is_process_alive(P),
    ok.

%% OTP-15709
%% Provoke a bug where process_info(reductions) returned wrong result
%% because REDS_IN (def_arg_reg[5]) is read when the process in not running.
%%
%% And a bug where process_info(reductions) on a process which was releasing its
%% main lock during execution could result in negative reduction diffs.
process_info_reductions(Config) when is_list(Config) ->
    {S1, S2} = case erlang:system_info(schedulers) of
                   1 -> {1,1};
                   _ -> {1,2}
               end,
    io:format("Run on schedulers ~p and ~p\n", [S1,S2]),
    Boss = self(),
    Doer = spawn_opt(fun () ->
                             pi_reductions_tester(true, 10, fun pi_reductions_spinnloop/0, S2),
                             pi_reductions_tester(true, 10, fun pi_reductions_recvloop/0, S2),
                             pi_reductions_tester(false, 100, fun pi_reductions_main_unlocker/0, S2),
                             Boss ! {self(), done}
                     end,
                     [link, {scheduler, S1}]),

    {Doer, done} = receive M -> M end,
    ok.

pi_reductions_tester(ForceSignal, MaxCalls, Fun, S2) ->
    Pid = spawn_opt(Fun, [link, {scheduler,S2}]),
    Extra = case ForceSignal of
                true ->
                    %% Add another item that force sending the request
                    %% as a signal, like 'current_function'.
                    [current_function];
                false ->
                    []
            end,
    LoopFun = fun Me(Calls, Prev, Acc0) ->
                      PI = process_info(Pid, [reductions | Extra]),
                      [{reductions,Reds} | _] = PI,
                      Diff = Reds - Prev,
                      %% Verify we get sane non-negative reduction diffs
                      {Diff, true} = {Diff, (Diff >= 0)},
                      {Diff, true} = {Diff, (Diff =< 1000*1000)},
                      Acc1 = [Diff | Acc0],
                      case Calls >= MaxCalls of
                          true -> Acc1;
                          false -> Me(Calls+1, Reds, Acc1)
                      end
              end,
    DiffList = LoopFun(0, 0, []),
    unlink(Pid),
    exit(Pid,kill),
    io:format("Reduction diffs: ~p\n", [lists:reverse(DiffList)]),
    ok.

pi_reductions_spinnloop() ->
    %% 6 args to make use of def_arg_reg[5] which is also used as REDS_IN
    pi_reductions_spinnloop(999*1000, atom, "hej", self(), make_ref(), 3.14).

pi_reductions_spinnloop(N,A,B,C,D,E) when N > 0 ->
    pi_reductions_spinnloop(N-1,B,C,D,E,A);
pi_reductions_spinnloop(0,_,_,_,_,_) ->
    %% Stop to limit max number of reductions consumed
    pi_reductions_recvloop().

pi_reductions_recvloop() ->
    receive
        "a free lunch" -> false
    end.

pi_reductions_main_unlocker() ->
    Other = spawn_link(fun() -> receive die -> ok end end),
    pi_reductions_main_unlocker_loop(Other).

pi_reductions_main_unlocker_loop(Other) ->
    %% Assumption: register(OtherPid, Name) will unlock main lock of calling
    %% process during execution.
    register(pi_reductions_main_unlocker, Other),
    unregister(pi_reductions_main_unlocker),

    %% Yield in order to increase probability of process_info sometimes probing
    %% this process when it's not RUNNING.
    erlang:yield(),
    pi_reductions_main_unlocker_loop(Other).


%% Tests erlang:bump_reductions/1.
bump_reductions(Config) when is_list(Config) ->
    erlang:garbage_collect(),
    erlang:yield(),		% Clear reductions.
    {reductions,R1} = process_info(self(), reductions),
    true = erlang:bump_reductions(100),
    {reductions,R2} = process_info(self(), reductions),
    case R2-R1 of
	      Diff when Diff < 100 ->
		  ok = io:format("R1 = ~w, R2 = ~w", [R1, R2]),
		  ct:fail({small_diff, Diff});
	      Diff when Diff > 110 ->
		  ok = io:format("R1 = ~w, R2 = ~w", [R1, R2]),
		  ct:fail({big_diff, Diff});
	      Diff ->
		  io:format("~p\n", [Diff]),
		  ok
	  end,

    %% Make sure that a bignum reduction doesn't crash the emulator (32-bit CPU).
    bump_big(R2, 16#08000000).

bump_big(Prev, Limit) ->
    true = erlang:bump_reductions(100000), %Limited to CONTEXT_REDUCTIONS.
    case process_info(self(), reductions) of
	      {reductions,Big} when is_integer(Big), Big > Limit ->
		  erlang:garbage_collect(),
		  io:format("~p\n", [Big]);
	      {reductions,R} when is_integer(R), R > Prev ->
		  bump_big(R, Limit)
	  end,
    ok.

%% Priority 'low' should be mixed with 'normal' using a factor of
%% about 8. (OTP-2644)
low_prio(Config) when is_list(Config) ->
    erlang:system_flag(multi_scheduling, block_normal),
    Prop = low_prio_test(Config),
    erlang:system_flag(multi_scheduling, unblock_normal),
    Str = lists:flatten(io_lib:format("Low/high proportion is ~.3f",
                                      [Prop])),
    {comment,Str}.

low_prio_test(Config) when is_list(Config) ->
    process_flag(trap_exit, true),

    %% Spawn the server running with high priority. The server must
    %% not run at normal priority as that would skew the results for
    %% two reasons:
    %%
    %% 1. There would be one more normal-priority processes than
    %% low-priority processes.
    %%
    %% 2. The receive queue would grow faster than the server process
    %% could process it. That would in turn trigger the reduction
    %% punishment for the clients.
    S = spawn_opt(?MODULE, prio_server, [0, 0], [link,{priority,high}]),

    %% Spawn the clients and let them run for a while.
    PCs = spawn_prio_clients(S, erlang:system_info(schedulers_online)),
    ct:sleep({seconds,2}),
    lists:foreach(fun (P) -> exit(P, kill) end, PCs),

    %% Stop the server and retrieve the result.
    S ! exit,
    receive
        {'EXIT', S, {A, B}} ->
            check_prio(A, B)
    end.

check_prio(A, B) ->
    Prop = A/B,
    ok = io:format("Low=~p, High=~p, Prop=~p\n", [A, B, Prop]),

    %% Prop is expected to be appr. 1/8. Allow a reasonable margin.
    true = Prop < 1/4,
    true = Prop > 1/16,
    Prop.

prio_server(A, B) ->
    receive
	low ->
	    prio_server(A+1, B);
	normal ->
	    prio_server(A, B+1);
	exit ->
	    exit({A, B})
    end.

spawn_prio_clients(_, 0) ->
    [];
spawn_prio_clients(S, N) ->
    [spawn_opt(?MODULE, prio_client, [S, normal], [link, {priority,normal}]),
     spawn_opt(?MODULE, prio_client, [S, low], [link, {priority,low}])
     | spawn_prio_clients(S, N-1)].

prio_client(S, Prio) ->
    S ! Prio,
    prio_client(S, Prio).

make_sub_binary(Bin) when is_binary(Bin) ->
    {_,B} = split_binary(list_to_binary([0,1,3,Bin]), 3),
    B;
make_sub_binary(List) ->
    make_sub_binary(list_to_binary(List)).

make_unaligned_sub_binary(Bin0) ->
    Bin1 = <<0:3,Bin0/binary,31:5>>,
    Sz = size(Bin0),
    <<0:3,Bin:Sz/binary,31:5>> = id(Bin1),
    Bin.

%% Tests erlang:yield/1
yield(Config) when is_list(Config) ->
    case catch erlang:system_info(modified_timing_level) of
	Level when is_integer(Level) ->
	    {skipped,
	     "Modified timing (level " ++ integer_to_list(Level)
	     ++ ") is enabled. Testcase gets messed up by modfied "
	     "timing."};
	_ ->
	    MS = erlang:system_flag(multi_scheduling, block_normal),
	    yield_test(),
	    erlang:system_flag(multi_scheduling, unblock_normal),
	    case MS of
		blocked ->
		    {comment,
		     "Multi-scheduling blocked during test. This test-case "
		     "was not written to work with multiple schedulers (the "
		     "yield2 test-case tests almost the same thing)."};
		_ ->
		    ok
	    end
    end.

yield_test() ->
    erlang:garbage_collect(),
    receive after 1 -> ok end,		% Clear reductions.
    SC = schedcnt(start),
    {reductions, R1} = process_info(self(), reductions),
    {ok, true} = call_yield(middle),
    true = call_yield(final),
    true = call_yield(),
    true = apply(erlang, yield, []),
    {reductions, R2} = process_info(self(), reductions),
    Schedcnt = schedcnt(stop, SC),
    case {R2-R1, Schedcnt} of
	{Diff, 4} when Diff < 30 ->
	    ok = io:format("R1 = ~w, R2 = ~w, Schedcnt = ~w", 
		[R1, R2, Schedcnt]);
	{Diff, _} ->
	    ok = io:format("R1 = ~w, R2 = ~w, Schedcnt = ~w", 
		[R1, R2, Schedcnt]),
	    ct:fail({measurement_error, Diff, Schedcnt})
    end.

call_yield() ->
    erlang:yield().

call_yield(middle) ->
    {ok, erlang:yield()};
call_yield(final) ->
    case self() of
	Self when is_pid(Self) ->
	    ok
    end,
    erlang:yield().

schedcnt(start) ->
    Ref = make_ref(),
    Fun = 
	fun (F, Cnt) ->
		receive
		    {Ref, Parent} ->
			Parent ! {Ref, Cnt}
		after 0 ->
			erlang:yield(),
			F(F, Cnt+1)
		end
	end,
    Pid = spawn_link(fun () -> Fun(Fun, 0) end),
    {Ref, Pid}.

schedcnt(stop, {Ref, Pid}) when is_reference(Ref), is_pid(Pid) ->
    Pid ! {Ref, self()},
    receive
	{Ref, Cnt} ->
	    Cnt
    end.

yield2(Config) when is_list(Config) ->
    Me = self(),
    Go = make_ref(),
    RedDiff = make_ref(),
    Done = make_ref(),
    P = spawn(fun () ->
		receive Go -> ok end,
		{reductions, R1} = process_info(self(), reductions),
		{ok, true} = call_yield(middle),
		true = call_yield(final),
		true = call_yield(),
		true = apply(erlang, yield, []),
		{reductions, R2} = process_info(self(), reductions),
		Me ! {RedDiff, R2 - R1},
		exit(Done)
	end),
    erlang:yield(),

    1 = erlang:trace(P, true, [running, procs, {tracer, self()}]),

    P ! Go,

    %% receive Go -> ok end,
    {trace, P, in, _} = next_tmsg(P),

    %% {ok, true} = call_yield(middle),
    {trace, P, out, _} = next_tmsg(P),
    {trace, P, in, _} = next_tmsg(P),

    %% true = call_yield(final),
    {trace, P, out, _} = next_tmsg(P),
    {trace, P, in, _} = next_tmsg(P),

    %% true = call_yield(),
    {trace, P, out, _} = next_tmsg(P),
    {trace, P, in, _} = next_tmsg(P),

    %% true = apply(erlang, yield, []),
    {trace, P, out, _} = next_tmsg(P),
    {trace, P, in, _} = next_tmsg(P),

    %% exit(Done)
    {trace, P, exit, Done} = next_tmsg(P),


    receive
	      {RedDiff, Reductions} when Reductions < 30, Reductions > 0 ->
		  io:format("Reductions = ~p~n", [Reductions]),
		  ok;
	      {RedDiff, Reductions} ->
		  ct:fail({unexpected_reduction_count, Reductions})
	  end,

    none = next_tmsg(P),

    ok.

next_tmsg(Pid) ->
    receive
	TMsg when is_tuple(TMsg),
		  element(1, TMsg) == trace,
		  element(2, TMsg) == Pid ->
	    TMsg
    after 100 ->
	    none
    end.

%% Test that bad arguments to register/2 cause an exception.
bad_register(Config) when is_list(Config) ->
    Name = a_long_and_unused_name,

    {'EXIT',{badarg,_}} = (catch register({bad,name}, self())),
    fail_register(undefined, self()),
    fail_register([bad,name], self()),

    {Dead,Mref} = spawn_monitor(fun() -> true end),
    receive
	{'DOWN',Mref,process,Dead,_} -> ok
    end,
    fail_register(Name, Dead),
    fail_register(Name, make_ref()),
    fail_register(Name, []),
    fail_register(Name, {bad,process}),
    fail_register(Name, <<>>),
    ok.

fail_register(Name, Process) ->
    {'EXIT',{badarg,_}} = (catch register(Name, Process)),
    {'EXIT',{badarg,_}} = (catch Name ! anything_goes),
    ok.

garbage_collect(Config) when is_list(Config) ->
    Prio = process_flag(priority, high),
    true = erlang:garbage_collect(),
    
    TokLoopers = lists:map(fun (_) ->
		spawn_opt(fun tok_loop/0, [{priority, low}, link])
	end, lists:seq(1, 10)),

    lists:foreach(fun (Pid) ->
		Mon = erlang:monitor(process, Pid),
		DownBefore = receive
		    {'DOWN', Mon, _, _, _} ->
			true
		after 0 ->
			false
		end,
		GC = erlang:garbage_collect(Pid),
		DownAfter = receive
		    {'DOWN', Mon, _, _, _} ->
			true
		after 0 ->
			false
		end,
		true = erlang:demonitor(Mon),
		case {DownBefore, DownAfter} of
		    {true, _} -> false = GC;
		    {false, false} -> true = GC;
		    _ -> GC
		end
	end, processes()),

    lists:foreach(fun (Pid) ->
		unlink(Pid),
		exit(Pid, bang)
	end, TokLoopers),
    process_flag(priority, Prio),
    ok.

%% This used to cause the nofrag emulator to dump core
process_info_messages(Config) when is_list(Config) ->
    process_info_messages_test(),
    ok.

process_info_messages_loop(0) -> ok;
process_info_messages_loop(N) -> process_info_messages_loop(N-1).

process_info_messages_send_my_msgs_to(Rcvr) ->
    receive
	Msg ->
	    Rcvr ! Msg,
	    process_info_messages_send_my_msgs_to(Rcvr)
    after 0 ->
	    ok
    end.

process_info_messages_test() ->
    Go = make_ref(),
    Done = make_ref(),
    Rcvr = self(),
    Rcvr2 = spawn_link(fun () ->
		receive {Go, Rcvr} -> ok end,
		garbage_collect(),
		Rcvr ! {Done, self()}
	end),
    Sndrs = lists:map(
	fun (_) ->
		spawn_link(fun () ->
			    Rcvr ! {Go, self()},
			    receive {Go, Rcvr} -> ok end,
			    BigData = lists:seq(1, 1000),
			    Rcvr ! BigData,
			    Rcvr ! BigData,
			    Rcvr ! BigData,
			    Rcvr ! {Done, self()}
		    end)
	end, lists:seq(1, 10)),
    lists:foreach(fun (Sndr) -> receive {Go, Sndr} -> ok end end,
			Sndrs),
    garbage_collect(),
    erlang:yield(),
    lists:foreach(fun (Sndr) -> Sndr ! {Go, self()} end, Sndrs),
    process_info_messages_loop(100000000),
    Msgs = process_info(self(), messages),
    lists:foreach(fun (Sndr) -> receive {Done, Sndr} -> ok end end,
			Sndrs),
    garbage_collect(),
    Rcvr2 ! Msgs,
    process_info_messages_send_my_msgs_to(Rcvr2),
    Rcvr2 ! {Go, self()},
    garbage_collect(),
    receive {Done, Rcvr2} -> ok end,
    Msgs.

chk_badarg(Fun) ->
    try Fun(), exit(no_badarg) catch error:badarg -> ok end.

process_flag_badarg(Config) when is_list(Config) ->
    chk_badarg(fun () -> process_flag(gurka, banan) end),
    chk_badarg(fun () -> process_flag(trap_exit, gurka) end),
    chk_badarg(fun () -> process_flag(error_handler, 1) end),
    chk_badarg(fun () -> process_flag(min_heap_size, gurka) end),
    chk_badarg(fun () -> process_flag(min_bin_vheap_size, gurka) end),
    chk_badarg(fun () -> process_flag(min_bin_vheap_size, -1) end),

    chk_badarg(fun () -> process_flag(max_heap_size, gurka) end),
    chk_badarg(fun () -> process_flag(max_heap_size, -1) end),
    chk_badarg(fun () ->
                       {_,Min} = process_info(self(), min_heap_size),
                       process_flag(max_heap_size, Min - 1)
               end),
    chk_badarg(fun () ->
                       {_,Min} = process_info(self(), min_heap_size),
                       process_flag(max_heap_size, #{size => Min - 1})
               end),
    chk_badarg(fun () -> process_flag(max_heap_size, #{}) end),
    chk_badarg(fun () -> process_flag(max_heap_size, #{ kill => true }) end),
    chk_badarg(fun () -> process_flag(max_heap_size, #{ size => 233,
                                                        kill => gurka }) end),
    chk_badarg(fun () -> process_flag(max_heap_size, #{ size => 233,
                                                        error_logger => gurka }) end),
    chk_badarg(fun () -> process_flag(max_heap_size, #{ size => 233,
                                                        kill => true,
                                                        error_logger => gurka }) end),
    chk_badarg(fun () -> process_flag(max_heap_size, #{ size => 1 bsl 64 }) end),

    chk_badarg(fun () -> process_flag(priority, 4711) end),
    chk_badarg(fun () -> process_flag(save_calls, hmmm) end),
    P= spawn_link(fun () -> receive die -> ok end end),
    chk_badarg(fun () -> process_flag(P, save_calls, hmmm) end),
    chk_badarg(fun () -> process_flag(gurka, save_calls, hmmm) end),
    P ! die,
    ok.

-include_lib("stdlib/include/ms_transform.hrl").

otp_6237(Config) when is_list(Config) ->
    Slctrs = lists:map(fun (_) ->
		spawn_link(fun () ->
			    otp_6237_select_loop()
		    end)
	end,
	lists:seq(1,5)),
    lists:foreach(fun (_) -> otp_6237_test() end, lists:seq(1, 100)),
    lists:foreach(fun (S) -> unlink(S),exit(S, kill) end, Slctrs), 
    ok.
				
otp_6237_test() ->
    Parent = self(),
    Inited = make_ref(),
    Die = make_ref(),
    Pid = spawn_link(fun () ->
		register(otp_6237,self()),
		otp_6237 = ets:new(otp_6237,
		    [named_table,
			ordered_set]),
		ets:insert(otp_6237,
		    [{I,I}
			|| I <- lists:seq(1, 100)]),
		%% Inserting a lot of bif timers
		%% increase the possibility that
		%% the test will fail when the
		%% original cleanup order is used
		lists:foreach( fun (_) ->
			    erlang:send_after(1000000, self(), {a,b,c})
		    end, lists:seq(1,1000)),
		Parent ! Inited,
		receive Die -> bye end
	end),
    receive
	Inited -> ok
    end,
    Pid ! Die,
    otp_6237_whereis_loop().

otp_6237_whereis_loop() ->
    case whereis(otp_6237) of
	      undefined ->
		  otp_6237 = ets:new(otp_6237,
					   [named_table,ordered_set]),
		  ets:delete(otp_6237),
		  ok;
	      _ ->
		  otp_6237_whereis_loop()
	  end.
	     
otp_6237_select_loop() ->
    catch ets:select(otp_6237, ets:fun2ms(fun({K, does_not_exist}) -> K end)),
    otp_6237_select_loop().


-define(NoTestProcs, 10000).
-record(ptab_list_bif_info, {min_start_reds,
			     tab_chunks,
			     tab_chunks_size,
			     tab_indices_per_red,
			     free_term_proc_reds,
			     term_procs_per_red,
			     term_procs_max_reds,
			     conses_per_red,
			     debug_level}).

processes_large_tab(Config) when is_list(Config) ->
    sys_mem_cond_run(2048, fun () -> processes_large_tab_test(Config) end).

processes_large_tab_test(Config) ->
    enable_internal_state(),
    MaxDbgLvl = 20,
    MinProcTabSize = 2*(1 bsl 15),
    ProcTabSize0 = 1000000,
    ProcTabSize1 = case {erlang:system_info(schedulers_online),
	    erlang:system_info(logical_processors)} of
	{Schdlrs, Cpus} when is_integer(Cpus),
	Schdlrs =< Cpus ->
	    ProcTabSize0;
	_ ->
	    ProcTabSize0 div 4
    end,
    ProcTabSize2 = case erlang:system_info(debug_compiled) of
	true -> ProcTabSize1 - 500000;
	false -> ProcTabSize1
    end,
    %% With high debug levels this test takes so long time that
    %% the connection times out; therefore, shrink the test on
    %% high debug levels.
    DbgLvl = case erts_debug:get_internal_state(processes_bif_info) of
		       #ptab_list_bif_info{debug_level = Lvl} when Lvl > MaxDbgLvl ->
			   20;
		       #ptab_list_bif_info{debug_level = Lvl} when Lvl < 0 ->
			   ct:fail({debug_level, Lvl});
		       #ptab_list_bif_info{debug_level = Lvl} ->
			   Lvl
		   end,
    ProcTabSize3 = ProcTabSize2 - (1300000 * DbgLvl div MaxDbgLvl),
    ProcTabSize = case ProcTabSize3 < MinProcTabSize of
			    true -> MinProcTabSize;
			    false -> ProcTabSize3
			end,
    {ok, LargeNode} = start_node(Config,
				       "+P " ++ integer_to_list(ProcTabSize)),
    Res = rpc:call(LargeNode, ?MODULE, processes_bif_test, []),
    case rpc:call(LargeNode,
			erts_debug,
			get_internal_state,
			[processes_bif_info]) of
	      #ptab_list_bif_info{tab_chunks = Chunks} when is_integer(Chunks),
							    Chunks > 1 -> ok;
	      PBInfo -> ct:fail(PBInfo)
	  end,
    stop_node(LargeNode),
    chk_processes_bif_test_res(Res).

processes_default_tab(Config) when is_list(Config) ->
    sys_mem_cond_run(1024, fun () -> processes_default_tab_test(Config) end).

processes_default_tab_test(Config) ->
    {ok, DefaultNode} = start_node(Config, ""),
    Res = rpc:call(DefaultNode, ?MODULE, processes_bif_test, []),
    stop_node(DefaultNode),
    chk_processes_bif_test_res(Res).

processes_small_tab(Config) when is_list(Config) ->
    {ok, SmallNode} = start_node(Config, "+P 1024"),
    Res    = rpc:call(SmallNode, ?MODULE, processes_bif_test, []),
    PBInfo = rpc:call(SmallNode, erts_debug, get_internal_state, [processes_bif_info]),
    stop_node(SmallNode),
    true = PBInfo#ptab_list_bif_info.tab_chunks < 10,
    chk_processes_bif_test_res(Res).

processes_this_tab(Config) when is_list(Config) ->
    Mem = case {erlang:system_info(build_type),
                erlang:system_info(allocator)} of
              {lcnt, {_, _Vsn, [sys_alloc], _Opts}} ->
                  %% When running +Mea min + lcnt we may need more memory
                  1024 * 4;
              _ ->
                  1024
          end,
    sys_mem_cond_run(Mem, fun () -> chk_processes_bif_test_res(processes_bif_test()) end).

chk_processes_bif_test_res(ok) -> ok;
chk_processes_bif_test_res({comment, _} = Comment) -> Comment;
chk_processes_bif_test_res(Failure) -> ct:fail(Failure).

print_processes_bif_info(#ptab_list_bif_info{min_start_reds = MinStartReds,
					     tab_chunks = TabChunks,
					     tab_chunks_size = TabChunksSize,
					     tab_indices_per_red = TabIndPerRed,
					     free_term_proc_reds = FreeTPReds,
					     term_procs_per_red = TPPerRed,
					     term_procs_max_reds = TPMaxReds,
					     conses_per_red = ConsesPerRed,
					     debug_level = DbgLvl}) ->
    io:format("processes/0 bif info on node ~p:~n"
	      "Min start reductions = ~p~n"
	      "Process table chunks = ~p~n"
	      "Process table chunks size = ~p~n"
	      "Process table indices per reduction = ~p~n"
	      "Reduction cost for free() on terminated process struct = ~p~n"
	      "Inspect terminated processes per reduction = ~p~n"
	      "Max reductions during inspection of terminated processes = ~p~n"
	      "Create cons-cells per reduction = ~p~n"
	      "Debug level = ~p~n",
	      [node(),
	       MinStartReds,
	       TabChunks,
	       TabChunksSize,
	       TabIndPerRed,
	       FreeTPReds,
	       TPPerRed,
	       TPMaxReds,
	       ConsesPerRed,
	       DbgLvl]).

processes_bif_cleaner() ->
    receive {'EXIT', _, _} -> ok end,
    processes_bif_cleaner().

spawn_initial_hangarounds(Cleaner) ->
    TabSz = erlang:system_info(process_limit),
    erts_debug:set_internal_state(next_pid,TabSz),
    spawn_initial_hangarounds(Cleaner,
			      TabSz,
			      TabSz*2,
			      0,
			      []).

processes_unexpected_result(CorrectProcs, Procs) ->
    ProcInfo = [registered_name,
		initial_call,
		current_function,
		status,
		priority],
    MissingProcs = CorrectProcs -- Procs,
    io:format("Missing processes: ~p",
	      [lists:map(fun (Pid) ->
				 [{pid, Pid}
				  | case process_info(Pid, ProcInfo) of
					undefined -> [];
					Res -> Res
				    end]
			 end,
			 MissingProcs)]),
    SuperfluousProcs = Procs -- CorrectProcs,
    io:format("Superfluous processes: ~p",
	      [lists:map(fun (Pid) ->
				 [{pid, Pid}
				  | case process_info(Pid, ProcInfo) of
					undefined -> [];
					Res -> Res
				    end]
			 end,
			 SuperfluousProcs)]),
    ct:fail(unexpected_result).

hangaround(Cleaner, Type) ->
    %% Type is only used to distinguish different processes from
    %% when doing process_info
    try link(Cleaner) catch error:Reason -> exit(Reason) end,
    receive after infinity -> ok end,
    exit(Type).

spawn_initial_hangarounds(_Cleaner, NP, Max, Len, HAs) when NP > Max ->
    {Len, HAs};
spawn_initial_hangarounds(Cleaner, NP, Max, Len, HAs) ->
    Skip = 30,
    wait_for_proc_slots(Skip+3),
    HA1 = spawn_opt(?MODULE, hangaround, [Cleaner, initial_hangaround],
		    [{priority, low}]),
    HA2 = spawn_opt(?MODULE, hangaround, [Cleaner, initial_hangaround],
		    [{priority, normal}]),
    HA3 = spawn_opt(?MODULE, hangaround, [Cleaner, initial_hangaround],
		    [{priority, high}]),
    spawn_drop(Skip),
    spawn_initial_hangarounds(Cleaner, NP+Skip, Max, Len+3, [HA1,HA2,HA3|HAs]).

wait_for_proc_slots(MinFreeSlots) ->
    case erlang:system_info(process_limit) - erlang:system_info(process_count) of
        FreeSlots when FreeSlots < MinFreeSlots ->
            receive after 10 -> ok end,
            wait_for_proc_slots(MinFreeSlots);
        _FreeSlots ->
            ok
    end.

spawn_drop(N) when N =< 0 ->
    ok;
spawn_drop(N) ->
    spawn(fun () -> ok end),
    spawn_drop(N-1).

do_processes(WantReds) ->
    erts_debug:set_internal_state(reds_left, WantReds),
    processes().

processes_bif_test() ->
    Tester = self(),
    enable_internal_state(),
    PBInfo = erts_debug:get_internal_state(processes_bif_info),
    print_processes_bif_info(PBInfo),
    WantReds = PBInfo#ptab_list_bif_info.min_start_reds + 10,
    WillTrap = case PBInfo of
	#ptab_list_bif_info{tab_chunks = Chunks} when Chunks < 10 ->
	    false; %% Skip for small tables
	#ptab_list_bif_info{tab_chunks = Chunks,
	    tab_chunks_size = ChunksSize,
	    tab_indices_per_red = IndiciesPerRed
	} ->
	    Chunks*ChunksSize >= IndiciesPerRed*WantReds
    end,
    Processes = fun () ->
	    erts_debug:set_internal_state(reds_left,WantReds),
	    processes()
    end,

    ok = do_processes_bif_test(WantReds, WillTrap, Processes),

    case WillTrap of
	false ->
	    ok;
	true ->
	    %% Do it again with a process suspended while
	    %% in the processes/0 bif.
	    erlang:system_flag(multi_scheduling, block_normal),
	    Suspendee = spawn_link(fun () ->
						 Tester ! {suspend_me, self()},
						 Tester ! {self(),
							   done,
							   hd(Processes())},
						 receive
						 after infinity ->
							 ok
						 end
					 end),
	    receive {suspend_me, Suspendee} -> ok end,
	    erlang:suspend_process(Suspendee),
	    erlang:system_flag(multi_scheduling, unblock_normal),
	    
	    [{status,suspended},{current_function,{erlang,ptab_list_continue,2}}] =
		process_info(Suspendee, [status, current_function]),

	    ok = do_processes_bif_test(WantReds, WillTrap, Processes),
	    
	    erlang:resume_process(Suspendee),
	    receive {Suspendee, done, _} -> ok end,
	    unlink(Suspendee),
	    exit(Suspendee, bang)
    end,
    case get(processes_bif_testcase_comment) of
	undefined -> ok;
	Comment -> {comment, Comment}
    end.
    
do_processes_bif_test(WantReds, DieTest, Processes) ->
    Tester = self(),
    SpawnProcesses = fun (Prio) ->
	    spawn_opt(?MODULE, do_processes, [WantReds], [link, {priority, Prio}])
    end,
    Cleaner = spawn_link(fun () ->
		process_flag(trap_exit, true),
		Tester ! {cleaner_alive, self()},
		processes_bif_cleaner()
	end),
    receive {cleaner_alive, Cleaner} -> ok end,
    try
	DoIt = make_ref(),
	GetGoing = make_ref(),
	{NoTestProcs, TestProcs} = spawn_initial_hangarounds(Cleaner),
	io:format("Testing with ~p processes~n", [NoTestProcs]),
	SpawnHangAround = fun () ->
		spawn(?MODULE, hangaround, [Cleaner, new_hangaround])
	end,
	Killer = spawn_opt(fun () ->
		    Splt = NoTestProcs div 10,
		    {TP1, TP23} = lists:split(Splt, TestProcs),
		    {TP2, TP3} = lists:split(Splt, TP23),
		    erlang:system_flag(multi_scheduling, block_normal),
		    Tester ! DoIt,
		    receive GetGoing -> ok end,
		    erlang:system_flag(multi_scheduling, unblock_normal),
		    SpawnProcesses(high),
		    lists:foreach( fun (P) ->
				SpawnHangAround(),
				exit(P, bang)
			end, TP1),
		    SpawnProcesses(high),
		    erlang:yield(),
		    lists:foreach( fun (P) ->
				SpawnHangAround(),
				exit(P, bang)
			end, TP2),
		    SpawnProcesses(high),
		    lists:foreach(
			fun (P) ->
				SpawnHangAround(),
				exit(P, bang)
			end, TP3)
	    end, [{priority, high}, link]),
	receive DoIt -> ok end,
	process_flag(priority, low),
	SpawnProcesses(low),
	erlang:yield(),
	process_flag(priority, normal),
	CorrectProcs0 = erts_debug:get_internal_state(processes),
	Killer ! GetGoing,
	erts_debug:set_internal_state(reds_left, WantReds),
	Procs0 = processes(),
	Procs = lists:sort(Procs0),
	CorrectProcs = lists:sort(CorrectProcs0),
	LengthCorrectProcs = length(CorrectProcs),
	io:format("~p = length(CorrectProcs)~n", [LengthCorrectProcs]),
	true = LengthCorrectProcs > NoTestProcs,
	case CorrectProcs =:= Procs of
	    true ->
		ok;
	    false ->
		processes_unexpected_result(CorrectProcs, Procs)
	end,
	unlink(Killer),
	exit(Killer, bang)
    after
	unlink(Cleaner),
        exit(Cleaner, kill),
        %% Wait for the system to recover to a normal state...
	wait_until_system_recover()
    end,
    do_processes_bif_die_test(DieTest, Processes),
    ok.


do_processes_bif_die_test(false, _Processes) ->
    io:format("Skipping test killing process executing processes/0~n",[]),
    ok;
do_processes_bif_die_test(true, Processes) ->
    do_processes_bif_die_test(5, Processes);
do_processes_bif_die_test(N, Processes) ->
    io:format("Doing test killing process executing processes/0~n",[]),
    try
	Tester = self(),
	Oooh_Nooooooo = make_ref(),
	{_, DieWhileDoingMon} = erlang:spawn_monitor( fun () ->
		    Victim = self(),
		    spawn_opt(
			fun () ->
				exit(Victim, got_him)
			end,
			[link, {priority, max}]),
		    Tester ! {Oooh_Nooooooo,
			hd(Processes())},
		    exit(ohhhh_nooooo)
	    end),
	receive
	    {'DOWN', DieWhileDoingMon, _, _, Reason} ->
		case Reason of
		    got_him -> ok;
		    _ -> throw({kill_in_trap, Reason})
		end
	end,
	receive
	    {Oooh_Nooooooo, _} ->
		throw({kill_in_trap, 'Oooh_Nooooooo'})
	after 0 ->
		ok
	end,
	PrcsCllrsSeqLen = 2*erlang:system_info(schedulers_online),
	PrcsCllrsSeq = lists:seq(1, PrcsCllrsSeqLen),
	ProcsCallers = lists:map( fun (_) ->
		    spawn_link(
			fun () ->
				Tester ! hd(Processes())
			end)
	    end, PrcsCllrsSeq),
	erlang:yield(),
	{ProcsCallers1, ProcsCallers2} = lists:split(PrcsCllrsSeqLen div 2,
						     ProcsCallers),
	process_flag(priority, high),
	lists:foreach(
		fun (P) ->
			unlink(P),
			exit(P, bang)
		end,
		lists:reverse(ProcsCallers2) ++ ProcsCallers1),
	process_flag(priority, normal),
	ok
    catch
	throw:{kill_in_trap, R} when N > 0 ->
	    io:format("Failed to kill in trap: ~p~n", [R]),
	    io:format("Trying again~n", []),
	    do_processes_bif_die_test(N-1, Processes)
    end.
	    

wait_until_system_recover() ->
    %% If system hasn't recovered after 10 seconds we give up
    Tmr = erlang:start_timer(10000, self(), no_more_wait),
    wait_until_system_recover(Tmr).

wait_until_system_recover(Tmr) ->
    try
	lists:foreach(fun (P) when P == self() ->
			      ok;
			  (P) ->
			      case process_info(P, initial_call) of
				  {initial_call,{?MODULE, _, _}} ->
				      throw(wait);
				  {initial_call,{_, _, _}} ->
				      ok;
				  undefined ->
				      ok
			      end
		      end,
		      processes())
    catch
	throw:wait ->
	    receive
		{timeout, Tmr, _} ->
		    Comment = "WARNING: Test processes still hanging around!",
		    io:format("~s~n", [Comment]),
		    put(processes_bif_testcase_comment, Comment),
		    lists:foreach(
		      fun (P) when P == self() ->
			      ok;
			  (P) ->
			      case process_info(P, initial_call) of
				  {initial_call,{?MODULE, _, _} = MFA} ->
				      io:format("~p ~p~n", [P, MFA]);
				  {initial_call,{_, _, _}} ->
				      ok;
				  undefined ->
				      ok
			      end
		      end,
		      processes())
	    after 100 ->
		    wait_until_system_recover(Tmr)
	    end
    end,
    erlang:cancel_timer(Tmr),
    receive {timeout, Tmr, _} -> ok after 0 -> ok end,
    ok.

processes_last_call_trap(Config) when is_list(Config) ->
    enable_internal_state(),
    Processes = fun () -> processes() end,
    PBInfo = erts_debug:get_internal_state(processes_bif_info),
    print_processes_bif_info(PBInfo),
    WantReds = case PBInfo#ptab_list_bif_info.min_start_reds of
	R when R > 10 -> R - 1;
	_R -> 9
    end,
    lists:foreach(fun (_) ->
		erts_debug:set_internal_state(reds_left,
		    WantReds),
		Processes(),
		erts_debug:set_internal_state(reds_left,
		    WantReds),
		my_processes()
	end,
	lists:seq(1,100)).
    
my_processes() ->
    processes().

processes_apply_trap(Config) when is_list(Config) ->
    enable_internal_state(),
    PBInfo = erts_debug:get_internal_state(processes_bif_info),
    print_processes_bif_info(PBInfo),
    WantReds = case PBInfo#ptab_list_bif_info.min_start_reds of
	R when R > 10 -> R - 1;
	_R -> 9
    end,
    lists:foreach(fun (_) ->
		erts_debug:set_internal_state(reds_left,
		    WantReds),
		apply(erlang, processes, [])
	end, lists:seq(1,100)).

processes_gc_trap(Config) when is_list(Config) ->
    Tester = self(),
    enable_internal_state(),
    PBInfo = erts_debug:get_internal_state(processes_bif_info),
    print_processes_bif_info(PBInfo),
    WantReds = PBInfo#ptab_list_bif_info.min_start_reds + 10,
    Processes = fun () ->
	    erts_debug:set_internal_state(reds_left,WantReds),
	    processes()
    end,

    erlang:system_flag(multi_scheduling, block_normal),
    Suspendee = spawn_link(fun () ->
					 Tester ! {suspend_me, self()},
					 Tester ! {self(),
						   done,
						   hd(Processes())},
					 receive after infinity -> ok end
				 end),
    receive {suspend_me, Suspendee} -> ok end,
    erlang:suspend_process(Suspendee),
    erlang:system_flag(multi_scheduling, unblock_normal),
	    
    [{status,suspended}, {current_function,{erlang,ptab_list_continue,2}}]
	= process_info(Suspendee, [status, current_function]),

    erlang:garbage_collect(Suspendee),
    erlang:garbage_collect(Suspendee),
	    
    erlang:resume_process(Suspendee),
    receive {Suspendee, done, _} -> ok end,
    erlang:garbage_collect(Suspendee),
    erlang:garbage_collect(Suspendee),

    unlink(Suspendee),
    exit(Suspendee, bang),
    ok.

process_flag_heap_size(Config) when is_list(Config) ->
    HSize  = 2586,   % must be gc fib+ number
    VHSize = 318187, % must be gc fib+ number
    OldHmin = erlang:process_flag(min_heap_size, HSize),
    {min_heap_size, HSize} = erlang:process_info(self(), min_heap_size),
    OldVHmin = erlang:process_flag(min_bin_vheap_size, VHSize),
    {min_bin_vheap_size, VHSize} = erlang:process_info(self(), min_bin_vheap_size),
    HSize = erlang:process_flag(min_heap_size, OldHmin),
    VHSize = erlang:process_flag(min_bin_vheap_size, OldVHmin),
    ok.

spawn_opt_heap_size(Config) when is_list(Config) ->
    HSize  = 987,   % must be gc fib+ number
    VHSize = 46422, % must be gc fib+ number
    Pid  = spawn_opt(fun () -> receive stop -> ok end end,
	[{min_heap_size, HSize},{ min_bin_vheap_size, VHSize}]),
    {min_heap_size, HSize} = process_info(Pid, min_heap_size),
    {min_bin_vheap_size, VHSize} = process_info(Pid, min_bin_vheap_size),
    Pid ! stop,
    ok.

spawn_opt_max_heap_size(_Config) ->

    error_logger:add_report_handler(?MODULE, self()),

    %% flush any prior messages in error_logger
    Pid = spawn(fun() -> ok = nok end),
    receive
        {error, _, {emulator, _, [Pid|_]}} ->
            flush()
    end,

    %% Test that numerical limit works
    max_heap_size_test(1024, 1024, true, true),

    %% Test that map limit works
    max_heap_size_test(#{ size => 1024 }, 1024, true, true),

    %% Test that no kill is sent
    max_heap_size_test(#{ size => 1024, kill => false }, 1024, false, true),

    %% Test that no error_logger report is sent
    max_heap_size_test(#{ size => 1024, error_logger => false }, 1024, true, false),

    %% Test that system_flag works
    erlang:system_flag(max_heap_size, #{ size => 0, kill => false,
                                         error_logger => true}),
    max_heap_size_test(#{ size => 1024 }, 1024, false, true),
    max_heap_size_test(#{ size => 1024, kill => true }, 1024, true, true),

    erlang:system_flag(max_heap_size, #{ size => 0, kill => true,
                                         error_logger => false}),
    max_heap_size_test(#{ size => 1024 }, 1024, true, false),
    max_heap_size_test(#{ size => 1024, error_logger => true }, 1024, true, true),

    erlang:system_flag(max_heap_size, #{ size => 1 bsl 20, kill => true,
                                         error_logger => true}),
    max_heap_size_test(#{ }, 1 bsl 20, true, true),

    erlang:system_flag(max_heap_size, #{ size => 0, kill => true,
                                         error_logger => true}),

    %% Test that ordinary case works as expected again
    max_heap_size_test(1024, 1024, true, true),

    ok.

max_heap_size_test(Option, Size, Kill, ErrorLogger)
  when map_size(Option) == 0 ->
    max_heap_size_test([], Size, Kill, ErrorLogger);
max_heap_size_test(Option, Size, Kill, ErrorLogger)
  when is_map(Option); is_integer(Option) ->
    max_heap_size_test([{max_heap_size, Option}], Size, Kill, ErrorLogger);
max_heap_size_test(Option, Size, Kill, ErrorLogger) ->
    OomFun = fun () -> oom_fun([]) end,
    Pid = spawn_opt(OomFun, Option),
    {max_heap_size, MHSz} = erlang:process_info(Pid, max_heap_size),
    ct:log("Default: ~p~nOption: ~p~nProc: ~p~n",
           [erlang:system_info(max_heap_size), Option, MHSz]),

    #{ size := Size} = MHSz,

    Ref = erlang:monitor(process, Pid),
    if Kill ->
            receive
                {'DOWN', Ref, process, Pid, killed} ->
                    ok
            end;
       true ->
            ok
    end,
    if ErrorLogger ->
            receive
                %% There must be at least one error message.
                {error, _, {emulator, _, [Pid|_]}} ->
                    ok
            end;
       true ->
            ok
    end,
    if not Kill ->
            exit(Pid, die),
            receive
                {'DOWN', Ref, process, Pid, die} ->
                    ok
            end,
            %% If the process was not killed, the limit may have
            %% been reached more than once and there may be
            %% more {error, ...} messages left.
            receive_error_messages(Pid);
       true ->
            ok
    end,

    %% Make sure that there are no unexpected messages.
    receive_unexpected().

oom_fun(Acc0) ->
    %% This is tail-recursive since the compiler is smart enough to figure
    %% out that a body-recursive variant never returns, and loops forever
    %% without keeping the list alive.
    timer:sleep(5),
    oom_fun([lists:seq(1, 1000) | Acc0]).

receive_error_messages(Pid) ->
    receive
        {error, _, {emulator, _, [Pid|_]}} ->
            receive_error_messages(Pid)
    after 1000 ->
            ok
    end.

receive_unexpected() ->
    receive
        {info_report, _, _} ->
            %% May be an alarm message from os_mon. Ignore.
            receive_unexpected();
        M ->
            ct:fail({unexpected_message, M})
    after 10 ->
            ok
    end.

flush() ->
    receive
        _M -> flush()
    after 0 ->
            ok
    end.

%% error_logger report handler proxy
init(Pid) ->
    {ok, Pid}.

handle_event(Event, Pid) ->
    Pid ! Event,
    {ok, Pid}.

huge_arglist_child(A0, A1, A2, A3, A4, A5, A6, A7, A8, A9,
                   A10, A11, A12, A13, A14, A15, A16, A17, A18, A19,
                   A20, A21, A22, A23, A24, A25, A26, A27, A28, A29,
                   A30, A31, A32, A33, A34, A35, A36, A37, A38, A39,
                   A40, A41, A42, A43, A44, A45, A46, A47, A48, A49,
                   A50, A51, A52, A53, A54, A55, A56, A57, A58, A59,
                   A60, A61, A62, A63, A64, A65, A66, A67, A68, A69,
                   A70, A71, A72, A73, A74, A75, A76, A77, A78, A79,
                   A80, A81, A82, A83, A84, A85, A86, A87, A88, A89,
                   A90, A91, A92, A93, A94, A95, A96, A97, A98, A99,
                   A100, A101, A102, A103, A104, A105, A106, A107, A108, A109,
                   A110, A111, A112, A113, A114, A115, A116, A117, A118, A119,
                   A120, A121, A122, A123, A124, A125, A126, A127, A128, A129,
                   A130, A131, A132, A133, A134, A135, A136, A137, A138, A139,
                   A140, A141, A142, A143, A144, A145, A146, A147, A148, A149,
                   A150, A151, A152, A153, A154, A155, A156, A157, A158, A159,
                   A160, A161, A162, A163, A164, A165, A166, A167, A168, A169,
                   A170, A171, A172, A173, A174, A175, A176, A177, A178, A179,
                   A180, A181, A182, A183, A184, A185, A186, A187, A188, A189,
                   A190, A191, A192, A193, A194, A195, A196, A197, A198, A199,
                   A200, A201, A202, A203, A204, A205, A206, A207, A208, A209,
                   A210, A211, A212, A213, A214, A215, A216, A217, A218, A219,
                   A220, A221, A222, A223, A224, A225, A226, A227, A228, A229,
                   A230, A231, A232, A233, A234, A235, A236, A237, A238, A239,
                   A240, A241, A242, A243, A244, A245, A246, A247, A248, A249,
                   A250, A251, A252, A253, A254) ->
    receive go -> ok end,
    exit([A0, A1, A2, A3, A4, A5, A6, A7, A8, A9,
          A10, A11, A12, A13, A14, A15, A16, A17, A18, A19,
          A20, A21, A22, A23, A24, A25, A26, A27, A28, A29,
          A30, A31, A32, A33, A34, A35, A36, A37, A38, A39,
          A40, A41, A42, A43, A44, A45, A46, A47, A48, A49,
          A50, A51, A52, A53, A54, A55, A56, A57, A58, A59,
          A60, A61, A62, A63, A64, A65, A66, A67, A68, A69,
          A70, A71, A72, A73, A74, A75, A76, A77, A78, A79,
          A80, A81, A82, A83, A84, A85, A86, A87, A88, A89,
          A90, A91, A92, A93, A94, A95, A96, A97, A98, A99,
          A100, A101, A102, A103, A104, A105, A106, A107, A108, A109,
          A110, A111, A112, A113, A114, A115, A116, A117, A118, A119,
          A120, A121, A122, A123, A124, A125, A126, A127, A128, A129,
          A130, A131, A132, A133, A134, A135, A136, A137, A138, A139,
          A140, A141, A142, A143, A144, A145, A146, A147, A148, A149,
          A150, A151, A152, A153, A154, A155, A156, A157, A158, A159,
          A160, A161, A162, A163, A164, A165, A166, A167, A168, A169,
          A170, A171, A172, A173, A174, A175, A176, A177, A178, A179,
          A180, A181, A182, A183, A184, A185, A186, A187, A188, A189,
          A190, A191, A192, A193, A194, A195, A196, A197, A198, A199,
          A200, A201, A202, A203, A204, A205, A206, A207, A208, A209,
          A210, A211, A212, A213, A214, A215, A216, A217, A218, A219,
          A220, A221, A222, A223, A224, A225, A226, A227, A228, A229,
          A230, A231, A232, A233, A234, A235, A236, A237, A238, A239,
          A240, A241, A242, A243, A244, A245, A246, A247, A248, A249,
          A250, A251, A252, A253, A254]).

spawn_huge_arglist(Config) when is_list(Config) ->
    %% Huge in two different ways; encoded size and
    %% length...
    ArgListHead = [make_ref(),
                   lists:duplicate(1000000, $a),
                   <<1:8388608>>,
                   processes(),
                   erlang:ports(),
                   {hej, hopp},
                   <<17:8388608>>,
                   lists:duplicate(3000000, $x),
                   #{ a => 1, b => 2, c => 3, d => 4, e => 5}],
    ArgList = ArgListHead ++ lists:seq(1, 255 - length(ArgListHead)),

    io:format("size(term_to_binary(ArgList)) = ~p~n",
              [size(term_to_binary(ArgList))]),

    io:format("Testing spawn with huge argument list on local node...~n", []),
    spawn_huge_arglist_test(true, node(), ArgList),
    io:format("Testing spawn with huge argument list on local node with Node...~n", []),
    spawn_huge_arglist_test(false, node(), ArgList),
    {ok, Node} = start_node(Config),
    _ = rpc:call(Node, ?MODULE, module_info, []),
    io:format("Testing spawn with huge argument list on remote node ~p...~n", [Node]),
    spawn_huge_arglist_test(false, Node, ArgList),
    stop_node(Node),
    ok.

spawn_huge_arglist_test(Local, Node, ArgList) ->

    R1 = case Local of
             true ->
                 spawn_request(?MODULE, huge_arglist_child, ArgList, [monitor]);
             false ->
                 spawn_request(Node, ?MODULE, huge_arglist_child, ArgList, [monitor])
         end,
    receive
        {spawn_reply, R1, ok, Pid1} ->
            Pid1 ! go,
            receive
                {'DOWN', R1, process, Pid1, Reason1} ->
                    ArgList = Reason1
            end
    end,

    {Pid2, R2} = case Local of
                     true ->
                         spawn_monitor(?MODULE, huge_arglist_child, ArgList);
                     false ->
                         spawn_monitor(Node, ?MODULE, huge_arglist_child, ArgList)
                 end,
    Node = node(Pid2),
    Pid2 ! go,
    receive
        {'DOWN', R2, process, Pid2, Reason2} ->
            ArgList = Reason2
    end,
    
    {Pid3, R3} = case Local of
                     true ->
                         spawn_opt(?MODULE, huge_arglist_child, ArgList, [monitor]);
                     false ->
                         spawn_opt(Node, ?MODULE, huge_arglist_child, ArgList, [monitor])
                 end,
    Node = node(Pid3),
    Pid3 ! go,
    receive
        {'DOWN', R3, process, Pid3, Reason3} ->
            ArgList = Reason3
    end,

    OldTA = process_flag(trap_exit, true),
    Pid4 = case Local of
               true ->
                   spawn_link(?MODULE, huge_arglist_child, ArgList);
               false ->
                   spawn_link(Node, ?MODULE, huge_arglist_child, ArgList)
           end,
    Node = node(Pid4),
    Pid4 ! go,
    receive
        {'EXIT', Pid4, Reason4} ->
            ArgList = Reason4
    end,

    true = process_flag(trap_exit, OldTA),

    Pid5 = case Local of
               true ->
                   spawn(?MODULE, huge_arglist_child, ArgList);
               false ->
                   spawn(Node, ?MODULE, huge_arglist_child, ArgList)
           end,
    Node = node(Pid5),
    R5 = erlang:monitor(process, Pid5),
    Pid5 ! go,
    receive
        {'DOWN', R5, process, Pid5, Reason5} ->
            ArgList = Reason5
    end,
    ok.

spawn_request_bif(Config) when is_list(Config) ->
    io:format("Testing spawn_request() on local node...~n", []),
    spawn_request_bif_test(true, node()),
    io:format("Testing spawn_request() on local node with Node...~n", []),
    spawn_request_bif_test(false, node()),
    {ok, Node} = start_node(Config),
    io:format("Testing spawn_request() on remote node ~p...~n", [Node]),
    spawn_request_bif_test(false, Node),
    stop_node(Node),
    ok.
                       
spawn_request_bif_test(Local, Node) ->

    Me = self(),

    process_flag(trap_exit, true),

    T1 = {test, 1},
    F1 = fun () -> exit({exit, T1}) end,
    R1 = if Local ->
                 spawn_request(F1, [{reply_tag, T1}, monitor, link]);
            true ->
                 spawn_request(Node, F1, [{reply_tag, T1}, monitor, link])
         end,
    receive
        {T1, R1, ok, P1} ->
            receive
                {'DOWN', R1, process, P1, {exit, T1}} ->
                    ok
            end,
            receive
                {'EXIT', P1, {exit, T1}} ->
                    ok
            end
    end,

    R1b = if Local ->
                 spawn_request(F1, [monitor, link]);
            true ->
                 spawn_request(Node, F1, [monitor, link])
         end,
    receive
        {spawn_reply, R1b, ok, P1b} ->
            receive
                {'DOWN', R1b, process, P1b, {exit, T1}} ->
                    ok
            end,
            receive
                {'EXIT', P1b, {exit, T1}} ->
                    ok
            end
    end,

    Ref1c = make_ref(),
    F1c = fun () -> Me ! Ref1c end,
    R1c = if Local ->
                  spawn_request(F1c);
             true ->
                  spawn_request(Node, F1c)
            end,
    receive
        {spawn_reply, R1c, ok, _P1c} ->
            receive Ref1c -> ok end
    end,

    R1e = if Local ->
                 spawn_request(F1, [monitors, links, {reply_tag, T1}]);
            true ->
                 spawn_request(Node, F1, [monitors, links, {reply_tag, T1}])
         end,
    receive
        {T1, R1e, error, BadOpt1} ->
            badopt = BadOpt1,
            ok
    end,
    ok = try
             BadF = fun (X) -> exit({X,T1}) end,
             if Local ->
                     spawn_request(BadF, [monitor, {reply_tag, T1}, link]);
                true ->
                     spawn_request(Node, BadF, [monitor, {reply_tag, T1}, link])
             end,
             nok
         catch
             error:badarg -> ok
         end,
    ok = try
             spawn_request(<<"node">>, F1, [monitor, link], T1),
             nok
         catch
             error:badarg -> ok
         end,

    T2 = {test, 2},
    M2 = erlang,
    F2 = exit,
    Reason2 = {exit, T2},
    Args2 = [Reason2],
    R2 = if Local ->
                 spawn_request(M2, F2, Args2, [monitor, link, {reply_tag, T2}]);
            true ->
                 spawn_request(Node, M2, F2, Args2, [monitor, link, {reply_tag, T2}])
            end,
    receive
        {T2, R2, ok, P2} ->
            receive
                {'DOWN', R2, process, P2, Reason2} ->
                    ok
            end,
            receive
                {'EXIT', P2, Reason2} ->
                    ok
            end
    end,

    R2b = if Local ->
                 spawn_request(M2, F2, Args2, [monitor, link]);
            true ->
                 spawn_request(Node, M2, F2, Args2, [monitor, link])
            end,
    receive
        {spawn_reply, R2b, ok, P2b} ->
            receive
                {'DOWN', R2b, process, P2b, Reason2} ->
                    ok
            end,
            receive
                {'EXIT', P2b, Reason2} ->
                    ok
            end
    end,

    Ref2c = make_ref(),
    R2c = if Local ->
                  spawn_request(erlang, send, [Me, Ref2c]);
             true ->
                  spawn_request(Node, erlang, send, [Me, Ref2c])
            end,
    receive
        {spawn_reply, R2c, ok, _P2c} ->
            receive Ref2c -> ok end
    end,

    R2e = if Local ->
                 spawn_request(M2, F2, Args2, [monitors, {reply_tag, T2}, links]);
            true ->
                 spawn_request(Node, M2, F2, Args2, [monitors, {reply_tag, T2}, links])
         end,
    receive
        {T2, R2e, error, BadOpt2} ->
            badopt = BadOpt2,
            ok
    end,

    R2eb = if Local ->
                 spawn_request(M2, F2, Args2, [monitors, links]);
            true ->
                 spawn_request(Node, M2, F2, Args2, [monitors, links])
         end,
    receive
        {spawn_reply, R2eb, error, BadOpt2b} ->
            badopt = BadOpt2b,
            ok
    end,

    ok = try
             if Local ->
                     spawn_request(M2, F2, [Args2|oops], [monitor, link, {reply_tag, T2}]);
                true ->
                     spawn_request(Node, M2, F2, [Args2|oops], [monitor, link, {reply_tag, T2}])
             end,
             nok
         catch
             error:badarg -> ok
         end,
    ok = try
             if Local ->
                     spawn_request(M2, F2, [Args2|oops], [monitor, {reply_tag, blupp}, link]);
                true ->
                     spawn_request(Node, M2, F2, [Args2|oops], [monitor, {reply_tag, blupp}, link])
             end,
             nok
         catch
             error:badarg -> ok
         end,
    ok = try
             if Local ->
                     spawn_request(M2, F2, [Args2|oops]);
                true ->
                     spawn_request(Node, M2, F2, [Args2|oops])
             end,
             nok
         catch
             error:badarg -> ok
         end,
    ok = try
             if Local ->
                     spawn_request(M2, <<"exit">>, Args2, [monitor, {reply_tag, T2}, link]);
                true ->
                     spawn_request(Node, M2, <<"exit">>, Args2, [monitor, {reply_tag, T2}, link])
             end,
             nok
         catch
             error:badarg -> ok
         end,
    ok = try
             if Local ->
                     spawn_request(M2, <<"exit">>, Args2, [monitor, link]);
                true ->
                     spawn_request(Node, M2, <<"exit">>, Args2, [monitor, link])
             end,
             nok
         catch
             error:badarg -> ok
         end,
    ok = try
             if Local ->
                     spawn_request(M2, <<"exit">>, Args2);
                true ->
                     spawn_request(Node, M2, <<"exit">>, Args2)
             end,
             nok
         catch
             error:badarg -> ok
         end,
    ok = try
             if Local ->
                     spawn_request(<<"erlang">>, F2, Args2, [{reply_tag, T2}, monitor, link]);
                true ->
                     spawn_request(Node, <<"erlang">>, F2, Args2, [{reply_tag, T2}, monitor, link])
             end,
             nok
         catch
             error:badarg -> ok
         end,
    ok = try
             if Local ->
                     spawn_request(<<"erlang">>, F2, Args2, [monitor, link]);
                true ->
                     spawn_request(Node, <<"erlang">>, F2, Args2, [monitor, link])
             end,
             nok
         catch
             error:badarg -> ok
         end,
    ok = try
             if Local ->
                     spawn_request(<<"erlang">>, F2, Args2);
                true ->
                     spawn_request(Node, <<"erlang">>, F2, Args2)
             end,
             nok
         catch
             error:badarg -> ok
         end,
    ok = try
             spawn_request(<<"node">>, M2, F2, Args2, [{reply_tag, T2}, monitor, link]),
             nok
         catch
             error:badarg -> ok
         end,
    ok = try
             spawn_request(<<"node">>, M2, F2, Args2, [monitor, link]),
             nok
         catch
             error:badarg -> ok
         end,
    ok = try
             spawn_request(<<"node">>, M2, F2, Args2),
             nok
         catch
             error:badarg -> ok
         end,
    ok.


spawn_request_monitor_demonitor(Config) when is_list(Config) ->
    {ok, Node} = start_node(Config),
    BlockFun = fun () ->
                       erts_debug:set_internal_state(available_internal_state, true),
                       erts_debug:set_internal_state(block, 1000),
                       ok
               end,

    %% Block receiver node...
    spawn_request(Node, BlockFun, [{priority,max}, link]),
    receive after 100 -> ok end,

    erlang:display(spawning),
    erlang:yield(),
    R = spawn_request(Node, timer, sleep, [10000], [monitor]),
    %% Should not be possible to demonitor
    %% before operation has succeeded...
    erlang:display(premature_demonitor),
    {monitors, []} = process_info(self(), monitors),
    false = erlang:demonitor(R, [info]), %% Should be ignored by VM...
    erlang:display(wait_success),
    receive
        {spawn_reply, R, ok, P} ->
            erlang:display(demonitor),
            {monitors, [{process,P}]} = process_info(self(), monitors),
            true = erlang:demonitor(R, [info]),
            {monitors, []} = process_info(self(), monitors),
            exit(P, kill)
    end,
    erlang:display(done),
    stop_node(Node),
    ok.

spawn_request_monitor_child_exit(Config) when is_list(Config) ->
    %% Early child exit...
    Tag = {a, tag},
    R1 = spawn_request(nonexisting_module, nonexisting_function, [], [monitor, {reply_tag, Tag}]),
    receive
        {Tag, R1, ok, P1} ->
            receive
                {'DOWN', R1, process, P1, Reason1} ->
                    {undef, _} = Reason1
            end
    end,
    {ok, Node} = start_node(Config),
    R2 = spawn_request(Node, nonexisting_module, nonexisting_function, [], [{reply_tag, Tag}, monitor]),
    receive
        {Tag, R2, ok, P2} ->
            receive
                {'DOWN', R2, process, P2, Reason2} ->
                    {undef, _} = Reason2
            end
    end,
    stop_node(Node),
    ok.

spawn_request_link_child_exit(Config) when is_list(Config) ->
    %% Early child exit...
    process_flag(trap_exit, true),
    Tag = {a, tag},
    R1 = spawn_request(nonexisting_module, nonexisting_function, [], [{reply_tag, Tag}, link]),
    receive
        {Tag, R1, ok, P1} ->
            receive
                {'EXIT', P1, Reason1} ->
                    {undef, _} = Reason1
            end
    end,
    {ok, Node} = start_node(Config),
    R2 = spawn_request(Node, nonexisting_module, nonexisting_function, [], [link, {reply_tag, Tag}]),
    receive
        {Tag, R2, ok, P2} ->
            receive
                {'EXIT', P2, Reason2} ->
                    {undef, _} = Reason2
            end
    end,
    stop_node(Node),
    ok.

spawn_request_link_parent_exit(Config) when is_list(Config) ->
    C1 = spawn_request_link_parent_exit_test(node()),
    {ok, Node} = start_node(Config),
    C2 = spawn_request_link_parent_exit_test(Node),
    stop_node(Node),
    {comment, C1 ++ " " ++ C2}.

spawn_request_link_parent_exit_test(Node) ->
    %% Early parent exit...
    Tester = self(),

    verify_nc(node()),

    %% Ensure code loaded on other node...
    _ = rpc:call(Node, ?MODULE, module_info, []),

    ChildFun = fun () ->
                       Child = self(),
                       spawn_opt(fun () ->
                                         process_flag(trap_exit, true),
                                         receive
                                             {'EXIT', Child, Reason} ->
                                                 Tester ! {parent_exit, Reason}
                                         end
                                 end, [link,{priority,max}]),
                       receive after infinity -> ok end
               end,
    ParentFun = case node() == Node of
                    true ->
                        fun (Wait) ->
                                spawn_request(ChildFun, [link,{priority,max}]),
                                receive after Wait -> ok end,
                                exit(kaboom)
                        end;
                    false ->
                        fun (Wait) ->
                                spawn_request(Node, ChildFun, [link,{priority,max}]),
                                receive after Wait -> ok end,
                                exit(kaboom)
                        end
                end,
    lists:foreach(fun (N) ->
                          spawn(fun () -> ParentFun(N rem 10) end)
                  end,
                  lists:seq(1, 1000)),
    N = gather_parent_exits(kaboom, false),
    Comment = case node() == Node of
                  true ->
                      C = "Got " ++ integer_to_list(N) ++ " node local kabooms!",
                      erlang:display(C),
                      C;
                  false ->
                      C = "Got " ++ integer_to_list(N) ++ " node remote kabooms!",
                      erlang:display(C),
                      true = N /= 0,
                      C
              end,
    Comment.

spawn_request_abandon_bif(Config) when is_list(Config) ->
    {ok, Node} = start_node(Config),
    false = spawn_request_abandon(make_ref()),
    false = spawn_request_abandon(spawn_request(fun () -> ok end)),
    false = spawn_request_abandon(rpc:call(Node, erlang, make_ref, [])),
    try
        noreturn = spawn_request_abandon(self()) 
    catch
        error:badarg ->
            ok
    end,
    try
        noreturn = spawn_request_abandon(4711)
    catch
        error:badarg ->
            ok
    end,

    verify_nc(node()),

    %% Ensure code loaded on other node...
    _ = rpc:call(Node, ?MODULE, module_info, []),


    TotOps = 1000,
    Tester = self(),

    ChildFun = fun () ->
                       Child = self(),
                       spawn_opt(fun () ->
                                         process_flag(trap_exit, true),
                                         receive
                                             {'EXIT', Child, Reason} ->
                                                 Tester ! {parent_exit, Reason}
                                         end
                                 end, [link,{priority,max}]),
                       receive after infinity -> ok end
               end,
    ParentFun = fun (Wait, Opts) ->
                        ReqId = spawn_request(Node, ChildFun, Opts),
                        receive after Wait -> ok end,
                        case spawn_request_abandon(ReqId) of
                            true ->
                                ok;
                            false ->
                                receive
                                    {spawn_reply, ReqId, error, _} ->
                                        exit(spawn_failed);
                                    {spawn_reply, ReqId, ok, Pid} ->
                                        unlink(Pid),
                                        exit(Pid, bye)
                                after
                                    0 ->
                                        exit(missing_spawn_reply)
                                end
                        end
                end,
    %% Parent exit early...
    lists:foreach(fun (N) ->
                          spawn_opt(fun () ->
                                            ParentFun(N rem 50, [link])
                                    end, [link,{priority,max}])
                  end,
                  lists:seq(1, TotOps)),
    NoA1 = gather_parent_exits(abandoned, true),
    %% Parent exit late...
    lists:foreach(fun (N) ->
                          spawn_opt(fun () ->
                                            ParentFun(N rem 50, [link]),
                                            receive
                                                {spawn_reply, _, _, _} ->
                                                    exit(unexpected_spawn_reply)
                                            after
                                                1000 -> ok
                                            end
                                    end, [link,{priority,max}])
                  end,
                  lists:seq(1, TotOps)),
    NoA2 = gather_parent_exits(abandoned, true),
    %% Parent exit early...
    lists:foreach(fun (N) ->
                          spawn_opt(fun () ->
                                            ParentFun(N rem 50, [])
                                    end, [link,{priority,max}])
                  end,
                  lists:seq(1, TotOps)),
    0 = gather_parent_exits(abandoned, true),
    %% Parent exit late...
    lists:foreach(fun (N) ->
                          spawn_opt(fun () ->
                                            ParentFun(N rem 50, []),
                                            receive
                                                {spawn_reply, _, _, _} ->
                                                    exit(unexpected_spawn_reply)
                                            after
                                                1000 -> ok
                                            end
                                    end, [link,{priority,max}])
                  end,
                  lists:seq(1, TotOps)),
    0 = gather_parent_exits(abandoned, true),
    stop_node(Node),
    C = "Got " ++ integer_to_list(NoA1) ++ " and "
        ++ integer_to_list(NoA2) ++ " abandoneds of 2*"
        ++ integer_to_list(TotOps) ++ " ops!",
    erlang:display(C),
    true = NoA1 /= 0,
    true = NoA1 /= TotOps,
    true = NoA2 /= 0,
    true = NoA2 /= TotOps,
    {comment, C}.

gather_parent_exits(Reason, AllowOther) ->
    receive after 2000 -> ok end,
    gather_parent_exits(Reason, AllowOther, 0).

gather_parent_exits(Reason, AllowOther, N) ->
    receive
        {parent_exit, Reason} ->
            gather_parent_exits(Reason, AllowOther, N+1);
        {parent_exit, _} = ParentExit ->
            case AllowOther of
                false ->
                    ct:fail(ParentExit);
                true ->
                    gather_parent_exits(Reason, AllowOther, N)
            end
    after 0 ->
            N
    end.
dist_spawn_monitor(Config) when is_list(Config) ->
    {ok, Node} = start_node(Config),
    R1 = spawn_request(Node, erlang, exit, [hej], [monitor]),
    receive
        {spawn_reply, R1, ok, P1} ->
            receive
                {'DOWN', R1, process, P1, Reason1} ->
                    hej = Reason1
            end
    end,
    {P2, Mon2} = spawn_monitor(Node, erlang, exit, [hej]),
    receive
        {'DOWN', Mon2, process, P2, Reason2} ->
            hej = Reason2
    end,
    {P3, Mon3} = spawn_opt(Node, erlang, exit, [hej], [monitor]),
    receive
        {'DOWN', Mon3, process, P3, Reason3} ->
            hej = Reason3
    end,
    stop_node(Node),
    ok.
    
spawn_old_node(Config) when is_list(Config) ->
    Cookie = atom_to_list(erlang:get_cookie()),
    Rel = "22_latest",
    case test_server:is_release_available(Rel) of
	false ->
	    {skipped, "No OTP 22 available"};
        true ->
	    {ok, OldNode} = test_server:start_node(make_nodename(Config),
                                                   peer,
                                                   [{args, " -setcookie "++Cookie},
                                                    {erl, [{release, Rel}]}]),
            try
                %% Spawns triggering a new connection; which
                %% will trigger hopeful data transcoding
                %% of spawn requests...
                io:format("~n~nDoing initial connect tests...~n", []),
                spawn_old_node_test(OldNode, true),
                %% Spawns on an already existing connection...
                io:format("~n~nDoing already connected tests...~n", []),
                spawn_old_node_test(OldNode, false)
            after
                test_server:stop_node(OldNode)
            end,
	    ok
    end.

spawn_new_node(Config) when is_list(Config) ->
    Cookie = atom_to_list(erlang:get_cookie()),
    %% Test that the same operations as in spawn_old_node test
    %% works as expected on current OTP...
    {ok, CurrNode} = test_server:start_node(make_nodename(Config),
                                            peer,
                                            [{args, " -setcookie "++Cookie}]),
    try
        %% Spawns triggering a new connection; which
        %% will trigger hopeful data transcoding
        %% of spawn requests...
        io:format("~n~nDoing initial connect tests...~n", []),
        spawn_current_node_test(CurrNode, true),
        io:format("~n~nDoing already connected tests...~n", []),
        %% Spawns on an already existing connection...
        spawn_current_node_test(CurrNode, false)
    after
        test_server:stop_node(CurrNode)
    end.

disconnect_node(Node, Disconnect) ->
    case Disconnect of
        false ->
            ok;
        true ->
            monitor_node(Node, true),
            erlang:disconnect_node(Node),
            receive {nodedown, Node} -> ok end
    end.

spawn_old_node_test(Node, Disconnect) ->
    io:format("Testing spawn_request() on old node...", []),
    disconnect_node(Node, Disconnect),
    R1 = spawn_request(Node, erlang, exit, [hej], [monitor, {reply_tag, a_tag}]),
    receive
        {a_tag, R1, Err, Notsup} ->
            error = Err,
            notsup = Notsup,
            ok
    end,
    io:format("Testing spawn_monitor() on old node...", []),
    disconnect_node(Node, Disconnect),
    try
        spawn_monitor(Node, erlang, exit, [hej])
    catch
        error:notsup ->
            ok
    end,
    io:format("Testing spawn_opt() with monitor on old node...", []),
    disconnect_node(Node, Disconnect),
    try
        spawn_opt(Node, erlang, exit, [hej], [monitor])
    catch
        error:badarg ->
            ok
    end,
    io:format("Testing spawn_opt() with link on old node...", []),
    disconnect_node(Node, Disconnect),
    process_flag(trap_exit, true),
    P1 = spawn_opt(Node, erlang, exit, [hej], [link]),
    Node = node(P1),
    receive
        {'EXIT', P1, hej} ->
            ok
    end,
    io:format("Testing spawn_link() on old node...", []),
    disconnect_node(Node, Disconnect),
    P2 = spawn_link(Node, erlang, exit, [hej]),
    Node = node(P2),
    receive
        {'EXIT', P2, hej} ->
            ok
    end.

spawn_current_node_test(Node, Disconnect) ->
    io:format("Testing spawn_request() on new node...", []),
    disconnect_node(Node, Disconnect),
    R1 = spawn_request(Node, erlang, exit, [hej], [monitor, {reply_tag, a_tag}]),
    receive
        {a_tag, R1, ok, P1} ->
            Node = node(P1),
            receive
                {'DOWN', R1, process, P1, hej} -> ok
            end
    end,
    io:format("Testing spawn_monitor() on new node...", []),
    disconnect_node(Node, Disconnect),
    {P2, M2} = spawn_monitor(Node, erlang, exit, [hej]),
    receive
        {'DOWN', M2, process, P2, hej} -> ok
    end,
    Node = node(P2),
    io:format("Testing spawn_opt() with monitor on new node...", []),
    disconnect_node(Node, Disconnect),
    {P3, M3} = spawn_opt(Node, erlang, exit, [hej], [monitor]),
    receive
        {'DOWN', M3, process, P3, hej} -> ok
    end,
    Node = node(P3),
    io:format("Testing spawn_opt() with link on new node...", []),
    disconnect_node(Node, Disconnect),
    process_flag(trap_exit, true),
    P4 = spawn_opt(Node, erlang, exit, [hej], [link]),
    Node = node(P4),
    receive
        {'EXIT', P4, hej} ->
            ok
    end,
    io:format("Testing spawn_link() on new node...", []),
    disconnect_node(Node, Disconnect),
    P5 = spawn_link(Node, erlang, exit, [hej]),
    Node = node(P5),
    receive
        {'EXIT', P5, hej} ->
            ok
    end.

spawn_request_reply_option(Config) when is_list(Config) ->
    spawn_request_reply_option_test(node()),
    {ok, Node} = start_node(Config),
    spawn_request_reply_option_test(Node).
    
spawn_request_reply_option_test(Node) ->
    io:format("Testing on node: ~p~n", [Node]),
    Parent = self(),
    Done1 = make_ref(),
    RID1 = spawn_request(Node, fun () -> Parent ! Done1 end, [{reply, yes}]),
    receive Done1 -> ok end,
    receive
        {spawn_reply, RID1, ok, _} -> ok
    after 0 ->
            ct:fail(missing_spawn_reply)
    end,
    Done2 = make_ref(),
    RID2 = spawn_request(Node, fun () -> Parent ! Done2 end, [{reply, success_only}]),
    receive Done2 -> ok end,
    receive
        {spawn_reply, RID2, ok, _} -> ok
    after 0 ->
            ct:fail(missing_spawn_reply)
    end,
    Done3 = make_ref(),
    RID3 = spawn_request(Node, fun () -> Parent ! Done3 end, [{reply, error_only}]),
    receive Done3 -> ok end,
    receive
        {spawn_reply, RID3, _, _} ->
            ct:fail(unexpected_spawn_reply)
    after 0 ->
            ok
    end,
    Done4 = make_ref(),
    RID4 = spawn_request(Node, fun () -> Parent ! Done4 end, [{reply, no}]),
    receive Done4 -> ok end,
    receive
        {spawn_reply, RID4, _, _} ->
            ct:fail(unexpected_spawn_reply)
    after 0 ->
            ok
    end,
    RID5 = spawn_request(Node, fun () -> ok end, [{reply, yes}, bad_option]),
    receive
        {spawn_reply, RID5, error, badopt} -> ok
    end,
    RID6 = spawn_request(Node, fun () -> ok end, [{reply, success_only}, bad_option]),
    receive
        {spawn_reply, RID6, error, badopt} -> ct:fail(unexpected_spawn_reply)
    after 1000 -> ok
    end,
    RID7 = spawn_request(Node, fun () -> ok end, [{reply, error_only}, bad_option]),
    receive
        {spawn_reply, RID7, error, badopt} -> ok
    end,
    RID8 = spawn_request(Node, fun () -> ok end, [{reply, no}, bad_option]),
    receive
        {spawn_reply, RID8, error, badopt} -> ct:fail(unexpected_spawn_reply)
    after 1000 -> ok
    end,
    case Node == node() of
        true ->
            ok;
        false ->
            stop_node(Node),
            RID9 = spawn_request(Node, fun () -> ok end, [{reply, yes}]),
            receive
                {spawn_reply, RID9, error, noconnection} -> ok
            end,
            RID10 = spawn_request(Node, fun () -> ok end, [{reply, success_only}]),
            receive
                {spawn_reply, RID10, error, noconnection} -> ct:fail(unexpected_spawn_reply)
            after 1000 -> ok
            end,
            RID11 = spawn_request(Node, fun () -> ok end, [{reply, error_only}]),
            receive
                {spawn_reply, RID11, error, noconnection} -> ok
            end,
            RID12 = spawn_request(Node, fun () -> ok end, [{reply, no}]),
            receive
                {spawn_reply, RID12, error, noconnection} -> ct:fail(unexpected_spawn_reply)
            after 1000 -> ok
            end,
            ok
    end.

processes_term_proc_list(Config) when is_list(Config) ->
    Tester = self(),

    Run = fun(Args) ->
              {ok, Node} = start_node(Config, Args),
              RT = spawn_link(Node, fun () ->
                              receive after 1000 -> ok end,
                              as_expected = processes_term_proc_list_test(false),
                              Tester ! {it_worked, self()}
                      end),
              receive {it_worked, RT} -> ok end,
              stop_node(Node)
          end,

    %% We have to run this test case with +S1 since instrument:allocations()
    %% will report a free()'d block as present until it's actually deallocated
    %% by its employer.
    Run("+MSe true +Muatags false +S1"),
    Run("+MSe true +Muatags true +S1"),

    ok.

-define(CHK_TERM_PROC_LIST(MC, XB),
	chk_term_proc_list(?LINE, MC, XB)).

chk_term_proc_list(Line, MustChk, ExpectBlks) ->
    Allocs = instrument:allocations(),
    case {MustChk, Allocs} of
	{false, {error, not_enabled}} ->
	    not_enabled;
	{false, {ok, {_Shift, _Unscanned, ByOrigin}}} when ByOrigin =:= #{} ->
	    not_enabled;
	{_, {ok, {_Shift, _Unscanned, ByOrigin}}} ->
            ByType = maps:get(system, ByOrigin, #{}),
            Hist = maps:get(ptab_list_deleted_el, ByType, {}),
	    case lists:sum(tuple_to_list(Hist)) of
		ExpectBlks ->
                    ok;
		Blks ->
                    exit({line, Line, mismatch,
                          expected, ExpectBlks,
                          actual, Blks})
	    end
    end,
    ok.

processes_term_proc_list_test(MustChk) ->
    Tester = self(),
    enable_internal_state(),
    PBInfo = erts_debug:get_internal_state(processes_bif_info),
    print_processes_bif_info(PBInfo),
    WantReds = PBInfo#ptab_list_bif_info.min_start_reds + 10,
    #ptab_list_bif_info{tab_chunks = Chunks,
	tab_chunks_size = ChunksSize,
	tab_indices_per_red = IndiciesPerRed
    } = PBInfo,
    true = Chunks > 1,
    true = Chunks*ChunksSize >= IndiciesPerRed*WantReds,
    Processes = fun () ->
	    erts_debug:set_internal_state(reds_left,
		WantReds),
	    processes()
    end,
    Exit = fun (P) ->
	    unlink(P),
	    exit(P, bang),
	    wait_until(
		fun () ->
			not lists:member(
			    P,
			    erts_debug:get_internal_state(
				processes))
		end)
    end,
    SpawnSuspendProcessesProc = fun () ->
		  erlang:system_flag(multi_scheduling, block_normal),
		  P = spawn_link(fun () ->
					 Tester ! {suspend_me, self()},
					 Tester ! {self(),
						   done,
						   hd(Processes())},
					 receive after infinity -> ok end
				 end),
		  receive {suspend_me, P} -> ok end,
		  erlang:suspend_process(P),
		  erlang:system_flag(multi_scheduling, unblock_normal),
		  [{status,suspended},
		   {current_function,{erlang,ptab_list_continue,2}}]
		      = process_info(P, [status, current_function]),
		  P
	  end,
    ResumeProcessesProc = fun (P) ->
					erlang:resume_process(P),
					receive {P, done, _} -> ok end
				end,
    ?CHK_TERM_PROC_LIST(MustChk, 0),
    HangAround = fun () -> receive after infinity -> ok end end,
    HA1 = spawn_link(HangAround),
    HA2 = spawn_link(HangAround),
    HA3 = spawn_link(HangAround),
    S1 = SpawnSuspendProcessesProc(),
    ?CHK_TERM_PROC_LIST(MustChk, 1),
    Exit(HA1),
    ?CHK_TERM_PROC_LIST(MustChk, 2),
    S2 = SpawnSuspendProcessesProc(),
    ?CHK_TERM_PROC_LIST(MustChk, 3),
    S3 = SpawnSuspendProcessesProc(),
    ?CHK_TERM_PROC_LIST(MustChk, 4),
    Exit(HA2),
    ?CHK_TERM_PROC_LIST(MustChk, 5),
    S4 = SpawnSuspendProcessesProc(),
    ?CHK_TERM_PROC_LIST(MustChk, 6),
    Exit(HA3),
    ?CHK_TERM_PROC_LIST(MustChk, 7),
    ResumeProcessesProc(S1),
    ?CHK_TERM_PROC_LIST(MustChk, 5),
    ResumeProcessesProc(S3),
    ?CHK_TERM_PROC_LIST(MustChk, 4),
    ResumeProcessesProc(S4),
    ?CHK_TERM_PROC_LIST(MustChk, 3),
    ResumeProcessesProc(S2),
    ?CHK_TERM_PROC_LIST(MustChk, 0),
    Exit(S1),
    Exit(S2),
    Exit(S3),
    Exit(S4),


    HA4 = spawn_link(HangAround),
    HA5 = spawn_link(HangAround),
    HA6 = spawn_link(HangAround),
    S5 = SpawnSuspendProcessesProc(),
    ?CHK_TERM_PROC_LIST(MustChk, 1),
    Exit(HA4),
    ?CHK_TERM_PROC_LIST(MustChk, 2),
    S6 = SpawnSuspendProcessesProc(),
    ?CHK_TERM_PROC_LIST(MustChk, 3),
    Exit(HA5),
    ?CHK_TERM_PROC_LIST(MustChk, 4),
    S7 = SpawnSuspendProcessesProc(),
    ?CHK_TERM_PROC_LIST(MustChk, 5),
    Exit(HA6),
    ?CHK_TERM_PROC_LIST(MustChk, 6),
    S8 = SpawnSuspendProcessesProc(),
    ?CHK_TERM_PROC_LIST(MustChk, 7),

    erlang:system_flag(multi_scheduling, block_normal),
    Exit(S8),
    ?CHK_TERM_PROC_LIST(MustChk, 7),
    Exit(S5),
    ?CHK_TERM_PROC_LIST(MustChk, 6),
    Exit(S7),
    ?CHK_TERM_PROC_LIST(MustChk, 6),
    Exit(S6),
    ?CHK_TERM_PROC_LIST(MustChk, 0),
    erlang:system_flag(multi_scheduling, unblock_normal),
    as_expected.


otp_7738_waiting(Config) when is_list(Config) ->
    otp_7738_test(waiting).

otp_7738_suspended(Config) when is_list(Config) ->
    otp_7738_test(suspended).

otp_7738_resume(Config) when is_list(Config) ->
    otp_7738_test(resume).

otp_7738_test(Type) ->
    sys_mem_cond_run(3072, fun () -> do_otp_7738_test(Type) end).

do_otp_7738_test(Type) ->
    T = self(),
    S = spawn_link(fun () ->
		receive
		    {suspend, Suspendee} ->
			erlang:suspend_process(Suspendee),
			T ! {suspended, Suspendee},
			receive
			after 10 ->
				erlang:resume_process(Suspendee),
				Suspendee ! wake_up
			end;
		    {send, To, Msg} ->
			receive after 10 -> ok end,
			To ! Msg
		end
	end),
    R = spawn_link(fun () ->
		X = lists:seq(1, 20000000),
		T ! {initialized, self()},
		case Type of
		    _ when Type == suspended;
		Type == waiting ->
		    receive _ -> ok end;
		_ when Type == resume ->
		    Receive = fun (F) ->
			    receive
				_ ->
				    ok
			    after 0 ->
				    F(F)
			    end
		    end,
		    Receive(Receive)
	    end,
	    T ! {woke_up, self()},
	    id(X)
    end),
    receive {initialized, R} -> ok end,
    receive after 10 -> ok end,
    case Type of
	      suspended ->
		  erlang:suspend_process(R),
		  S ! {send, R, wake_up};
	      waiting ->
		  S ! {send, R, wake_up};
	      resume ->
		  S ! {suspend, R},
		  receive {suspended, R} -> ok end
	  end,
    erlang:garbage_collect(R),
    case Type of
	      suspended ->
		  erlang:resume_process(R);
	      _ ->
		  ok
	  end,
    receive
	      {woke_up, R} ->
		  ok
	  after 2000 ->
		  I = process_info(R, [status, message_queue_len]),
		  io:format("~p~n", [I]),
		  ct:fail(no_progress)
	  end,
    ok.

gor(Reds, Stop) ->
    receive
	{From, reds} ->
	    From ! {reds, Reds, self()},
	    gor(Reds+1, Stop);
	{From, Stop} ->
	    From ! {stopped, Stop, Reds, self()}
    after 0 ->
	    gor(Reds+1, Stop)
    end.

garb_other_running(Config) when is_list(Config) ->
    Stop = make_ref(),
    {Pid, Mon} = spawn_monitor(fun () -> gor(0, Stop) end),
    Reds = lists:foldl(fun (_, OldReds) ->
				     erlang:garbage_collect(Pid),
				     receive after 1 -> ok end,
				     Pid ! {self(), reds},
				     receive
					       {reds, NewReds, Pid} ->
						   true = (NewReds > OldReds),
						   NewReds
					   end
			     end,
			     0,
			     lists:seq(1, 10000)),
    receive after 1 -> ok end,
    Pid ! {self(), Stop},
    receive
	      {stopped, Stop, StopReds, Pid} ->
		  true = (StopReds > Reds)
	  end,
    receive {'DOWN', Mon, process, Pid, normal} -> ok end,
    ok.

no_priority_inversion(Config) when is_list(Config) ->
    Prio = process_flag(priority, max),
    Master = self(),
    Executing = make_ref(),
    HTLs = lists:map(fun (Sched) ->
			     spawn_opt(fun () ->
                                               Master ! {self(), Executing},
					       tok_loop()
				       end,
				       [{priority, high},
                                        {scheduler, Sched},
                                        monitor,
                                        link])
		     end,
		     lists:seq(1, erlang:system_info(schedulers_online))),
    lists:foreach(fun ({P, _}) -> receive {P,Executing} -> ok end end, HTLs),
    LTL = spawn_opt(fun () ->
			    tok_loop()
		    end,
		    [{priority, low}, monitor, link]),
    false = erlang:check_process_code(element(1, LTL), nonexisting_module),
    true = erlang:garbage_collect(element(1, LTL)),
    lists:foreach(fun ({P, _}) ->
			  unlink(P),
			  exit(P, kill)
		  end, [LTL | HTLs]),
    lists:foreach(fun ({P, M}) ->
			  receive
			      {'DOWN', M, process, P, killed} ->
				  ok
			  end
		  end, [LTL | HTLs]),
    process_flag(priority, Prio),
    ok.

no_priority_inversion2(Config) when is_list(Config) ->
    Prio = process_flag(priority, max),
    Master = self(),
    Executing = make_ref(),
    MTLs = lists:map(fun (Sched) ->
			     spawn_opt(fun () ->
                                               Master ! {self(), Executing},
					       tok_loop()
				       end,
				       [{priority, max},
                                        {scheduler, Sched},
                                        monitor, link])
		     end,
		     lists:seq(1, erlang:system_info(schedulers_online))),
    lists:foreach(fun ({P, _}) -> receive {P,Executing} -> ok end end, MTLs),
    {PL, ML} = spawn_opt(fun () ->
			       tok_loop()
		       end,
		       [{priority, low}, monitor, link]),
    RL = request_gc(PL, low),
    RN = request_gc(PL, normal),
    RH = request_gc(PL, high),
    receive
	{garbage_collect, _, _} ->
	    ct:fail(unexpected_gc)
    after 1000 ->
	    ok
    end,
    RM = request_gc(PL, max),
    receive
	{garbage_collect, RM, true} ->
	    ok
    end,
    lists:foreach(fun ({P, _}) ->
			  unlink(P),
			  exit(P, kill)
		  end, MTLs),
    lists:foreach(fun ({P, M}) ->
			  receive
			      {'DOWN', M, process, P, killed} ->
				  ok
			  end
		  end, MTLs),
    receive
	{garbage_collect, RH, true} ->
	    ok
    end,
    receive
	{garbage_collect, RN, true} ->
	    ok
    end,
    receive
	{garbage_collect, RL, true} ->
	    ok
    end,
    unlink(PL),
    exit(PL, kill),
    receive
	{'DOWN', ML, process, PL, killed} ->
	    ok
    end,
    process_flag(priority, Prio),
    ok.

request_gc(Pid, Prio) ->
    Ref = make_ref(),
    erts_internal:request_system_task(Pid, Prio, {garbage_collect, Ref, major}),
    Ref.

system_task_blast(Config) when is_list(Config) ->
    Me = self(),
    GCReq = fun () ->
		    RL = gc_req(Me, 100),
		    lists:foreach(fun (R) ->
					  receive
					      {garbage_collect, R, true} ->
						  ok
					  end
				  end, RL),
		    exit(it_worked)
	    end,
    HTLs = lists:map(fun (_) -> spawn_monitor(GCReq) end, lists:seq(1, 1000)),
    lists:foreach(fun ({P, M}) ->
			  receive
			      {'DOWN', M, process, P, it_worked} ->
				  ok
			  end
		  end, HTLs),
    ok.

gc_req(_Pid, 0) ->
    [];
gc_req(Pid, N) ->
    R0 = request_gc(Pid, low),
    R1 = request_gc(Pid, normal),
    R2 = request_gc(Pid, high),
    R3 = request_gc(Pid, max),
    [R0, R1, R2, R3 | gc_req(Pid, N-1)].

system_task_on_suspended(Config) when is_list(Config) ->
    {P, M} = spawn_monitor(fun () ->
				   tok_loop()
			   end),
    true = erlang:suspend_process(P),
    {status, suspended} = process_info(P, status),
    true = erlang:garbage_collect(P),
    {status, suspended} = process_info(P, status),
    true = erlang:resume_process(P),
    false = ({status, suspended} == process_info(P, status)),
    exit(P, kill),
    receive
	{'DOWN', M, process, P, killed} ->
	    ok
    end.

%% When a system task couldn't be enqueued due to the process being in an
%% incompatible state, it would linger in the system task list and get executed
%% anyway the next time the process was scheduled. This would result in a
%% double-free at best.
%%
%% This test continuously purges modules while other processes run dirty code,
%% which will provoke this error as ERTS_PSTT_CPC can't be enqueued while a
%% process is running dirty code.
system_task_failed_enqueue(Config) when is_list(Config) ->
    case erlang:system_info(dirty_cpu_schedulers) of
        N when N > 0 ->
            system_task_failed_enqueue_1(Config);
        _ ->
            {skipped, "No dirty scheduler support"}
    end.

system_task_failed_enqueue_1(Config) ->
    Priv = proplists:get_value(priv_dir, Config),

    Purgers = [spawn_link(fun() -> purge_loop(Priv, Id) end)
               || Id <- lists:seq(1, erlang:system_info(schedulers))],
    Hogs = [spawn_link(fun() -> dirty_loop() end)
            || _ <- lists:seq(1, erlang:system_info(dirty_cpu_schedulers))],

    ct:sleep(5000),

    [begin
         unlink(Pid),
         exit(Pid, kill)
     end || Pid <- (Purgers ++ Hogs)],

    ok.

purge_loop(PrivDir, Id) ->
    Mod = "failed_enq_" ++ integer_to_list(Id),
    Path = PrivDir ++ "/" ++ Mod,
    file:write_file(Path ++ ".erl",
                    "-module('" ++ Mod ++ "').\n" ++
                        "-export([t/0]).\n" ++
                        "t() -> ok."),
    purge_loop_1(Path).
purge_loop_1(Path) ->
    {ok, Mod} = compile:file(Path, []),
    erlang:delete_module(Mod),
    erts_code_purger:purge(Mod),
    purge_loop_1(Path).

dirty_loop() ->
    ok = erts_debug:dirty_cpu(reschedule, 10000),
    dirty_loop().

gc_request_when_gc_disabled(Config) when is_list(Config) ->
    AIS = erts_debug:set_internal_state(available_internal_state, true),
    gc_request_when_gc_disabled_do(ref),
    gc_request_when_gc_disabled_do(immed),
    erts_debug:set_internal_state(available_internal_state, AIS).

gc_request_when_gc_disabled_do(ReqIdType) ->
    Master = self(),
    {P, M} = spawn_opt(fun () ->
			       true = erts_debug:set_internal_state(gc_state,
								    false),
			       Master ! {self(), gc_state, false},
			       receive after 1000 -> ok end,
			       Master ! {self(), gc_state, true},
			       false = erts_debug:set_internal_state(gc_state,
								     true),
			       receive after 100 -> ok end
		       end, [monitor, link]),
    receive {P, gc_state, false} -> ok end,
    ReqId = case ReqIdType of
                ref -> make_ref();
                immed -> immed
            end,
    async = garbage_collect(P, [{async, ReqId}]),
    receive
	{garbage_collect, ReqId, Result} ->
	    ct:fail({unexpected_gc, Result});
	{P, gc_state, true} ->
	    ok
    end,
    receive {garbage_collect, ReqId, true} -> ok end,
    receive {'DOWN', M, process, P, _Reason} -> ok end,
    ok.

gc_request_blast_when_gc_disabled(Config) when is_list(Config) ->
    Master = self(),
    AIS = erts_debug:set_internal_state(available_internal_state, true),
    {P, M} = spawn_opt(fun () ->
			       true = erts_debug:set_internal_state(gc_state,
								    false),
			       Master ! {self(), gc_state, false},
			       receive after 1000 -> ok end,
			       false = erts_debug:set_internal_state(gc_state,
								     true),
			       receive after 100 -> ok end
		       end, [monitor, link]),
    receive {P, gc_state, false} -> ok end,
    PMs = lists:map(fun (N) ->
			    Prio = case N rem 4 of
				       0 -> max;
				       1 -> high;
				       2 -> normal;
				       3 -> low
				   end,
			    spawn_opt(fun () ->
					      erlang:garbage_collect(P)
				      end, [monitor, link, {priority, Prio}])
		    end, lists:seq(1, 10000)),
    lists:foreach(fun ({Proc, Mon}) ->
			  receive
			      {'DOWN', Mon, process, Proc, normal} ->
				  ok
			  end
		  end,
		  PMs),
    erts_debug:set_internal_state(available_internal_state, AIS),
    receive {'DOWN', M, process, P, _Reason} -> ok end,
    ok.

otp_16436(Config) when is_list(Config) ->
    P = spawn_opt(fun () ->
                          erts_debug:dirty_io(wait, 1000)
                  end,
                  [{priority,high},link]),
    erlang:check_process_code(P, non_existing),
    unlink(P),
    exit(P, kill),
    ok.

otp_16642(Config) when is_list(Config) ->
    %%
    %% Whitebox testing...
    %%
    %% Ensure that low prio system tasks are interleaved with
    %% normal prio system tasks as they should.
    %%
    process_flag(priority, high),
    process_flag(scheduler, 1),
    Pid = spawn_opt(fun () -> receive after infinity -> ok end end,
                    [link, {scheduler, 1}]),
    ReqSTasks = fun (Prio, Start, Stop) ->
                        lists:foreach(
                          fun (N) ->
                                  erts_internal:request_system_task(
                                    Pid,
                                    Prio,
                                    {check_process_code,
                                     {Prio, N},
                                     '__non_existing_module__'})
                          end,
                          lists:seq(Start, Stop))
                end,
    MkResList = fun (Prio, Start, Stop) ->
                        lists:map(fun (N) ->
                                          {check_process_code,
                                           {Prio, N},
                                           false}
                                  end,
                                  lists:seq(Start, Stop))
                end,

    %%% Test when normal queue clears first...

    ReqSTasks(low, 0, 1),
    ReqSTasks(normal, 0, 10),
    ReqSTasks(low, 2, 4),
    ReqSTasks(normal, 11, 26),

    Msgs1 = recv_msgs(32),
    io:format("Got test 1 messages: ~p~n", [Msgs1]),

    ExpMsgs1 =
        MkResList(normal, 0, 7)
        ++ MkResList(low, 0, 0)
        ++ MkResList(normal, 8, 15)
        ++ MkResList(low, 1, 1)
        ++ MkResList(normal, 16, 23)
        ++ MkResList(low, 2, 2)
        ++ MkResList(normal, 24, 26)
        ++ MkResList(low, 3, 4),
    
    case Msgs1 =:= ExpMsgs1 of
        true ->
            ok;
        false ->
            io:format("Expected test 1 messages ~p~n",
                      [ExpMsgs1]),
            ct:fail(unexpected_messages)
    end,

    receive Unexp1 -> ct:fail({unexpected_message, Unexp1})
    after 500 -> ok
    end,

    io:format("Test 1 as expected~n", []),

    %%% Test when low queue clears first...

    ReqSTasks(low, 0, 1),
    ReqSTasks(normal, 0, 20),

    Msgs2 = recv_msgs(23),
    io:format("Got test 2 messages: ~p~n", [Msgs2]),

    ExpMsgs2 =
        MkResList(normal, 0, 7)
        ++ MkResList(low, 0, 0)
        ++ MkResList(normal, 8, 15)
        ++ MkResList(low, 1, 1)
        ++ MkResList(normal, 16, 20),
    
    case Msgs2 =:= ExpMsgs2 of
        true ->
            ok;
        false ->
            io:format("Expected test 2 messages ~p~n",
                      [ExpMsgs2]),
            ct:fail(unexpected_messages)
    end,

    receive Unexp2 -> ct:fail({unexpected_message, Unexp2})
    after 500 -> ok
    end,

    io:format("Test 2 as expected~n", []),

    unlink(Pid),
    exit(Pid, kill),
    false = is_process_alive(Pid),
    ok.

%% Internal functions

recv_msgs(N) ->
    recv_msgs(N, []).

recv_msgs(0, Msgs) ->
    lists:reverse(Msgs);
recv_msgs(N, Msgs) ->
    receive
        Msg ->
            recv_msgs(N-1, [Msg|Msgs])
    end.

wait_until(Fun) ->
    case Fun() of
	true -> true;
	false -> receive after 10 -> wait_until(Fun) end
    end.

tok_loop() ->
    tok_loop(hej).

tok_loop(hej) ->
    tok_loop(hopp);
tok_loop(hopp) ->
    tok_loop(hej).

id(I) -> I.

make_nodename(Config) when is_list(Config) ->
    list_to_atom(atom_to_list(?MODULE)
                 ++ "-"
                 ++ atom_to_list(proplists:get_value(testcase, Config))
                 ++ "-"
                 ++ integer_to_list(erlang:system_time(second))
                 ++ "-"
                 ++ integer_to_list(erlang:unique_integer([positive]))).
    
start_node(Config) ->
    start_node(Config, "").

start_node(Config, Args) when is_list(Config) ->
    Pa = filename:dirname(code:which(?MODULE)),
    Name = make_nodename(Config),
    test_server:start_node(Name, slave, [{args, "-pa "++Pa++" "++Args}]).

stop_node(Node) ->
    verify_nc(node()),
    verify_nc(Node),
    test_server:stop_node(Node).

verify_nc(Node) ->
    P = self(),
    Ref = make_ref(),
    Pid = spawn(Node,
                fun() ->
                        R = erts_test_utils:check_node_dist(fun(E) -> E end),
                        P ! {Ref, R}
                end),
    MonRef = monitor(process, Pid),
    receive
        {Ref, ok} ->
            demonitor(MonRef,[flush]),
            ok;
        {Ref, Error} ->
            ct:log("~s",[Error]),
            ct:fail(failed_nc_refc_check);
        {'DOWN', MonRef, _, _, _} = Down ->
            ct:log("~p",[Down]),
            ct:fail(crashed_nc_refc_check)
    end.

enable_internal_state() ->
    case catch erts_debug:get_internal_state(available_internal_state) of
	true -> true;
	_ -> erts_debug:set_internal_state(available_internal_state, true)
    end.

sys_mem_cond_run(OrigReqSizeMB, TestFun) when is_integer(OrigReqSizeMB) ->
    %% Debug normally needs more memory, so double the requirement
    Debug = erlang:system_info(debug_compiled),
    ReqSizeMB = if Debug -> OrigReqSizeMB * 2; true -> OrigReqSizeMB end,
    case total_memory() of
	TotMem when is_integer(TotMem), TotMem >= ReqSizeMB ->
	    TestFun();
	TotMem when is_integer(TotMem) ->
	    {skipped, "Not enough memory ("++integer_to_list(TotMem)++" MB)"};
	undefined ->
	    {skipped, "Could not retrieve memory information"}
    end.


total_memory() ->
    %% Totat memory in MB.
    try
	MemoryData = memsup:get_system_memory_data(),
	case lists:keysearch(total_memory, 1, MemoryData) of
	    {value, {total_memory, TM}} ->
		TM div (1024*1024);
	    false ->
		{value, {system_total_memory, STM}} =
		    lists:keysearch(system_total_memory, 1, MemoryData),
		STM div (1024*1024)
	end
    catch
	_ : _ ->
	    undefined
    end.<|MERGE_RESOLUTION|>--- conflicted
+++ resolved
@@ -64,7 +64,7 @@
 	 gc_request_when_gc_disabled/1,
 	 gc_request_blast_when_gc_disabled/1,
          otp_16436/1,
-<<<<<<< HEAD
+         otp_16642/1,
          spawn_huge_arglist/1,
          spawn_request_bif/1,
          spawn_request_monitor_demonitor/1,
@@ -76,9 +76,6 @@
          spawn_old_node/1,
          spawn_new_node/1,
          spawn_request_reply_option/1]).
-=======
-         otp_16642/1]).
->>>>>>> 644e6bd1
 -export([prio_server/2, prio_client/2, init/1, handle_event/2]).
 
 -export([init_per_testcase/2, end_per_testcase/2]).
