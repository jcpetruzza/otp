--- conflicted
+++ resolved
@@ -3135,8 +3135,7 @@
     end,
     stop_node(Peer, Node),
     ok.
-    
-<<<<<<< HEAD
+
 spawn_against_ei_node(Config) when is_list(Config) ->
     %% Spawn against an ei node which does not support spawn
     {ok, EiNode} = start_ei_node(Config),
@@ -3159,11 +3158,6 @@
     %% ei node above
     OldRel = integer_to_list(list_to_integer(erlang:system_info(otp_release))-2),
     OldRelName = OldRel ++ "_latest",
-=======
-spawn_old_node(Config) when is_list(Config) ->
-    Cookie = atom_to_list(erlang:get_cookie()),
-    Rel = "22_latest",
->>>>>>> 1f3be272
     %% We clear all ERL_FLAGS for the old node as all options may not
     %% be supported.
     ClearEnv = lists:foldl(
@@ -3175,24 +3169,12 @@
                                  Acc
                          end
                  end, [], os:env()),
-<<<<<<< HEAD
     case ?CT_PEER(#{connection => 0, env => ClearEnv },
                   OldRelName,
                   proplists:get_value(priv_dir, Config)) of
 	not_available ->
             {skipped, "No OTP "++OldRel++" available"};
         {ok, Peer, OldNode} ->
-=======
-    case test_server:is_release_available(Rel) of
-	false ->
-	    {skipped, "No OTP 22 available"};
-        true ->
-	    {ok, OldNode} = test_server:start_node(make_nodename(Config),
-                                                   peer,
-                                                   [{args, " -setcookie "++Cookie},
-                                                    {env, ClearEnv},
-                                                    {erl, [{release, Rel}]}]),
->>>>>>> 1f3be272
             try
                 %% Spawns triggering a new connection; which
                 %% will trigger hopeful data transcoding
