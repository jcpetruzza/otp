--- conflicted
+++ resolved
@@ -60,10 +60,6 @@
 struct cpuid_t { uint32_t eax, ebx, ecx, edx; };
 struct xgetbv_t { uint32_t eax, edx; };
 
-<<<<<<< HEAD
-#if !defined(ASMJIT_NO_X86) && ASMJIT_ARCH_X86
-namespace x86 { void detectCpu(CpuInfo& cpu) noexcept; }
-=======
 // Executes `cpuid` instruction.
 static inline void cpuidQuery(cpuid_t* out, uint32_t inEax, uint32_t inEcx = 0) noexcept {
 #if defined(_MSC_VER)
@@ -80,14 +76,9 @@
     "xchg %%rdi, %%rbx\n" : "=a"(out->eax), "=D"(out->ebx), "=c"(out->ecx), "=d"(out->edx) : "a"(inEax), "c"(inEcx));
 #else
   #error "[asmjit] x86::cpuidQuery() - Unsupported compiler."
->>>>>>> 055e2185
-#endif
-}
-
-<<<<<<< HEAD
-#if !defined(ASMJIT_NO_ARM) && ASMJIT_ARCH_ARM
-namespace arm { void detectCpu(CpuInfo& cpu) noexcept; }
-=======
+#endif
+}
+
 // Executes 'xgetbv' instruction.
 static inline void xgetbvQuery(xgetbv_t* out, uint32_t inEcx) noexcept {
 #if defined(_MSC_VER)
@@ -107,7 +98,6 @@
 #else
   out->eax = 0;
   out->edx = 0;
->>>>>>> 055e2185
 #endif
 }
 
@@ -1150,14 +1140,6 @@
   if (!cpuInfoInitialized) {
     CpuInfo cpuInfoLocal;
 
-<<<<<<< HEAD
-#if !defined(ASMJIT_NO_X86) && ASMJIT_ARCH_X86
-    x86::detectCpu(cpuInfoLocal);
-#endif
-
-#if !defined(ASMJIT_NO_ARM) && ASMJIT_ARCH_ARM
-    arm::detectCpu(cpuInfoLocal);
-=======
     cpuInfoLocal._arch = Arch::kHost;
     cpuInfoLocal._subArch = SubArch::kHost;
 
@@ -1167,7 +1149,6 @@
     detectARMCpu(cpuInfoLocal);
 #else
     #pragma message("[asmjit] Disabling runtime CPU detection - unsupported OS/CPU combination (Unknown CPU)")
->>>>>>> 055e2185
 #endif
 
     cpuInfoLocal._hwThreadCount = detectHWThreadCount();
