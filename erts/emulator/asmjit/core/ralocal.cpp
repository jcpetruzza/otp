--- conflicted
+++ resolved
@@ -910,11 +910,7 @@
 
         uint32_t physId = tiedReg->outId();
         if (physId == RAAssignment::kPhysNone) {
-<<<<<<< HEAD
-          uint32_t allocableRegs = tiedReg->_allocableRegs & ~(outRegs | avoidRegs);
-=======
           RegMask allocableRegs = tiedReg->outRegMask() & ~(outRegs | avoidRegs);
->>>>>>> 055e2185
 
           if (!(allocableRegs & ~liveRegs)) {
             // There are no more registers, decide which one to spill.
