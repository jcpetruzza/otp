--- conflicted
+++ resolved
@@ -130,36 +130,6 @@
 } // {asmjit}
 #endif // _DOXYGEN
 
-<<<<<<< HEAD
-// ============================================================================
-// [asmjit::Dependencies]
-// ============================================================================
-
-// We really want std-types as globals.
-#include <stdarg.h>
-#include <stddef.h>
-#include <stdint.h>
-#include <stdio.h>
-#include <stdlib.h>
-#include <string.h>
-
-#include <iterator>
-#include <limits>
-#include <new>
-#include <type_traits>
-#include <utility>
-
-#if !defined(_WIN32) && !defined(__EMSCRIPTEN__)
-  #include <pthread.h>
-#endif
-
-
-// ============================================================================
-// [asmjit::Options]
-// ============================================================================
-
-=======
->>>>>>> 055e2185
 // ASMJIT_NO_BUILDER implies ASMJIT_NO_COMPILER.
 #if defined(ASMJIT_NO_BUILDER) && !defined(ASMJIT_NO_COMPILER)
   #define ASMJIT_NO_COMPILER
@@ -235,31 +205,16 @@
   #define ASMJIT_ARCH_BE 0
 #endif
 
-<<<<<<< HEAD
-// ============================================================================
-// [asmjit::Build - Globals - Backends]
-// ============================================================================
-
-=======
->>>>>>> 055e2185
 #if defined(ASMJIT_NO_FOREIGN)
   #if !ASMJIT_ARCH_X86 && !defined(ASMJIT_NO_X86)
     #define ASMJIT_NO_X86
   #endif
-<<<<<<< HEAD
 
   #if !ASMJIT_ARCH_ARM && !defined(ASMJIT_NO_ARM)
     #define ASMJIT_NO_ARM
   #endif
 #endif
-=======
-
-  #if !ASMJIT_ARCH_ARM && !defined(ASMJIT_NO_ARM)
-    #define ASMJIT_NO_ARM
-  #endif
-#endif
-
->>>>>>> 055e2185
+
 
 // C++ Compiler and Features Detection
 // ===================================
@@ -426,8 +381,6 @@
   #define ASMJIT_MAYBE_UNUSED
 #endif
 
-<<<<<<< HEAD
-=======
 #if defined(__clang_major__) && __clang_major__ >= 4 && !defined(_DOXYGEN)
   // NOTE: Clang allows to apply this attribute to function arguments, which is what we want. Once GCC decides to
   // support this use, we will enable it for GCC as well. However, until that, it will be clang only, which is
@@ -455,7 +408,6 @@
   #define ASMJIT_ASSUME(...) (void)0
 #endif
 
->>>>>>> 055e2185
 //! \def ASMJIT_LIKELY(...)
 //!
 //! Condition is likely to be taken (mostly error handling and edge cases).
