--- conflicted
+++ resolved
@@ -1771,12 +1771,8 @@
     struct hipe_mfa_info *p;
     struct hipe_ref_head* refh;
 
-<<<<<<< HEAD
-    ERTS_LC_ASSERT(erts_thr_progress_is_blocking());
-=======
-    ERTS_SMP_LC_ASSERT(erts_smp_thr_progress_is_blocking() ||
-                       erts_is_multi_scheduling_blocked());
->>>>>>> 27da13e1
+    ERTS_LC_ASSERT(erts_thr_progress_is_blocking() ||
+                   erts_is_multi_scheduling_blocked());
 
     for (p = mod2mfa_get(modp); p; p = p->next_in_mod) {
         if (p->new_address) {
