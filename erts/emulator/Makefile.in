--- conflicted
+++ resolved
@@ -188,13 +188,7 @@
 endif
 endif
 endif
-<<<<<<< HEAD
-=======
-endif
-endif
-endif
-endif
->>>>>>> ef00d145
+endif
 
 LIBS += $(TYPE_LIBS)
 
