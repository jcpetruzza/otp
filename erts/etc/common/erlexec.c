/*
 * %CopyrightBegin%
 *
 * Copyright Ericsson AB 1996-2020. All Rights Reserved.
 *
 * Licensed under the Apache License, Version 2.0 (the "License");
 * you may not use this file except in compliance with the License.
 * You may obtain a copy of the License at
 *
 *     http://www.apache.org/licenses/LICENSE-2.0
 *
 * Unless required by applicable law or agreed to in writing, software
 * distributed under the License is distributed on an "AS IS" BASIS,
 * WITHOUT WARRANTIES OR CONDITIONS OF ANY KIND, either express or implied.
 * See the License for the specific language governing permissions and
 * limitations under the License.
 *
 * %CopyrightEnd%
 */

/*
 * This is a C version of the erl.exec Bourne shell script, including
 * additions required for Windows NT.
 */

#include "etc_common.h"

#include "erl_driver.h"
#include "erl_misc_utils.h"

#ifdef __WIN32__
#  include "erl_version.h"
#  include "init_file.h"
#  include <Shlobj.h>
#endif

#define NO 0
#define YES 1
#define DEFAULT_PROGNAME "erl"

#ifdef __WIN32__
#define INI_FILENAME L"erl.ini"
#define INI_SECTION "erlang"
#define DIRSEP "\\"
#define PATHSEP ";"
#define NULL_DEVICE "nul"
#define BINARY_EXT ""
#define DLL_EXT ".dll"
#define EMULATOR_EXECUTABLE "beam.dll"
#else
#define PATHSEP ":"
#define DIRSEP "/"
#define NULL_DEVICE "/dev/null"
#define BINARY_EXT ""
#define EMULATOR_EXECUTABLE "beam"

#endif
#define QUOTE(s) s

/* +M alloc_util allocators */
static const char plusM_au_allocs[]= {
    'u',	/* all alloc_util allocators */
    'B',	/* binary_alloc		*/
    'I',	/* literal_alloc	*/
    'D',	/* std_alloc		*/
    'E',	/* ets_alloc		*/
    'F',	/* fix_alloc		*/
    'H',	/* eheap_alloc		*/
    'L',	/* ll_alloc		*/
    'R',	/* driver_alloc		*/
    'S',	/* sl_alloc		*/
    'T',	/* temp_alloc		*/
    'X',	/* exec_alloc		*/
    'Z',        /* test_alloc           */
    '\0'
};

/* +M alloc_util allocator specific arguments */
static char *plusM_au_alloc_switches[] = {
    "as",
    "asbcst",
    "atags",
    "acul",
    "acnl",
    "acfml",
    "cp",
    "e",
    "t",
    "lmbcs",
    "mbcgs",
    "mbsd",
    "mmbcs",
    "mmmbc",
    "mmsbc",
    "msbclt",
    "ramv",
    "rmbcmt",
    "rsbcmt",
    "rsbcst",
    "sbct",
    "smbcs",
    NULL
};

/* +M other arguments */
static char *plusM_other_switches[] = {
    "ea",
    "ummc",
    "uycs",
    "usac",
    "im",
    "is",
    "it",
    "lpm",
    "Mamcbf",
    "Mrmcbf",
    "Mmcs",
    "Mscs",
    "Mscrfsd",
    "Msco",
    "Mscrpm",
    "Ye",
    "Ym",
    "Ytp",
    "Ytt",
    "Iscs",
    "Xscs",
    NULL
};

/* +s arguments with values */
static char *pluss_val_switches[] = {
    "bt",
    "bwtdcpu",
    "bwtdio",
    "bwt",
    "cl",
    "ct",
    "ecio",
    "fwi",
    "tbt",
    "wct",
    "wtdcpu",
    "wtdio",
    "wt",
    "ws",
    "ss",
    "ssdcpu",
    "ssdio",
    "pp",
    "ub",
    NULL
};
/* +h arguments with values */
static char *plush_val_switches[] = {
    "ms",
    "mbs",
    "pds",
    "max",
    "maxk",
    "maxel",
    "mqd",
    "",
    NULL
};

/* +r arguments with values */
static char *plusr_val_switches[] = {
    "g",
    NULL
};

/* +z arguments with values */
static char *plusz_val_switches[] = {
    "dbbl",
    "dntgc",
    "ebwt",
    NULL
};


/*
 * Define sleep(seconds) in terms of Sleep() on Windows.
 */

#ifdef __WIN32__
#define sleep(seconds) Sleep(seconds*1000)
#endif

#define DEFAULT_SUFFIX	  "smp"

void usage(const char *switchname);
static void usage_format(char *format, ...);
void start_epmd(char *epmd);
void error(char* format, ...);

/*
 * Local functions.
 */

static void usage_notsup(const char *switchname, const char *alt);
static char **build_args_from_env(char *env_var);
static char **build_args_from_string(char *env_var, int allow_comments);
static void initial_argv_massage(int *argc, char ***argv);
static void get_parameters(int argc, char** argv);
static void add_arg(char *new_arg);
static void add_args(char *first_arg, ...);
static void ensure_EargsSz(int sz);
static void add_Eargs(char *new_arg);
static void *emalloc(size_t size);
static void *erealloc(void *p, size_t size);
static void efree(void *p);
static char* strsave(char* string);
static int is_one_of_strings(char *str, char *strs[]);
static char *write_str(char *to, const char *from);
static void get_home(void);
static void add_epmd_port(void);
#ifdef __WIN32__
static void get_start_erl_data(char *);
static char* get_value(HKEY key, char* value_name, BOOL mustExit);
static char* possibly_quote(char* arg);

/*
 * Functions from win_erlexec.c
 */
int start_win_emulator(char* emu, char *startprog,char** argv, int start_detached);
int start_emulator(char* emu, char*start_prog, char** argv, int start_detached);
#endif



/*
 * Variables.
 */
int nohup = 0;
int keep_window = 0;

static char **Eargsp = NULL;	/* Emulator arguments (to appear first). */
static int EargsSz = 0;		/* Size of Eargsp */
static int EargsCnt = 0;	/* Number of emulator arguments. */
static char **argsp = NULL;	/* Common arguments. */
static int argsCnt = 0;		/* Number of common arguments */
static int argsSz = 0;		/* Size of argsp */
static char tmpStr[10240];	/* Temporary string buffer. */
static int verbose = 0;		/* If non-zero, print some extra information. */
static int start_detached = 0;	/* If non-zero, the emulator should be
				 * started detached (in the background).
				 */
static const char* emu_type = NULL; /* Type of emulator (lcnt, valgrind, etc) */
static const char* emu_flavor = DEFAULT_SUFFIX; /* Flavor of emulator (smp, jit or emu) */

#ifdef __WIN32__
static char *start_emulator_program = NULL; /* For detached mode -
					       erl.exe/werl.exe */
static char* key_val_name = ERLANG_VERSION; /* Used by the registry
					   * access functions.
					   */
static char* boot_script = NULL; /* used by option -start_erl and -boot */
static char** config_scripts = NULL; /* used by option -start_erl and -config */
static int config_script_cnt = 0;
static int got_start_erl = 0;

static HANDLE this_module_handle;
static int run_werl;
static WCHAR *utf8_to_utf16(unsigned char *bytes);
static char *utf16_to_utf8(WCHAR *wstr);
static WCHAR *latin1_to_utf16(char *str);
#endif

/*
 * Parameters to be fetched from the environment (Unix)
 * or the ini file (Win32).
 */

static char* bindir;		/* Location of executables. */
static char* rootdir;		/* Root location of Erlang installation. */
static char* emu;		/* Emulator to run. */
static char* progname;		/* Name of this program. */
static char* home;		/* Path of user's home directory, if any. */

static void
set_env(char *key, char *value)
{
#ifdef __WIN32__
    WCHAR *wkey = latin1_to_utf16(key);
    WCHAR *wvalue = utf8_to_utf16(value);
    if (!SetEnvironmentVariableW(wkey, wvalue))
	error("SetEnvironmentVariable(\"%s\", \"%s\") failed!", key, value);
    efree(wkey);
    efree(wvalue);
#else
    size_t size = strlen(key) + 1 + strlen(value) + 1;
    char *str = emalloc(size);
    sprintf(str, "%s=%s", key, value);
    if (putenv(str) != 0)
	error("putenv(\"%s\") failed!", str);
#ifdef HAVE_COPYING_PUTENV
    efree(str);
#endif
#endif
}


static char *
get_env(char *key)
{
#ifdef __WIN32__
    DWORD size = 32;
    WCHAR *value = NULL;
    WCHAR *wkey = latin1_to_utf16(key);
    char *res;
    while (1) {
	DWORD nsz;
	if (value)
	    efree(value);
	value = emalloc(size*sizeof(WCHAR));
	SetLastError(0);
	nsz = GetEnvironmentVariableW(wkey, value, size);
	if (nsz == 0 && GetLastError() == ERROR_ENVVAR_NOT_FOUND) {
	    efree(value);
	    efree(wkey);
	    return NULL;
	}
	if (nsz <= size) {
	    efree(wkey);
	    res = utf16_to_utf8(value);
	    efree(value);
	    return res;
	}
	size = nsz;
    }
#else
    return getenv(key);
#endif
}

static void
free_env_val(char *value)
{
#ifdef __WIN32__
    if (value)
	free(value);
#endif
}

/*
 * Add the type and architecture suffix to the program name if needed.
 * On Windows, we insert it just before ".DLL".
 */
static char*
add_extra_suffixes(char *prog)
{
   char *res;
   char *p;
   int len;
#ifdef __WIN32__
   char *dll_p;
   int dll = 0;
#endif

   len = strlen(prog);

   /* Allocate enough extra space for suffixes */
   p = emalloc(len + 100);
   res = p;
   p = write_str(p, prog);

#ifdef __WIN32__
   dll_p = res + len - 4;
   if (dll_p >= res) {
      if (dll_p[0] == '.' &&
	  (dll_p[1] == 'd' || dll_p[1] == 'D') &&
	  (dll_p[2] == 'l' || dll_p[2] == 'L') &&
	  (dll_p[3] == 'l' || dll_p[3] == 'L')) {
	  p = dll_p;
	  dll = 1;
      }
   }
#endif

   if (emu_type && strcmp("opt",emu_type) != 0) {
       p = write_str(p, ".");
       p = write_str(p, emu_type);
   }

   p = write_str(p, ".");
   p = write_str(p, emu_flavor);

#ifdef __WIN32__
   if (dll) {
       p = write_str(p, DLL_EXT);
   }
#endif

   return res;
}

#ifdef __WIN32__
static void add_boot_config(void)
{
    int i;
    if (boot_script)
	add_args("-boot", boot_script, NULL);
    for (i = 0; i < config_script_cnt; i++) {
        add_args("-config", config_scripts[i], NULL);
    }
}
# define ADD_BOOT_CONFIG add_boot_config()
#else
# define ADD_BOOT_CONFIG
#endif


#ifdef __WIN32__
__declspec(dllexport) int win_erlexec(int argc, char **argv, HANDLE module, int windowed)
#else
int main(int argc, char **argv)
#endif
{
    int haltAfterwards = 0;	/* If true, put '-s erlang halt' at the end
				 * of the arguments. */
    int isdistributed = 0;
    int no_epmd = 0;
    int i;
    char* s;
    char *epmd_prog = NULL;
    int process_args = 1;
    int print_args_exit = 0;
    int print_qouted_cmd_exit = 0;
    char* emu_name;

#ifdef __WIN32__
    this_module_handle = module;
    run_werl = windowed;
    /* if we started this erl just to get a detached emulator,
     * the arguments are already prepared for beam, so we skip
     * directly to start_emulator */
    s = get_env("ERL_CONSOLE_MODE");
    if (s != NULL && strcmp(s, "detached")==0) {
	free_env_val(s);
	s = get_env("ERL_EMULATOR_DLL");
	if (s != NULL) {
	    argv[0] = strsave(s);
	} else {
	    argv[0] = strsave(EMULATOR_EXECUTABLE);
	}
	ensure_EargsSz(argc + 1);
	memcpy((void *) Eargsp, (void *) argv, argc * sizeof(char *));
	Eargsp[argc] = NULL;
	emu = argv[0];
	start_emulator_program = strsave(argv[0]);
	goto skip_arg_massage;
    }
    free_env_val(s);
#else
    int reset_cerl_detached = 0;

    s = get_env("CERL_DETACHED_PROG");
    if (s && strcmp(s, "") != 0) {
	emu = s;
	start_detached = 1;
	reset_cerl_detached = 1;
	ensure_EargsSz(argc + 1);
	memcpy((void *) Eargsp, (void *) argv, argc * sizeof(char *));
	Eargsp[argc] = emu;
	Eargsp[argc] = NULL;
	goto skip_arg_massage;
    }
    free_env_val(s);
#endif

    initial_argv_massage(&argc, &argv); /* Merge with env; expand -args_file */

    i = 1;
#ifdef __WIN32__
    /* Not used? /rickard */
    if ((argc > 2) && (strcmp(argv[i], "-regkey") == 0)) {
	key_val_name = strsave(argv[i+1]);
	i = 3;
    }
#endif		

    get_parameters(argc, argv);

    /*
     * Construct the path of the executable.
     */
#if defined(__WIN32__) && defined(WIN32_ALWAYS_DEBUG)
    emu_type = "debug";
#endif

    /* We need to do this before the ordinary processing. */
    while (i < argc) {
	if (argv[i][0] == '-') {
	    if (strcmp(argv[i], "-smp") == 0) {
		if (i + 1 >= argc)
		    goto smp;

		if (strcmp(argv[i+1], "auto") == 0) {
		    i++;
		} else if (strcmp(argv[i+1], "enable") == 0) {
		    i++;
		smp_enable:
                    ;
		} else if (strcmp(argv[i+1], "disable") == 0) {
		    i++;
		smp_disable:
                    usage_notsup("-smp disable", " Use \"+S 1\" instead.");
		} else {
		smp:
                    ;
		}
	    } else if (strcmp(argv[i], "-smpenable") == 0) {
		goto smp_enable;
	    } else if (strcmp(argv[i], "-smpauto") == 0) {
                ;
	    } else if (strcmp(argv[i], "-smpdisable") == 0) {
		goto smp_disable;
	    } else if (strcmp(argv[i], "-extra") == 0) {
		break;
	    } else if (strcmp(argv[i], "-emu_type") == 0) {
		if (i + 1 >= argc) {
                    usage(argv[i]);
                }
                emu_type = argv[i+1];
                i++;
	    } else if (strcmp(argv[i], "-emu_flavor") == 0) {
		if (i + 1 >= argc) {
                    usage(argv[i]);
                }
                emu_flavor = argv[i+1];
                i++;
	    }
	}
	i++;
    }

    emu = add_extra_suffixes(emu);
    emu_name = strsave(emu);
    erts_snprintf(tmpStr, sizeof(tmpStr), "%s" DIRSEP "%s" BINARY_EXT, bindir, emu);
    emu = strsave(tmpStr);

    s = get_env("ESCRIPT_NAME");
    if(s) {
        add_Eargs(s);         /* argv[0] = scriptname*/
    } else {
        add_Eargs(emu);       /* argv[0] = erl or cerl */
    }

    /* Add the bindir to the front of the PATH, and remove all subsequent
     * occurrences to avoid ballooning it on repeated up/downgrades. */

    s = get_env("PATH");

    if (s == NULL) {
        erts_snprintf(tmpStr, sizeof(tmpStr),
            "%s" PATHSEP "%s" DIRSEP "bin" PATHSEP, bindir, rootdir);
    } else if (strstr(s, rootdir) == NULL) {
        erts_snprintf(tmpStr, sizeof(tmpStr),
            "%s" PATHSEP "%s" DIRSEP "bin" PATHSEP "%s", bindir, rootdir, s);
    } else {
        const char *bindir_slug, *bindir_slug_index;
        int bindir_slug_length;
        const char *in_index;
        char *out_index;

        erts_snprintf(tmpStr, sizeof(tmpStr), "%s" PATHSEP, bindir);

        bindir_slug = strsave(tmpStr);
        bindir_slug_length = strlen(bindir_slug);

        out_index = &tmpStr[bindir_slug_length];
        in_index = s;

        while ((bindir_slug_index = strstr(in_index, bindir_slug))) {
            int block_length = (bindir_slug_index - in_index);

            memcpy(out_index, in_index, block_length);

            in_index = bindir_slug_index + bindir_slug_length;
            out_index += block_length;
        }

        strcpy(out_index, in_index);
    }

    free_env_val(s);
    set_env("PATH", tmpStr);

    i = 1;

    get_home();
    /* Add the home parameter when available. This is optional to support
       systems that don't have the notion of a home directory and setups
       that don't have the HOME environment variable set (ERL-476). */
    if (home != NULL) {
        add_args("-home", home, NULL);
    }

    add_epmd_port();

    add_arg("--");

    while (i < argc) {
	if (!process_args) {	/* Copy arguments after '-extra' */
	    add_arg(argv[i]);
	    i++;
	} else {
	    switch (argv[i][0]) {
	      case '-':
		switch (argv[i][1]) {
#ifdef __WIN32__
		case 'b':
		    if (strcmp(argv[i], "-boot") == 0) {
			if (boot_script)
			    error("Conflicting -boot options");
                        if (got_start_erl)
                            error("Conflicting -start_erl and -boot options");
			if (i+1 >= argc)
			    usage("-boot");
			boot_script = strsave(argv[i+1]);
			i++;
		    }
		    else {
			add_arg(argv[i]);
		    }
		    break;
#endif
		case 'c':
		    if (strcmp(argv[i], "-compile") == 0) {
			/*
			 * Note that the shell script erl.exec does a recursive call
			 * on itself here.  We'll avoid doing that.
			 */
			add_args("-noshell", "-noinput", "-s", "c", "lc_batch",
				 NULL);
			add_Eargs("-B");
			haltAfterwards = 0;
		    }
#ifdef __WIN32__
		    else if (strcmp(argv[i], "-config") == 0){
			if (got_start_erl)
			    error("Conflicting -start_erl and -config options");
			if (i+1 >= argc)
			    usage("-config");
                        do {
                            config_script_cnt++;
                            config_scripts = erealloc(config_scripts,
                                                      config_script_cnt * sizeof(char*));
                            config_scripts[config_script_cnt-1] = strsave(argv[i+1]);
                            i++;
                        } while ((i+1) < argc && argv[i+1][0] != '-' && argv[i+1][0] != '+');
		    }
#endif
		    else {
			add_arg(argv[i]);
		    }
		    break;

		  case 'd':
		    if (strcmp(argv[i], "-detached") != 0) {
			add_arg(argv[i]);
		    } else {
			start_detached = 1;
			add_args("-noshell", "-noinput", NULL);
		    }
		    break;

		  case 'e':
		    if (strcmp(argv[i], "-extra") == 0) {
			process_args = 0;
			ADD_BOOT_CONFIG;
			add_arg(argv[i]);
		    } else if (strcmp(argv[i], "-emu_args") == 0) { /* -emu_args */
			verbose = 1;
		    } else if (strcmp(argv[i], "-emu_args_exit") == 0) {
			print_args_exit = 1;
		    } else if (strcmp(argv[i], "-emu_name_exit") == 0) {
			printf("%s\n", emu_name);
			exit(0);
		    } else if (strcmp(argv[i], "-emu_qouted_cmd_exit") == 0) {
			print_qouted_cmd_exit = 1;
		    } else if (strcmp(argv[i], "-env") == 0) { /* -env VARNAME VARVALUE */
			if (i+2 >= argc)
			    usage("-env");
			set_env(argv[i+1], argv[i+2]);
			i += 2;
		    } else if (strcmp(argv[i], "-epmd") == 0) {
			if (i+1 >= argc)
			    usage("-epmd");
			epmd_prog = argv[i+1];
			++i;
		    } else {
			add_arg(argv[i]);
		    }
		    break;
		  case 'k':
		    if (strcmp(argv[i], "-keep_window") == 0) {
			keep_window = 1;
		    } else
			add_arg(argv[i]);
		    break;

		  case 'm':
		    /*
		     * Note that the shell script erl.exec does a recursive call
		     * on itself here.  We'll avoid doing that.
		     */
		    if (strcmp(argv[i], "-make") == 0) {
			add_args("-noshell", "-noinput", "-s", "make", "all_or_nothing", NULL);
			add_Eargs("-B");
			haltAfterwards = 1;
			i = argc; /* Skip rest of command line */
		    } else if (strcmp(argv[i], "-man") == 0) {
#if defined(__WIN32__)
			error("-man not supported on Windows");
#else
			argv[i] = "man";
			erts_snprintf(tmpStr, sizeof(tmpStr), "%s/man", rootdir);
			set_env("MANPATH", tmpStr);
			execvp("man", argv+i);
			error("Could not execute the 'man' command.");
#endif
		    } else
			add_arg(argv[i]);
		    break;

		  case 'n':
		    if (strcmp(argv[i], "-name") == 0) { /* -name NAME */
			if (i+1 >= argc)
			    usage("-name");

			/*
			 * Note: Cannot use add_args() here, due to non-defined
			 * evaluation order.
			 */

			add_arg(argv[i]);
			add_arg(argv[i+1]);
			isdistributed = 1;
			i++;
		    } else if (strcmp(argv[i], "-noinput") == 0) {
			add_args("-noshell", "-noinput", NULL);
		    } else if (strcmp(argv[i], "-nohup") == 0) {
			add_arg("-nohup");
			nohup = 1;
		    } else if (strcmp(argv[i], "-no_epmd") == 0) {
			add_arg("-no_epmd");
			no_epmd = 1;
		    } else {
			add_arg(argv[i]);
		    }
		    break;

		  case 's':	/* -sname NAME */
		    if (strcmp(argv[i], "-sname") == 0) {
			if (i+1 >= argc)
			    usage("-sname");
			add_arg(argv[i]);
			add_arg(argv[i+1]);
			isdistributed = 1;
			i++;
		    }
#ifdef __WIN32__
		    else if (strcmp(argv[i], "-service_event") == 0) {
			add_arg(argv[i]);
			add_arg(argv[i+1]);
			i++;
		    }
		    else if (strcmp(argv[i], "-start_erl") == 0) {
			if (i+1 < argc && argv[i+1][0] != '-') {
			    get_start_erl_data(argv[i+1]);
			    i++;
			} else
			    get_start_erl_data((char *) NULL);
		    }
#endif
		    else if (strcmp(argv[i], "-start_epmd") == 0) {
			if (i+1 >= argc)
			    usage("-start_epmd");

			if (strcmp(argv[i+1], "true") == 0) {
			    /* The default */
			    no_epmd = 0;
			}
			else if (strcmp(argv[i+1], "false") == 0) {
			    no_epmd = 1;
			}
			else
			    usage_format("Expected boolean argument for \'-start_epmd\'.\n");

			add_arg(argv[i]);
			add_arg(argv[i+1]);
			i++;
		    }
		    else
			add_arg(argv[i]);
		
		    break;
	
		  case 'v':	/* -version */
		    if (strcmp(argv[i], "-version") == 0) {
			add_Eargs("-V");
		    } else {
			add_arg(argv[i]);
		    }
		    break;

		  default:
		    add_arg(argv[i]);
		    break;
		} /* switch(argv[i][1] */
		break;

	      case '+':
		switch (argv[i][1]) {
		  case 'a':
		  case 'A':
		  case 'C':
		  case 'e':
		  case 'i':
		  case 'n':
		  case 'P':
		  case 'Q':
		  case 't':
		  case 'T':
		  case 'R':
		  case 'W':
		  case 'K':
		      if (argv[i][2] != '\0')
			  goto the_default;
		      if (i+1 >= argc)
			  usage(argv[i]);
		      argv[i][0] = '-';
		      add_Eargs(argv[i]);
		      add_Eargs(argv[i+1]);
		      i++;
		      break;
		  case 'I':
                      if (argv[i][2] == 'O' && (argv[i][3] == 't' || argv[i][3] == 'p')) {
                          if (argv[i][4] != '\0')
                              goto the_default;
                          argv[i][0] = '-';
                          add_Eargs(argv[i]);
                          add_Eargs(argv[i+1]);
                          i++;
                          break;
                      }
                      if (argv[i][2] == 'O' && argv[i][3] == 'P' &&
                          (argv[i][4] == 't' || argv[i][4] == 'p')) {
                          if (argv[i][5] != '\0')
                              goto the_default;
                          argv[i][0] = '-';
                          add_Eargs(argv[i]);
                          add_Eargs(argv[i+1]);
                          i++;
                          break;
                      }
                      usage(argv[i]);
                      break;
                  case 'J':
                      if (i + 1 >= argc) {
                          usage(argv[i]);
                      }
                      argv[i][0] = '-';
                      add_Eargs(argv[i]);
                      add_Eargs(argv[i+1]);
                      i++;
                      break;
		  case 'S':
		      if (argv[i][2] == 'P') {
			  if (argv[i][3] != '\0')
			      goto the_default;
		      }
		      else if (argv[i][2] == 'D') {
			  char* type = argv[i]+3;
			  if (strncmp(type, "cpu", 3) != 0 &&
			      strncmp(type, "Pcpu", 4) != 0 &&
			      strncmp(type, "io", 2) != 0)
			      usage(argv[i]);
			  if ((argv[i][3] == 'c' && argv[i][6] != '\0') ||
			      (argv[i][3] == 'P' && argv[i][7] != '\0') ||
			      (argv[i][3] == 'i' && argv[i][5] != '\0'))
			      goto the_default;
		      }
		      else if (argv[i][2] != '\0')
			  goto the_default;
		      if (i+1 >= argc)
			  usage(argv[i]);
		      argv[i][0] = '-';
		      add_Eargs(argv[i]);
		      add_Eargs(argv[i+1]);
		      i++;
		      break;
		  case 'B':
		      argv[i][0] = '-';
		      if (argv[i][2] != '\0') {
			  if ((argv[i][2] != 'i') &&
			      (argv[i][2] != 'c') &&
			      (argv[i][2] != 'd')) {
			  usage(argv[i]);
			} else {
			  add_Eargs(argv[i]);
			  break;
			}
		      }
		      if (i+1 < argc) {
			if ((argv[i+1][0] != '-') &&
			    (argv[i+1][0] != '+')) {
			  if (argv[i+1][0] == 'i') {
			    add_Eargs(argv[i]);
			    add_Eargs(argv[i+1]);
			    i++;
			    break;
			  } else {
			    usage(argv[i]);
			  }
			}
		      }
		      add_Eargs(argv[i]);
		      break;
		  case 'c':
		      argv[i][0] = '-';
		      if (argv[i][2] == '\0' && i+1 < argc) {
			  if (strcmp(argv[i+1], "true") == 0
			      || strcmp(argv[i+1], "false") == 0) {
			      add_Eargs(argv[i]);
			      add_Eargs(argv[i+1]);
			      i++;
			      break;
			  }
		      }
		      add_Eargs(argv[i]);
		      break;
		  case 'M': {
		      int x;
		      for (x = 0; plusM_au_allocs[x]; x++)
			  if (plusM_au_allocs[x] == argv[i][2])
			      break;
		      if ((plusM_au_allocs[x]
			   && is_one_of_strings(&argv[i][3],
						plusM_au_alloc_switches))
			  || is_one_of_strings(&argv[i][2],
					       plusM_other_switches)) {
			  if (i+1 >= argc
			      || argv[i+1][0] == '-'
			      || argv[i+1][0] == '+')
			      usage(argv[i]);
			  argv[i][0] = '-';
			  add_Eargs(argv[i]);
			  add_Eargs(argv[i+1]);
			  i++;
		      }
		      else
			  goto the_default;
		      break;
		  }
		  case 'h':
		      if (!is_one_of_strings(&argv[i][2], plush_val_switches)) {
			  goto the_default;
		      } else {
			  if (i+1 >= argc
			      || argv[i+1][0] == '-'
			      || argv[i+1][0] == '+')
			      usage(argv[i]);
			  argv[i][0] = '-';
			  add_Eargs(argv[i]);
			  add_Eargs(argv[i+1]);
			  i++;
		      }
		      break;
		  case 'r':
		      if (!is_one_of_strings(&argv[i][2],
					     plusr_val_switches))
			  goto the_default;
		      else {
			  if (i+1 >= argc
			      || argv[i+1][0] == '-'
			      || argv[i+1][0] == '+')
			      usage(argv[i]);
			  argv[i][0] = '-';
			  add_Eargs(argv[i]);
			  add_Eargs(argv[i+1]);
			  i++;
		      }
		      break;
		  case 's':
		      if (!is_one_of_strings(&argv[i][2],
					     pluss_val_switches))
			  goto the_default;
		      else {
			  if (i+1 >= argc
			      || argv[i+1][0] == '-'
			      || argv[i+1][0] == '+')
			      usage(argv[i]);
			  argv[i][0] = '-';
			  add_Eargs(argv[i]);
			  add_Eargs(argv[i+1]);
			  i++;
		      }
		      break;
		  case 'p':
		      if (argv[i][2] != 'c' || argv[i][3] != '\0')
			  goto the_default;
		      if (i+1 >= argc)
			  usage(argv[i]);
		      argv[i][0] = '-';
		      add_Eargs(argv[i]);
		      add_Eargs(argv[i+1]);
		      i++;
		      break;
		  case 'z':
		      if (!is_one_of_strings(&argv[i][2], plusz_val_switches)) {
			  goto the_default;
		      } else {
			  if (i+1 >= argc
			      || argv[i+1][0] == '-'
			      || argv[i+1][0] == '+')
			      usage(argv[i]);
			  argv[i][0] = '-';
			  add_Eargs(argv[i]);
			  add_Eargs(argv[i+1]);
			  i++;
		      }
		      break;
		  default:
		  the_default:
		    argv[i][0] = '-'; /* Change +option to -option. */
		    add_Eargs(argv[i]);
		}
		break;

	      default:
		add_arg(argv[i]);
	    } /* switch(argv[i][0] */
	    i++;
	}
    }

    if (process_args) {
	ADD_BOOT_CONFIG;
    }
#undef ADD_BOOT_CONFIG

    /* Doesn't conflict with -extra, since -make skips all the rest of
       the arguments. */
    if (haltAfterwards) {
	add_args("-s", "erlang", "halt", NULL);
    }

    if (isdistributed && !no_epmd)
	start_epmd(epmd_prog);

#if (! defined(__WIN32__)) && defined(DEBUG)
    if (start_detached && get_env("ERL_CONSOLE_MODE")) {
	/* Start the emulator within an xterm.
	 * Move up all arguments and insert
	 * "xterm -e " first.
	 * The path must be searched for this
	 * to work, i.e execvp() must be used.
	 */
	ensure_EargsSz(EargsCnt+2);
	for (i = EargsCnt; i > 0; i--)
	    Eargsp[i+1] = Eargsp[i-1]; /* Two args to insert */
	EargsCnt += 2; /* Two args to insert */
	Eargsp[0] = emu = "xterm";
	Eargsp[1] = "-e";
    }
#endif

    add_Eargs("--");
    add_Eargs("-root");
    add_Eargs(rootdir);
    add_Eargs("-progname");
    add_Eargs(progname);
    add_Eargs("--");
    ensure_EargsSz(EargsCnt + argsCnt + 1);
    for (i = 0; i < argsCnt; i++)
	Eargsp[EargsCnt++] = argsp[i];
    Eargsp[EargsCnt] = NULL;

    if (print_qouted_cmd_exit) {
	printf("\"%s\" ", emu);
	for (i = 1; i < EargsCnt; i++)
	    printf("\"%s\" ", Eargsp[i]);
	printf("\n");
	exit(0);
    }

    if (print_args_exit) {
	for (i = 1; i < EargsCnt; i++)
	    printf("%s\n", Eargsp[i]);
	exit(0);
    }

    if (verbose) {
	printf("Executing: %s", emu);
	for (i = 0; i < EargsCnt; i++)
	    printf(" %s", Eargsp[i]);
	printf("\n\n");
    }

#ifdef __WIN32__

    if (EargsSz != EargsCnt + 1)
	Eargsp = (char **) erealloc((void *) Eargsp, (EargsCnt + 1) *
				    sizeof(char *));
    efree((void *) argsp);

 skip_arg_massage:
    /*DebugBreak();*/

    if (run_werl) {
	if (start_detached) {
	    char *p;
	    /* transform werl to erl */
	    p = start_emulator_program+strlen(start_emulator_program);
	    while (--p >= start_emulator_program && *p != '/' && *p != '\\' &&
		   *p != 'W' && *p != 'w')
		;
	    if (p >= start_emulator_program && (*p == 'W' || *p == 'w') &&
		(p[1] == 'E' || p[1] == 'e') && (p[2] == 'R' || p[2] == 'r') &&
		(p[3] == 'L' || p[3] == 'l')) {
		memmove(p,p+1,strlen(p));
	    }
	}
      return start_win_emulator(emu, start_emulator_program, Eargsp, start_detached);
    } else {
      return start_emulator(emu, start_emulator_program, Eargsp, start_detached);
    }

#else

 skip_arg_massage:
    if (start_detached) {
	int status = fork();
	if (status != 0)	/* Parent */
	    return 0;

	if (reset_cerl_detached)
	    putenv("CERL_DETACHED_PROG=");

	/* Detach from controlling terminal */
#ifdef HAVE_SETSID
	setsid();
#elif defined(TIOCNOTTY)
	{
	  int fd = open("/dev/tty", O_RDWR);
	  if (fd >= 0) {
	    ioctl(fd, TIOCNOTTY, NULL);
	    close(fd);
	  }
	}
#endif

	status = fork();
	if (status != 0)	/* Parent */
	    return 0;

	/*
	 * Grandchild.
	 */
	close(0);
	open("/dev/null", O_RDONLY);
	close(1);
	open("/dev/null", O_WRONLY);
	close(2);
	open("/dev/null", O_WRONLY);
#ifdef DEBUG
	execvp(emu, Eargsp); /* "xterm ..." needs to search the path */
#endif
    }
#ifdef DEBUG
    else
#endif
    {
	execv(emu, Eargsp);
    }
    if (errno == ENOENT) {
        if (strcmp(emu_flavor,DEFAULT_SUFFIX) || emu_type) {
            /* The executable did not exist and a flavor/type flags was given.
             * We collect the possible combinations and print that in the error
             * in order to help the user.
             */
            char buff[255], *currbuff = buff;
            DIR *dp = opendir(bindir);
            if (dp) {
                struct dirent *ep;
                while ((ep = readdir(dp)) != NULL) {
                    if (strncmp("beam",ep->d_name,4) == 0) {
                        char *type = strstr(ep->d_name,".") + 1;
                        char *flavor = strstr(type,".");
                        currbuff += sprintf(currbuff,"\n  ");
                        if (flavor == NULL) {
                            flavor = type;
                        } else {
                            currbuff += sprintf(currbuff,"-emu_type %s ", strndup(type,flavor - type));
                            flavor++;
                        }
                        currbuff += sprintf(currbuff,"-emu_flavor %s", flavor);
                    }
                }
                closedir(dp);
            }
            error("Invalid emulator type or flavor. Available combinations are: %s\n",buff);
        } else {
            error("The emulator \'%s\' does not exist.");
        }
    } else {
        error("Error %d executing \'%s\'.", errno, emu);
    }
    return 1;
#endif
}


static void
usage_aux(void)
{
  fprintf(stderr,
	  "Usage: erl [-version] [-sname NAME | -name NAME] "
	  "[-noshell] [-noinput] [-env VAR VALUE] [-compile file ...] "
#ifdef __WIN32__
	  "[-start_erl [datafile]] "
#endif
	  "[-make] [-man [manopts] MANPAGE] [-x] [-emu_args] [-start_epmd BOOLEAN] "
          "[-emu_type TYPE] [-emu_flavor FLAVOR] "
	  "[-args_file FILENAME] [+A THREADS] [+a SIZE] [+B[c|d|i]] [+c [BOOLEAN]] "
<<<<<<< HEAD
	  "[+C MODE] [+h HEAP_SIZE_OPTION] [+J[Pperf] JIT_OPTION] [+K BOOLEAN] "
	  "[+l] [+M<SUBSWITCH> <ARGUMENT>] [+P MAX_PROCS] [+Q MAX_PORTS] "
=======
	  "[+C MODE] [+dcg DECENTRALIZED_COUNTER_GROUPS_LIMIT] [+h HEAP_SIZE_OPTION] "
	  "[+M<SUBSWITCH> <ARGUMENT>] [+P MAX_PROCS] [+Q MAX_PORTS] "
>>>>>>> 36e93a31
	  "[+R COMPAT_REL] "
	  "[+r] [+rg READER_GROUPS_LIMIT] [+s<SUBSWITCH> SCHEDULER_OPTION] "
	  "[+S NO_SCHEDULERS:NO_SCHEDULERS_ONLINE] "
	  "[+SP PERCENTAGE_SCHEDULERS:PERCENTAGE_SCHEDULERS_ONLINE] "
	  "[+T LEVEL] [+V] [+v] "
	  "[+W<i|w|e>] [+z MISC_OPTION] [args ...]\n");
  exit(1);
}

void
usage(const char *switchname)
{
    fprintf(stderr, "Missing argument(s) for \'%s\'.\n", switchname);
    usage_aux();
}

static void
usage_notsup(const char *switchname, const char *alt)
{
    fprintf(stderr, "Argument \'%s\' not supported.%s\n", switchname, alt);
    usage_aux();
}

static void
usage_format(char *format, ...)
{
    va_list args;
    va_start(args, format);
    vfprintf(stderr, format, args);
    va_end(args);
    usage_aux();
}

void
start_epmd(char *epmd)
{
    char  epmd_cmd[MAXPATHLEN+100];
#ifdef __WIN32__
    char* arg1 = NULL;
#endif
    int   result;

    if (!epmd) {
	epmd = epmd_cmd;
#ifdef __WIN32__
	erts_snprintf(epmd_cmd, sizeof(epmd_cmd), "\"%s" DIRSEP "epmd\"", bindir);
	arg1 = "-daemon";
#else
	erts_snprintf(epmd_cmd, sizeof(epmd_cmd), "\"%s" DIRSEP "epmd\" -daemon", bindir);
#endif
    }
#ifdef __WIN32__
    if (arg1 != NULL) {
	strcat(epmd, " ");
	strcat(epmd, arg1);
    }
    {
	wchar_t wcepmd[MAXPATHLEN+100];
	STARTUPINFOW start;
	PROCESS_INFORMATION pi;
	memset(&start, 0, sizeof (start));
	start.cb = sizeof (start);
	MultiByteToWideChar(CP_UTF8, 0, epmd, -1, wcepmd, MAXPATHLEN+100);

	if (!CreateProcessW(NULL, wcepmd, NULL, NULL, FALSE,
			       CREATE_DEFAULT_ERROR_MODE | DETACHED_PROCESS,
			       NULL, NULL, &start, &pi))
	    result = -1;
	else
	    result = 0;
    }
#else
    result = system(epmd);
#endif
    if (result == -1) {
      fprintf(stderr, "Error spawning %s (error %d)\n", epmd_cmd,errno);
      exit(1);
    }
}

static void
add_arg(char *new_arg)
{
    if (argsCnt >= argsSz)
	argsp = (char **) erealloc((void *) argsp,
				   sizeof(char *) * (argsSz += 20));
    argsp[argsCnt++] = QUOTE(new_arg);
}

static void
add_args(char *first_arg, ...)
{
    va_list ap;
    char* arg;

    add_arg(first_arg);
    va_start(ap, first_arg);
    while ((arg = va_arg(ap, char *)) != NULL) {
	add_arg(arg);
    }
    va_end(ap);
}

static void
ensure_EargsSz(int sz)
{
    if (EargsSz < sz)
	Eargsp = (char **) erealloc((void *) Eargsp,
				    sizeof(char *) * (EargsSz = sz));
}

static void
add_Eargs(char *new_arg)
{
    if (EargsCnt >= EargsSz)
	Eargsp = (char **) erealloc((void *) Eargsp,
				    sizeof(char *) * (EargsSz += 20));
    Eargsp[EargsCnt++] = QUOTE(new_arg);
}

#if !defined(__WIN32__)
void error(char* format, ...)
{
    char sbuf[1024];
    va_list ap;

    va_start(ap, format);
    erts_vsnprintf(sbuf, sizeof(sbuf), format, ap);
    va_end(ap);
    fprintf(stderr, "erlexec: %s\n", sbuf);
    exit(1);
}
#endif

static void *
emalloc(size_t size)
{
    void *p = malloc(size);
    if (p == NULL)
	error("Insufficient memory");
    return p;
}

static void *
erealloc(void *p, size_t size)
{
    void *res = realloc(p, size);
    if (res == NULL)
	error("Insufficient memory");
    return res;
}

static void
efree(void *p)
{
    free(p);
}

static int
is_one_of_strings(char *str, char *strs[])
{
    int i, j;
    for (i = 0; strs[i]; i++) {
	for (j = 0; str[j] && strs[i][j] && str[j] == strs[i][j]; j++);
	if (!str[j] && !strs[i][j])
	    return 1;
    }
    return 0;
}

static char *write_str(char *to, const char *from)
{
    while (*from)
	*(to++) = *(from++);
    *to = '\0';
    return to;
}

char*
strsave(char* string)
{
    char* p = emalloc(strlen(string)+1);
    strcpy(p, string);
    return p;
}


#if defined(__WIN32__)

static void get_start_erl_data(char *file)
{
    static char* a_config_script;
    int fp;
    char tmpbuffer[512];
    char start_erl_data[512];
    int bytesread;
    char* env;
    char* reldir;
    char* otpstring;
    char* tprogname;
    if (boot_script)
	error("Conflicting -start_erl and -boot options");
    if (config_scripts)
	error("Conflicting -start_erl and -config options");
    env = get_env("RELDIR");
    if (env)
	reldir = strsave(env);
    else {
	erts_snprintf(tmpbuffer, sizeof(tmpbuffer), "%s/releases", rootdir);
	reldir = strsave(tmpbuffer);
    }
    free_env_val(env);
    if (file == NULL)
       erts_snprintf(start_erl_data, sizeof(start_erl_data), "%s/start_erl.data", reldir);
    else
       erts_snprintf(start_erl_data, sizeof(start_erl_data), "%s", file);
    fp = _open(start_erl_data, _O_RDONLY );
    if( fp == -1 )
	error( "open failed on %s",start_erl_data );
    else {
	if( ( bytesread = _read( fp, tmpbuffer, 512 ) ) <= 0 )
	    error( "Problem reading file %s", start_erl_data );
	else {
	    tmpbuffer[bytesread]='\0';
	    if ((otpstring = strchr(tmpbuffer,' ')) != NULL) {
		*otpstring = '\0';
		otpstring++;
		
/*
 *   otpstring is the otpversion
 *   tmpbuffer is the emuversion
*/
	    }
	}
    }
    tprogname = otpstring;
    while (*tprogname) {
	if (*tprogname <= ' ') {
	    *tprogname='\0';
	    break;
	}
	tprogname++;
    }
	
    bindir = emalloc(512);
    erts_snprintf(bindir,512,"%s/erts-%s/bin",rootdir,tmpbuffer);
    /* BINDIR=$ROOTDIR/erts-$ERTS_VSN/bin */
    tprogname = progname;
    progname = emalloc(strlen(tprogname) + 20);
    erts_snprintf(progname,strlen(tprogname) + 20,"%s -start_erl",tprogname);

    boot_script = emalloc(512);
    a_config_script = emalloc(512);
    erts_snprintf(boot_script, 512, "%s/%s/start", reldir, otpstring);
    erts_snprintf(a_config_script, 512, "%s/%s/sys", reldir, otpstring);
    config_scripts = &a_config_script;
    config_script_cnt = 1;

    got_start_erl = 1;
}


static wchar_t *replace_filename(wchar_t *path, wchar_t *new_base)
{
    int plen = wcslen(path);
    wchar_t *res = (wchar_t *) emalloc((plen+wcslen(new_base)+1)*sizeof(wchar_t));
    wchar_t *p;

    wcscpy(res,path);
    for (p = res+plen-1 ;p >= res && *p != L'\\'; --p)
        ;
    *(p+1) =L'\0';
    wcscat(res,new_base);
    return res;
}

static char *path_massage(wchar_t *long_path)
{
     char *p;
     int len;
     len = WideCharToMultiByte(CP_UTF8, 0, long_path, -1, NULL, 0, NULL, NULL);
     p = emalloc(len*sizeof(char));
     WideCharToMultiByte(CP_UTF8, 0, long_path, -1, p, len, NULL, NULL);
     return p;
}

static char *do_lookup_in_section(InitSection *inis, char *name,
				  char *section, wchar_t *filename, int is_path)
{
    char *p = lookup_init_entry(inis, name);

    if (p == NULL) {
	error("Could not find key %s in section %s of file %S",
	      name,section,filename);
    }

    return strsave(p);
}

// Setup bindir, rootdir and progname as utf8 buffers
static void get_parameters(int argc, char** argv)
{
    wchar_t *p;
    wchar_t buffer[MAX_PATH];
    wchar_t *ini_filename;
    HANDLE module = GetModuleHandle(NULL); /* This might look strange, but we want the erl.ini
					      that resides in the same dir as erl.exe, not
					      an erl.ini in our directory */
    InitFile *inif;
    InitSection *inis;

    if (module == NULL) {
        error("Cannot GetModuleHandle()");
    }

    if (GetModuleFileNameW(module,buffer,MAX_PATH) == 0) {
        error("Could not GetModuleFileName");
    }

    ini_filename = replace_filename(buffer,INI_FILENAME);

    if ((inif = load_init_file(ini_filename)) == NULL) {
	wchar_t wbindir[MAX_PATH];
	wchar_t wrootdir[MAX_PATH];

	/* Assume that the path is absolute and that
	   it does not contain any symbolic link */

	/* Determine bindir */
	if (GetEnvironmentVariableW(L"ERLEXEC_DIR", buffer, MAX_PATH) == 0) {
	    wcscpy(buffer, ini_filename);
	    for (p = buffer+wcslen(buffer)-1; p >= buffer && *p != L'\\'; --p)
		;
	    *p = L'\0';
	}
	bindir = path_massage(buffer);

	/* Determine rootdir */
	for (p = buffer+wcslen(buffer)-1; p >= buffer && *p != L'\\'; --p)
	    ;
	p--;
	for (;p >= buffer && *p != L'\\'; --p)
	    ;
	*p =L'\0';
	rootdir = path_massage(buffer);

	/* Hardcoded progname */
	progname = strsave(DEFAULT_PROGNAME);
    } else {
	if ((inis = lookup_init_section(inif,INI_SECTION)) == NULL) {
	    error("Could not find section %s in init file %s",
		  INI_SECTION, ini_filename);
	}

	bindir = do_lookup_in_section(inis, "Bindir", INI_SECTION, ini_filename,1);
	rootdir = do_lookup_in_section(inis, "Rootdir", INI_SECTION,
				       ini_filename,1);
	progname = do_lookup_in_section(inis, "Progname", INI_SECTION,
					ini_filename,0);
	free_init_file(inif);
    }

    emu = EMULATOR_EXECUTABLE;
    start_emulator_program = strsave(argv[0]);

    free(ini_filename);
}

static void
get_home(void)
{
    wchar_t *profile;
    char* homedrive;
    char* homepath;

    homedrive = get_env("HOMEDRIVE");
    homepath = get_env("HOMEPATH");
    if (!homedrive || !homepath) {
        if (SHGetKnownFolderPath(&FOLDERID_Profile, 0, NULL, &profile) == S_OK) {
            home = utf16_to_utf8(profile);
            /* CoTaskMemFree(profile); */
	} else
	    error("HOMEDRIVE or HOMEPATH not set and getting USERPROFILE failed");
    } else {
	home = emalloc(strlen(homedrive)+strlen(homepath)+1);
	strcpy(home, homedrive);
	strcat(home, homepath);
    }
    free_env_val(homedrive);
    free_env_val(homepath);
}

#else

static void
get_parameters(int argc, char** argv)
{
    progname = get_env("PROGNAME");
    if (!progname) {
	progname = strsave(DEFAULT_PROGNAME);
    }	

    emu = get_env("EMU");
    if (!emu) {
	emu = strsave(EMULATOR_EXECUTABLE);
    }	

    bindir = get_env("BINDIR");
    if (!bindir) {
	/* Determine bindir from absolute path to executable */
	char *p;
	char buffer[PATH_MAX];
	strncpy(buffer, argv[0], sizeof(buffer));
	buffer[sizeof(buffer)-1] = '\0';
	
	for (p = buffer+strlen(buffer)-1 ; p >= buffer && *p != '/'; --p)
	    ;
	*p ='\0';
	bindir = strsave(buffer);
    }

    rootdir = get_env("ROOTDIR");
    if (!rootdir) {
	/* Determine rootdir from absolute path to bindir */
	char *p;
	char buffer[PATH_MAX];
	strncpy(buffer, bindir, sizeof(buffer));
	buffer[sizeof(buffer)-1] = '\0';
	
	for (p = buffer+strlen(buffer)-1; p >= buffer && *p != '/'; --p)
	    ;
	p--;
	for (; p >= buffer && *p != '/'; --p)
	    ;
	*p ='\0';
	rootdir = strsave(buffer);
    }

    if (!progname || !emu || !rootdir || !bindir) {
	error("PROGNAME, EMU, ROOTDIR and BINDIR  must be set");
    }
}

static void
get_home(void)
{
    home = get_env("HOME");
}

#endif

static void add_epmd_port(void)
{
    char* port = get_env("ERL_EPMD_PORT");
    if (port != NULL) {
	add_args("-epmd_port", port, NULL);	
    }
}

static char **build_args_from_env(char *env_var)
{
    char *value = get_env(env_var);
    char **res = build_args_from_string(value, 0);
    free_env_val(value);
    return res;
}

static char **build_args_from_string(char *string, int allow_comments)
{
    int argc = 0;
    char **argv = NULL;
    int alloced = 0;
    char **cur_s = NULL;	/* Initialized to avoid warning. */
    int s_alloced = 0;
    int s_pos = 0;
    char *p = string;
    enum {Start, Build, Build0, BuildSQuoted, BuildDQuoted, AcceptNext, BuildComment} state;

#define ENSURE()					\
    if (s_pos >= s_alloced) {			        \
	if (!*cur_s) {					\
	    *cur_s = emalloc(s_alloced = 20);		\
	} else {					\
	    *cur_s = erealloc(*cur_s, s_alloced += 20);	\
	}						\
    }


    if (!p)
	return NULL;
    argv = emalloc(sizeof(char *) * (alloced = 10));
    state = Start;
    for(;;) {
	switch (state) {
	case Start:
	    if (!*p)
		goto done;
	    if (argc >= alloced - 2) { /* Make room for extra NULL and "--" */
		argv = erealloc(argv, (alloced += 10) * sizeof(char *));
	    }
	    cur_s = argc + argv;
	    *cur_s = NULL;
	    s_pos = 0;
	    s_alloced = 0;
	    state = Build0;
	    break;
	case Build0:
	    switch (*p) {
            case '\n':
	    case '\f':
	    case '\r':
	    case '\t':
	    case '\v':
	    case ' ':
		++p;
		break;
	    case '\0':
		state = Start;
		break;
            case '#':
                if (allow_comments) {
                    ++p;
                    state = BuildComment;
                    break;
                }
                /* fall-through */
	    default:
		state = Build;
		break;
	    }
	    break;
	case Build:
	    switch (*p) {
	    case '#':
                if (!allow_comments)
                    goto build_default;
                /* fall-through */
	    case '\n':
	    case '\f':
	    case '\r':
	    case '\t':
	    case '\v':
	    case ' ':
	    case '\0':
		ENSURE();
		(*cur_s)[s_pos] = '\0';
		++argc;
		state = Start;
		break;
	    case '"':
		++p;
		state = BuildDQuoted;
		break;
	    case '\'':
		++p;
		state = BuildSQuoted;
		break;
	    case '\\':
		++p;
		state = AcceptNext;
		break;
	    default:
            build_default:
		ENSURE();
		(*cur_s)[s_pos++] = *p++;
		break;
	    }
	    break;
	case BuildDQuoted:
	    switch (*p) {
	    case '"':
		++p;
		/* fall through */
	    case '\0':
		state = Build;
		break;
	    default:
		ENSURE();
		(*cur_s)[s_pos++] = *p++;
		break;
	    }
	    break;
	case BuildSQuoted:
	    switch (*p) {
	    case '\'':
		++p;
		/* fall through */
	    case '\0':
		state = Build;
		break;
	    default:
		ENSURE();
		(*cur_s)[s_pos++] = *p++;
		break;
	    }
	    break;
	case AcceptNext:
	    if (*p) {
		ENSURE();
		(*cur_s)[s_pos++] = *p++;
	    }
	    state = Build;
	    break;
        case BuildComment:
            if (*p == '\n' || *p == '\0') {
                state = Build0;
            } else {
                p++;
            }
            break;
	}
    }
done:
    if (!argc) {
	efree(argv);
	return NULL;
    }
    argv[argc++] = "--"; /* Add a -- separator in order
                            for flags from different environments
                            to not effect each other */
    argv[argc++] = NULL; /* Sure to be large enough */
    return argv;
#undef ENSURE
}

static char *
errno_string(void)
{
    char *str = strerror(errno);
    if (!str)
	return "unknown error";
    return str;
}

#define FILE_BUFF_SIZE 1024

static char **
read_args_file(char *filename)
{
    FILE *file;
    char buff[FILE_BUFF_SIZE+1];
    size_t astr_sz = 0, sz;
    char *astr = buff;
    char **res;

    do {
	errno = 0;
	file = fopen(filename, "r");
    } while (!file && errno == EINTR);
    if (!file) {
	usage_format("Failed to open arguments file \"%s\": %s\n",
		     filename,
		     errno_string());
    }

    sz = fread(astr, 1, FILE_BUFF_SIZE, file);

    while (!feof(file) && sz == FILE_BUFF_SIZE) {
        if (astr == buff) {
            astr = emalloc(FILE_BUFF_SIZE*2+1);
            astr_sz = FILE_BUFF_SIZE;
            memcpy(astr, buff, sizeof(buff));
        } else {
            astr_sz += FILE_BUFF_SIZE;
            astr = erealloc(astr,astr_sz+FILE_BUFF_SIZE+1);
        }
        sz = fread(astr+astr_sz, 1, FILE_BUFF_SIZE, file);
    }

    if (ferror(file)) {
        usage_format("Failed to read arguments file \"%s\": %s\n",
                     filename,
                     errno_string());
    }

    astr[astr_sz + sz] = '\0';

    fclose(file);

    if (astr[0] == '\0')
	res = NULL;
    else
	res = build_args_from_string(astr, !0);

    if (astr != buff)
        efree(astr);

    return res;

#undef FILE_BUFF_SIZE
}


typedef struct {
    char **argv;
    int argc;
    int size;
} argv_buf;

static void
trim_argv_buf(argv_buf *abp)
{
    abp->argv = erealloc(abp->argv, sizeof(char *)*(abp->size = abp->argc));
}

static void
save_arg(argv_buf *abp, char *arg)
{
    if (abp->size <= abp->argc) {
	if (!abp->argv)
	    abp->argv = emalloc(sizeof(char *)*(abp->size = 100));
	else
	    abp->argv = erealloc(abp->argv, sizeof(char *)*(abp->size += 100));
    }
    abp->argv[abp->argc++] = arg;
}

#define DEF_ARGV_STACK_SIZE 10
#define ARGV_STACK_SIZE_INCR 50

typedef struct {
    char **argv;
    int ix;
} argv_stack_element;

typedef struct {
    int top_ix;
    int size;
    argv_stack_element *base;
    argv_stack_element def_buf[DEF_ARGV_STACK_SIZE];
} argv_stack;

#define ARGV_STACK_INIT(S)		\
do {					\
    (S)->top_ix = 0;			\
    (S)->size = DEF_ARGV_STACK_SIZE;	\
    (S)->base = &(S)->def_buf[0];	\
} while (0)

static void
push_argv(argv_stack *stck, char **argv, int ix)
{
    if (stck->top_ix == stck->size) {
	if (stck->base != &stck->def_buf[0]) {
	    stck->size += ARGV_STACK_SIZE_INCR;
	    stck->base = erealloc(stck->base,
				  sizeof(argv_stack_element)*stck->size);
	}
	else {
	    argv_stack_element *base;
	    base = emalloc(sizeof(argv_stack_element)
			   *(stck->size + ARGV_STACK_SIZE_INCR));
	    memcpy((void *) base,
		   (void *) stck->base,
		   sizeof(argv_stack_element)*stck->size);
	    stck->base = base;
	    stck->size += ARGV_STACK_SIZE_INCR;
	}
    }
    stck->base[stck->top_ix].argv = argv;
    stck->base[stck->top_ix++].ix = ix;
}

static void
pop_argv(argv_stack *stck, char ***argvp, int *ixp)
{
    if (stck->top_ix == 0) {
	*argvp = NULL;
	*ixp = 0;
    }
    else {
	*argvp = stck->base[--stck->top_ix].argv;
	*ixp = stck->base[stck->top_ix].ix;
	if (stck->top_ix == 0 && stck->base != &stck->def_buf[0]) {
	    efree(stck->base);
	    stck->base = &stck->def_buf[0];
	    stck->size = DEF_ARGV_STACK_SIZE;
	}
    }
}

static void
get_file_args(char *filename, argv_buf *abp, argv_buf *xabp)
{
    argv_stack stck;
    int i;
    char **argv;

    ARGV_STACK_INIT(&stck);

    i = 0;
    argv = read_args_file(filename);

    while (argv) {
	
	while (argv[i]) {
	    if (strcmp(argv[i], "-args_file") == 0) {
		char **new_argv;
		char *fname;
		if (!argv[++i])
		    usage("-args_file");
		fname = argv[i++];
		new_argv = read_args_file(fname);
		if (new_argv) {
		    if (argv[i])
			push_argv(&stck, argv, i);
		    else
			efree(argv);
		    i = 0;
		    argv = new_argv;
		}
	    }
	    else {
		if (strcmp(argv[i], "-extra") == 0) {
		    i++;
		    while (argv[i])
			save_arg(xabp, argv[i++]);
		    break;
		}
		save_arg(abp, argv[i++]);
	    }
	}

	efree(argv);

	pop_argv(&stck, &argv, &i);
    }
}

static void
initial_argv_massage(int *argc, char ***argv)
{
    argv_buf ab = {0}, xab = {0};
    int ix, vix, ac;
    char **av;
    char *sep = "--";
    struct {
	int argc;
	char **argv;
    } avv[] = {{INT_MAX, NULL}, {INT_MAX, NULL}, {INT_MAX, NULL},
	       {INT_MAX, NULL}, {INT_MAX, NULL},
               {INT_MAX, NULL}, {INT_MAX, NULL}};
    /*
     * The environment flag containing OTP release is intentionally
     * undocumented and intended for OTP internal use only.
     */

    vix = 0;

    av = build_args_from_env("ERL_OTP" OTP_SYSTEM_VERSION "_FLAGS");
    if (av)
	avv[vix++].argv = av;

    av = build_args_from_env("ERL_AFLAGS");
    if (av)
	avv[vix++].argv = av;

    /* command line */
    if (*argc > 1) {
	avv[vix].argc = *argc - 1;
	avv[vix++].argv = &(*argv)[1];
        avv[vix].argc = 1;
        avv[vix++].argv = &sep;
    }

    av = build_args_from_env("ERL_FLAGS");
    if (av)
	avv[vix++].argv = av;

    av = build_args_from_env("ERL_ZFLAGS");
    if (av)
	avv[vix++].argv = av;

    if (vix == (*argc > 1 ? 2 : 0)) {
	/* Only command line argv; check if we can use argv as it is... */
	ac = *argc;
	av = *argv;
	for (ix = 1; ix < ac; ix++) {
	    if (strcmp(av[ix], "-args_file") == 0) {
		/* ... no; we need to expand arguments from
		   file into argument list */
		goto build_new_argv;
	    }
	    if (strcmp(av[ix], "-extra") == 0) {
		break;
	    }
	}

	/* ... yes; we can use argv as it is. */
	return;
    }

 build_new_argv:

    save_arg(&ab, (*argv)[0]);

    vix = 0;
    while (avv[vix].argv) {
	ac = avv[vix].argc;
	av = avv[vix].argv;

	ix = 0;
	while (ix < ac && av[ix]) {
	    if (strcmp(av[ix], "-args_file") == 0) {
		if (++ix == ac)
		    usage("-args_file");
		get_file_args(av[ix++], &ab, &xab);
	    }
	    else {
		if (strcmp(av[ix], "-extra") == 0) {
		    ix++;
		    while (ix < ac && av[ix])
			save_arg(&xab, av[ix++]);
		    break;
		}
		save_arg(&ab, av[ix++]);
	    }
	}

	vix++;
    }

    vix = 0;
    while (avv[vix].argv) {
	if (avv[vix].argc == INT_MAX) /* not command line */
	    efree(avv[vix].argv);
	vix++;
    }

    if (xab.argc) {
	save_arg(&ab, "-extra");
	for (ix = 0; ix < xab.argc; ix++)
	    save_arg(&ab, xab.argv[ix]);
	efree(xab.argv);
    }

    save_arg(&ab, NULL);
    trim_argv_buf(&ab);
    *argv = ab.argv;
    *argc = ab.argc - 1;
}

#ifdef __WIN32__
static char*
possibly_quote(char* arg)
{
    int mustQuote = NO;
    int n = 0;
    char* s;
    char* narg;

    /*
     * Scan the string to find out if it needs quoting and return
     * the original argument if not.
     */

    for (s = arg; *s; s++, n++) {
	if (*s == ' ' || *s == '"') {
	    mustQuote = YES;
	    n++;
	}
    }
    if (!mustQuote) {
	return arg;
    }

    /*
     * Insert the quotes and put a backslash in front of every quote
     * inside the string.
     */

    s = narg = emalloc(n+2+1);
    for (*s++ = '"'; *arg; arg++, s++) {
	if (*s == '"') {
	    *s++ = '\\';
	}
	*s = *arg;
    }
    *s++ = '"';
    *s = '\0';
    return narg;
}

/*
 * Unicode helpers to handle environment and command line parameters on
 * Windows. We internally handle all environment variables in UTF8,
 * but put and get the environment using the WCHAR (limited UTF16) interface
 *
 * These are simplified to only handle Unicode characters that can fit in
 * Windows simplified UTF16, i.e. characters that fit in 16 bits.
 */

static int utf8_len(unsigned char first)
{
    if ((first & ((unsigned char) 0x80)) == 0) {
	return 1;
    } else if ((first & ((unsigned char) 0xE0)) == 0xC0) {
	return 2;
    } else if ((first & ((unsigned char) 0xF0)) == 0xE0) {
	return 3;
    } else if ((first & ((unsigned char) 0xF8)) == 0xF0) {
	return 4;
    }
    return 1; /* will be a '?' */
}

static WCHAR *utf8_to_utf16(unsigned char *bytes)
{
    unsigned int unipoint;
    unsigned char *tmp = bytes;
    WCHAR *target, *res;
    int num = 0;

    while (*tmp) {
	num++;
	tmp += utf8_len(*tmp);
    }
    res = target = emalloc((num + 1) * sizeof(WCHAR));
    while (*bytes) {
	if (((*bytes) & ((unsigned char) 0x80)) == 0) {
	    unipoint = (unsigned int) *bytes;
	    ++bytes;
	} else if (((*bytes) & ((unsigned char) 0xE0)) == 0xC0) {
	    unipoint =
		(((unsigned int) ((*bytes) & ((unsigned char) 0x1F))) << 6) |
		((unsigned int) (bytes[1] & ((unsigned char) 0x3F)));
	    bytes += 2;
	} else if (((*bytes) & ((unsigned char) 0xF0)) == 0xE0) {
	    unipoint =
		(((unsigned int) ((*bytes) & ((unsigned char) 0xF))) << 12) |
		(((unsigned int) (bytes[1] & ((unsigned char) 0x3F))) << 6) |
		((unsigned int) (bytes[2] & ((unsigned char) 0x3F)));
	    if (unipoint > 0xFFFF) {
		 unipoint = (unsigned int) '?';
	    }
	    bytes +=3;
	} else if (((*bytes) & ((unsigned char) 0xF8)) == 0xF0) {
	    unipoint = (unsigned int) '?'; /* Cannot put in a wchar */
	    bytes += 4;
	} else {
	    unipoint = (unsigned int) '?';
	}
	*target++ = (WCHAR) unipoint;
    }
    *target = L'\0';
    return res;
}

static int put_utf8(WCHAR ch, unsigned char *target, int sz, int *pos)
{
    unsigned int x = (unsigned int) ch;
    if (x < 0x80) {
    if (*pos >= sz) {
	return -1;
    }
	target[(*pos)++] = (unsigned char) x;
    }
    else if (x < 0x800) {
	if (((*pos) + 1) >= sz) {
	    return -1;
	}
	target[(*pos)++] = (((unsigned char) (x >> 6)) |
			    ((unsigned char) 0xC0));
	target[(*pos)++] = (((unsigned char) (x & 0x3F)) |
			    ((unsigned char) 0x80));
    } else {
	if ((x >= 0xD800 && x <= 0xDFFF) ||
	    (x == 0xFFFE) ||
	    (x == 0xFFFF)) { /* Invalid unicode range */
	    return -1;
	}
	if (((*pos) + 2) >= sz) {
	    return -1;
	}

	target[(*pos)++] = (((unsigned char) (x >> 12)) |
			    ((unsigned char) 0xE0));
	target[(*pos)++] = ((((unsigned char) (x >> 6)) & 0x3F)  |
			    ((unsigned char) 0x80));
	target[(*pos)++] = (((unsigned char) (x & 0x3F)) |
			    ((unsigned char) 0x80));
    }
    return 0;
}

static int need_bytes_for_utf8(WCHAR x)
{
    if (x < 0x80)
	return 1;
    else if (x < 0x800)
	return 2;
    else
	return 3;
}

static WCHAR *latin1_to_utf16(char *str)
{
    int len = strlen(str);
    int i;
    WCHAR *wstr = emalloc((len+1) * sizeof(WCHAR));
    for(i=0;i<len;++i)
	wstr[i] = (WCHAR) str[i];
    wstr[len] = L'\0';
    return wstr;
}

static char *utf16_to_utf8(WCHAR *wstr)
{
    int len = wcslen(wstr);
    char *result;
    int i,pos;
    int reslen = 0;
    for(i=0;i<len;++i) {
	reslen += need_bytes_for_utf8(wstr[i]);
    }
    result = emalloc(reslen+1);
    pos = 0;
    for(i=0;i<len;++i) {
	if (put_utf8((int) wstr[i], result, reslen, &pos) < 0) {
	    break;
	}
    }
    result[pos] = '\0';
    return result;
}

#endif<|MERGE_RESOLUTION|>--- conflicted
+++ resolved
@@ -1226,13 +1226,9 @@
 	  "[-make] [-man [manopts] MANPAGE] [-x] [-emu_args] [-start_epmd BOOLEAN] "
           "[-emu_type TYPE] [-emu_flavor FLAVOR] "
 	  "[-args_file FILENAME] [+A THREADS] [+a SIZE] [+B[c|d|i]] [+c [BOOLEAN]] "
-<<<<<<< HEAD
-	  "[+C MODE] [+h HEAP_SIZE_OPTION] [+J[Pperf] JIT_OPTION] [+K BOOLEAN] "
-	  "[+l] [+M<SUBSWITCH> <ARGUMENT>] [+P MAX_PROCS] [+Q MAX_PORTS] "
-=======
 	  "[+C MODE] [+dcg DECENTRALIZED_COUNTER_GROUPS_LIMIT] [+h HEAP_SIZE_OPTION] "
+          "[+J[Pperf] JIT_OPTION] "
 	  "[+M<SUBSWITCH> <ARGUMENT>] [+P MAX_PROCS] [+Q MAX_PORTS] "
->>>>>>> 36e93a31
 	  "[+R COMPAT_REL] "
 	  "[+r] [+rg READER_GROUPS_LIMIT] [+s<SUBSWITCH> SCHEDULER_OPTION] "
 	  "[+S NO_SCHEDULERS:NO_SCHEDULERS_ONLINE] "
