# 
# %CopyrightBegin%
#
# Copyright Ericsson AB 1997-2020. All Rights Reserved.
#
# Licensed under the Apache License, Version 2.0 (the "License");
# you may not use this file except in compliance with the License.
# You may obtain a copy of the License at
#
#     http://www.apache.org/licenses/LICENSE-2.0
#
# Unless required by applicable law or agreed to in writing, software
# distributed under the License is distributed on an "AS IS" BASIS,
# WITHOUT WARRANTIES OR CONDITIONS OF ANY KIND, either express or implied.
# See the License for the specific language governing permissions and
# limitations under the License.
#
# %CopyrightEnd%
# 

<<<<<<< HEAD
VSN = 11.0.2
=======
VSN = 11.0.3
>>>>>>> 44b6531b

# Port number 4365 in 4.2
# Port number 4366 in 4.3
# Port number 4368 in 4.4.0 - 4.6.2
# Port number 4369 in 4.6.3 -

ERLANG_DAEMON_PORT = 4369<|MERGE_RESOLUTION|>--- conflicted
+++ resolved
@@ -18,11 +18,7 @@
 # %CopyrightEnd%
 # 
 
-<<<<<<< HEAD
-VSN = 11.0.2
-=======
 VSN = 11.0.3
->>>>>>> 44b6531b
 
 # Port number 4365 in 4.2
 # Port number 4366 in 4.3
