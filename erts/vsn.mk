# 
# %CopyrightBegin%
#
# Copyright Ericsson AB 1997-2018. All Rights Reserved.
#
# Licensed under the Apache License, Version 2.0 (the "License");
# you may not use this file except in compliance with the License.
# You may obtain a copy of the License at
#
#     http://www.apache.org/licenses/LICENSE-2.0
#
# Unless required by applicable law or agreed to in writing, software
# distributed under the License is distributed on an "AS IS" BASIS,
# WITHOUT WARRANTIES OR CONDITIONS OF ANY KIND, either express or implied.
# See the License for the specific language governing permissions and
# limitations under the License.
#
# %CopyrightEnd%
# 

<<<<<<< HEAD
VSN = 10.6.2
=======
VSN = 10.6.3
>>>>>>> 19f27248

# Port number 4365 in 4.2
# Port number 4366 in 4.3
# Port number 4368 in 4.4.0 - 4.6.2
# Port number 4369 in 4.6.3 -

ERLANG_DAEMON_PORT = 4369<|MERGE_RESOLUTION|>--- conflicted
+++ resolved
@@ -18,11 +18,7 @@
 # %CopyrightEnd%
 # 
 
-<<<<<<< HEAD
-VSN = 10.6.2
-=======
 VSN = 10.6.3
->>>>>>> 19f27248
 
 # Port number 4365 in 4.2
 # Port number 4366 in 4.3
