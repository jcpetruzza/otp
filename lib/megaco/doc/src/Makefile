--- conflicted
+++ resolved
@@ -53,7 +53,8 @@
 	$(SPECDIR)/specs_megaco_flex_scanner.xml
 TOP_SPECS_FILE = specs.xml
 
-NO_CHUNKS = megaco_edist_compress.xml \
+NO_CHUNKS = \
+	megaco_edist_compress.xml \
 	megaco_transport.xml megaco_tcp.xml megaco_udp.xml \
 	megaco_codec_meas.xml megaco_codec_mstone1.xml \
 	megaco_codec_mstone2.xml megaco_codec_transform.xml
@@ -64,11 +65,6 @@
             $(STANDARD_DIR)/rfc4566.txt \
             $(STANDARD_DIR)/implementors_guide_v10-13.pdf
 
-<<<<<<< HEAD
-NO_CHUNKS =
-
-=======
->>>>>>> d138219b
 include $(ERL_TOP)/make/doc.mk
 SPECS_FLAGS += -I../../src/app -I../../include -I../../../kernel/include
 
