<?xml version="1.0" encoding="utf-8" ?>
<!DOCTYPE chapter SYSTEM "chapter.dtd">

<chapter>
  <header>
    <copyright>
      <year>1999</year><year>2020</year>
      <holder>Ericsson AB. All Rights Reserved.</holder>
    </copyright>
    <legalnotice>
      Licensed under the Apache License, Version 2.0 (the "License");
      you may not use this file except in compliance with the License.
      You may obtain a copy of the License at
 
          http://www.apache.org/licenses/LICENSE-2.0

      Unless required by applicable law or agreed to in writing, software
      distributed under the License is distributed on an "AS IS" BASIS,
      WITHOUT WARRANTIES OR CONDITIONS OF ANY KIND, either express or implied.
      See the License for the specific language governing permissions and
      limitations under the License.

    </legalnotice>

    <title>SSL Release Notes</title>
    <file>notes.xml</file>
  </header>
  <p>This document describes the changes made to the SSL application.</p>

<<<<<<< HEAD
<section><title>SSL 10.4</title>
=======
<section><title>SSL 10.3.1.1</title>
>>>>>>> a6424394

    <section><title>Fixed Bugs and Malfunctions</title>
      <list>
        <item>
<<<<<<< HEAD
	    <p>Missing runtime dependencies has been added to this
	    application.</p>
          <p>
	    Own Id: OTP-17243 Aux Id: PR-4557 </p>
        </item>
        <item>
          <p>
	    TLS handshake should fail if OCSP staple is requested but
	    missing. Note that OCSP support is still considered
	    experimental and only partially implemented.</p>
          <p>
	    Own Id: OTP-17343</p>
        </item>
      </list>
    </section>


    <section><title>Improvements and New Features</title>
      <list>
        <item>
          <p>
	    Removed ssl:ssl_accept/1,2,3 and ssl:cipher:suites/0,1
	    use ssl:handshake/1,2,3 and ssl:cipher_suites/2,3
	    instead.</p>
          <p>
	    *** POTENTIAL INCOMPATIBILITY ***</p>
          <p>
	    Own Id: OTP-16974</p>
        </item>
        <item>
          <p>
	    Make TLS handshakes in Erlang distribution concurrent.</p>
          <p>
	    Own Id: OTP-17044 Aux Id: PR-2654 </p>
        </item>
        <item>
          <p>
	    Randomize internal <c>{active,n}</c> optimization when
	    running Erlang distribution over TLS to spread RAM/CPU
	    spike that may occur when starting up a big cluster.</p>
          <p>
	    Own Id: OTP-17117 Aux Id: PR-2933 </p>
        </item>
        <item>
          <p>
	    TLS connections now support EdDSA certificates.</p>
          <p>
	    Own Id: OTP-17142 Aux Id: PR-4756, GH-4637, GH-4650 </p>
        </item>
        <item>
          <p>
	    Enhance documentation and logging of certificate
	    handling.</p>
          <p>
	    Own Id: OTP-17384 Aux Id: GH-4800 </p>
=======
          <p>
	    Fix cache invalidation problem for CA certs provided by
	    the cacertfile option.</p>
          <p>
	    Own Id: OTP-17435 Aux Id: ERIERL-653 </p>
>>>>>>> a6424394
        </item>
      </list>
    </section>

</section>

<section><title>SSL 10.3.1</title>

    <section><title>Fixed Bugs and Malfunctions</title>
      <list>
        <item>
          <p>
	    Retain backwards compatible behavior of verify_fun when
	    handling incomplete chains that are not verifiable.</p>
          <p>
	    Own Id: OTP-17296 Aux Id: GH-4682 </p>
        </item>
        <item>
          <p>
	    Avoid server session handler crash, this will increase
	    session ruse opportunities.</p>
          <p>
	    Own Id: OTP-17348 Aux Id: ERIERL-641 </p>
        </item>
      </list>
    </section>

</section>

<section><title>SSL 10.3</title>

    <section><title>Fixed Bugs and Malfunctions</title>
      <list>
        <item>
          <p>
	    Fix CRL handling that previously could fail to find the
	    issuer cert under some circumstances.</p>
          <p>
	    Own Id: OTP-17261 Aux Id: GH-4589 </p>
        </item>
        <item>
          <p>
	    TLS-1.3 client could, under some circumstances, select an
	    incorrect algorithm to sign the certificate verification
	    message causing a TLS Decrypt Alert being issued by the
	    server.</p>
          <p>
	    Own Id: OTP-17281 Aux Id: GH-4620 </p>
        </item>
        <item>
          <p>
	    Correct handling of default values for emulated socket
	    options and retain the order of the ssl options list to
	    ensure backwards compatible behavior if options should be
	    set more than once.</p>
          <p>
	    Own Id: OTP-17282</p>
        </item>
      </list>
    </section>


    <section><title>Improvements and New Features</title>
      <list>
        <item>
          <p>
	    Enhance pre TLS-1.3 session handling so the client and
	    server side handling is completely separated and client
	    disregards oldest session when reaching max limit of the
	    session table.</p>
          <p>
	    Own Id: OTP-16876</p>
        </item>
        <item>
          <p>
	    This change implements the early data feature for TLS 1.3
	    clients.</p>
          <p>
	    TLS 1.3 allows clients to send data in the first flight
	    using a Pre-Shared Key to authenticate the server and to
	    encrypt the early data.</p>
          <p>
	    Own Id: OTP-16985</p>
        </item>
        <item>
          <p>
	    This change implements the early data feature for TLS 1.3
	    servers.</p>
          <p>
	    Own Id: OTP-17042</p>
        </item>
      </list>
    </section>

</section>

<section><title>SSL 10.2.4.3</title>

    <section><title>Fixed Bugs and Malfunctions</title>
      <list>
        <item>
          <p>
	    Fix cache invalidation problem for CA certs provided by
	    the cacertfile option.</p>
          <p>
	    Own Id: OTP-17435 Aux Id: ERIERL-653 </p>
        </item>
      </list>
    </section>

</section>

<section><title>SSL 10.2.4.2</title>

    <section><title>Fixed Bugs and Malfunctions</title>
      <list>
        <item>
          <p>
	    Fix handling of emulated socket options, the previous
	    patch was incomplete,</p>
          <p>
	    Own Id: OTP-17305</p>
        </item>
      </list>
    </section>

</section>

<section><title>SSL 10.2.4.1</title>

    <section><title>Fixed Bugs and Malfunctions</title>
      <list>
        <item>
          <p>
	    Backport of OTP-17282</p>
          <p>
	    Correct handling of default values for emulated socket
	    options and retain the order of the ssl options list to
	    ensure backwards compatible behavior if options should be
	    set more than once.</p>
          <p>
	    Own Id: OTP-17289 Aux Id: GH-4585 </p>
        </item>
      </list>
    </section>

</section>

<section><title>SSL 10.2.4</title>

    <section><title>Fixed Bugs and Malfunctions</title>
      <list>
        <item>
          <p>
	    Enhance logging option log_level to support none and all,
	    also restore backwards compatibility for log_alert
	    option.</p>
          <p>
	    Own Id: OTP-17228 Aux Id: ERIERL-614 </p>
        </item>
      </list>
    </section>

</section>

<section><title>SSL 10.2.3</title>

    <section><title>Fixed Bugs and Malfunctions</title>
      <list>
        <item>
          <p>
	    Avoid race when the first two upgrade server handshakes
	    (that is servers that use a gen_tcp socket as input to
	    ssl:handshake/2,3) start close to each other. Could lead
	    to that one of the handshakes would fail.</p>
          <p>
	    Own Id: OTP-17190 Aux Id: ERIERL-606 </p>
        </item>
      </list>
    </section>

</section>

<section><title>SSL 10.2.2</title>

    <section><title>Fixed Bugs and Malfunctions</title>
      <list>
        <item>
          <p>
	    Avoid that upgrade (from TCP to TLS) servers starts
	    multiple session cache handlers for the same server. This
	    applies to Erlang distribution over TLS servers.</p>
          <p>
	    Own Id: OTP-17139 Aux Id: ERL-1458, OTP-16239 </p>
        </item>
        <item>
          <p>
	    Legacy cipher suites defined before TLS-1.2 (but still
	    supported) should be possible to use in TLS-1.2. They
	    where accidentally excluded for available cipher suites
	    for TLS-1.2 in OTP-23.2.2.</p>
          <p>
	    Own Id: OTP-17174 Aux Id: ERIERL-597 </p>
        </item>
      </list>
    </section>


    <section><title>Improvements and New Features</title>
      <list>
        <item>
          <p>
	    Enable Erlang distribution over TLS to run TLS-1.3,
	    although TLS-1.2 will still be default.</p>
          <p>
	    Own Id: OTP-16239 Aux Id: ERL-1458, OTP-17139 </p>
        </item>
      </list>
    </section>

</section>

<section><title>SSL 10.2.1</title>

    <section><title>Fixed Bugs and Malfunctions</title>
      <list>
        <item>
          <p>
	    Fix CVE-2020-35733 this only affects ssl-10.2 (OTP-23.2).
	    This vulnerability could enable a man in the middle
	    attack using a fake chain to a known trusted ROOT. Also
	    limits alternative chain handling, for handling of
	    possibly extraneous certs, to improve memory management.</p>
          <p>
	    Own Id: OTP-17098</p>
        </item>
      </list>
    </section>


    <section><title>Improvements and New Features</title>
      <list>
        <item>
          <p>
	    Add support for AES CCM based cipher suites defined in
	    RFC 7251</p>
          <p>
	    Also Correct cipher suite name conversion to OpenSSL
	    names. A few names where corrected earlier in OTP-16267
	    For backwards compatible reasons we support usage of
	    openSSL names for cipher suites. Mostly anonymous suites
	    names where incorrect, but also some legacy suites.</p>
          <p>
	    Own Id: OTP-17100</p>
        </item>
      </list>
    </section>

</section>

<section><title>SSL 10.2</title>

    <section><title>Fixed Bugs and Malfunctions</title>
      <list>
        <item>
          <p>
	    SSL's Erlang Distribution Protocol modules inet_tls_dist
	    and inet6_tls_dist lacked a callback function, so the
	    start flag "-dist_listen false" did not work, which has
	    now been fixed.</p>
          <p>
	    Own Id: OTP-15126 Aux Id: ERL-1375 </p>
        </item>
        <item>
          <p>
	    Correct OpenSSL names for newer cipher suites using DHE
	    in their name that accidentally got the wrong value when
	    fixing other older names using EDH instead.</p>
          <p>
	    Own Id: OTP-16267 Aux Id: ERIERL-571, ERIERL-477 </p>
        </item>
        <item>
          <p>
	    This change improves the handling of DTLS listening
	    dockets, making it possible to open multiple listeners on
	    the same port with different IP addresses.</p>
          <p>
	    Own Id: OTP-16849 Aux Id: ERL-1339 </p>
        </item>
        <item>
          <p>
	    Fix a bug that causes cross-build failure.</p>
          <p>
	    This change excludes the ssl.d dependency file from the
	    source tarballs.</p>
          <p>
	    Own Id: OTP-16921</p>
        </item>
        <item>
          <p>
	    This change fixes ssl:peername/1 when called on a DTLS
	    client socket.</p>
          <p>
	    Own Id: OTP-16923 Aux Id: ERL-1341, PR-2786 </p>
        </item>
        <item>
          <p>
	    Retain emulation of active once on a closed socket to
	    behave as before 23.1</p>
          <p>
	    Own Id: OTP-17018 Aux Id: ERL-1409 </p>
        </item>
        <item>
          <p>
	    Corrected server session cache entry deletion pre
	    TLS-1.3. May increase session reuse.</p>
          <p>
	    Own Id: OTP-17019 Aux Id: ERL-1412 </p>
        </item>
      </list>
    </section>


    <section><title>Improvements and New Features</title>
      <list>
        <item>
          <p>
	    Handle extraneous certs in certificate chains as well as
	    chains that are incomplete but can be reconstructed or
	    unordered chains. The cert and certfile options will now
	    accept a list of certificates so that the user may
	    specify the chain explicitly.</p>
          <p>
	    Also, the default value of the depth option has been
	    increased to allow longer chains by default.</p>
          <p>
	    Own Id: OTP-16277</p>
        </item>
        <item>
          <p>
	    This change implements optional NSS-style keylog in
	    ssl:connection_information/2 for debugging purposes.</p>
          <p>
	    The keylog contains various TLS secrets that can be
	    loaded in Wireshark to decrypt TLS packets.</p>
          <p>
	    Own Id: OTP-16445 Aux Id: PR-2823 </p>
        </item>
        <item>
          <p>
	    Use new gen_statem feature of changing callback mode to
	    improve code maintainability.</p>
          <p>
	    Own Id: OTP-16529</p>
        </item>
        <item>
          <p>
	    The handling of Service Name Indication has been aligned
	    with RFC8446.</p>
          <p>
	    Own Id: OTP-16762</p>
        </item>
        <item>
          <p>
	    Add explicit session reuse option to TLS clients for pre
	    TLS-1.3 sessions. Also, add documentation to Users Guide
	    for such sessions.</p>
          <p>
	    Own Id: OTP-16893</p>
        </item>
      </list>
    </section>

</section>

<section><title>SSL 10.1</title>

    <section><title>Fixed Bugs and Malfunctions</title>
      <list>
        <item>
          <p>
	    If a passive socket is created, ssl:recv/2,3 is never
	    called and then the peer closes the socket the
	    controlling process will no longer receive an active
	    close message.</p>
          <p>
	    Own Id: OTP-16697 Aux Id: ERIERL-496 </p>
        </item>
        <item>
          <p>
	    Data deliver with ssl:recv/2,3 could fail for when using
	    packet mode. This has been fixed by correcting the flow
	    control handling of passive sockets when packet mode is
	    used.</p>
          <p>
	    Own Id: OTP-16764</p>
        </item>
        <item>
          <p>
	    This change fixes a potential man-in-the-middle
	    vulnerability when the ssl client is configured to
	    automatically handle session tickets ({session_tickets,
	    auto}).</p>
          <p>
	    Own Id: OTP-16765</p>
        </item>
        <item>
          <p>
	    Fix the internal handling of options 'verify' and
	    'verify_fun'.</p>
          <p>
	    This change fixes a vulnerability when setting the ssl
	    option 'verify' to verify_peer in a continued handshake
	    won't take any effect resulting in the acceptance of
	    expired peer certificates.</p>
          <p>
	    Own Id: OTP-16767 Aux Id: ERIERL-512 </p>
        </item>
        <item>
          <p>
	    This change fixes the handling of stateless session
	    tickets when anti-replay is enabled.</p>
          <p>
	    Own Id: OTP-16776 Aux Id: ERL-1316 </p>
        </item>
        <item>
          <p>
	    Fix a crash due to the faulty handling of stateful
	    session tickets received by servers expecting stateless
	    session tickets.</p>
          <p>
	    This change also improves the handling of faulty/invalid
	    tickets.</p>
          <p>
	    Own Id: OTP-16777 Aux Id: ERL-1317 </p>
        </item>
        <item>
          <p>
	    Correct flow ctrl checks from OTP-16764 to work as
	    intended. Probably will not have a noticeable affect but
	    will make connections more well behaved under some
	    circumstances.</p>
          <p>
	    Own Id: OTP-16837 Aux Id: ERL-1319, OTP-16764 </p>
        </item>
        <item>
          <p>
	    Distribution over TLS could exhibit livelock-like
	    behaviour when there is a constant stream of distribution
	    messages. Distribution data is now chunked every 16 Mb to
	    avoid that.</p>
          <p>
	    Own Id: OTP-16851 Aux Id: PR-2703 </p>
        </item>
      </list>
    </section>


    <section><title>Improvements and New Features</title>
      <list>
        <item>
          <p>
	    Implement the cookie extension for TLS 1.3.</p>
          <p>
	    Own Id: OTP-15855</p>
        </item>
        <item>
          <p>
	    Experimental OCSP client support.</p>
          <p>
	    Own Id: OTP-16448</p>
        </item>
        <item>
          <p>
	    TLS 1.0 -TLS-1.2 sessions tables now have a absolute max
	    value instead of using a shrinking mechanism when
	    reaching the limit. To avoid out of memory problems under
	    heavy load situations. Note that this change infers that
	    implementations of ssl_session_cache_api needs to
	    implement the size function (introduce in OTP 19) for
	    session reuse to be optimally utilized.</p>
          <p>
	    Own Id: OTP-16802 Aux Id: ERIERL-516 </p>
        </item>
      </list>
    </section>

</section>

<section><title>SSL 10.0</title>

    <section><title>Fixed Bugs and Malfunctions</title>
      <list>
        <item>
          <p>
	    Fix a bug that causes cross-build failure.</p>
          <p>
	    This change excludes the ssl.d dependency file from the
	    source tar balls.</p>
          <p>
	    Own Id: OTP-16562 Aux Id: ERL-1168 </p>
        </item>
        <item>
          <p>
	    Correct translation of OpenSSL legacy names for two
	    legacy cipher suites</p>
          <p>
	    Own Id: OTP-16573 Aux Id: ERIERL-477 </p>
        </item>
        <item>
          <p>
	    Correct documentation for PSK identity and SRP username.</p>
          <p>
	    Own Id: OTP-16585</p>
        </item>
        <item>
          <p>
	    Make sure client hostname check is run when client uses
	    its own verify_fun</p>
          <p>
	    Own Id: OTP-16626 Aux Id: ERL-1232 </p>
        </item>
        <item>
          <p>
	    Improved signature selection mechanism in TLS 1.3 for
	    increased interoperability.</p>
          <p>
	    Own Id: OTP-16638 Aux Id: ERL-1206 </p>
        </item>
      </list>
    </section>


    <section><title>Improvements and New Features</title>
      <list>
        <item>
          <p>
	    Drop support for SSL-3.0. Support for this legacy TLS
	    version has not been enabled by default since OTP 19. Now
	    all code to support it has been removed, that is SSL-3.0
	    protocol version can not be used and is considered
	    invalid.</p>
          <p>
	    *** POTENTIAL INCOMPATIBILITY ***</p>
          <p>
	    Own Id: OTP-14790</p>
        </item>
        <item>
          <p>
	    Added support for RSA-PSS signature schemes</p>
          <p>
	    Own Id: OTP-15247</p>
        </item>
        <item>
          <p>
	    Improve interoperability by implementing the middlebox
	    compatiblity mode.</p>
          <p>
	    The middlebox compatibility mode makes the TLS 1.3
	    handshake look more like a TLS 1.2 handshake and
	    increases the chance of successfully establishing TLS 1.3
	    connections through legacy middleboxes.</p>
          <p>
	    Own Id: OTP-15589</p>
        </item>
        <item>
          <p>
	    Utilize new properties of <seemfa
	    marker="erts:erlang#dist_ctrl_get_data/1"><c>erlang:dist_ctrl_get_data()</c></seemfa>
	    for performance improvement of Erlang distribution over
	    TLS.</p>
          <p>
	    Own Id: OTP-16127 Aux Id: OTP-15618 </p>
        </item>
        <item>
          <p>
	    Calls of deprecated functions in the <seeguide
	    marker="crypto:new_api#the-old-api">Old Crypto
	    API</seeguide> are replaced by calls of their <seeguide
	    marker="crypto:new_api#the-new-api">substitutions</seeguide>.</p>
          <p>
	    Own Id: OTP-16346</p>
        </item>
        <item>
          <p>
	    Implement cipher suite TLS_AES_128_CCM_8_SHA256.</p>
          <p>
	    Own Id: OTP-16391</p>
        </item>
        <item>
          <p>
	    This change adds TLS-1.3 to the list of default supported
	    versions. That is, TLS-1.3 and TLS-1.2 are configured
	    when ssl option 'versions' is not explicitly set.</p>
          <p>
	    *** POTENTIAL INCOMPATIBILITY ***</p>
          <p>
	    Own Id: OTP-16400</p>
        </item>
        <item>
	    <p>Refactored the internal handling of deprecated and
	    removed functions.</p>
          <p>
	    Own Id: OTP-16469</p>
        </item>
        <item>
          <p>
	    Extended ssl:versions so that it lists supported,
	    available and implemented TLS/DTLS versions.</p>
          <p>
	    Own Id: OTP-16519</p>
        </item>
        <item>
          <p>
	    Added new option exclusive for ssl:cipher_suites/2,3</p>
          <p>
	    Own Id: OTP-16532</p>
        </item>
        <item>
          <p>
	    Avoid DoS attack against stateful session_tickets by
	    making session ticket ids unpredictable.</p>
          <p>
	    Own Id: OTP-16533</p>
        </item>
        <item>
          <p>
	    Add support for the max_fragment_length extension (RFC
	    6066).</p>
          <p>
	    Own Id: OTP-16547 Aux Id: PR-2547 </p>
        </item>
        <item>
          <p>
	    Add srp_username in ssl:connection_info, update the
	    document with types of this function.</p>
          <p>
	    Own Id: OTP-16584</p>
        </item>
      </list>
    </section>

</section>

<section><title>SSL 9.6.2.3</title>

    <section><title>Fixed Bugs and Malfunctions</title>
      <list>
        <item>
          <p>
	    Correct flow ctrl checks from OTP-16764 to work as
	    intended. Probably will not have a noticeable affect but
	    will make connections more well behaved under some
	    circumstances.</p>
          <p>
	    Own Id: OTP-16837 Aux Id: ERL-1319, OTP-16764 </p>
        </item>
        <item>
          <p>
	    Fix a bug that causes cross-build failure.</p>
          <p>
	    This change excludes the ssl.d dependency file from the
	    source tar balls.</p>
          <p>
	    Own Id: OTP-16921</p>
        </item>
      </list>
    </section>

</section>

<section><title>SSL 9.6.2.2</title>

    <section><title>Fixed Bugs and Malfunctions</title>
      <list>
        <item>
          <p>
	    Data deliver with ssl:recv/2,3 could fail for when using
	    packet mode. This has been fixed by correcting the flow
	    control handling of passive sockets when packet mode is
	    used.</p>
          <p>
	    Own Id: OTP-16764</p>
        </item>
        <item>
          <p>
	    Fix the internal handling of options 'verify' and
	    'verify_fun'.</p>
          <p>
	    This change fixes a vulnerability when setting the ssl
	    option 'verify' to verify_peer in a continued handshake
	    won't take any effect resulting in the acceptance of
	    expired peer certificates.</p>
          <p>
	    Own Id: OTP-16767 Aux Id: ERIERL-512 </p>
        </item>
      </list>
    </section>

</section>

<section><title>SSL 9.6.2.1</title>

    <section><title>Improvements and New Features</title>
      <list>
        <item>
          <p>
	    If a passive socket is created, ssl:recv/2,3 is never
	    called and then the peer closes the socket the
	    controlling process will no longer receive an active
	    close message.</p>
          <p>
	    Own Id: OTP-16697 Aux Id: ERIERL-496 </p>
        </item>
      </list>
    </section>

</section>

<section><title>SSL 9.6.2</title>

    <section><title>Fixed Bugs and Malfunctions</title>
      <list>
        <item>
          <p>
	    Fix timing bug that could cause ssl sockets to become
	    unresponsive after an ssl:recv/3 call timed out</p>
          <p>
	    Own Id: OTP-16619 Aux Id: ERL-1213 </p>
        </item>
      </list>
    </section>

</section>

<section><title>SSL 9.6.1</title>

    <section><title>Fixed Bugs and Malfunctions</title>
      <list>
        <item>
          <p>
	    Correct error handling when the partial_chain fun claims
	    a certificate to be the trusted cert that is not part of
	    the chain. This bug would hide the appropriate alert
	    generating an "INTERNAL_ERROR" alert instead.</p>
          <p>
	    Own Id: OTP-16567 Aux Id: ERIERL-481 </p>
        </item>
      </list>
    </section>

</section>

<section><title>SSL 9.6</title>

    <section><title>Fixed Bugs and Malfunctions</title>
      <list>
        <item>
          <p>
	    Correct handling of TLS record limit in TLS-1.3. The max
	    value differs from previous versions. Also the payload
	    data max record check was broken, that is record overflow
	    problems could occur if user sent large amounts of data.</p>
          <p>
	    Own Id: OTP-16258</p>
        </item>
        <item>
          <p>
	    Correct close handling for DTLS</p>
          <p>
	    Own Id: OTP-16348 Aux Id: ERL-1110 </p>
        </item>
        <item>
          <p>
	    Fix ssl:getstat/1-2 to also work for DTLS sockets</p>
          <p>
	    Own Id: OTP-16352 Aux Id: ERL-1099 </p>
        </item>
        <item>
          <p>
	    Correct internal handling och socket active mode to avoid
	    reviving TCP data aimed for a downgraded TLS socket.</p>
          <p>
	    Own Id: OTP-16425</p>
        </item>
        <item>
          <p>
	    When using the host name as fallback for SNI (server name
	    indication) strip a possible trailing dot that is allowed
	    in a host name but not in the SNI. Also if the server
	    receives a SNI with a trailing dot send an
	    UNRECOGNIZED_NAME alert.</p>
          <p>
	    Own Id: OTP-16437 Aux Id: ERL-1135 </p>
        </item>
        <item>
          <p>
	    Immediately remove session entries if handshake is
	    abruptly closed at transport level.</p>
          <p>
	    Own Id: OTP-16479</p>
        </item>
      </list>
    </section>


    <section><title>Improvements and New Features</title>
      <list>
        <item>
          <p>
	    Implementation of the key and initialization vector
	    update feature, and general hardening of TLS 1.3.</p>
          <p>
	    There are cryptographic limits on the amount of plaintext
	    which can be safely encrypted under a given set of keys.</p>
          <p>
	    This change enforces those limits by triggering automatic
	    key updates on TLS 1.3 connections.</p>
          <p>
	    Own Id: OTP-15856</p>
        </item>
        <item>
          <p>
	    Add support for TLS 1.3 Session Tickets (stateful and
	    stateless). This allows session resumption using keying
	    material from a previous successful handshake.</p>
          <p>
	    Own Id: OTP-16253</p>
        </item>
        <item>
          <p>
	    Add support for key exchange with Edward curves and
	    PSS-RSA padding in signature verification.</p>
          <p>
	    Own Id: OTP-16528</p>
        </item>
      </list>
    </section>

</section>

<section><title>SSL 9.5.3</title>

    <section><title>Fixed Bugs and Malfunctions</title>
      <list>
        <item>
          <p>
	    Enhance error handling, all ALERTS shall be handled
	    gracefully and not cause a crash.</p>
          <p>
	    Own Id: OTP-16413 Aux Id: ERL-1136 </p>
        </item>
        <item>
          <p>
	    Enhance alert logging, in some places the role indication
	    of the alert origin was missing. So the log would say
	    undefined instead of client or server.</p>
          <p>
	    Own Id: OTP-16424</p>
        </item>
        <item>
          <p>
	    Two different optimizations did not work together and
	    resulted in the possible breakage of connections using
	    stream ciphers (that is RC4). Reworked the implementation
	    to avoid this.</p>
          <p>
	    Own Id: OTP-16426 Aux Id: ERL-1136 </p>
        </item>
      </list>
    </section>

</section>

<section><title>SSL 9.5.2</title>

    <section><title>Fixed Bugs and Malfunctions</title>
      <list>
        <item>
          <p>
	    Fix the handling of GREASE values sent by web browsers
	    when establishing TLS 1.3 connections. This change
	    improves handling of GREASE values in various protocol
	    elements sent in a TLS 1.3 ClientHello.</p>
          <p>
	    Own Id: OTP-16388 Aux Id: ERL-1130 </p>
        </item>
        <item>
          <p>
	    Correct DTLS listen emulation, could cause problems with
	    opening a new DTLS listen socket for a port previously
	    used by a now closed DTLS listen socket.</p>
          <p>
	    Own Id: OTP-16396 Aux Id: ERL-1118 </p>
        </item>
      </list>
    </section>

</section>

<section><title>SSL 9.5.1</title>

    <section><title>Fixed Bugs and Malfunctions</title>
      <list>
        <item>
          <p>
	    Add missing alert handling clause for TLS record
	    handling. Could sometimes cause confusing error behaviors
	    of TLS connections.</p>
          <p>
	    Own Id: OTP-16357 Aux Id: ERL-1166 </p>
        </item>
        <item>
          <p>
	    Fix handling of ssl:recv that happens during a
	    renegotiation. Using the passive receive function
	    ssl:recv/[2,3] during a renegotiation would fail the
	    connection with unexpected msg.</p>
          <p>
	    Own Id: OTP-16361</p>
        </item>
      </list>
    </section>

</section>

<section><title>SSL 9.5</title>

    <section><title>Fixed Bugs and Malfunctions</title>
      <list>
        <item>
          <p>
	    Corrected CRL handling which could cause CRL verification
	    to fail. This could happen when the CRL distribution
	    point explicitly specifies the CRL issuer, that is not
	    using the fallback.</p>
          <p>
	    Own Id: OTP-16156 Aux Id: ERL-1030 </p>
        </item>
        <item>
          <p>
	    Correct handling of unordered chains so that it works as
	    expected</p>
          <p>
	    Own Id: OTP-16293</p>
        </item>
        <item>
          <p>
	    Fix bug causing ssl application to crash when handshake
	    is paused and ClientHello contains extensions for session
	    resumption (psk_key_exchange_modes, pre_shared_key).</p>
          <p>
	    Own Id: OTP-16295 Aux Id: ERL-1095 </p>
        </item>
        <item>
          <p>
	    Fix connectivity problems with legacy servers when client
	    is configured to support a range of protocol versions
	    including TLS 1.3.</p>
          <p>
	    Own Id: OTP-16303</p>
        </item>
      </list>
    </section>


    <section><title>Improvements and New Features</title>
      <list>
        <item>
          <p>
	    Improve session handling for TLS-1.3 compatibility mode
	    and cleaner internal handling so that removal of old
	    session data can be more efficient, hopefully mitigating
	    problems with big session tables during heavy load.</p>
          <p>
	    Own Id: OTP-15524 Aux Id: OTP-15352 </p>
        </item>
        <item>
          <p>
	    Correct handling of DTLS listen socket emulation. Could
	    cause failure to create new listen socket after process
	    that owned previous listen socket died.</p>
          <p>
	    Own Id: OTP-15809 Aux Id: ERL-917 </p>
        </item>
        <item>
          <p>
	    Add detailed info in ALERT description when client does
	    not send a requested cert.</p>
          <p>
	    Own Id: OTP-16266</p>
        </item>
      </list>
    </section>

</section>

<section><title>SSL 9.4</title>

    <section><title>Fixed Bugs and Malfunctions</title>
      <list>
        <item>
          <p>
	    Handling of zero size fragments in TLS could cause an
	    infinite loop. This has now been corrected.</p>
          <p>
	    Own Id: OTP-15328 Aux Id: ERIERL-379 </p>
        </item>
        <item>
          <p>
	    DTLS record check needs to consider that a resent hello
	    message can have a different version than the negotiated.</p>
          <p>
	    Own Id: OTP-15807 Aux Id: ERL-920 </p>
        </item>
      </list>
    </section>


    <section><title>Improvements and New Features</title>
      <list>
        <item>
          <p>
	    Basic support for TLS 1.3 Client for experimental use.
	    For more information see the Standards Compliance chapter
	    of the User's Guide.</p>
          <p>
	    Own Id: OTP-15431</p>
        </item>
        <item>
          <p>
	    Correct solution for retaining tcp flow control OTP-15802
	    (ERL-934) as to not break ssl:recv as reported in
	    (ERL-938)</p>
          <p>
	    Own Id: OTP-15823 Aux Id: ERL-934, ERL-938 </p>
        </item>
        <item>
          <p>
	    Enhance dialyzer specs to reflect implementation better
	    and avoid dialyzer warnings for the user that wants to
	    use TLS with unix domain sockets.</p>
          <p>
	    Own Id: OTP-15851 Aux Id: PR-2235 </p>
        </item>
        <item>
          <p>
	    Add support for ECDSA signature algorithms in TLS 1.3.</p>
          <p>
	    Own Id: OTP-15854</p>
        </item>
        <item>
          <p>
	    Correct error handling of TLS downgrade, possible return
	    values form ssl:close/2 when downgrading is {ok, Port} or
	    {error, Reason}, it could happen that only ok was
	    returned instead of {error, closed} when downgrade failed
	    due to that the peer closed the TCP connection.</p>
          <p>
	    Own Id: OTP-16027</p>
        </item>
      </list>
    </section>

</section>

<section><title>SSL 9.3.5</title>

    <section><title>Improvements and New Features</title>
      <list>
        <item>
          <p>
	    Enhance error handling for erroneous alerts from the
	    peer.</p>
          <p>
	    Own Id: OTP-15943</p>
        </item>
      </list>
    </section>

</section>

<section><title>SSL 9.3.4</title>

    <section><title>Fixed Bugs and Malfunctions</title>
      <list>
        <item>
          <p>
	    Fix handling of certificate decoding problems in TLS 1.3
	    similarly as in TLS 1.2.</p>
          <p>
	    Own Id: OTP-15900</p>
        </item>
        <item>
          <p>
	    Hibernation now works as expected in all cases, was
	    accidently broken by optimization efforts.</p>
          <p>
	    Own Id: OTP-15910</p>
        </item>
        <item>
          <p>
	    Fix interoperability problems with openssl when the TLS
	    1.3 server is configured wirh the option
	    signature_algs_cert.</p>
          <p>
	    Own Id: OTP-15913</p>
        </item>
      </list>
    </section>

</section>

<section><title>SSL 9.3.3</title>

    <section><title>Fixed Bugs and Malfunctions</title>
      <list>
        <item>
          <p>
	    Correct handshake handling, might cause strange symptoms
	    such as ASN.1 certificate decoding issues.</p>
          <p>
	    Own Id: OTP-15879 Aux Id: ERL-968 </p>
        </item>
        <item>
          <p>
	    Fix handling of the signature_algorithms_cert extension
	    in the ClientHello handshake message.</p>
          <p>
	    Own Id: OTP-15887 Aux Id: ERL-973 </p>
        </item>
        <item>
          <p>
	    Handle new ClientHello extensions when handshake is
	    paused by the {handshake, hello} ssl option.</p>
          <p>
	    Own Id: OTP-15888 Aux Id: ERL-975 </p>
        </item>
      </list>
    </section>

</section>

<section><title>SSL 9.3.2</title>

    <section><title>Fixed Bugs and Malfunctions</title>
      <list>
        <item>
          <p>
	    Returned "alert error string" is now same as logged alert
	    string</p>
          <p>
	    Own Id: OTP-15844</p>
        </item>
        <item>
          <p>
	    Fix returned extension map fields to follow the
	    documentation.</p>
          <p>
	    Own Id: OTP-15862 Aux Id: ERL-951 </p>
        </item>
        <item>
          <p>
	    Avoid DTLS crash due to missing gen_server return value
	    in DTLS packet demux process.</p>
          <p>
	    Own Id: OTP-15864 Aux Id: ERL-962 </p>
        </item>
      </list>
    </section>

</section>

<section><title>SSL 9.3.1</title>

    <section><title>Fixed Bugs and Malfunctions</title>
      <list>
        <item>
          <p>
	    Missing check of size of user_data_buffer made internal
	    socket behave as an active socket instead of active N.
	    This could cause memory problems.</p>
          <p>
	    Own Id: OTP-15825 Aux Id: ERL-934, OTP-15823 </p>
        </item>
      </list>
    </section>

</section>

<section><title>SSL 9.3</title>

    <section><title>Fixed Bugs and Malfunctions</title>
      <list>
        <item>
          <p>
	    The distribution handshake with TLS distribution
	    (<c>inet_tls_dist</c>) does now utilize the socket option
	    <c>{nodelay, true}</c>, which decreases the distribution
	    setup time significantly.</p>
          <p>
	    Own Id: OTP-14792</p>
        </item>
        <item>
          <p>
	    Correct shutdown reason to avoid an incorrect crash
	    report</p>
          <p>
	    Own Id: OTP-15710 Aux Id: ERL-893 </p>
        </item>
        <item>
          <p>
	    Enhance documentation and type specifications.</p>
          <p>
	    Own Id: OTP-15746 Aux Id: ERIERL-333 </p>
        </item>
      </list>
    </section>


    <section><title>Improvements and New Features</title>
      <list>
        <item>
          <p>
	    TLS-1.0, TLS-1.1 and DTLS-1.0 are now considered legacy
	    and not supported by default</p>
          <p>
	    *** POTENTIAL INCOMPATIBILITY ***</p>
          <p>
	    Own Id: OTP-14865</p>
        </item>
        <item>
          <p>
	    Use new logger API in ssl. Introduce log levels and
	    verbose debug logging for SSL.</p>
          <p>
	    Own Id: OTP-15055</p>
        </item>
        <item>
          <p>
	    Add new API function str_to_suite/1, cipher_suites/3
	    (list cipher suites as rfc or OpenSSL name strings) and
	    suite_to_openssl_str/1</p>
          <p>
	    Own Id: OTP-15483 Aux Id: ERL-924 </p>
        </item>
        <item>
          <p>
	    Basic support for TLS 1.3 Server for experimental use.
	    The client is not yet functional, for more information
	    see the Standards Compliance chapter of the User's Guide.</p>
          <p>
	    Own Id: OTP-15591</p>
        </item>
        <item>
          <p>
	    Add support for PSK CCM ciphers from RFC 6655</p>
          <p>
	    Own Id: OTP-15626</p>
        </item>
      </list>
    </section>

</section>

<section><title>SSL 9.2.3.7</title>

    <section><title>Fixed Bugs and Malfunctions</title>
      <list>
        <item>
          <p>
	    Data deliver with ssl:recv/2,3 could fail for when using
	    packet mode. This has been fixed by correcting the flow
	    control handling of passive sockets when packet mode is
	    used.</p>
          <p>
	    Own Id: OTP-16764</p>
        </item>
      </list>
    </section>

</section>

<section><title>SSL 9.2.3.6</title>

    <section><title>Fixed Bugs and Malfunctions</title>
      <list>
        <item>
          <p>
	    Fix timing bug that could cause ssl sockets to become
	    unresponsive after an ssl:recv/3 call timed out</p>
          <p>
	    Own Id: OTP-16619 Aux Id: ERL-1213 </p>
        </item>
      </list>
    </section>

</section>

<section><title>SSL 9.2.3.5</title>

    <section><title>Fixed Bugs and Malfunctions</title>
      <list>
        <item>
          <p>
	    Handling of zero size fragments in TLS could cause an
	    infinite loop. This has now been corrected.</p>
          <p>
	    Own Id: OTP-15328 Aux Id: ERIERL-379 </p>
        </item>
      </list>
    </section>

</section>

<section><title>SSL 9.2.3.4</title>

    <section><title>Fixed Bugs and Malfunctions</title>
      <list>
        <item>
          <p>
	    Hibernation now works as expected in all cases, was
	    accidently broken by optimization efforts.</p>
          <p>
	    Own Id: OTP-15910</p>
        </item>
      </list>
    </section>

</section>

<section><title>SSL 9.2.3.3</title>

    <section><title>Fixed Bugs and Malfunctions</title>
      <list>
        <item>
          <p>
	    Correct handshake handling, might cause strange symptoms
	    such as ASN.1 certificate decoding issues.</p>
          <p>
	    Own Id: OTP-15879 Aux Id: ERL-968 </p>
        </item>
      </list>
    </section>

</section>

<section><title>SSL 9.2.3.2</title>

    <section><title>Fixed Bugs and Malfunctions</title>
      <list>
        <item>
          <p>
	    Returned "alert error string" is now same as logged alert
	    string</p>
          <p>
	    Own Id: OTP-15844</p>
        </item>
      </list>
    </section>

</section>

<section><title>SSL 9.2.3.1</title>

    <section><title>Fixed Bugs and Malfunctions</title>
      <list>
        <item>
          <p>
	    Correct solution for retaining tcp flow control OTP-15802
	    (ERL-934) as to not break ssl:recv as reported in
	    (ERL-938)</p>
          <p>
	    Own Id: OTP-15823 Aux Id: ERL-934, ERL-938 </p>
        </item>
      </list>
    </section>

</section>

<section><title>SSL 9.2.3</title>

    <section><title>Fixed Bugs and Malfunctions</title>
      <list>
        <item>
          <p>
	    Missing check of size of user_data_buffer made internal
	    socket behave as an active socket instead of active N.
	    This could cause memory problems.</p>
          <p>
	    Own Id: OTP-15802 Aux Id: ERL-934 </p>
        </item>
      </list>
    </section>


    <section><title>Improvements and New Features</title>
      <list>
        <item>
          <p>
	    Back port of bug fix ERL-893 from OTP-22 and document
	    enhancements that will solve dialyzer warnings for users
	    of the ssl application.</p>
          <p>
	    This change also affects public_key, eldap (and inet
	    doc).</p>
          <p>
	    Own Id: OTP-15785 Aux Id: ERL-929, ERL-893, PR-2215 </p>
        </item>
      </list>
    </section>

</section>

<section><title>SSL 9.2.2</title>

    <section><title>Fixed Bugs and Malfunctions</title>
      <list>
        <item>
          <p>
	    With the default BEAST Mitigation strategy for TLS 1.0 an
	    empty TLS fragment could be sent after a one-byte
	    fragment. This glitch has been fixed.</p>
          <p>
	    Own Id: OTP-15054 Aux Id: ERIERL-346 </p>
        </item>
      </list>
    </section>

</section>

<section><title>SSL 9.2.1</title>

    <section><title>Fixed Bugs and Malfunctions</title>
      <list>
        <item>
          <p>
	    The timeout for a passive receive was sometimes not
	    cancelled and later caused a server crash. This bug has
	    now been corrected.</p>
          <p>
	    Own Id: OTP-14701 Aux Id: ERL-883, ERL-884 </p>
        </item>
        <item>
          <p>
	    Add tag for passive message (active N) in cb_info to
	    retain transport transparency.</p>
          <p>
	    Own Id: OTP-15679 Aux Id: ERL-861 </p>
        </item>
      </list>
    </section>

</section>

<section><title>SSL 9.2</title>

    <section><title>Fixed Bugs and Malfunctions</title>
      <list>
        <item>
          <p>
	    Fix bug that an incorrect return value for gen_statem
	    could be created when alert was a result of handling
	    renegotiation info extension</p>
          <p>
	    Own Id: OTP-15502</p>
        </item>
        <item>
          <p>
	    Correct check for 3des_ede_cbc, could cause ssl to claim
	    to support 3des_ede_cbc when cryptolib does not.</p>
          <p>
	    Own Id: OTP-15539</p>
        </item>
        <item>
          <p>
	    Improved DTLS error handling, avoids unexpected
	    connection failure in rare cases.</p>
          <p>
	    Own Id: OTP-15561</p>
        </item>
        <item>
          <p>
	    Corrected active once emulation bug that could cause the
	    ssl_closed meassage to not be sent. Bug introduced by
	    OTP-15449</p>
          <p>
	    Own Id: OTP-15666 Aux Id: ERIERL-316, </p>
        </item>
      </list>
    </section>


    <section><title>Improvements and New Features</title>
      <list>
        <item>
          <p>
	    Add client option {reuse_session, SessionID::binary()}
	    that can be used together with new option value
	    {reuse_sessions, save}. This makes it possible to reuse a
	    session from a specific connection establishment.</p>
          <p>
	    Own Id: OTP-15369</p>
        </item>
        <item>
          <p>
	    The Reason part of of the error return from the functions
	    connect and handshake has a better and documented format.
	    This will sometimes differ from previous returned
	    reasons, however those where only documented as term()
	    and should for that reason not be relied on.</p>
          <p>
	    *** POTENTIAL INCOMPATIBILITY ***</p>
          <p>
	    Own Id: OTP-15423</p>
        </item>
        <item>
          <p>
	    Refactor of state handling to improve TLS application
	    data throughput and reduce CPU overhead</p>
          <p>
	    Own Id: OTP-15445</p>
        </item>
        <item>
          <p>
	    The SSL code has been optimized in many small ways to
	    reduce CPU load for encryption/decryption, especially for
	    Erlang's distribution protocol over TLS.</p>
          <p>
	    Own Id: OTP-15529</p>
        </item>
        <item>
          <p>
	    Add support for active N</p>
          <p>
	    Own Id: OTP-15665 Aux Id: ERL-811, PR-2072 </p>
        </item>
      </list>
    </section>

</section>

<section><title>SSL 9.1.2</title>

    <section><title>Fixed Bugs and Malfunctions</title>
      <list>
        <item>
          <p>
	    Fix encoding of the SRP extension length field in ssl.
	    The old encoding of the SRP extension length could cause
	    interoperability problems with third party SSL
	    implementations when SRP was used.</p>
          <p>
	    Own Id: OTP-15477 Aux Id: ERL-790 </p>
        </item>
        <item>
          <p>
	    Guarantee active once data delivery, handling TCP stream
	    properly.</p>
          <p>
	    Own Id: OTP-15504 Aux Id: ERL-371 </p>
        </item>
        <item>
          <p>
	    Correct gen_statem returns for some error cases</p>
          <p>
	    Own Id: OTP-15505</p>
        </item>
      </list>
    </section>

</section>

<section><title>SSL 9.1.1</title>

    <section><title>Fixed Bugs and Malfunctions</title>
      <list>
        <item>
          <p>
	    Fixed renegotiation bug. Client did not handle server
	    initiated renegotiation correctly after rewrite to two
	    connection processes, due to ERL-622 commit
	    d87ac1c55188f5ba5cdf72384125d94d42118c18. This could
	    manifest it self as a " bad_record_mac" alert.</p>
          <p>
	    Also included are some optimizations</p>
          <p>
	    Own Id: OTP-15489 Aux Id: ERL-308 </p>
        </item>
      </list>
    </section>

</section>

<section><title>SSL 9.1</title>

    <section><title>Fixed Bugs and Malfunctions</title>
      <list>
        <item>
          <p>
	    PEM cache was not evicting expired entries due to due to
	    timezone confusion.</p>
          <p>
	    Own Id: OTP-15368</p>
        </item>
        <item>
          <p>
	    Make sure an error is returned if a "transport_accept
	    socket" is used in some other call than ssl:handshake* or
	    ssl:controlling_process</p>
          <p>
	    Own Id: OTP-15384 Aux Id: ERL-756 </p>
        </item>
        <item>
          <p>
	    Fix timestamp handling in the PEM-cache could cause
	    entries to not be invalidated at the correct time.</p>
          <p>
	    Own Id: OTP-15402</p>
        </item>
        <item>
          <p>
	    Extend check for undelivered data at closing, could under
	    some circumstances fail to deliver all data that was
	    actually received.</p>
          <p>
	    Own Id: OTP-15412 Aux Id: ERL-731 </p>
        </item>
        <item>
          <p>
	    Correct signature check for TLS-1.2 that allows different
	    algorithms for signature of peer cert and peer cert key.
	    Not all allowed combinations where accepted.</p>
          <p>
	    Own Id: OTP-15415 Aux Id: ERL-763 </p>
        </item>
        <item>
          <p>
	    Correct gen_statem return value, could cause
	    renegotiation to fail.</p>
          <p>
	    Own Id: OTP-15418 Aux Id: ERL-770 </p>
        </item>
      </list>
    </section>


    <section><title>Improvements and New Features</title>
      <list>
        <item>
          <p>
	    Add engine support for RSA key exchange</p>
          <p>
	    Own Id: OTP-15420 Aux Id: ERIERL-268 </p>
        </item>
        <item>
          <p>
	    ssl now uses active n internally to boost performance.
	    Old active once behavior can be restored by setting
	    application variable see manual page for ssl application
	    (man 6).</p>
          <p>
	    *** POTENTIAL INCOMPATIBILITY ***</p>
          <p>
	    Own Id: OTP-15449</p>
        </item>
      </list>
    </section>

</section>

<section><title>SSL 9.0.3</title>

    <section><title>Fixed Bugs and Malfunctions</title>
      <list>
        <item>
          <p>
	    Correct alert handling with new TLS sender process, from
	    ssl-9.0.2. CLOSE ALERTS could under some circumstances be
	    encoded using an incorrect cipher state. This would cause
	    the peer to regard them as unknown messages.</p>
          <p>
	    Own Id: OTP-15337 Aux Id: ERL-738 </p>
        </item>
        <item>
          <p>
	    Correct handling of socket packet option with new TLS
	    sender process, from ssl-9.0.2. When changing the socket
	    option {packet, 1|2|3|4} with ssl:setopts/2 the option
	    must internally be propagated to the sender process as
	    well as the reader process as this particular option also
	    affects the data to be sent.</p>
          <p>
	    Own Id: OTP-15348 Aux Id: ERL-747 </p>
        </item>
      </list>
    </section>

</section>

<section><title>SSL 9.0.2</title>

    <section><title>Fixed Bugs and Malfunctions</title>
      <list>
        <item>
          <p>
	    Use separate processes for sending and receiving
	    application data for TLS connections to avoid potential
	    deadlock that was most likely to occur when using TLS for
	    Erlang distribution. Note does not change the API.</p>
          <p>
	    Own Id: OTP-15122</p>
        </item>
        <item>
          <p>
	    Correct handling of empty server SNI extension</p>
          <p>
	    Own Id: OTP-15168</p>
        </item>
        <item>
          <p>
	    Correct PSK cipher suite handling and add
	    selected_cipher_suite to connection information</p>
          <p>
	    Own Id: OTP-15172</p>
        </item>
        <item>
          <p>
	    Adopt to the fact that cipher suite sign restriction are
	    relaxed in TLS-1.2</p>
          <p>
	    Own Id: OTP-15173</p>
        </item>
        <item>
          <p>
	    Enhance error handling of non existing PEM files</p>
          <p>
	    Own Id: OTP-15174</p>
        </item>
        <item>
          <p>
	    Correct close handling of transport accepted sockets in
	    the error state</p>
          <p>
	    Own Id: OTP-15216</p>
        </item>
        <item>
          <p>
	    Correct PEM cache to not add references to empty entries
	    when PEM file does not exist.</p>
          <p>
	    Own Id: OTP-15224</p>
        </item>
        <item>
          <p>
	    Correct handling of all PSK cipher suites</p>
          <p>
	    Before only some PSK suites would be correctly negotiated
	    and most PSK ciphers suites would fail the connection.</p>
          <p>
	    Own Id: OTP-15285</p>
        </item>
      </list>
    </section>


    <section><title>Improvements and New Features</title>
      <list>
        <item>
          <p>
	    TLS will now try to order certificate chains if they
	    appear to be unordered. That is prior to TLS 1.3,
	    “certificate_list” ordering was required to be
	    strict, however some implementations already allowed for
	    some flexibility. For maximum compatibility, all
	    implementations SHOULD be prepared to handle potentially
	    extraneous certificates and arbitrary orderings from any
	    TLS version.</p>
          <p>
	    Own Id: OTP-12983</p>
        </item>
        <item>
          <p>
	    TLS will now try to reconstructed an incomplete
	    certificate chains from its local CA-database and use
	    that data for the certificate path validation. This
	    especially makes sense for partial chains as then the
	    peer might not send an intermediate CA as it is
	    considered the trusted root in that case.</p>
          <p>
	    Own Id: OTP-15060</p>
        </item>
        <item>
          <p>
	    Option keyfile defaults to certfile and should be trumped
	    with key. This failed for engine keys.</p>
          <p>
	    Own Id: OTP-15193</p>
        </item>
        <item>
          <p>
	    Error message improvement when own certificate has
	    decoding issues, see also issue ERL-668.</p>
          <p>
	    Own Id: OTP-15234</p>
        </item>
        <item>
          <p>
	    Correct dialyzer spec for key option</p>
          <p>
	    Own Id: OTP-15281</p>
        </item>
      </list>
    </section>

</section>

<section><title>SSL 9.0.1</title>

    <section><title>Fixed Bugs and Malfunctions</title>
      <list>
        <item>
          <p>
	    Correct cipher suite handling for ECDHE_*, the incorrect
	    handling could cause an incorrrect suite to be selected
	    and most likly fail the handshake.</p>
          <p>
	    Own Id: OTP-15203</p>
        </item>
      </list>
    </section>

</section>

<section><title>SSL 9.0</title>

    <section><title>Fixed Bugs and Malfunctions</title>
      <list>
        <item>
          <p>
	    Correct handling of ECDH suites.</p>
          <p>
	    Own Id: OTP-14974</p>
        </item>
        <item>
          <p>
	    Proper handling of clients that choose to send an empty
	    answer to a certificate request</p>
          <p>
	    Own Id: OTP-15050</p>
        </item>
      </list>
    </section>


    <section><title>Improvements and New Features</title>
      <list>
        <item>
          <p>
	    Distribution over SSL (inet_tls) has, to improve
	    performance, been rewritten to not use intermediate
	    processes and ports.</p>
          <p>
	    Own Id: OTP-14465</p>
        </item>
        <item>
          <p>
	    Add suport for ECDHE_PSK cipher suites</p>
          <p>
	    Own Id: OTP-14547</p>
        </item>
        <item>
          <p>
	    For security reasons no longer support 3-DES cipher
	    suites by default</p>
          <p>
	    *** INCOMPATIBILITY with possibly ***</p>
          <p>
	    Own Id: OTP-14768</p>
        </item>
        <item>
          <p>
	    For security reasons RSA-key exchange cipher suites are
	    no longer supported by default</p>
          <p>
	    *** INCOMPATIBILITY with possible ***</p>
          <p>
	    Own Id: OTP-14769</p>
        </item>
        <item>
          <p>
	    The interoperability option to fallback to insecure
	    renegotiation now has to be explicitly turned on.</p>
          <p>
	    *** INCOMPATIBILITY with possibly ***</p>
          <p>
	    Own Id: OTP-14789</p>
        </item>
        <item>
          <p>
	    Drop support for SSLv2 enabled clients. SSLv2 has been
	    broken for decades and never supported by the Erlang
	    SSL/TLS implementation. This option was by default
	    disabled and enabling it has proved to sometimes break
	    connections not using SSLv2 enabled clients.</p>
          <p>
	    *** POTENTIAL INCOMPATIBILITY ***</p>
          <p>
	    Own Id: OTP-14824</p>
        </item>
        <item>
          <p>
	    Remove CHACHA20_POLY1305 ciphers form default for now. We
	    have discovered interoperability problems, ERL-538, that
	    we believe needs to be solved in crypto.</p>
          <p>
	    *** INCOMPATIBILITY with possibly ***</p>
          <p>
	    Own Id: OTP-14882</p>
        </item>
        <item>
          <p>
	    Generalize DTLS packet multiplexing to make it easier to
	    add future DTLS features and uses.</p>
          <p>
	    Own Id: OTP-14888</p>
        </item>
        <item>
          <p>
	    Use uri_string module instead of http_uri.</p>
          <p>
	    Own Id: OTP-14902</p>
        </item>
        <item>
          <p>
	    The SSL distribution protocol <c>-proto inet_tls</c> has
	    stopped setting the SSL option
	    <c>server_name_indication</c>. New verify funs for client
	    and server in <c>inet_tls_dist</c> has been added, not
	    documented yet, that checks node name if present in peer
	    certificate. Usage is still also yet to be documented.</p>
          <p>
	    Own Id: OTP-14969 Aux Id: OTP-14465, ERL-598 </p>
        </item>
        <item>
          <p>
	    Deprecate ssl:ssl_accept/[1,2,3] in favour of
	    ssl:handshake/[1,2,3]</p>
          <p>
	    Own Id: OTP-15056</p>
        </item>
        <item>
          <p>
	    Customizes the hostname verification of the peer
	    certificate, as different protocols that use TLS such as
	    HTTP or LDAP may want to do it differently</p>
          <p>
	    Own Id: OTP-15102 Aux Id: ERL-542, OTP-14962 </p>
        </item>
        <item>
          <p>
	    Add utility function for converting erlang cipher suites
	    to a string represenation (ERL-600).</p>
          <p>
	    Own Id: OTP-15106</p>
        </item>
        <item>
          <p>
	    First version with support for DTLS</p>
          <p>
	    Own Id: OTP-15142</p>
        </item>
      </list>
    </section>

</section>

<section><title>SSL 8.2.6.4</title>

    <section><title>Fixed Bugs and Malfunctions</title>
      <list>
        <item>
          <p>
	    Add engine support for RSA key exchange</p>
          <p>
	    Own Id: OTP-15420</p>
        </item>
      </list>
    </section>

</section>

<section><title>SSL 8.2.6.3</title>

    <section><title>Fixed Bugs and Malfunctions</title>
      <list>
        <item>
          <p>
	    Extend check for undelivered data at closing, could under
	    some circumstances fail to deliverd all data that was
	    acctualy recivied.</p>
          <p>
	    Own Id: OTP-15412</p>
        </item>
      </list>
    </section>

</section>

<section><title>SSL 8.2.6.2</title>

    <section><title>Fixed Bugs and Malfunctions</title>
      <list>
        <item>
          <p>
	    Correct handling of empty server SNI extension</p>
          <p>
	    Own Id: OTP-15168</p>
        </item>
        <item>
          <p>
	    Correct cipher suite handling for ECDHE_*, the incorrect
	    handling could cause an incorrrect suite to be selected
	    and most likly fail the handshake.</p>
          <p>
	    Own Id: OTP-15203</p>
        </item>
      </list>
    </section>

</section>

<section><title>SSL 8.2.6.1</title>

    <section><title>Fixed Bugs and Malfunctions</title>
      <list>
        <item>
          <p>
	    Improve cipher suite handling correcting ECC and TLS-1.2
	    requierments. Backport of solution for ERL-641</p>
          <p>
	    Own Id: OTP-15178</p>
        </item>
      </list>
    </section>


    <section><title>Improvements and New Features</title>
      <list>
        <item>
          <p>
	    Option keyfile defaults to certfile and should be trumped
	    with key. This failed for engine keys.</p>
          <p>
	    Own Id: OTP-15193</p>
        </item>
      </list>
    </section>

</section>

<section><title>SSL 8.2.6</title>

    <section><title>Fixed Bugs and Malfunctions</title>
      <list>
        <item>
          <p>
	    Proper handling of clients that choose to send an empty
	    answer to a certificate request</p>
          <p>
	    Own Id: OTP-15050</p>
        </item>
      </list>
    </section>

</section>

<section><title>SSL 8.2.5</title>

    <section><title>Fixed Bugs and Malfunctions</title>
      <list>
        <item>
          <p>
	    Fix filter function to not incorrectly exclude AEAD
	    cipher suites</p>
          <p>
	    Own Id: OTP-14981</p>
        </item>
      </list>
    </section>

</section>

<section><title>SSL 8.2.4</title>

    <section><title>Fixed Bugs and Malfunctions</title>
      <list>
        <item>
          <p>
	    Optimization of bad merge conflict resolution causing
	    dubble decode</p>
          <p>
	    Own Id: OTP-14843</p>
        </item>
        <item>
          <p>
	    Restore error propagation to OTP-19.3 behaviour, in
	    OTP-20.2 implementation adjustments to gen_statem needed
	    some further adjustments to avoid a race condition. This
	    could cause a TLS server to not always report file path
	    errors correctly.</p>
          <p>
	    Own Id: OTP-14852</p>
        </item>
        <item>
          <p>
	    Corrected RC4 suites listing function to regard TLS
	    version</p>
          <p>
	    Own Id: OTP-14871</p>
        </item>
        <item>
          <p>
	    Fix alert handling so that unexpected messages are logged
	    and alerted correctly</p>
          <p>
	    Own Id: OTP-14919</p>
        </item>
        <item>
          <p>
	    Correct handling of anonymous cipher suites</p>
          <p>
	    Own Id: OTP-14952</p>
        </item>
      </list>
    </section>


    <section><title>Improvements and New Features</title>
      <list>
        <item>
          <p>
	    Added new API functions to facilitate cipher suite
	    handling</p>
          <p>
	    Own Id: OTP-14760</p>
        </item>
        <item>
          <p>
	    Correct TLS_FALLBACK_SCSV handling so that this special
	    flag suite is always placed last in the cipher suite list
	    in accordance with the specs. Also make sure this
	    functionality is used in DTLS.</p>
          <p>
	    Own Id: OTP-14828</p>
        </item>
        <item>
          <p>
	    Add TLS record version sanity check for early as possible
	    error detection and consistency in ALERT codes generated</p>
          <p>
	    Own Id: OTP-14892</p>
        </item>
      </list>
    </section>

</section>

<section><title>SSL 8.2.3</title>

    <section><title>Fixed Bugs and Malfunctions</title>
      <list>
        <item>
          <p>
	    Packet options cannot be supported for unreliable
	    transports, that is, packet option for DTLS over udp will
	    not be supported.</p>
          <p>
	    Own Id: OTP-14664</p>
        </item>
        <item>
          <p>
	    Ensure data delivery before close if possible. This fix
	    is related to fix in PR-1479.</p>
          <p>
	    Own Id: OTP-14794</p>
        </item>
      </list>
    </section>


    <section><title>Improvements and New Features</title>
      <list>
        <item>
          <p>
	    The crypto API is extended to use private/public keys
	    stored in an Engine for sign/verify or encrypt/decrypt
	    operations.</p>
          <p>
	    The ssl application provides an API to use this new
	    engine concept in TLS.</p>
          <p>
	    Own Id: OTP-14448</p>
        </item>
        <item>
          <p>
	    Implemented renegotiation for DTLS</p>
          <p>
	    Own Id: OTP-14563</p>
        </item>
        <item>
          <p>
	    A new command line option <c>-ssl_dist_optfile</c> has
	    been added to facilitate specifying the many options
	    needed when using SSL as the distribution protocol.</p>
          <p>
	    Own Id: OTP-14657</p>
        </item>
      </list>
    </section>

</section>

<section><title>SSL 8.2.2</title>
    <section><title>Fixed Bugs and Malfunctions</title>
      <list>
        <item>
          <p>
	    TLS sessions must be registered with SNI if provided, so
	    that sessions where client hostname verification would
	    fail cannot connect reusing a session created when the
	    server name verification succeeded.</p>
          <p>
	    Own Id: OTP-14632</p>
        </item>
        <item>
	    <p> An erlang TLS server configured with cipher suites
	    using rsa key exchange, may be vulnerable to an Adaptive
	    Chosen Ciphertext attack (AKA Bleichenbacher attack)
	    against RSA, which when exploited, may result in
	    plaintext recovery of encrypted messages and/or a
	    Man-in-the-middle (MiTM) attack, despite the attacker not
	    having gained access to the server’s private key
	    itself. <url
	    href="https://nvd.nist.gov/vuln/detail/CVE-2017-1000385">CVE-2017-1000385</url>
	    </p> <p> Exploiting this vulnerability to perform
	    plaintext recovery of encrypted messages will, in most
	    practical cases, allow an attacker to read the plaintext
	    only after the session has completed. Only TLS sessions
	    established using RSA key exchange are vulnerable to this
	    attack. </p> <p> Exploiting this vulnerability to conduct
	    a MiTM attack requires the attacker to complete the
	    initial attack, which may require thousands of server
	    requests, during the handshake phase of the targeted
	    session within the window of the configured handshake
	    timeout. This attack may be conducted against any TLS
	    session using RSA signatures, but only if cipher suites
	    using RSA key exchange are also enabled on the server.
	    The limited window of opportunity, limitations in
	    bandwidth, and latency make this attack significantly
	    more difficult to execute. </p> <p> RSA key exchange is
	    enabled by default although least prioritized if server
	    order is honored. For such a cipher suite to be chosen it
	    must also be supported by the client and probably the
	    only shared cipher suite. </p> <p> Captured TLS sessions
	    encrypted with ephemeral cipher suites (DHE or ECDHE) are
	    not at risk for subsequent decryption due to this
	    vulnerability. </p> <p> As a workaround if default cipher
	    suite configuration was used you can configure the server
	    to not use vulnerable suites with the ciphers option like
	    this: </p> <c> {ciphers, [Suite || Suite &lt;-
	    ssl:cipher_suites(), element(1,Suite) =/= rsa]} </c> <p>
	    that is your code will look somethingh like this: </p>
	    <c> ssl:listen(Port, [{ciphers, [Suite || Suite &lt;-
	    ssl:cipher_suites(), element(1,S) =/= rsa]} | Options]).
	    </c> <p> Thanks to Hanno Böck, Juraj Somorovsky and
	    Craig Young for reporting this vulnerability. </p>
          <p>
	    Own Id: OTP-14748</p>
        </item>
      </list>
    </section>

    <section><title>Improvements and New Features</title>
      <list>
        <item>
          <p>
	    If no SNI is available and the hostname is an IP-address
	    also check for IP-address match. This check is not as
	    good as a DNS hostname check and certificates using
	    IP-address are not recommended.</p>
          <p>
	    Own Id: OTP-14655</p>
        </item>
      </list>
    </section>

</section>

<section><title>SSL 8.2.1</title>

    <section><title>Fixed Bugs and Malfunctions</title>
      <list>
        <item>
          <p>
	    Max session table works correctly again</p>
          <p>
	    Own Id: OTP-14556</p>
        </item>
      </list>
    </section>


    <section><title>Improvements and New Features</title>
      <list>
        <item>
          <p>
	    Customize alert handling for DTLS over UDP to mitigate
	    DoS attacks</p>
          <p>
	    Own Id: OTP-14078</p>
        </item>
        <item>
          <p>
	    Improved error propagation and reports</p>
          <p>
	    Own Id: OTP-14236</p>
        </item>
      </list>
    </section>

</section>

<section><title>SSL 8.2</title>

    <section><title>Fixed Bugs and Malfunctions</title>
      <list>
        <item>
          <p>
	    ECDH-ECDSA key exchange supported, was accidently
	    dismissed in earlier versions.</p>
          <p>
	    Own Id: OTP-14421</p>
        </item>
        <item>
          <p>
	    Correct close semantics for active once connections. This
	    was a timing dependent bug the resulted in the close
	    message not always reaching the ssl user process.</p>
          <p>
	    Own Id: OTP-14443</p>
        </item>
      </list>
    </section>


    <section><title>Improvements and New Features</title>
      <list>
        <item>
          <p>
	    TLS-1.2 clients will now always send hello messages on
	    its own format, as opposed to earlier versions that will
	    send the hello on the lowest supported version, this is a
	    change supported by the latest RFC.</p>
          <p>
	    This will make interoperability with some newer servers
	    smoother. Potentially, but unlikely, this could cause a
	    problem with older servers if they do not adhere to the
	    RFC and ignore unknown extensions.</p>
          <p>
	    *** POTENTIAL INCOMPATIBILITY ***</p>
          <p>
	    Own Id: OTP-13820</p>
        </item>
        <item>
          <p>
	    Allow Erlang/OTP to use OpenSSL in FIPS-140 mode, in
	    order to satisfy specific security requirements (mostly
	    by different parts of the US federal government). </p>
          <p>
	    See the new crypto users guide "FIPS mode" chapter about
	    building and using the FIPS support which is disabled by
	    default.</p>
          <p>
	    (Thanks to dszoboszlay and legoscia)</p>
          <p>
	    Own Id: OTP-13921 Aux Id: PR-1180 </p>
        </item>
        <item>
          <p>
	    Implemented DTLS cookie generation, required by spec,
	    instead of using a hardcoded value.</p>
          <p>
	    Own Id: OTP-14076</p>
        </item>
        <item>
          <p>
	    Implement sliding window replay protection of DTLS
	    records.</p>
          <p>
	    Own Id: OTP-14077</p>
        </item>
        <item>
          <p>
	    TLS client processes will by default call
	    public_key:pkix_verify_hostname/2 to verify the hostname
	    of the connection with the server certificates specified
	    hostname during certificate path validation. The user may
	    explicitly disables it. Also if the hostname cannot be
	    derived from the first argument to connect or is not
	    supplied by the server name indication option, the check
	    will not be performed.</p>
          <p>
	    Own Id: OTP-14197</p>
        </item>
        <item>
          <p>
	    Extend connection_information/[1,2] . The values
	    session_id, master_secret, client_random and
	    server_random can no be accessed by
	    connection_information/2. Note only session_id will be
	    added to connection_information/1. The rational is that
	    values concerning the connection security should have to
	    be explicitly requested.</p>
          <p>
	    Own Id: OTP-14291</p>
        </item>
        <item>
          <p>
	    Chacha cipher suites are currently not tested enough to
	    be most preferred ones</p>
          <p>
	    Own Id: OTP-14382</p>
        </item>
        <item>
          <p>
	    Basic support for DTLS that been tested together with
	    OpenSSL.</p>
          <p>
	    Test by providing the option {protocol, dtls} to the ssl
	    API functions connect and listen.</p>
          <p>
	    Own Id: OTP-14388</p>
        </item>
      </list>
    </section>
</section>

<section><title>SSL 8.1.3.1.1</title>

    <section><title>Fixed Bugs and Malfunctions</title>
      <list>
        <item>
          <p>
	    Fix alert handling so that unexpected messages are logged
	    and alerted correctly</p>
          <p>
	    Own Id: OTP-14929</p>
        </item>
      </list>
    </section>
</section>

<section><title>SSL 8.1.3.1</title>
    <section><title>Fixed Bugs and Malfunctions</title>
      <list>
        <item>
	    <p> An erlang TLS server configured with cipher suites
	    using rsa key exchange, may be vulnerable to an Adaptive
	    Chosen Ciphertext attack (AKA Bleichenbacher attack)
	    against RSA, which when exploited, may result in
	    plaintext recovery of encrypted messages and/or a
	    Man-in-the-middle (MiTM) attack, despite the attacker not
	    having gained access to the server’s private key
	    itself. <url
	    href="https://nvd.nist.gov/vuln/detail/CVE-2017-1000385">CVE-2017-1000385</url>
	    </p> <p> Exploiting this vulnerability to perform
	    plaintext recovery of encrypted messages will, in most
	    practical cases, allow an attacker to read the plaintext
	    only after the session has completed. Only TLS sessions
	    established using RSA key exchange are vulnerable to this
	    attack. </p> <p> Exploiting this vulnerability to conduct
	    a MiTM attack requires the attacker to complete the
	    initial attack, which may require thousands of server
	    requests, during the handshake phase of the targeted
	    session within the window of the configured handshake
	    timeout. This attack may be conducted against any TLS
	    session using RSA signatures, but only if cipher suites
	    using RSA key exchange are also enabled on the server.
	    The limited window of opportunity, limitations in
	    bandwidth, and latency make this attack significantly
	    more difficult to execute. </p> <p> RSA key exchange is
	    enabled by default although least prioritized if server
	    order is honored. For such a cipher suite to be chosen it
	    must also be supported by the client and probably the
	    only shared cipher suite. </p> <p> Captured TLS sessions
	    encrypted with ephemeral cipher suites (DHE or ECDHE) are
	    not at risk for subsequent decryption due to this
	    vulnerability. </p> <p> As a workaround if default cipher
	    suite configuration was used you can configure the server
	    to not use vulnerable suites with the ciphers option like
	    this: </p> <c> {ciphers, [Suite || Suite &lt;-
	    ssl:cipher_suites(), element(1,Suite) =/= rsa]} </c> <p>
	    that is your code will look somethingh like this: </p>
	    <c> ssl:listen(Port, [{ciphers, [Suite || Suite &lt;-
	    ssl:cipher_suites(), element(1,S) =/= rsa]} | Options]).
	    </c> <p> Thanks to Hanno Böck, Juraj Somorovsky and
	    Craig Young for reporting this vulnerability. </p>
          <p>
	    Own Id: OTP-14748</p>
        </item>
      </list>
    </section>
</section>
<section><title>SSL 8.1.3</title>

    <section><title>Fixed Bugs and Malfunctions</title>
      <list>
        <item>
          <p>
	    Remove debug printout</p>
          <p>
	    Own Id: OTP-14396</p>
        </item>
      </list>
    </section>

</section>

<section><title>SSL 8.1.2</title>

    <section><title>Fixed Bugs and Malfunctions</title>
      <list>
        <item>
          <p>
	    Correct active once emulation, for TLS. Now all data
	    received by the connection process will be delivered
	    through active once, even when the active once arrives
	    after that the gen_tcp socket is closed by the peer.</p>
          <p>
	    Own Id: OTP-14300</p>
        </item>
      </list>
    </section>

</section>

<section><title>SSL 8.1.1</title>

    <section><title>Fixed Bugs and Malfunctions</title>
      <list>
        <item>
          <p>
	    Corrected termination behavior, that caused a PEM cache
	    bug and sometimes resulted in connection failures.</p>
          <p>
	    Own Id: OTP-14100</p>
        </item>
        <item>
          <p>
	    Fix bug that could hang ssl connection processes when
	    failing to require more data for very large handshake
	    packages. Add option max_handshake_size to mitigate DoS
	    attacks.</p>
          <p>
	    Own Id: OTP-14138</p>
        </item>
        <item>
          <p>
	    Improved support for CRL handling that could fail to work
	    as intended when an id-ce-extKeyUsage was present in the
	    certificate. Also improvements where needed to
	    distributionpoint handling so that all revocations
	    actually are found and not deemed to be not determinable.</p>
          <p>
	    Own Id: OTP-14141</p>
        </item>
        <item>
          <p>
	    A TLS handshake might accidentally match old sslv2 format
	    and ssl application would incorrectly aborted TLS
	    handshake with ssl_v2_client_hello_no_supported. Parsing
	    was altered to avoid this problem.</p>
          <p>
	    Own Id: OTP-14222</p>
        </item>
        <item>
          <p>
	    Correct default cipher list to prefer AES 128 before 3DES</p>
          <p>
	    Own Id: OTP-14235</p>
        </item>
      </list>
    </section>


    <section><title>Improvements and New Features</title>
      <list>
        <item>
          <p>
	    Move PEM cache to a dedicated process, to avoid making
	    the SSL manager process a bottleneck. This improves
	    scalability of TLS connections.</p>
          <p>
	    Own Id: OTP-13874</p>
        </item>
      </list>
    </section>

</section>

<section><title>SSL 8.1</title>

    <section><title>Fixed Bugs and Malfunctions</title>
      <list>
        <item>
          <p>
	    List of possible anonymous suites, never supported by
	    default, where incorrect for some TLS versions.</p>
          <p>
	    Own Id: OTP-13926</p>
        </item>
      </list>
    </section>


    <section><title>Improvements and New Features</title>
      <list>
        <item>
          <p>
	    Experimental version of DTLS. It is runnable but not
	    complete and cannot be considered reliable for production
	    usage.</p>
          <p>
	    Own Id: OTP-12982</p>
        </item>
        <item>
          <p>
	    Add API options to handle ECC curve selection.</p>
          <p>
	    Own Id: OTP-13959</p>
        </item>
      </list>
    </section>

</section>

<section><title>SSL 8.0.3</title>

    <section><title>Fixed Bugs and Malfunctions</title>
      <list>
        <item>
          <p>
	    A timing related bug in event handling could cause
	    interoperability problems between an erlang TLS server
	    and some TLS clients, especially noticed with Firefox as
	    TLS client.</p>
          <p>
	    Own Id: OTP-13917</p>
        </item>
        <item>
          <p>
	    Correct ECC curve selection, the error could cause the
	    default to always be selected.</p>
          <p>
	    Own Id: OTP-13918</p>
        </item>
      </list>
    </section>

</section>

<section><title>SSL 8.0.2</title>

    <section><title>Fixed Bugs and Malfunctions</title>
      <list>
        <item>
          <p>
	    Correctly formed handshake messages received out of order
	    will now correctly fail the connection with unexpected
	    message.</p>
          <p>
	    Own Id: OTP-13853</p>
	</item>

	<item>
	  <p>Correct handling of signature algorithm selection</p>
          <p>
	    Own Id: OTP-13711</p>
        </item>

      </list>
    </section>


    <section><title>Improvements and New Features</title>
      <list>
        <item>
          <p>
	    ssl application now behaves gracefully also on partially
	    incorrect input from peer.</p>
          <p>
	    Own Id: OTP-13834</p>
        </item>
        <item>
          <p>
	    Add application environment configuration
	    bypass_pem_cache. This can be used as a workaround for
	    the current implementation of the PEM-cache that has
	    proven to be a bottleneck.</p>
          <p>
	    Own Id: OTP-13883</p>
        </item>
      </list>
    </section>

</section>

<section><title>SSL 8.0.1</title>

    <section><title>Fixed Bugs and Malfunctions</title>
      <list>
        <item>
          <p>
	    The TLS/SSL protocol version selection for the SSL server
	    has been corrected to follow RFC 5246 Appendix E.1
	    especially in case where the list of supported versions
	    has gaps. Now the server selects the highest protocol
	    version it supports that is not higher than what the
	    client supports.</p>
          <p>
	    Own Id: OTP-13753 Aux Id: seq13150 </p>
        </item>
      </list>
    </section>

</section>

<section><title>SSL 8.0</title>

    <section><title>Fixed Bugs and Malfunctions</title>
      <list>
        <item>
          <p>
	    Server now rejects, a not requested client cert, as an
	    incorrect handshake message and ends the connection.</p>
          <p>
	    Own Id: OTP-13651</p>
        </item>
      </list>
    </section>


    <section><title>Improvements and New Features</title>
      <list>
        <item>
          <p>
	    Remove default support for DES cipher suites</p>
          <p>
	    *** POTENTIAL INCOMPATIBILITY ***</p>
          <p>
	    Own Id: OTP-13195</p>
        </item>
        <item>
          <p>
	    Deprecate the function <c>crypto:rand_bytes</c> and make
	    sure that <c>crypto:strong_rand_bytes</c> is used in all
	    places that are cryptographically significant.</p>
          <p>
	    Own Id: OTP-13214</p>
        </item>
        <item>
          <p>
	    Better error handling of user error during TLS upgrade.
	    ERL-69 is solved by gen_statem rewrite of ssl
	    application.</p>
          <p>
	    Own Id: OTP-13255</p>
        </item>
        <item>
          <p>
	    Provide user friendly error message when crypto rejects a
	    key</p>
          <p>
	    Own Id: OTP-13256</p>
        </item>
        <item>
          <p>
	    Add ssl:getstat/1 and ssl:getstat/2</p>
          <p>
	    Own Id: OTP-13415</p>
        </item>
        <item>
          <p>
	    TLS distribution connections now allow specifying the
	    options <c>verify_fun</c>, <c>crl_check</c> and
	    <c>crl_cache</c>. See the documentation. GitHub pull req
	    #956 contributed by Magnus Henoch.</p>
          <p>
	    Own Id: OTP-13429 Aux Id: Pull#956 </p>
        </item>
        <item>
          <p>
	    Remove confusing error message when closing a distributed
	    erlang node running over TLS</p>
          <p>
	    Own Id: OTP-13431</p>
        </item>
        <item>
          <p>
	    Remove default support for use of md5 in TLS 1.2
	    signature algorithms</p>
          <p>
	    Own Id: OTP-13463</p>
        </item>
        <item>
          <p>
	    ssl now uses gen_statem instead of gen_fsm to implement
	    the ssl connection process, this solves some timing
	    issues in addition to making the code more intuitive as
	    the behaviour can be used cleanly instead of having a lot
	    of workaround for shortcomings of the behaviour.</p>
          <p>
	    Own Id: OTP-13464</p>
        </item>
        <item>
          <p>
	    Phase out interoperability with clients that offer SSLv2.
	    By default they are no longer supported, but an option to
	    provide interoperability is offered.</p>
          <p>
	    *** POTENTIAL INCOMPATIBILITY ***</p>
          <p>
	    Own Id: OTP-13465</p>
        </item>
        <item>
          <p>
	    OpenSSL has functions to generate short (eight hex
	    digits) hashes of issuers of certificates and CRLs. These
	    hashes are used by the "c_rehash" script to populate
	    directories of CA certificates and CRLs, e.g. in the
	    Apache web server. Add functionality to let an Erlang
	    program find the right CRL for a given certificate in
	    such a directory.</p>
          <p>
	    Own Id: OTP-13530</p>
        </item>
        <item>
          <p>
	    Some legacy TLS 1.0 software does not tolerate the 1/n-1
	    content split BEAST mitigation technique. Add a
	    beast_mitigation SSL option (defaulting to
	    one_n_minus_one) to select or disable the BEAST
	    mitigation technique.</p>
          <p>
	    Own Id: OTP-13629</p>
        </item>
        <item>
          <p>
	    Enhance error log messages to facilitate for users to
	    understand the error</p>
          <p>
	    Own Id: OTP-13632</p>
        </item>
        <item>
          <p>
	    Increased default DH params to 2048-bit</p>
          <p>
	    Own Id: OTP-13636</p>
        </item>
        <item>
          <p>
	    Propagate CRL unknown CA error so that public_key
	    validation process continues correctly and determines
	    what should happen.</p>
          <p>
	    Own Id: OTP-13656</p>
        </item>
        <item>
          <p>
	    Introduce a flight concept for handshake packages. This
	    is a preparation for enabling DTLS, however it can also
	    have a positive effects for TLS on slow and unreliable
	    networks.</p>
          <p>
	    Own Id: OTP-13678</p>
        </item>
      </list>
    </section>

</section>

 <section><title>SSL 7.3.3.2</title>

      <section><title>Fixed Bugs and Malfunctions</title>
      <list>
	<item>
	  <p> An erlang TLS server configured with cipher suites
	  using rsa key exchange, may be vulnerable to an Adaptive
	  Chosen Ciphertext attack (AKA Bleichenbacher attack)
	  against RSA, which when exploited, may result in
	  plaintext recovery of encrypted messages and/or a
	  Man-in-the-middle (MiTM) attack, despite the attacker not
	  having gained access to the server’s private key
	  itself. <url
	  href="https://nvd.nist.gov/vuln/detail/CVE-2017-1000385">CVE-2017-1000385</url>
	  </p> <p> Exploiting this vulnerability to perform
	  plaintext recovery of encrypted messages will, in most
	  practical cases, allow an attacker to read the plaintext
	  only after the session has completed. Only TLS sessions
	  established using RSA key exchange are vulnerable to this
	  attack. </p> <p> Exploiting this vulnerability to conduct
	  a MiTM attack requires the attacker to complete the
	  initial attack, which may require thousands of server
	  requests, during the handshake phase of the targeted
	  session within the window of the configured handshake
	  timeout. This attack may be conducted against any TLS
	  session using RSA signatures, but only if cipher suites
	  using RSA key exchange are also enabled on the server.
	  The limited window of opportunity, limitations in
	  bandwidth, and latency make this attack significantly
	  more difficult to execute. </p> <p> RSA key exchange is
	  enabled by default although least prioritized if server
	  order is honored. For such a cipher suite to be chosen it
	  must also be supported by the client and probably the
	  only shared cipher suite. </p> <p> Captured TLS sessions
	  encrypted with ephemeral cipher suites (DHE or ECDHE) are
	  not at risk for subsequent decryption due to this
	  vulnerability. </p> <p> As a workaround if default cipher
	  suite configuration was used you can configure the server
	  to not use vulnerable suites with the ciphers option like
	  this: </p> <c> {ciphers, [Suite || Suite &lt;-
	  ssl:cipher_suites(), element(1,Suite) =/= rsa]} </c> <p>
	  that is your code will look somethingh like this: </p>
	  <c> ssl:listen(Port, [{ciphers, [Suite || Suite &lt;-
	  ssl:cipher_suites(), element(1,S) =/= rsa]} | Options]).
	  </c> <p> Thanks to Hanno Böck, Juraj Somorovsky and
	  Craig Young for reporting this vulnerability. </p>
	  <p>
	  Own Id: OTP-14748</p>
	</item>
	    </list>
      </section>
      
  </section>

<section><title>SSL 7.3.3</title>

    <section><title>Fixed Bugs and Malfunctions</title>
      <list>
        <item>
          <p>
	    Correct ssl:prf/5 to use the negotiated cipher suite's
	    prf function in ssl:prf/5 instead of the default prf.</p>
          <p>
	    Own Id: OTP-13546</p>
        </item>
        <item>
          <p>
	    Timeouts may have the value 0, guards have been corrected
	    to allow this</p>
          <p>
	    Own Id: OTP-13635</p>
        </item>
        <item>
          <p>
	    Change of internal handling of hash sign pairs as the
	    used one enforced to much restrictions making some valid
	    combinations unavailable.</p>
          <p>
	    Own Id: OTP-13670</p>
        </item>
      </list>
    </section>

 <section><title>SSL 7.3.3.0.1</title>

      <section><title>Fixed Bugs and Malfunctions</title>
      <list>
	<item>
	  <p> An erlang TLS server configured with cipher suites
	  using rsa key exchange, may be vulnerable to an Adaptive
	  Chosen Ciphertext attack (AKA Bleichenbacher attack)
	  against RSA, which when exploited, may result in
	  plaintext recovery of encrypted messages and/or a
	  Man-in-the-middle (MiTM) attack, despite the attacker not
	  having gained access to the server’s private key
	  itself. <url
	  href="https://nvd.nist.gov/vuln/detail/CVE-2017-1000385">CVE-2017-1000385</url>
	  </p> <p> Exploiting this vulnerability to perform
	  plaintext recovery of encrypted messages will, in most
	  practical cases, allow an attacker to read the plaintext
	  only after the session has completed. Only TLS sessions
	  established using RSA key exchange are vulnerable to this
	  attack. </p> <p> Exploiting this vulnerability to conduct
	  a MiTM attack requires the attacker to complete the
	  initial attack, which may require thousands of server
	  requests, during the handshake phase of the targeted
	  session within the window of the configured handshake
	  timeout. This attack may be conducted against any TLS
	  session using RSA signatures, but only if cipher suites
	  using RSA key exchange are also enabled on the server.
	  The limited window of opportunity, limitations in
	  bandwidth, and latency make this attack significantly
	  more difficult to execute. </p> <p> RSA key exchange is
	  enabled by default although least prioritized if server
	  order is honored. For such a cipher suite to be chosen it
	  must also be supported by the client and probably the
	  only shared cipher suite. </p> <p> Captured TLS sessions
	  encrypted with ephemeral cipher suites (DHE or ECDHE) are
	  not at risk for subsequent decryption due to this
	  vulnerability. </p> <p> As a workaround if default cipher
	  suite configuration was used you can configure the server
	  to not use vulnerable suites with the ciphers option like
	  this: </p> <c> {ciphers, [Suite || Suite &lt;-
	  ssl:cipher_suites(), element(1,Suite) =/= rsa]} </c> <p>
	  that is your code will look somethingh like this: </p>
	  <c> ssl:listen(Port, [{ciphers, [Suite || Suite &lt;-
	  ssl:cipher_suites(), element(1,S) =/= rsa]} | Options]).
	  </c> <p> Thanks to Hanno Böck, Juraj Somorovsky and
	  Craig Young for reporting this vulnerability. </p>
	  <p>
	  Own Id: OTP-14748</p>
	</item>
	    </list>
      </section>
      
  </section>
    <section><title>Improvements and New Features</title>
      <list>
        <item>
          <p>
	    Create a little randomness in sending of session
	    invalidation messages, to mitigate load when whole table
	    is invalidated.</p>
          <p>
	    Own Id: OTP-13490</p>
        </item>
      </list>
    </section>

</section>

<section><title>SSL 7.3.2</title>

    <section><title>Fixed Bugs and Malfunctions</title>
      <list>
        <item>
          <p>
	    Correct cipher suites conversion and gaurd expression.
	    Caused problems with GCM cipher suites and client side
	    option to set signature_algorithms extention values.</p>
          <p>
	    Own Id: OTP-13525</p>
        </item>
      </list>
    </section>

</section>

<section><title>SSL 7.3.1</title>

    <section><title>Fixed Bugs and Malfunctions</title>
      <list>
        <item>
          <p>
	    Corrections to cipher suite handling using the 3 and 4
	    tuple format in addition to commit
	    89d7e21cf4ae988c57c8ef047bfe85127875c70c</p>
          <p>
	    Own Id: OTP-13511</p>
        </item>
      </list>
    </section>


    <section><title>Improvements and New Features</title>
      <list>
        <item>
          <p>
	    Make values for the TLS-1.2 signature_algorithms
	    extension configurable</p>
          <p>
	    Own Id: OTP-13261</p>
        </item>
      </list>
    </section>

</section>

<section><title>SSL 7.3</title>

    <section><title>Fixed Bugs and Malfunctions</title>
      <list>
        <item>
          <p>
	    Make sure there is only one poller validator at a time
	    for validating the session cache.</p>
          <p>
	    Own Id: OTP-13185</p>
        </item>
        <item>
          <p>
	    A timing related issue could cause ssl to hang,
	    especially happened with newer versions of OpenSSL in
	    combination with ECC ciphers.</p>
          <p>
	    Own Id: OTP-13253</p>
        </item>
        <item>
          <p>
	    Work around a race condition in the TLS distribution
	    start.</p>
          <p>
	    Own Id: OTP-13268</p>
        </item>
        <item>
          <p>
	    Big handshake messages are now correctly fragmented in
	    the TLS record layer.</p>
          <p>
	    Own Id: OTP-13306</p>
        </item>
        <item>
          <p>
	    Improve portability of ECC tests in Crypto and SSL for
	    "exotic" OpenSSL versions.</p>
          <p>
	    Own Id: OTP-13311</p>
        </item>
        <item>
          <p>
	    Certificate extensions marked as critical are ignored
	    when using verify_none</p>
          <p>
	    Own Id: OTP-13377</p>
        </item>
        <item>
          <p>
	    If a certificate doesn't contain a CRL Distribution
	    Points extension, and the relevant CRL is not in the
	    cache, and the <c>crl_check</c> option is not set to
	    <c>best_effort</c> , the revocation check should fail.</p>
          <p>
	    Own Id: OTP-13378</p>
        </item>
        <item>
          <p>
	    Enable TLS distribution over IPv6</p>
          <p>
	    Own Id: OTP-13391</p>
        </item>
      </list>
    </section>


    <section><title>Improvements and New Features</title>
      <list>
        <item>
          <p>
	    Improve error reporting for TLS distribution</p>
          <p>
	    Own Id: OTP-13219</p>
        </item>
        <item>
          <p>
	    Include options from connect, listen and accept in
	    <c>connection_information/1,2</c></p>
          <p>
	    Own Id: OTP-13232</p>
        </item>
        <item>
          <p>
	    Allow adding extra options for outgoing TLS distribution
	    connections, as supported for plain TCP connections.</p>
          <p>
	    Own Id: OTP-13285</p>
        </item>
        <item>
          <p>
	    Use loopback as server option in TLS-distribution module</p>
          <p>
	    Own Id: OTP-13300</p>
        </item>
        <item>
          <p>
	    Verify certificate signature against original certificate
	    binary.</p>
          <p>
	    This avoids bugs due to encoding errors when re-encoding
	    a decode certificate. As there exists several decode step
	    and using of different ASN.1 specification this is a risk
	    worth avoiding.</p>
          <p>
	    Own Id: OTP-13334</p>
        </item>
        <item>
          <p>
	    Use <c>application:ensure_all_started/2</c> instead of
	    hard-coding dependencies</p>
          <p>
	    Own Id: OTP-13363</p>
        </item>
      </list>
    </section>

</section>

<section><title>SSL 7.2</title>

    <section><title>Fixed Bugs and Malfunctions</title>
      <list>
        <item>
          <p>
	    Honor distribution port range options</p>
          <p>
	    Own Id: OTP-12838</p>
        </item>
        <item>
          <p>
	    Correct supervisor specification in TLS distribution.</p>
          <p>
	    Own Id: OTP-13134</p>
        </item>
        <item>
          <p>
	    Correct cache timeout</p>
          <p>
	    Own Id: OTP-13141</p>
        </item>
        <item>
          <p>
	    Avoid crash and restart of ssl process when key file does
	    not exist.</p>
          <p>
	    Own Id: OTP-13144</p>
        </item>
        <item>
          <p>
	    Enable passing of raw socket options on the format
	    {raw,_,_,_} to the underlying socket.</p>
          <p>
	    Own Id: OTP-13166</p>
        </item>
        <item>
          <p>
	    Hibernation with small or a zero timeout will now work as
	    expected</p>
          <p>
	    Own Id: OTP-13189</p>
        </item>
      </list>
    </section>


    <section><title>Improvements and New Features</title>
      <list>
        <item>
          <p>
	    Add upper limit for session cache, configurable on ssl
	    application level.</p>
          <p>
	    If upper limit is reached, invalidate the current cache
	    entries, e.i the session lifetime is the max time a
	    session will be keept, but it may be invalidated earlier
	    if the max limit for the table is reached. This will keep
	    the ssl manager process well behaved, not exhusting
	    memeory. Invalidating the entries will incrementally
	    empty the cache to make room for fresh sessions entries.</p>
          <p>
	    Own Id: OTP-12392</p>
        </item>
        <item>
          <p>
	    Use new time functions to measure passed time.</p>
          <p>
	    Own Id: OTP-12457</p>
        </item>
        <item>
          <p>
	    Improved error handling in TLS distribution</p>
          <p>
	    Own Id: OTP-13142</p>
        </item>
        <item>
          <p>
	    Distribution over TLS now honors the nodelay distribution
	    flag</p>
          <p>
	    Own Id: OTP-13143</p>
        </item>
      </list>
    </section>

</section>

<section><title>SSL 7.1</title>
    <section><title>Fixed Bugs and Malfunctions</title>
      <list>
        <item>
          <p>
	    Add DER encoded ECPrivateKey as valid input format for
	    key option.</p>
          <p>
	    Own Id: OTP-12974</p>
        </item>
        <item>
          <p>
	    Correct return value of default session callback module</p>
          <p>
	    This error had the symptom that the client check for
	    unique session would always fail, potentially making the
	    client session table grow a lot and causing long setup
	    times.</p>
          <p>
	    Own Id: OTP-12980</p>
        </item>
      </list>
    </section>


    <section><title>Improvements and New Features</title>
      <list>
        <item>
          <p>
	    Add possibility to downgrade an SSL/TLS connection to a
	    tcp connection, and give back the socket control to a
	    user process.</p>
          <p>
	    This also adds the possibility to specify a timeout to
	    the ssl:close function.</p>
          <p>
	    Own Id: OTP-11397</p>
        </item>
        <item>
          <p>
	    Add application setting to be able to change fatal alert
	    shutdown timeout, also shorten the default timeout. The
	    fatal alert timeout is the number of milliseconds between
	    sending of a fatal alert and closing the connection.
	    Waiting a little while improves the peers chances to
	    properly receiving the alert so it may shutdown
	    gracefully.</p>
          <p>
	    Own Id: OTP-12832</p>
        </item>
      </list>
    </section>

</section>

<section><title>SSL 7.0</title>

    <section><title>Fixed Bugs and Malfunctions</title>
      <list>
        <item>
          <p>
	    Ignore signature_algorithm (TLS 1.2 extension) sent to
	    TLS 1.0 or TLS 1.1 server</p>
          <p>
	    Own Id: OTP-12670</p>
        </item>
        <item>
          <p>
	    Improve error handling in TLS distribution module to
	    avoid lingering sockets.</p>
          <p>
	    Own Id: OTP-12799 Aux Id: Tom Briden </p>
        </item>
        <item>
          <p>
	    Add option {client_renegotiation, boolean()} option to
	    the server-side of the SSL application.</p>
          <p>
	    Own Id: OTP-12815</p>
        </item>
      </list>
    </section>


    <section><title>Improvements and New Features</title>
      <list>
        <item>
          <p>
	    Add new API functions to handle CRL-verification</p>
          <p>
	    Own Id: OTP-10362 Aux Id: kunagi-215 [126] </p>
        </item>
        <item>
          <p>
	    Remove default support for SSL-3.0, due to Poodle
	    vunrability in protocol specification.</p>
          <p>
	    Add padding check for TLS-1.0 to remove Poodle
	    vunrability from TLS 1.0, also add the option
	    padding_check. This option only affects TLS-1.0
	    connections and if set to false it disables the block
	    cipher padding check to be able to interoperate with
	    legacy software.</p>
          <p>
	    Remove default support for RC4 cipher suites, as they are
	    consider too weak.</p>
          <p>
	    *** POTENTIAL INCOMPATIBILITY ***</p>
          <p>
	    Own Id: OTP-12390</p>
        </item>
        <item>
          <p>
	    Add support for TLS ALPN (Application-Layer Protocol
	    Negotiation) extension.</p>
          <p>
	    Own Id: OTP-12580</p>
        </item>
        <item>
          <p>
	    Add SNI (Server Name Indication) support for the server
	    side.</p>
          <p>
	    Own Id: OTP-12736</p>
        </item>
      </list>
    </section>

</section>

<section><title>SSL 6.0.1.1</title>
    <section><title>Fixed Bugs and Malfunctions</title>
    <list>
          <item>
          <p>
	    Gracefully ignore proprietary hash_sign algorithms</p>
          <p>
	    Own Id: OTP-12829</p>
        </item>
    </list>
    </section>
</section>


<section><title>SSL 6.0.1</title>

    <section><title>Fixed Bugs and Malfunctions</title>
      <list>
        <item>
          <p>
	    Terminate gracefully when receving bad input to premaster
	    secret calculation</p>
          <p>
	    Own Id: OTP-12783</p>
        </item>
      </list>
    </section>

</section>

<section><title>SSL 6.0</title>

    <section><title>Fixed Bugs and Malfunctions</title>
      <list>
        <item>
          <p>
	    Exclude self-signed trusted anchor certificates from
	    certificate prospective certification path according to
	    RFC 3280.</p>
          <p>
	    This will avoid some unnecessary certificate processing.</p>
          <p>
	    Own Id: OTP-12449</p>
        </item>
      </list>
    </section>


    <section><title>Improvements and New Features</title>
      <list>
        <item>
          <p>
	    Separate client and server session cache internally.</p>
          <p>
	    Avoid session table growth when client starts many
	    connections in such a manner that many connections are
	    started before session reuse is possible. Only save a new
	    session in client if there is no equivalent session
	    already stored.</p>
          <p>
	    Own Id: OTP-11365</p>
        </item>
        <item>
          <p>
	    The PEM cache is now validated by a background process,
	    instead of always keeping it if it is small enough and
	    clearing it otherwise. That strategy required that small
	    caches where cleared by API function if a file changes on
	    disk.</p>
          <p>
	    However export the API function to clear the cache as it
	    may still be useful.</p>
          <p>
	    Own Id: OTP-12391</p>
        </item>
        <item>
          <p>
	    Add padding check for TLS-1.0 to remove Poodle
	    vulnerability from TLS 1.0, also add the option
	    padding_check. This option only affects TLS-1.0
	    connections and if set to false it disables the block
	    cipher padding check to be able to interoperate with
	    legacy software.</p>
          <p>
	    *** POTENTIAL INCOMPATIBILITY ***</p>
          <p>
	    Own Id: OTP-12420</p>
        </item>
        <item>
          <p>
	    Add support for TLS_FALLBACK_SCSV used to prevent
	    undesired TLS version downgrades. If used by a client
	    that is vulnerable to the POODLE attack, and the server
	    also supports TLS_FALLBACK_SCSV, the attack can be
	    prevented.</p>
          <p>
	    Own Id: OTP-12458</p>
        </item>
      </list>
    </section>

</section>

<section><title>SSL 5.3.8</title>

    <section><title>Fixed Bugs and Malfunctions</title>
      <list>
        <item>
          <p>
	    Make sure the clean rule for ssh, ssl, eunit and otp_mibs
	    actually removes generated files.</p>
          <p>
	    Own Id: OTP-12200</p>
        </item>
      </list>
    </section>


    <section><title>Improvements and New Features</title>
      <list>
        <item>
          <p>
	    Change code to reflect that state data may be secret to
	    avoid breaking dialyzer contracts.</p>
          <p>
	    Own Id: OTP-12341</p>
        </item>
      </list>
    </section>

</section>

<section><title>SSL 5.3.7</title>

    <section><title>Fixed Bugs and Malfunctions</title>
      <list>
        <item>
          <p>
	    Handle the fact that servers may send an empty SNI
	    extension to the client.</p>
          <p>
	    Own Id: OTP-12198</p>
        </item>
      </list>
    </section>

</section>

<section><title>SSL 5.3.6</title>

    <section><title>Fixed Bugs and Malfunctions</title>
      <list>
        <item>
          <p>
	    Corrected handling of ECC certificates, there where
	    several small issues with the handling of such
	    certificates in the ssl and public_key application. Now
	    ECC signed ECC certificates shall work and not only RSA
	    signed ECC certificates.</p>
          <p>
	    Own Id: OTP-12026</p>
        </item>
        <item>
          <p>
	    Check that the certificate chain ends with a trusted ROOT
	    CA e.i. a self-signed certificate, but provide an option
	    partial_chain to enable the application to define an
	    intermediat CA as trusted.</p>
          <p>
	    Own Id: OTP-12149</p>
        </item>
      </list>
    </section>


    <section><title>Improvements and New Features</title>
      <list>
        <item>
          <p>
	    Add decode functions for SNI (Server Name Indication)</p>
          <p>
	    Own Id: OTP-12048</p>
        </item>
      </list>
    </section>

</section>

<section><title>SSL 5.3.5</title>

    <section><title>Fixed Bugs and Malfunctions</title>
      <list>
        <item>
          <p>
	    ssl:recv now returns {error, einval} if applied to a non
	    passive socket, the same as gen_tcp:recv. </p>
          <p>
	    Thanks to Danil Zagoskin for reporting this issue</p>
          <p>
	    Own Id: OTP-11878</p>
        </item>
        <item>
          <p>
	    Corrected handling of default values for
	    signature_algorithms extension in TLS-1.2 and
	    corresponding values used in previous versions that does
	    not support this extension. </p>
          <p>
	    Thanks to Danil Zagoskin</p>
          <p>
	    Own Id: OTP-11886</p>
        </item>
        <item>
          <p>
	    Handle socket option inheritance when pooling of accept
	    sockets is used</p>
          <p>
	    Own Id: OTP-11897</p>
        </item>
        <item>
          <p>
	    Make sure that the list of versions, possibly supplied in
	    the versions option, is not order dependent.</p>
          <p>
	    Thanks to Ransom Richardson for reporting this issue</p>
          <p>
	    Own Id: OTP-11912</p>
        </item>
        <item>
          <p>
	    Reject connection if the next_protocol message is sent
	    twice.</p>
          <p>
	    Own Id: OTP-11926</p>
        </item>
        <item>
          <p>
	    Correct options handling when ssl:ssl_accept/3 is called
	    with new ssl options after calling ssl:listen/2</p>
          <p>
	    Own Id: OTP-11950</p>
        </item>
      </list>
    </section>


    <section><title>Improvements and New Features</title>
      <list>
        <item>
          <p>
	    Gracefully handle unknown alerts</p>
          <p>
	    Thanks to Atul Atri for reporting this issue</p>
          <p>
	    Own Id: OTP-11874</p>
        </item>
        <item>
          <p>
	    Gracefully ignore cipher suites sent by client not
	    supported by the SSL/TLS version that the client has
	    negotiated.</p>
          <p>
	    Thanks to Danil Zagoskin for reporting this issue</p>
          <p>
	    Own Id: OTP-11875</p>
        </item>
        <item>
          <p>
	    Gracefully handle structured garbage, i.e a client sends
	    some garbage in a ssl record instead of a valid fragment.</p>
          <p>
	    Thanks to Danil Zagoskin</p>
          <p>
	    Own Id: OTP-11880</p>
        </item>
        <item>
          <p>
	    Gracefully handle invalid alerts</p>
          <p>
	    Own Id: OTP-11890</p>
        </item>
        <item>
          <p>
	    Generalize handling of default ciphers</p>
          <p>
	    Thanks to Andreas Schultz</p>
          <p>
	    Own Id: OTP-11966</p>
        </item>
        <item>
          <p>
	    Make sure change cipher spec is correctly handled</p>
          <p>
	    Own Id: OTP-11975</p>
        </item>
      </list>
    </section>

</section>

<section><title>SSL 5.3.4</title>

    <section><title>Fixed Bugs and Malfunctions</title>
      <list>
        <item>
          <p>
	    Fix incorrect dialyzer spec and types, also enhance
	    documentation. </p>
          <p>
	    Thanks to Ayaz Tuncer.</p>
          <p>
	    Own Id: OTP-11627</p>
        </item>
        <item>
          <p>
	    Fix possible mismatch between SSL/TLS version and default
	    ciphers. Could happen when you specified SSL/TLS-version
	    in optionlist to listen or accept.</p>
          <p>
	    Own Id: OTP-11712</p>
        </item>
        <item>
          <p>
	    Application upgrade (appup) files are corrected for the
	    following applications: </p>
          <p>
	    <c>asn1, common_test, compiler, crypto, debugger,
	    dialyzer, edoc, eldap, erl_docgen, et, eunit, gs, hipe,
	    inets, observer, odbc, os_mon, otp_mibs, parsetools,
	    percept, public_key, reltool, runtime_tools, ssh,
	    syntax_tools, test_server, tools, typer, webtool, wx,
	    xmerl</c></p>
          <p>
	    A new test utility for testing appup files is added to
	    test_server. This is now used by most applications in
	    OTP.</p>
          <p>
	    (Thanks to Tobias Schlager)</p>
          <p>
	    Own Id: OTP-11744</p>
        </item>
      </list>
    </section>


    <section><title>Improvements and New Features</title>
      <list>
        <item>
          <p>
	    Moved elliptic curve definition from the crypto
	    NIF/OpenSSL into Erlang code, adds the RFC-5639 brainpool
	    curves and makes TLS use them (RFC-7027).</p>
          <p>
	    Thanks to Andreas Schultz</p>
          <p>
	    Own Id: OTP-11578</p>
        </item>
        <item>
          <p>
	    Unicode adaptations</p>
          <p>
	    Own Id: OTP-11620</p>
        </item>
        <item>
          <p>
	    Added option honor_cipher_order. This instructs the
	    server to prefer its own cipher ordering rather than the
	    client's and can help protect against things like BEAST
	    while maintaining compatability with clients which only
	    support older ciphers. </p>
          <p>
	    Thanks to Andrew Thompson for the implementation, and
	    Andreas Schultz for the test cases.</p>
          <p>
	    Own Id: OTP-11621</p>
        </item>
        <item>
          <p>
	    Replace boolean checking in validate_option with
	    is_boolean guard. </p>
          <p>
	    Thanks to Andreas Schultz.</p>
          <p>
	    Own Id: OTP-11634</p>
        </item>
        <item>
          <p>
	    Some function specs are corrected or moved and some edoc
	    comments are corrected in order to allow use of edoc.
	    (Thanks to Pierre Fenoll)</p>
          <p>
	    Own Id: OTP-11702</p>
        </item>
        <item>
          <p>
	    Correct clean up of certificate database when certs are
	    inputed in pure DER format.The incorrect code could cause
	    a memory leek when certs where inputed in DER. Thanks to
	    Bernard Duggan for reporting this.</p>
          <p>
	    Own Id: OTP-11733</p>
        </item>
        <item>
          <p>
	    Improved documentation of the cacertfile option</p>
          <p>
	    Own Id: OTP-11759 Aux Id: seq12535 </p>
        </item>
        <item>
          <p>
	    Avoid next protocol negotiation failure due to incorrect
	    option format.</p>
          <p>
	    Own Id: OTP-11760</p>
        </item>
        <item>
          <p>
	    Handle v1 CRLs, with no extensions and fixes issues with
	    IDP (Issuing Distribution Point) comparison during CRL
	    validation. </p>
          <p>
	    Thanks to Andrew Thompson</p>
          <p>
	    Own Id: OTP-11761</p>
        </item>
        <item>
          <p>
	    Server now ignores client ECC curves that it does not
	    support instead of crashing. </p>
          <p>
	    Thanks to Danil Zagoskin for reporting the issue and
	    suggesting a solution.</p>
          <p>
	    Own Id: OTP-11780</p>
        </item>
        <item>
          <p>
	    Handle SNI (Server Name Indication) alert
	    unrecognized_name and gracefully deal with unexpected
	    alerts. </p>
          <p>
	    Thanks to Masatake Daimon for reporting this.</p>
          <p>
	    Own Id: OTP-11815</p>
        </item>
        <item>
          <p>
	    Add possibility to specify ssl options when calling
	    ssl:ssl_accept</p>
          <p>
	    Own Id: OTP-11837</p>
        </item>
      </list>
    </section>

</section>

<section><title>SSL 5.3.3</title>

    <section><title>Fixed Bugs and Malfunctions</title>
      <list>
        <item>
          <p>
	    Add missing validation of the server_name_indication
	    option and test for its explicit use. It was not possible
	    to set or disable the default server_name_indication as
	    the validation of the option was missing.</p>
          <p>
	    Own Id: OTP-11567</p>
        </item>
        <item>
          <p>
	    Elliptic curve selection in server mode now properly
	    selects a curve suggested by the client, if possible, and
	    the fallback alternative is changed to a more widely
	    supported curve.</p>
          <p>
	    Own Id: OTP-11575</p>
        </item>
        <item>
          <p>
	    Bug in the TLS hello extension handling caused the server
	    to behave as it did not understand secure renegotiation.</p>
          <p>
	    Own Id: OTP-11595</p>
        </item>
      </list>
    </section>

</section>

<section><title>SSL 5.3.2</title>

    <section><title>Fixed Bugs and Malfunctions</title>
      <list>
        <item>
          <p>
	    Honors the clients advertised support of elliptic curves
	    and no longer sends incorrect elliptic curve extension in
	    server hello.</p>
          <p>
	    Own Id: OTP-11370</p>
        </item>
        <item>
          <p>
	    Fix initialization of DTLS fragment reassembler, in
	    previously contributed code, for future support of DTLS .
	    Thanks to Andreas Schultz.</p>
          <p>
	    Own Id: OTP-11376</p>
        </item>
        <item>
          <p>
	    Corrected type error in client_preferred_next_protocols
	    documentation. Thanks to Julien Barbot.</p>
          <p>
	    Own Id: OTP-11457</p>
        </item>
      </list>
    </section>


    <section><title>Improvements and New Features</title>
      <list>
        <item>
          <p>
	    TLS code has been refactored to prepare for future DTLS
	    support. Also some DTLS code is in place but not yet
	    runnable, some of it contributed by Andreas Schultz and
	    some of it written by the OTP team. Thanks to to Andreas
	    for his participation.</p>
          <p>
	    Own Id: OTP-11292</p>
        </item>
        <item>
          <p>
	    Remove extraneous dev debug code left in the close
	    function. Thanks to Ken Key.</p>
          <p>
	    Own Id: OTP-11447</p>
        </item>
        <item>
          <p>
	    Add SSL Server Name Indication (SNI) client support.
	    Thanks to Julien Barbot.</p>
          <p>
	    Own Id: OTP-11460</p>
        </item>
      </list>
    </section>

</section>

<section><title>SSL 5.3.1</title>

    <section><title>Fixed Bugs and Malfunctions</title>
      <list>
        <item>
          <p>
	    Setopts during renegotiation caused the renegotiation to
	    be unsuccessful.</p>
          <p>
	    If calling setopts during a renegotiation the FSM state
	    might change during the handling of the setopts messages,
	    this is now handled correctly.</p>
          <p>
	    Own Id: OTP-11228</p>
        </item>
        <item>
          <p>
	    Now handles signature_algorithm field in digitally_signed
	    properly with proper defaults. Prior to this change some
	    elliptic curve cipher suites could fail reporting the
	    error "bad certificate".</p>
          <p>
	    Own Id: OTP-11229</p>
        </item>
        <item>
          <p>
	    The code emulating the inet header option was changed in
	    the belief that it made it inet compatible. However the
	    testing is a bit hairy as the inet option is actually
	    broken, now the tests are corrected and the header option
	    should work in the same broken way as inet again,
	    preferably use the bitsyntax instead.</p>
          <p>
	    Own Id: OTP-11230</p>
        </item>
      </list>
    </section>


    <section><title>Improvements and New Features</title>
      <list>
        <item>
          <p>
	    Make the ssl manager name for erlang distribution over
	    SSL/TLS relative to the module name of the ssl_manager.</p>
          <p>
	    This can be beneficial when making tools that rename
	    modules for internal processing in the tool.</p>
          <p>
	    Own Id: OTP-11255</p>
        </item>
        <item>
          <p>
	    Add documentation regarding log_alert option.</p>
          <p>
	    Own Id: OTP-11271</p>
        </item>
      </list>
    </section>

</section>

<section><title>SSL 5.3</title>

    <section><title>Fixed Bugs and Malfunctions</title>
      <list>
        <item>
          <p>
	    Honor the versions option to ssl:connect and ssl:listen.</p>
          <p>
	    Own Id: OTP-10905</p>
        </item>
        <item>
          <p>
	    Next protocol negotiation with reused sessions will now
	    succeed</p>
          <p>
	    Own Id: OTP-10909</p>
        </item>
      </list>
    </section>


    <section><title>Improvements and New Features</title>
      <list>
        <item>
          <p>
	    Add support for PSK (Pre Shared Key) and SRP (Secure
	    Remote Password) cipher suites, thanks to Andreas
	    Schultz.</p>
          <p>
	    Own Id: OTP-10450 Aux Id: kunagi-269 [180] </p>
        </item>
        <item>
          <p>
	    Fix SSL Next Protocol Negotiation documentation. Thanks
	    to Julien Barbot.</p>
          <p>
	    Own Id: OTP-10955</p>
        </item>
        <item>
          <p>
	    Fix ssl_connection to support reading proxy/chain
	    certificates. Thanks to Valentin Kuznetsov.</p>
          <p>
	    Own Id: OTP-10980</p>
        </item>
        <item>
          <p>
	    Integrate elliptic curve contribution from Andreas
	    Schultz </p>
          <p>
	    In order to be able to support elliptic curve cipher
	    suites in SSL/TLS, additions to handle elliptic curve
	    infrastructure has been added to public_key and crypto.</p>
          <p>
	    This also has resulted in a rewrite of the crypto API to
	    gain consistency and remove unnecessary overhead. All OTP
	    applications using crypto has been updated to use the new
	    API.</p>
          <p>
	    Impact: Elliptic curve cryptography (ECC) offers
	    equivalent security with smaller key sizes than other
	    public key algorithms. Smaller key sizes result in
	    savings for power, memory, bandwidth, and computational
	    cost that make ECC especially attractive for constrained
	    environments.</p>
          <p>
	    Own Id: OTP-11009</p>
        </item>
      </list>
    </section>

</section>

<section><title>SSL 5.2.1</title>
    <section><title>Improvements and New Features</title>
      <list>
        <item>
          <p>
	    Transport callback handling is changed so that gen_tcp is
	    treated as a special case where inet will be called
	    directly for functions such as setopts, as gen_tcp does
	    not have its own setopts. This will enable users to use
	    the transport callback for other customizations such as
	    websockets.</p>
          <p>
	    Own Id: OTP-10847</p>
        </item>
        <item>
          <p>
	    Follow up to OTP-10451 solved in ssl-5.2 R16A. Make sure
	    format_error return good strings. Replace confusing
	    legacy atoms with more descriptive atoms.</p>
          <p>
	    Own Id: OTP-10864</p>
        </item>
      </list>
    </section>

</section>
<section><title>SSL 5.1.2.1</title>
<section><title>Improvements and New Features</title>
<list>
  <item>
    <p>
      Make log_alert configurable as option in ssl, SSLLogLevel
    added as option to inets conf file</p>
    <p>
    Own Id: OTP-11259</p>
  </item>
</list>
</section>
</section>
<section><title>SSL 5.2</title>
    <section><title>Fixed Bugs and Malfunctions</title>
      <list>
        <item>
          <p>
	    SSL: TLS 1.2, advertise sha224 support, thanks to Andreas
	    Schultz.</p>
          <p>
	    Own Id: OTP-10586</p>
        </item>
        <item>
          <p>
	    If an ssl server is restarted with new options and a
	    client tries to reuse a session the server must make sure
	    that it complies to the new options before agreeing to
	    reuse it.</p>
          <p>
	    Own Id: OTP-10595</p>
        </item>
        <item>
          <p>
	    Now handles cleaning of CA-certificate database correctly
	    so that there will be no memory leek, bug was introduced
	    in ssl- 5.1 when changing implementation to increase
	    parallel execution.</p>
          <p>
	    Impact: Improved memory usage, especially if you have
	    many different certificates and upgrade tcp-connections
	    to TLS-connections.</p>
          <p>
	    Own Id: OTP-10710</p>
        </item>
      </list>
    </section>


    <section><title>Improvements and New Features</title>
      <list>
        <item>
          <p>
	    Support Next Protocol Negotiation in TLS, thanks to Ben
	    Murphy for the contribution.</p>
          <p>
	    Impact: Could give performance benefit if used as it
	    saves a round trip.</p>
          <p>
	    Own Id: OTP-10361 Aux Id: kunagi-214 [125] </p>
        </item>
        <item>
          <p>
	    TLS 1.2 will now be the default TLS version if sufficient
	    crypto support is available otherwise TLS 1.1 will be
	    default.</p>
          <p>
	    Impact: A default TLS connection will have higher
	    security and hence it may be perceived as slower then
	    before.</p>
          <p>
	    Own Id: OTP-10425 Aux Id: kunagi-275 [186] </p>
        </item>
        <item>
          <p>
	    It is now possible to call controlling_process on a
	    listen socket, same as in gen_tcp.</p>
          <p>
	    Own Id: OTP-10447</p>
        </item>
        <item>
          <p>
	    Remove filter mechanisms that made error messages
	    backwards compatible with old ssl but hid information
	    about what actually happened.</p>
          <p>
	    This does not break the documented API however other
	    reason terms may be returned, so code that matches on the
	    reason part of {error, Reason} may fail.</p>
          <p>
	    *** POTENTIAL INCOMPATIBILITY ***</p>
          <p>
	    Own Id: OTP-10451 Aux Id: kunagi-270 [181] </p>
        </item>
        <item>
          <p>
	    Added missing dependencies to Makefile</p>
          <p>
	    Own Id: OTP-10594</p>
        </item>
        <item>
          <p>
	    Removed deprecated function ssl:pid/0, it has been
	    pointless since R14 but has been keep for backwards
	    compatibility.</p>
          <p>
	    *** POTENTIAL INCOMPATIBILITY ***</p>
          <p>
	    Own Id: OTP-10613 Aux Id: kunagi-331 [242] </p>
        </item>
        <item>
          <p>
	    Refactor to simplify addition of key exchange methods,
	    thanks to Andreas Schultz.</p>
          <p>
	    Own Id: OTP-10709</p>
        </item>
      </list>
    </section>

</section>

<section><title>SSL 5.1.2</title>

    <section><title>Fixed Bugs and Malfunctions</title>
      <list>
        <item>
          <p>
	    ssl:ssl_accept/2 timeout is no longer ignored</p>
          <p>
	    Own Id: OTP-10600</p>
        </item>
      </list>
    </section>

</section>

<section><title>SSL 5.1.1</title>

    <section><title>Fixed Bugs and Malfunctions</title>
      <list>
        <item>
          <p>
	    ssl:recv/3 could "loose" data when the timeout occurs. If
	    the timout in ssl:connect or ssl:ssl_accept expired the
	    ssl connection process was not terminated as it should,
	    this due to gen_fsm:send_all_state_event timout is a
	    client side time out. These timouts are now handled by
	    the gen_fsm-procss instead.</p>
          <p>
	    Own Id: OTP-10569</p>
        </item>
      </list>
    </section>


    <section><title>Improvements and New Features</title>
      <list>
        <item>
          <p>
	    Better termination handling that avoids hanging.</p>
          <p>
	    Own Id: OTP-10574</p>
        </item>
      </list>
    </section>

</section>

<section><title>SSL 5.1</title>

    <section><title>Fixed Bugs and Malfunctions</title>
      <list>
        <item>
          <p>
	    Sometimes the client process could receive an extra
	    {error, closed} message after ssl:recv had returned
	    {error, closed}.</p>
          <p>
	    Own Id: OTP-10118</p>
        </item>
        <item>
          <p>
	    ssl v3 alert number 41 (no_certificate_RESERVED) is now
	    recognized</p>
          <p>
	    Own Id: OTP-10196</p>
        </item>
      </list>
    </section>


    <section><title>Improvements and New Features</title>
      <list>
        <item>
          <p>
	    Experimental support for TLS 1.1 is now available, will
	    be officially supported from OTP-R16. Thanks to Andreas
	    Schultz for implementing the first version.</p>
          <p>
	    Own Id: OTP-8871</p>
        </item>
        <item>
          <p>
	    Experimental support for TLS 1.2 is now available, will
	    be officially supported from OTP-R16. Thanks to Andreas
	    Schultz for implementing the first version.</p>
          <p>
	    Own Id: OTP-8872</p>
        </item>
        <item>
          <p>
	    Removed some bottlenecks increasing the applications
	    parallelism especially for the client side.</p>
          <p>
	    Own Id: OTP-10113</p>
        </item>
        <item>
          <p>
	    Workaround for handling certificates that wrongly encode
	    X509countryname in utf-8 when the actual value is a valid
	    ASCCI value of length 2. Such certificates are accepted
	    by many browsers such as Chrome and Fierfox so for
	    interoperability reasons we will too.</p>
          <p>
	    Own Id: OTP-10222</p>
        </item>
      </list>
    </section>

</section>

<section><title>SSL 5.0.1</title>

    <section><title>Fixed Bugs and Malfunctions</title>
      <list>
        <item>
          <p>
	    Robustness and improvement to distribution over SSL</p>
          <p>
	    Fix a bug where ssl_tls_dist_proxy would crash at caller
	    timeout. Fix a bug where a timeout from the SSL layer
	    would block the distribution indefinately. Run the proxy
	    exclusively on the loopback interface. (Thanks to Paul
	    Guyot)</p>
          <p>
	    Own Id: OTP-9915</p>
        </item>
        <item>
          <p>
	    Fix setup loop of SSL TLS dist proxy</p>
          <p>
	    Fix potential leak of processes waiting indefinately for
	    data from closed sockets during socket setup phase.
	    (Thanks to Paul Guyot)</p>
          <p>
	    Own Id: OTP-9916</p>
        </item>
        <item>
          <p>
	    Correct spelling of registered (Thanks to Richard
	    Carlsson)</p>
          <p>
	    Own Id: OTP-9925</p>
        </item>
        <item>
          <p>
	    Added TLS PRF function to the SSL API for generation of
	    additional key material from a TLS session. (Thanks to
	    Andreas Schultz)</p>
          <p>
	    Own Id: OTP-10024</p>
        </item>
      </list>
    </section>

</section>

<section><title>SSL 5.0</title>

    <section><title>Fixed Bugs and Malfunctions</title>
      <list>
        <item>
          <p>
	    Invalidation handling of sessions could cause the
	    time_stamp field in the session record to be set to
	    undefined crashing the session clean up process. This did
	    not affect the connections but would result in that the
	    session table would grow.</p>
          <p>
	    Own Id: OTP-9696 Aux Id: seq11947 </p>
        </item>
        <item>
          <p>
	    Changed code to use ets:foldl and throw instead of
	    ets:next traversal, avoiding the need to explicitly call
	    ets:safe_fixtable. It was possible to get a badarg-crash
	    under special circumstances.</p>
          <p>
	    Own Id: OTP-9703 Aux Id: seq11947 </p>
        </item>
        <item>
          <p>
	    Send ssl_closed notification to active ssl user when a
	    tcp error occurs.</p>
          <p>
	    Own Id: OTP-9734 Aux Id: seq11946 </p>
        </item>
        <item>
          <p>
	    If a passive receive was ongoing during a renegotiation
	    the process evaluating ssl:recv could be left hanging for
	    ever.</p>
          <p>
	    Own Id: OTP-9744</p>
        </item>
      </list>
    </section>


    <section><title>Improvements and New Features</title>
      <list>
        <item>
          <p>
	    Support for the old ssl implementation is dropped and the
	    code is removed.</p>
          <p>
	    Own Id: OTP-7048</p>
        </item>
        <item>
          <p>
	    The erlang distribution can now be run over the new ssl
	    implementation. All options can currently not be set but
	    it is enough to replace to old ssl implementation.</p>
          <p>
	    Own Id: OTP-7053</p>
        </item>
        <item>
          <p>
	    public_key, ssl and crypto now supports PKCS-8</p>
          <p>
	    Own Id: OTP-9312</p>
        </item>
        <item>
          <p>
	    Implements a CBC timing attack counter measure. Thanks to
	    Andreas Schultz for providing the patch.</p>
          <p>
	    Own Id: OTP-9683</p>
        </item>
        <item>
          <p>
	    Mitigates an SSL/TLS Computational DoS attack by
	    disallowing the client to renegotiate many times in a row
	    in a short time interval, thanks to Tuncer Ayaz for
	    alerting us about this.</p>
          <p>
	    Own Id: OTP-9739</p>
        </item>
        <item>
          <p>
	    Implements the 1/n-1 splitting countermeasure to the
	    Rizzo Duong BEAST attack, affects SSL 3.0 and TLS 1.0.
	    Thanks to Tuncer Ayaz for alerting us about this.</p>
          <p>
	    Own Id: OTP-9750</p>
        </item>
      </list>
    </section>

</section>

<section><title>SSL 4.1.6</title>

    <section><title>Fixed Bugs and Malfunctions</title>
      <list>
        <item>
          <p>
	    replace "a ssl" with "an ssl" reindent
	    pkix_path_validation/3 Trivial documentation fixes
	    (Thanks to Christian von Roques )</p>
          <p>
	    Own Id: OTP-9464</p>
        </item>
      </list>
    </section>


    <section><title>Improvements and New Features</title>
      <list>
        <item>
          <p>
	    Adds function clause to avoid denial of service attack.
	    Thanks to Vinod for reporting this vulnerability.</p>
          <p>
	    Own Id: OTP-9364</p>
        </item>
        <item>
          <p>
	    Error handling code now takes care of inet:getopts/2 and
	    inets:setopts/2 crashes. Thanks to Richard Jones for
	    reporting this.</p>
          <p>
	    Own Id: OTP-9382</p>
        </item>
        <item>
          <p>
	    Support explicit use of packet option httph and httph_bin</p>
          <p>
	    Own Id: OTP-9461</p>
        </item>
        <item>
          <p>
	    Decoding of hello extensions could fail to come to the
	    correct conclusion due to an error in a binary match
	    pattern. Thanks to Ben Murphy.</p>
          <p>
	    Own Id: OTP-9589</p>
        </item>
      </list>
    </section>

</section>

<section>
    <title>SSL 4.1.5</title>
    
    <section><title>Improvements and New Features</title>
    <list>
      <item>
	<p>Calling gen_tcp:connect with option {ip, {127,0,0,1}} results in 
	an exit with reason badarg. Neither SSL nor INETS This was not 
	catched, resulting in crashes with incomprehensible reasons.</p>
	<p>Own Id: OTP-9289 Aux Id: seq11845</p>
      </item>
    </list>
    </section>
    
  </section>
  
  <section>
    <title>SSL 4.1.3</title>
  
    <section><title>Fixed Bugs and Malfunctions</title>
    <list>
      <item>
	<p>
	Fixed error in cache-handling fix from ssl-4.1.2</p>
	<p>
	Own Id: OTP-9018 Aux Id: seq11739 </p>
      </item>
      <item>
	<p>Verification of a critical extended_key_usage-extension
	corrected</p>
	<p>Own Id: OTP-9029 Aux Id: seq11541 </p>
      </item>
    </list>
    </section>

  </section>

  <section>
    <title>SSL 4.1.2</title>

    <section><title>Fixed Bugs and Malfunctions</title>
      <list>
        <item>
          <p>
	    The ssl application caches certificate files, it will now
	    invalidate cache entries if the diskfile is changed.</p>
          <p>
	    Own Id: OTP-8965 Aux Id: seq11739 </p>
        </item>
        <item>
          <p>
	    Now runs the terminate function before returning from the
	    call made by ssl:close/1, as before the caller of
	    ssl:close/1 could get problems with the reuseaddr option.</p>
          <p>
	    Own Id: OTP-8992</p>
        </item>
      </list>
    </section>

</section>

<section><title>SSL 4.1.1</title>

    <section><title>Fixed Bugs and Malfunctions</title>
      <list>
        <item>
          <p>
	    Correct handling of client certificate verify message
	    When checking the client certificate verify message the
	    server used the wrong algorithm identifier to determine
	    the signing algorithm, causing a function clause error in
	    the public_key application when the key-exchange
	    algorithm and the public key algorithm of the client
	    certificate happen to differ.</p>
          <p>
	    Own Id: OTP-8897</p>
        </item>
      </list>
    </section>


    <section><title>Improvements and New Features</title>
      <list>
        <item>
          <p>
	    For testing purposes ssl now also support some anonymous
	    cipher suites when explicitly configured to do so.</p>
          <p>
	    Own Id: OTP-8870</p>
        </item>
        <item>
          <p>
	    Sends an error alert instead of crashing if a crypto
	    function for the selected cipher suite fails.</p>
          <p>
	    Own Id: OTP-8930 Aux Id: seq11720 </p>
        </item>
      </list>
    </section>

</section>

<section><title>SSL 4.1</title>

    <section><title>Improvements and New Features</title>
      <list>
        <item>
          <p>
	    Updated ssl to ignore CA certs that violate the asn1-spec
	    for a certificate, and updated public key asn1 spec to
	    handle inherited DSS-params.</p>
          <p>
	    Own Id: OTP-7884</p>
        </item>
        <item>
          <p>
	    Changed ssl implementation to retain backwards
	    compatibility for old option {verify, 0} that shall be
	    equivalent to {verify, verify_none}, also separate the
	    cases unknown ca and selfsigned peer cert, and restored
	    return value of deprecated function
	    public_key:pem_to_der/1.</p>
          <p>
	    Own Id: OTP-8858</p>
        </item>
        <item>
          <p>
	    Changed the verify fun so that it differentiate between
	    the peer certificate and CA certificates by using
	    valid_peer or valid as the second argument to the verify
	    fun. It may not always be trivial or even possible to
	    know when the peer certificate is reached otherwise.</p>
          <p>
	    *** POTENTIAL INCOMPATIBILITY ***</p>
          <p>
	    Own Id: OTP-8873</p>
        </item>
      </list>
    </section>

</section>

<section><title>SSL 4.0.1</title>

    <section><title>Fixed Bugs and Malfunctions</title>
      <list>
        <item>
          <p>
	    The server now verifies the client certificate verify
	    message correctly, instead of causing a case-clause.</p>
          <p>
	    Own Id: OTP-8721</p>
        </item>
        <item>
          <p>
	    The client hello message now always include ALL available
	    cipher suites (or those specified by the ciphers option).
	    Previous implementation would filter them based on the
	    client certificate key usage extension (such filtering
	    only makes sense for the server certificate).</p>
          <p>
	    Own Id: OTP-8772</p>
        </item>
        <item>
          <p>
	    Fixed handling of the option {mode, list} that was broken
	    for some packet types for instance line.</p>
          <p>
	    Own Id: OTP-8785</p>
        </item>
        <item>
          <p>
	    Empty packets were not delivered to the client.</p>
          <p>
	    Own Id: OTP-8790</p>
        </item>
        <item>
	    <p> Building in a source tree without prebuilt platform
	    independent build results failed on the SSL examples
	    when: </p> <list><item> cross building. This has been
	    solved by not building the SSL examples during a cross
	    build. </item><item> building on Windows. </item></list>
          <p>
	    Own Id: OTP-8791</p>
        </item>
        <item>
          <p>
	    Fixed a handshake error which occurred on some ssl
	    implementations.</p>
          <p>
	    Own Id: OTP-8793</p>
        </item>
      </list>
    </section>


    <section><title>Improvements and New Features</title>
      <list>
        <item>
          <p>
	    Revise the public_key API - Cleaned up and documented the
	    public_key API to make it useful for general use, also
	    changed ssl to use the new API.</p>
          <p>
	    Own Id: OTP-8722</p>
        </item>
        <item>
          <p>
	    Added support for inputing certificates and keys directly
	    in DER format these options will override the pem-file
	    options if specified.</p>
          <p>
	    Own Id: OTP-8723</p>
        </item>
        <item>
          <p>
	    To gain interoperability ssl will not check for padding
	    errors when using TLS 1.0. It is first in TLS 1.1 that
	    checking the padding is an requirement.</p>
          <p>
	    Own Id: OTP-8740</p>
        </item>
        <item>
          <p>
	    Changed the semantics of the verify_fun option in the
	    ssl-application so that it takes care of both application
	    handling of path validation errors and verification of
	    application specific extensions. This means that it is
	    now possible for the server application in verify_peer
	    mode to handle path validation errors. This change moved
	    some functionality earlier in ssl to the public_key
	    application.</p>
          <p>
	    Own Id: OTP-8770</p>
        </item>
        <item>
          <p>
	    Added the functionality so that the verification fun will
	    be called when a certificate is considered valid by the
	    path validation to allow access to each certificate in
	    the path to the user application. Also try to verify
	    subject-AltName, if unable to verify it let the
	    application verify it.</p>
          <p>
	    Own Id: OTP-8825</p>
        </item>
      </list>
    </section>

</section>

<section><title>SSL 4.0</title>
    
    <section><title>Improvements and New Features</title>
    <list>
      <item>
	<p>
	  New ssl now support client/server-certificates signed by
	dsa keys.</p>
	<p>
	Own Id: OTP-8587</p>
      </item>
      <item>
	<p>
	  Ssl has now switched default implementation and removed
	  deprecated certificate handling. All certificate handling
	is done by the public_key application.</p>
	<p>
	Own Id: OTP-8695</p>
      </item>
    </list>
    </section>
    </section>
</chapter><|MERGE_RESOLUTION|>--- conflicted
+++ resolved
@@ -27,16 +27,11 @@
   </header>
   <p>This document describes the changes made to the SSL application.</p>
 
-<<<<<<< HEAD
 <section><title>SSL 10.4</title>
-=======
-<section><title>SSL 10.3.1.1</title>
->>>>>>> a6424394
-
-    <section><title>Fixed Bugs and Malfunctions</title>
-      <list>
-        <item>
-<<<<<<< HEAD
+
+    <section><title>Fixed Bugs and Malfunctions</title>
+      <list>
+        <item>
 	    <p>Missing runtime dependencies has been added to this
 	    application.</p>
           <p>
@@ -92,13 +87,22 @@
 	    handling.</p>
           <p>
 	    Own Id: OTP-17384 Aux Id: GH-4800 </p>
-=======
+        </item>
+      </list>
+    </section>
+
+</section>
+
+<section><title>SSL 10.3.1.1</title>
+
+    <section><title>Fixed Bugs and Malfunctions</title>
+      <list>
+        <item>
           <p>
 	    Fix cache invalidation problem for CA certs provided by
 	    the cacertfile option.</p>
           <p>
 	    Own Id: OTP-17435 Aux Id: ERIERL-653 </p>
->>>>>>> a6424394
         </item>
       </list>
     </section>
