<?xml version="1.0" encoding="utf-8" ?>
<!DOCTYPE chapter SYSTEM "chapter.dtd">

<chapter>
  <header>
    <copyright>
      <year>1999</year><year>2020</year>
      <holder>Ericsson AB. All Rights Reserved.</holder>
    </copyright>
    <legalnotice>
      Licensed under the Apache License, Version 2.0 (the "License");
      you may not use this file except in compliance with the License.
      You may obtain a copy of the License at
 
          http://www.apache.org/licenses/LICENSE-2.0

      Unless required by applicable law or agreed to in writing, software
      distributed under the License is distributed on an "AS IS" BASIS,
      WITHOUT WARRANTIES OR CONDITIONS OF ANY KIND, either express or implied.
      See the License for the specific language governing permissions and
      limitations under the License.

    </legalnotice>

    <title>SSL Release Notes</title>
    <file>notes.xml</file>
  </header>
  <p>This document describes the changes made to the SSL application.</p>

<<<<<<< HEAD
<section><title>SSL 10.3</title>
=======
<section><title>SSL 10.2.4.2</title>
>>>>>>> 5adec53e

    <section><title>Fixed Bugs and Malfunctions</title>
      <list>
        <item>
          <p>
<<<<<<< HEAD
	    Fix CRL handling that previously could fail to find the
	    issuer cert under some circumstances.</p>
          <p>
	    Own Id: OTP-17261 Aux Id: GH-4589 </p>
        </item>
        <item>
          <p>
	    TLS-1.3 client could, under some circumstances, select an
	    incorrect algorithm to sign the certificate verification
	    message causing a TLS Decrypt Alert being issued by the
	    server.</p>
          <p>
	    Own Id: OTP-17281 Aux Id: GH-4620 </p>
        </item>
        <item>
          <p>
	    Correct handling of default values for emulated socket
	    options and retain the order of the ssl options list to
	    ensure backwards compatible behavior if options should be
	    set more than once.</p>
          <p>
	    Own Id: OTP-17282</p>
        </item>
      </list>
    </section>


    <section><title>Improvements and New Features</title>
      <list>
        <item>
          <p>
	    Enhance pre TLS-1.3 session handling so the client and
	    server side handling is completely separated and client
	    disregards oldest session when reaching max limit of the
	    session table.</p>
          <p>
	    Own Id: OTP-16876</p>
        </item>
        <item>
          <p>
	    This change implements the early data feature for TLS 1.3
	    clients.</p>
          <p>
	    TLS 1.3 allows clients to send data in the first flight
	    using a Pre-Shared Key to authenticate the server and to
	    encrypt the early data.</p>
          <p>
	    Own Id: OTP-16985</p>
        </item>
        <item>
          <p>
	    This change implements the early data feature for TLS 1.3
	    servers.</p>
          <p>
	    Own Id: OTP-17042</p>
=======
	    Fix handling of emulated socket options, the previous
	    patch was incomplete,</p>
          <p>
	    Own Id: OTP-17305</p>
>>>>>>> 5adec53e
        </item>
      </list>
    </section>

</section>

<section><title>SSL 10.2.4.1</title>

    <section><title>Fixed Bugs and Malfunctions</title>
      <list>
        <item>
          <p>
	    Backport of OTP-17282</p>
          <p>
	    Correct handling of default values for emulated socket
	    options and retain the order of the ssl options list to
	    ensure backwards compatible behavior if options should be
	    set more than once.</p>
          <p>
	    Own Id: OTP-17289 Aux Id: GH-4585 </p>
        </item>
      </list>
    </section>

</section>

<section><title>SSL 10.2.4</title>

    <section><title>Fixed Bugs and Malfunctions</title>
      <list>
        <item>
          <p>
	    Enhance logging option log_level to support none and all,
	    also restore backwards compatibility for log_alert
	    option.</p>
          <p>
	    Own Id: OTP-17228 Aux Id: ERIERL-614 </p>
        </item>
      </list>
    </section>

</section>

<section><title>SSL 10.2.3</title>

    <section><title>Fixed Bugs and Malfunctions</title>
      <list>
        <item>
          <p>
	    Avoid race when the first two upgrade server handshakes
	    (that is servers that use a gen_tcp socket as input to
	    ssl:handshake/2,3) start close to each other. Could lead
	    to that one of the handshakes would fail.</p>
          <p>
	    Own Id: OTP-17190 Aux Id: ERIERL-606 </p>
        </item>
      </list>
    </section>

</section>

<section><title>SSL 10.2.2</title>

    <section><title>Fixed Bugs and Malfunctions</title>
      <list>
        <item>
          <p>
	    Avoid that upgrade (from TCP to TLS) servers starts
	    multiple session cache handlers for the same server. This
	    applies to Erlang distribution over TLS servers.</p>
          <p>
	    Own Id: OTP-17139 Aux Id: ERL-1458, OTP-16239 </p>
        </item>
        <item>
          <p>
	    Legacy cipher suites defined before TLS-1.2 (but still
	    supported) should be possible to use in TLS-1.2. They
	    where accidentally excluded for available cipher suites
	    for TLS-1.2 in OTP-23.2.2.</p>
          <p>
	    Own Id: OTP-17174 Aux Id: ERIERL-597 </p>
        </item>
      </list>
    </section>


    <section><title>Improvements and New Features</title>
      <list>
        <item>
          <p>
	    Enable Erlang distribution over TLS to run TLS-1.3,
	    although TLS-1.2 will still be default.</p>
          <p>
	    Own Id: OTP-16239 Aux Id: ERL-1458, OTP-17139 </p>
        </item>
      </list>
    </section>

</section>

<section><title>SSL 10.2.1</title>

    <section><title>Fixed Bugs and Malfunctions</title>
      <list>
        <item>
          <p>
	    Fix CVE-2020-35733 this only affects ssl-10.2 (OTP-23.2).
	    This vulnerability could enable a man in the middle
	    attack using a fake chain to a known trusted ROOT. Also
	    limits alternative chain handling, for handling of
	    possibly extraneous certs, to improve memory management.</p>
          <p>
	    Own Id: OTP-17098</p>
        </item>
      </list>
    </section>


    <section><title>Improvements and New Features</title>
      <list>
        <item>
          <p>
	    Add support for AES CCM based cipher suites defined in
	    RFC 7251</p>
          <p>
	    Also Correct cipher suite name conversion to OpenSSL
	    names. A few names where corrected earlier in OTP-16267
	    For backwards compatible reasons we support usage of
	    openSSL names for cipher suites. Mostly anonymous suites
	    names where incorrect, but also some legacy suites.</p>
          <p>
	    Own Id: OTP-17100</p>
        </item>
      </list>
    </section>

</section>

<section><title>SSL 10.2</title>

    <section><title>Fixed Bugs and Malfunctions</title>
      <list>
        <item>
          <p>
	    SSL's Erlang Distribution Protocol modules inet_tls_dist
	    and inet6_tls_dist lacked a callback function, so the
	    start flag "-dist_listen false" did not work, which has
	    now been fixed.</p>
          <p>
	    Own Id: OTP-15126 Aux Id: ERL-1375 </p>
        </item>
        <item>
          <p>
	    Correct OpenSSL names for newer cipher suites using DHE
	    in their name that accidentally got the wrong value when
	    fixing other older names using EDH instead.</p>
          <p>
	    Own Id: OTP-16267 Aux Id: ERIERL-571, ERIERL-477 </p>
        </item>
        <item>
          <p>
	    This change improves the handling of DTLS listening
	    dockets, making it possible to open multiple listeners on
	    the same port with different IP addresses.</p>
          <p>
	    Own Id: OTP-16849 Aux Id: ERL-1339 </p>
        </item>
        <item>
          <p>
	    Fix a bug that causes cross-build failure.</p>
          <p>
	    This change excludes the ssl.d dependency file from the
	    source tarballs.</p>
          <p>
	    Own Id: OTP-16921</p>
        </item>
        <item>
          <p>
	    This change fixes ssl:peername/1 when called on a DTLS
	    client socket.</p>
          <p>
	    Own Id: OTP-16923 Aux Id: ERL-1341, PR-2786 </p>
        </item>
        <item>
          <p>
	    Retain emulation of active once on a closed socket to
	    behave as before 23.1</p>
          <p>
	    Own Id: OTP-17018 Aux Id: ERL-1409 </p>
        </item>
        <item>
          <p>
	    Corrected server session cache entry deletion pre
	    TLS-1.3. May increase session reuse.</p>
          <p>
	    Own Id: OTP-17019 Aux Id: ERL-1412 </p>
        </item>
      </list>
    </section>


    <section><title>Improvements and New Features</title>
      <list>
        <item>
          <p>
	    Handle extraneous certs in certificate chains as well as
	    chains that are incomplete but can be reconstructed or
	    unordered chains. The cert and certfile options will now
	    accept a list of certificates so that the user may
	    specify the chain explicitly.</p>
          <p>
	    Also, the default value of the depth option has been
	    increased to allow longer chains by default.</p>
          <p>
	    Own Id: OTP-16277</p>
        </item>
        <item>
          <p>
	    This change implements optional NSS-style keylog in
	    ssl:connection_information/2 for debugging purposes.</p>
          <p>
	    The keylog contains various TLS secrets that can be
	    loaded in Wireshark to decrypt TLS packets.</p>
          <p>
	    Own Id: OTP-16445 Aux Id: PR-2823 </p>
        </item>
        <item>
          <p>
	    Use new gen_statem feature of changing callback mode to
	    improve code maintainability.</p>
          <p>
	    Own Id: OTP-16529</p>
        </item>
        <item>
          <p>
	    The handling of Service Name Indication has been aligned
	    with RFC8446.</p>
          <p>
	    Own Id: OTP-16762</p>
        </item>
        <item>
          <p>
	    Add explicit session reuse option to TLS clients for pre
	    TLS-1.3 sessions. Also, add documentation to Users Guide
	    for such sessions.</p>
          <p>
	    Own Id: OTP-16893</p>
        </item>
      </list>
    </section>

</section>

<section><title>SSL 10.1</title>

    <section><title>Fixed Bugs and Malfunctions</title>
      <list>
        <item>
          <p>
	    If a passive socket is created, ssl:recv/2,3 is never
	    called and then the peer closes the socket the
	    controlling process will no longer receive an active
	    close message.</p>
          <p>
	    Own Id: OTP-16697 Aux Id: ERIERL-496 </p>
        </item>
        <item>
          <p>
	    Data deliver with ssl:recv/2,3 could fail for when using
	    packet mode. This has been fixed by correcting the flow
	    control handling of passive sockets when packet mode is
	    used.</p>
          <p>
	    Own Id: OTP-16764</p>
        </item>
        <item>
          <p>
	    This change fixes a potential man-in-the-middle
	    vulnerability when the ssl client is configured to
	    automatically handle session tickets ({session_tickets,
	    auto}).</p>
          <p>
	    Own Id: OTP-16765</p>
        </item>
        <item>
          <p>
	    Fix the internal handling of options 'verify' and
	    'verify_fun'.</p>
          <p>
	    This change fixes a vulnerability when setting the ssl
	    option 'verify' to verify_peer in a continued handshake
	    won't take any effect resulting in the acceptance of
	    expired peer certificates.</p>
          <p>
	    Own Id: OTP-16767 Aux Id: ERIERL-512 </p>
        </item>
        <item>
          <p>
	    This change fixes the handling of stateless session
	    tickets when anti-replay is enabled.</p>
          <p>
	    Own Id: OTP-16776 Aux Id: ERL-1316 </p>
        </item>
        <item>
          <p>
	    Fix a crash due to the faulty handling of stateful
	    session tickets received by servers expecting stateless
	    session tickets.</p>
          <p>
	    This change also improves the handling of faulty/invalid
	    tickets.</p>
          <p>
	    Own Id: OTP-16777 Aux Id: ERL-1317 </p>
        </item>
        <item>
          <p>
	    Correct flow ctrl checks from OTP-16764 to work as
	    intended. Probably will not have a noticeable affect but
	    will make connections more well behaved under some
	    circumstances.</p>
          <p>
	    Own Id: OTP-16837 Aux Id: ERL-1319, OTP-16764 </p>
        </item>
        <item>
          <p>
	    Distribution over TLS could exhibit livelock-like
	    behaviour when there is a constant stream of distribution
	    messages. Distribution data is now chunked every 16 Mb to
	    avoid that.</p>
          <p>
	    Own Id: OTP-16851 Aux Id: PR-2703 </p>
        </item>
      </list>
    </section>


    <section><title>Improvements and New Features</title>
      <list>
        <item>
          <p>
	    Implement the cookie extension for TLS 1.3.</p>
          <p>
	    Own Id: OTP-15855</p>
        </item>
        <item>
          <p>
	    Experimental OCSP client support.</p>
          <p>
	    Own Id: OTP-16448</p>
        </item>
        <item>
          <p>
	    TLS 1.0 -TLS-1.2 sessions tables now have a absolute max
	    value instead of using a shrinking mechanism when
	    reaching the limit. To avoid out of memory problems under
	    heavy load situations. Note that this change infers that
	    implementations of ssl_session_cache_api needs to
	    implement the size function (introduce in OTP 19) for
	    session reuse to be optimally utilized.</p>
          <p>
	    Own Id: OTP-16802 Aux Id: ERIERL-516 </p>
        </item>
      </list>
    </section>

</section>

<section><title>SSL 10.0</title>

    <section><title>Fixed Bugs and Malfunctions</title>
      <list>
        <item>
          <p>
	    Fix a bug that causes cross-build failure.</p>
          <p>
	    This change excludes the ssl.d dependency file from the
	    source tar balls.</p>
          <p>
	    Own Id: OTP-16562 Aux Id: ERL-1168 </p>
        </item>
        <item>
          <p>
	    Correct translation of OpenSSL legacy names for two
	    legacy cipher suites</p>
          <p>
	    Own Id: OTP-16573 Aux Id: ERIERL-477 </p>
        </item>
        <item>
          <p>
	    Correct documentation for PSK identity and SRP username.</p>
          <p>
	    Own Id: OTP-16585</p>
        </item>
        <item>
          <p>
	    Make sure client hostname check is run when client uses
	    its own verify_fun</p>
          <p>
	    Own Id: OTP-16626 Aux Id: ERL-1232 </p>
        </item>
        <item>
          <p>
	    Improved signature selection mechanism in TLS 1.3 for
	    increased interoperability.</p>
          <p>
	    Own Id: OTP-16638 Aux Id: ERL-1206 </p>
        </item>
      </list>
    </section>


    <section><title>Improvements and New Features</title>
      <list>
        <item>
          <p>
	    Drop support for SSL-3.0. Support for this legacy TLS
	    version has not been enabled by default since OTP 19. Now
	    all code to support it has been removed, that is SSL-3.0
	    protocol version can not be used and is considered
	    invalid.</p>
          <p>
	    *** POTENTIAL INCOMPATIBILITY ***</p>
          <p>
	    Own Id: OTP-14790</p>
        </item>
        <item>
          <p>
	    Added support for RSA-PSS signature schemes</p>
          <p>
	    Own Id: OTP-15247</p>
        </item>
        <item>
          <p>
	    Improve interoperability by implementing the middlebox
	    compatiblity mode.</p>
          <p>
	    The middlebox compatibility mode makes the TLS 1.3
	    handshake look more like a TLS 1.2 handshake and
	    increases the chance of successfully establishing TLS 1.3
	    connections through legacy middleboxes.</p>
          <p>
	    Own Id: OTP-15589</p>
        </item>
        <item>
          <p>
	    Utilize new properties of <seemfa
	    marker="erts:erlang#dist_ctrl_get_data/1"><c>erlang:dist_ctrl_get_data()</c></seemfa>
	    for performance improvement of Erlang distribution over
	    TLS.</p>
          <p>
	    Own Id: OTP-16127 Aux Id: OTP-15618 </p>
        </item>
        <item>
          <p>
	    Calls of deprecated functions in the <seeguide
	    marker="crypto:new_api#the-old-api">Old Crypto
	    API</seeguide> are replaced by calls of their <seeguide
	    marker="crypto:new_api#the-new-api">substitutions</seeguide>.</p>
          <p>
	    Own Id: OTP-16346</p>
        </item>
        <item>
          <p>
	    Implement cipher suite TLS_AES_128_CCM_8_SHA256.</p>
          <p>
	    Own Id: OTP-16391</p>
        </item>
        <item>
          <p>
	    This change adds TLS-1.3 to the list of default supported
	    versions. That is, TLS-1.3 and TLS-1.2 are configured
	    when ssl option 'versions' is not explicitly set.</p>
          <p>
	    *** POTENTIAL INCOMPATIBILITY ***</p>
          <p>
	    Own Id: OTP-16400</p>
        </item>
        <item>
	    <p>Refactored the internal handling of deprecated and
	    removed functions.</p>
          <p>
	    Own Id: OTP-16469</p>
        </item>
        <item>
          <p>
	    Extended ssl:versions so that it lists supported,
	    available and implemented TLS/DTLS versions.</p>
          <p>
	    Own Id: OTP-16519</p>
        </item>
        <item>
          <p>
	    Added new option exclusive for ssl:cipher_suites/2,3</p>
          <p>
	    Own Id: OTP-16532</p>
        </item>
        <item>
          <p>
	    Avoid DoS attack against stateful session_tickets by
	    making session ticket ids unpredictable.</p>
          <p>
	    Own Id: OTP-16533</p>
        </item>
        <item>
          <p>
	    Add support for the max_fragment_length extension (RFC
	    6066).</p>
          <p>
	    Own Id: OTP-16547 Aux Id: PR-2547 </p>
        </item>
        <item>
          <p>
	    Add srp_username in ssl:connection_info, update the
	    document with types of this function.</p>
          <p>
	    Own Id: OTP-16584</p>
        </item>
      </list>
    </section>

</section>

<section><title>SSL 9.6.2.3</title>

    <section><title>Fixed Bugs and Malfunctions</title>
      <list>
        <item>
          <p>
	    Correct flow ctrl checks from OTP-16764 to work as
	    intended. Probably will not have a noticeable affect but
	    will make connections more well behaved under some
	    circumstances.</p>
          <p>
	    Own Id: OTP-16837 Aux Id: ERL-1319, OTP-16764 </p>
        </item>
        <item>
          <p>
	    Fix a bug that causes cross-build failure.</p>
          <p>
	    This change excludes the ssl.d dependency file from the
	    source tar balls.</p>
          <p>
	    Own Id: OTP-16921</p>
        </item>
      </list>
    </section>

</section>

<section><title>SSL 9.6.2.2</title>

    <section><title>Fixed Bugs and Malfunctions</title>
      <list>
        <item>
          <p>
	    Data deliver with ssl:recv/2,3 could fail for when using
	    packet mode. This has been fixed by correcting the flow
	    control handling of passive sockets when packet mode is
	    used.</p>
          <p>
	    Own Id: OTP-16764</p>
        </item>
        <item>
          <p>
	    Fix the internal handling of options 'verify' and
	    'verify_fun'.</p>
          <p>
	    This change fixes a vulnerability when setting the ssl
	    option 'verify' to verify_peer in a continued handshake
	    won't take any effect resulting in the acceptance of
	    expired peer certificates.</p>
          <p>
	    Own Id: OTP-16767 Aux Id: ERIERL-512 </p>
        </item>
      </list>
    </section>

</section>

<section><title>SSL 9.6.2.1</title>

    <section><title>Improvements and New Features</title>
      <list>
        <item>
          <p>
	    If a passive socket is created, ssl:recv/2,3 is never
	    called and then the peer closes the socket the
	    controlling process will no longer receive an active
	    close message.</p>
          <p>
	    Own Id: OTP-16697 Aux Id: ERIERL-496 </p>
        </item>
      </list>
    </section>

</section>

<section><title>SSL 9.6.2</title>

    <section><title>Fixed Bugs and Malfunctions</title>
      <list>
        <item>
          <p>
	    Fix timing bug that could cause ssl sockets to become
	    unresponsive after an ssl:recv/3 call timed out</p>
          <p>
	    Own Id: OTP-16619 Aux Id: ERL-1213 </p>
        </item>
      </list>
    </section>

</section>

<section><title>SSL 9.6.1</title>

    <section><title>Fixed Bugs and Malfunctions</title>
      <list>
        <item>
          <p>
	    Correct error handling when the partial_chain fun claims
	    a certificate to be the trusted cert that is not part of
	    the chain. This bug would hide the appropriate alert
	    generating an "INTERNAL_ERROR" alert instead.</p>
          <p>
	    Own Id: OTP-16567 Aux Id: ERIERL-481 </p>
        </item>
      </list>
    </section>

</section>

<section><title>SSL 9.6</title>

    <section><title>Fixed Bugs and Malfunctions</title>
      <list>
        <item>
          <p>
	    Correct handling of TLS record limit in TLS-1.3. The max
	    value differs from previous versions. Also the payload
	    data max record check was broken, that is record overflow
	    problems could occur if user sent large amounts of data.</p>
          <p>
	    Own Id: OTP-16258</p>
        </item>
        <item>
          <p>
	    Correct close handling for DTLS</p>
          <p>
	    Own Id: OTP-16348 Aux Id: ERL-1110 </p>
        </item>
        <item>
          <p>
	    Fix ssl:getstat/1-2 to also work for DTLS sockets</p>
          <p>
	    Own Id: OTP-16352 Aux Id: ERL-1099 </p>
        </item>
        <item>
          <p>
	    Correct internal handling och socket active mode to avoid
	    reviving TCP data aimed for a downgraded TLS socket.</p>
          <p>
	    Own Id: OTP-16425</p>
        </item>
        <item>
          <p>
	    When using the host name as fallback for SNI (server name
	    indication) strip a possible trailing dot that is allowed
	    in a host name but not in the SNI. Also if the server
	    receives a SNI with a trailing dot send an
	    UNRECOGNIZED_NAME alert.</p>
          <p>
	    Own Id: OTP-16437 Aux Id: ERL-1135 </p>
        </item>
        <item>
          <p>
	    Immediately remove session entries if handshake is
	    abruptly closed at transport level.</p>
          <p>
	    Own Id: OTP-16479</p>
        </item>
      </list>
    </section>


    <section><title>Improvements and New Features</title>
      <list>
        <item>
          <p>
	    Implementation of the key and initialization vector
	    update feature, and general hardening of TLS 1.3.</p>
          <p>
	    There are cryptographic limits on the amount of plaintext
	    which can be safely encrypted under a given set of keys.</p>
          <p>
	    This change enforces those limits by triggering automatic
	    key updates on TLS 1.3 connections.</p>
          <p>
	    Own Id: OTP-15856</p>
        </item>
        <item>
          <p>
	    Add support for TLS 1.3 Session Tickets (stateful and
	    stateless). This allows session resumption using keying
	    material from a previous successful handshake.</p>
          <p>
	    Own Id: OTP-16253</p>
        </item>
        <item>
          <p>
	    Add support for key exchange with Edward curves and
	    PSS-RSA padding in signature verification.</p>
          <p>
	    Own Id: OTP-16528</p>
        </item>
      </list>
    </section>

</section>

<section><title>SSL 9.5.3</title>

    <section><title>Fixed Bugs and Malfunctions</title>
      <list>
        <item>
          <p>
	    Enhance error handling, all ALERTS shall be handled
	    gracefully and not cause a crash.</p>
          <p>
	    Own Id: OTP-16413 Aux Id: ERL-1136 </p>
        </item>
        <item>
          <p>
	    Enhance alert logging, in some places the role indication
	    of the alert origin was missing. So the log would say
	    undefined instead of client or server.</p>
          <p>
	    Own Id: OTP-16424</p>
        </item>
        <item>
          <p>
	    Two different optimizations did not work together and
	    resulted in the possible breakage of connections using
	    stream ciphers (that is RC4). Reworked the implementation
	    to avoid this.</p>
          <p>
	    Own Id: OTP-16426 Aux Id: ERL-1136 </p>
        </item>
      </list>
    </section>

</section>

<section><title>SSL 9.5.2</title>

    <section><title>Fixed Bugs and Malfunctions</title>
      <list>
        <item>
          <p>
	    Fix the handling of GREASE values sent by web browsers
	    when establishing TLS 1.3 connections. This change
	    improves handling of GREASE values in various protocol
	    elements sent in a TLS 1.3 ClientHello.</p>
          <p>
	    Own Id: OTP-16388 Aux Id: ERL-1130 </p>
        </item>
        <item>
          <p>
	    Correct DTLS listen emulation, could cause problems with
	    opening a new DTLS listen socket for a port previously
	    used by a now closed DTLS listen socket.</p>
          <p>
	    Own Id: OTP-16396 Aux Id: ERL-1118 </p>
        </item>
      </list>
    </section>

</section>

<section><title>SSL 9.5.1</title>

    <section><title>Fixed Bugs and Malfunctions</title>
      <list>
        <item>
          <p>
	    Add missing alert handling clause for TLS record
	    handling. Could sometimes cause confusing error behaviors
	    of TLS connections.</p>
          <p>
	    Own Id: OTP-16357 Aux Id: ERL-1166 </p>
        </item>
        <item>
          <p>
	    Fix handling of ssl:recv that happens during a
	    renegotiation. Using the passive receive function
	    ssl:recv/[2,3] during a renegotiation would fail the
	    connection with unexpected msg.</p>
          <p>
	    Own Id: OTP-16361</p>
        </item>
      </list>
    </section>

</section>

<section><title>SSL 9.5</title>

    <section><title>Fixed Bugs and Malfunctions</title>
      <list>
        <item>
          <p>
	    Corrected CRL handling which could cause CRL verification
	    to fail. This could happen when the CRL distribution
	    point explicitly specifies the CRL issuer, that is not
	    using the fallback.</p>
          <p>
	    Own Id: OTP-16156 Aux Id: ERL-1030 </p>
        </item>
        <item>
          <p>
	    Correct handling of unordered chains so that it works as
	    expected</p>
          <p>
	    Own Id: OTP-16293</p>
        </item>
        <item>
          <p>
	    Fix bug causing ssl application to crash when handshake
	    is paused and ClientHello contains extensions for session
	    resumption (psk_key_exchange_modes, pre_shared_key).</p>
          <p>
	    Own Id: OTP-16295 Aux Id: ERL-1095 </p>
        </item>
        <item>
          <p>
	    Fix connectivity problems with legacy servers when client
	    is configured to support a range of protocol versions
	    including TLS 1.3.</p>
          <p>
	    Own Id: OTP-16303</p>
        </item>
      </list>
    </section>


    <section><title>Improvements and New Features</title>
      <list>
        <item>
          <p>
	    Improve session handling for TLS-1.3 compatibility mode
	    and cleaner internal handling so that removal of old
	    session data can be more efficient, hopefully mitigating
	    problems with big session tables during heavy load.</p>
          <p>
	    Own Id: OTP-15524 Aux Id: OTP-15352 </p>
        </item>
        <item>
          <p>
	    Correct handling of DTLS listen socket emulation. Could
	    cause failure to create new listen socket after process
	    that owned previous listen socket died.</p>
          <p>
	    Own Id: OTP-15809 Aux Id: ERL-917 </p>
        </item>
        <item>
          <p>
	    Add detailed info in ALERT description when client does
	    not send a requested cert.</p>
          <p>
	    Own Id: OTP-16266</p>
        </item>
      </list>
    </section>

</section>

<section><title>SSL 9.4</title>

    <section><title>Fixed Bugs and Malfunctions</title>
      <list>
        <item>
          <p>
	    Handling of zero size fragments in TLS could cause an
	    infinite loop. This has now been corrected.</p>
          <p>
	    Own Id: OTP-15328 Aux Id: ERIERL-379 </p>
        </item>
        <item>
          <p>
	    DTLS record check needs to consider that a resent hello
	    message can have a different version than the negotiated.</p>
          <p>
	    Own Id: OTP-15807 Aux Id: ERL-920 </p>
        </item>
      </list>
    </section>


    <section><title>Improvements and New Features</title>
      <list>
        <item>
          <p>
	    Basic support for TLS 1.3 Client for experimental use.
	    For more information see the Standards Compliance chapter
	    of the User's Guide.</p>
          <p>
	    Own Id: OTP-15431</p>
        </item>
        <item>
          <p>
	    Correct solution for retaining tcp flow control OTP-15802
	    (ERL-934) as to not break ssl:recv as reported in
	    (ERL-938)</p>
          <p>
	    Own Id: OTP-15823 Aux Id: ERL-934, ERL-938 </p>
        </item>
        <item>
          <p>
	    Enhance dialyzer specs to reflect implementation better
	    and avoid dialyzer warnings for the user that wants to
	    use TLS with unix domain sockets.</p>
          <p>
	    Own Id: OTP-15851 Aux Id: PR-2235 </p>
        </item>
        <item>
          <p>
	    Add support for ECDSA signature algorithms in TLS 1.3.</p>
          <p>
	    Own Id: OTP-15854</p>
        </item>
        <item>
          <p>
	    Correct error handling of TLS downgrade, possible return
	    values form ssl:close/2 when downgrading is {ok, Port} or
	    {error, Reason}, it could happen that only ok was
	    returned instead of {error, closed} when downgrade failed
	    due to that the peer closed the TCP connection.</p>
          <p>
	    Own Id: OTP-16027</p>
        </item>
      </list>
    </section>

</section>

<section><title>SSL 9.3.5</title>

    <section><title>Improvements and New Features</title>
      <list>
        <item>
          <p>
	    Enhance error handling for erroneous alerts from the
	    peer.</p>
          <p>
	    Own Id: OTP-15943</p>
        </item>
      </list>
    </section>

</section>

<section><title>SSL 9.3.4</title>

    <section><title>Fixed Bugs and Malfunctions</title>
      <list>
        <item>
          <p>
	    Fix handling of certificate decoding problems in TLS 1.3
	    similarly as in TLS 1.2.</p>
          <p>
	    Own Id: OTP-15900</p>
        </item>
        <item>
          <p>
	    Hibernation now works as expected in all cases, was
	    accidently broken by optimization efforts.</p>
          <p>
	    Own Id: OTP-15910</p>
        </item>
        <item>
          <p>
	    Fix interoperability problems with openssl when the TLS
	    1.3 server is configured wirh the option
	    signature_algs_cert.</p>
          <p>
	    Own Id: OTP-15913</p>
        </item>
      </list>
    </section>

</section>

<section><title>SSL 9.3.3</title>

    <section><title>Fixed Bugs and Malfunctions</title>
      <list>
        <item>
          <p>
	    Correct handshake handling, might cause strange symptoms
	    such as ASN.1 certificate decoding issues.</p>
          <p>
	    Own Id: OTP-15879 Aux Id: ERL-968 </p>
        </item>
        <item>
          <p>
	    Fix handling of the signature_algorithms_cert extension
	    in the ClientHello handshake message.</p>
          <p>
	    Own Id: OTP-15887 Aux Id: ERL-973 </p>
        </item>
        <item>
          <p>
	    Handle new ClientHello extensions when handshake is
	    paused by the {handshake, hello} ssl option.</p>
          <p>
	    Own Id: OTP-15888 Aux Id: ERL-975 </p>
        </item>
      </list>
    </section>

</section>

<section><title>SSL 9.3.2</title>

    <section><title>Fixed Bugs and Malfunctions</title>
      <list>
        <item>
          <p>
	    Returned "alert error string" is now same as logged alert
	    string</p>
          <p>
	    Own Id: OTP-15844</p>
        </item>
        <item>
          <p>
	    Fix returned extension map fields to follow the
	    documentation.</p>
          <p>
	    Own Id: OTP-15862 Aux Id: ERL-951 </p>
        </item>
        <item>
          <p>
	    Avoid DTLS crash due to missing gen_server return value
	    in DTLS packet demux process.</p>
          <p>
	    Own Id: OTP-15864 Aux Id: ERL-962 </p>
        </item>
      </list>
    </section>

</section>

<section><title>SSL 9.3.1</title>

    <section><title>Fixed Bugs and Malfunctions</title>
      <list>
        <item>
          <p>
	    Missing check of size of user_data_buffer made internal
	    socket behave as an active socket instead of active N.
	    This could cause memory problems.</p>
          <p>
	    Own Id: OTP-15825 Aux Id: ERL-934, OTP-15823 </p>
        </item>
      </list>
    </section>

</section>

<section><title>SSL 9.3</title>

    <section><title>Fixed Bugs and Malfunctions</title>
      <list>
        <item>
          <p>
	    The distribution handshake with TLS distribution
	    (<c>inet_tls_dist</c>) does now utilize the socket option
	    <c>{nodelay, true}</c>, which decreases the distribution
	    setup time significantly.</p>
          <p>
	    Own Id: OTP-14792</p>
        </item>
        <item>
          <p>
	    Correct shutdown reason to avoid an incorrect crash
	    report</p>
          <p>
	    Own Id: OTP-15710 Aux Id: ERL-893 </p>
        </item>
        <item>
          <p>
	    Enhance documentation and type specifications.</p>
          <p>
	    Own Id: OTP-15746 Aux Id: ERIERL-333 </p>
        </item>
      </list>
    </section>


    <section><title>Improvements and New Features</title>
      <list>
        <item>
          <p>
	    TLS-1.0, TLS-1.1 and DTLS-1.0 are now considered legacy
	    and not supported by default</p>
          <p>
	    *** POTENTIAL INCOMPATIBILITY ***</p>
          <p>
	    Own Id: OTP-14865</p>
        </item>
        <item>
          <p>
	    Use new logger API in ssl. Introduce log levels and
	    verbose debug logging for SSL.</p>
          <p>
	    Own Id: OTP-15055</p>
        </item>
        <item>
          <p>
	    Add new API function str_to_suite/1, cipher_suites/3
	    (list cipher suites as rfc or OpenSSL name strings) and
	    suite_to_openssl_str/1</p>
          <p>
	    Own Id: OTP-15483 Aux Id: ERL-924 </p>
        </item>
        <item>
          <p>
	    Basic support for TLS 1.3 Server for experimental use.
	    The client is not yet functional, for more information
	    see the Standards Compliance chapter of the User's Guide.</p>
          <p>
	    Own Id: OTP-15591</p>
        </item>
        <item>
          <p>
	    Add support for PSK CCM ciphers from RFC 6655</p>
          <p>
	    Own Id: OTP-15626</p>
        </item>
      </list>
    </section>

</section>

<section><title>SSL 9.2.3.7</title>

    <section><title>Fixed Bugs and Malfunctions</title>
      <list>
        <item>
          <p>
	    Data deliver with ssl:recv/2,3 could fail for when using
	    packet mode. This has been fixed by correcting the flow
	    control handling of passive sockets when packet mode is
	    used.</p>
          <p>
	    Own Id: OTP-16764</p>
        </item>
      </list>
    </section>

</section>

<section><title>SSL 9.2.3.6</title>

    <section><title>Fixed Bugs and Malfunctions</title>
      <list>
        <item>
          <p>
	    Fix timing bug that could cause ssl sockets to become
	    unresponsive after an ssl:recv/3 call timed out</p>
          <p>
	    Own Id: OTP-16619 Aux Id: ERL-1213 </p>
        </item>
      </list>
    </section>

</section>

<section><title>SSL 9.2.3.5</title>

    <section><title>Fixed Bugs and Malfunctions</title>
      <list>
        <item>
          <p>
	    Handling of zero size fragments in TLS could cause an
	    infinite loop. This has now been corrected.</p>
          <p>
	    Own Id: OTP-15328 Aux Id: ERIERL-379 </p>
        </item>
      </list>
    </section>

</section>

<section><title>SSL 9.2.3.4</title>

    <section><title>Fixed Bugs and Malfunctions</title>
      <list>
        <item>
          <p>
	    Hibernation now works as expected in all cases, was
	    accidently broken by optimization efforts.</p>
          <p>
	    Own Id: OTP-15910</p>
        </item>
      </list>
    </section>

</section>

<section><title>SSL 9.2.3.3</title>

    <section><title>Fixed Bugs and Malfunctions</title>
      <list>
        <item>
          <p>
	    Correct handshake handling, might cause strange symptoms
	    such as ASN.1 certificate decoding issues.</p>
          <p>
	    Own Id: OTP-15879 Aux Id: ERL-968 </p>
        </item>
      </list>
    </section>

</section>

<section><title>SSL 9.2.3.2</title>

    <section><title>Fixed Bugs and Malfunctions</title>
      <list>
        <item>
          <p>
	    Returned "alert error string" is now same as logged alert
	    string</p>
          <p>
	    Own Id: OTP-15844</p>
        </item>
      </list>
    </section>

</section>

<section><title>SSL 9.2.3.1</title>

    <section><title>Fixed Bugs and Malfunctions</title>
      <list>
        <item>
          <p>
	    Correct solution for retaining tcp flow control OTP-15802
	    (ERL-934) as to not break ssl:recv as reported in
	    (ERL-938)</p>
          <p>
	    Own Id: OTP-15823 Aux Id: ERL-934, ERL-938 </p>
        </item>
      </list>
    </section>

</section>

<section><title>SSL 9.2.3</title>

    <section><title>Fixed Bugs and Malfunctions</title>
      <list>
        <item>
          <p>
	    Missing check of size of user_data_buffer made internal
	    socket behave as an active socket instead of active N.
	    This could cause memory problems.</p>
          <p>
	    Own Id: OTP-15802 Aux Id: ERL-934 </p>
        </item>
      </list>
    </section>


    <section><title>Improvements and New Features</title>
      <list>
        <item>
          <p>
	    Back port of bug fix ERL-893 from OTP-22 and document
	    enhancements that will solve dialyzer warnings for users
	    of the ssl application.</p>
          <p>
	    This change also affects public_key, eldap (and inet
	    doc).</p>
          <p>
	    Own Id: OTP-15785 Aux Id: ERL-929, ERL-893, PR-2215 </p>
        </item>
      </list>
    </section>

</section>

<section><title>SSL 9.2.2</title>

    <section><title>Fixed Bugs and Malfunctions</title>
      <list>
        <item>
          <p>
	    With the default BEAST Mitigation strategy for TLS 1.0 an
	    empty TLS fragment could be sent after a one-byte
	    fragment. This glitch has been fixed.</p>
          <p>
	    Own Id: OTP-15054 Aux Id: ERIERL-346 </p>
        </item>
      </list>
    </section>

</section>

<section><title>SSL 9.2.1</title>

    <section><title>Fixed Bugs and Malfunctions</title>
      <list>
        <item>
          <p>
	    The timeout for a passive receive was sometimes not
	    cancelled and later caused a server crash. This bug has
	    now been corrected.</p>
          <p>
	    Own Id: OTP-14701 Aux Id: ERL-883, ERL-884 </p>
        </item>
        <item>
          <p>
	    Add tag for passive message (active N) in cb_info to
	    retain transport transparency.</p>
          <p>
	    Own Id: OTP-15679 Aux Id: ERL-861 </p>
        </item>
      </list>
    </section>

</section>

<section><title>SSL 9.2</title>

    <section><title>Fixed Bugs and Malfunctions</title>
      <list>
        <item>
          <p>
	    Fix bug that an incorrect return value for gen_statem
	    could be created when alert was a result of handling
	    renegotiation info extension</p>
          <p>
	    Own Id: OTP-15502</p>
        </item>
        <item>
          <p>
	    Correct check for 3des_ede_cbc, could cause ssl to claim
	    to support 3des_ede_cbc when cryptolib does not.</p>
          <p>
	    Own Id: OTP-15539</p>
        </item>
        <item>
          <p>
	    Improved DTLS error handling, avoids unexpected
	    connection failure in rare cases.</p>
          <p>
	    Own Id: OTP-15561</p>
        </item>
        <item>
          <p>
	    Corrected active once emulation bug that could cause the
	    ssl_closed meassage to not be sent. Bug introduced by
	    OTP-15449</p>
          <p>
	    Own Id: OTP-15666 Aux Id: ERIERL-316, </p>
        </item>
      </list>
    </section>


    <section><title>Improvements and New Features</title>
      <list>
        <item>
          <p>
	    Add client option {reuse_session, SessionID::binary()}
	    that can be used together with new option value
	    {reuse_sessions, save}. This makes it possible to reuse a
	    session from a specific connection establishment.</p>
          <p>
	    Own Id: OTP-15369</p>
        </item>
        <item>
          <p>
	    The Reason part of of the error return from the functions
	    connect and handshake has a better and documented format.
	    This will sometimes differ from previous returned
	    reasons, however those where only documented as term()
	    and should for that reason not be relied on.</p>
          <p>
	    *** POTENTIAL INCOMPATIBILITY ***</p>
          <p>
	    Own Id: OTP-15423</p>
        </item>
        <item>
          <p>
	    Refactor of state handling to improve TLS application
	    data throughput and reduce CPU overhead</p>
          <p>
	    Own Id: OTP-15445</p>
        </item>
        <item>
          <p>
	    The SSL code has been optimized in many small ways to
	    reduce CPU load for encryption/decryption, especially for
	    Erlang's distribution protocol over TLS.</p>
          <p>
	    Own Id: OTP-15529</p>
        </item>
        <item>
          <p>
	    Add support for active N</p>
          <p>
	    Own Id: OTP-15665 Aux Id: ERL-811, PR-2072 </p>
        </item>
      </list>
    </section>

</section>

<section><title>SSL 9.1.2</title>

    <section><title>Fixed Bugs and Malfunctions</title>
      <list>
        <item>
          <p>
	    Fix encoding of the SRP extension length field in ssl.
	    The old encoding of the SRP extension length could cause
	    interoperability problems with third party SSL
	    implementations when SRP was used.</p>
          <p>
	    Own Id: OTP-15477 Aux Id: ERL-790 </p>
        </item>
        <item>
          <p>
	    Guarantee active once data delivery, handling TCP stream
	    properly.</p>
          <p>
	    Own Id: OTP-15504 Aux Id: ERL-371 </p>
        </item>
        <item>
          <p>
	    Correct gen_statem returns for some error cases</p>
          <p>
	    Own Id: OTP-15505</p>
        </item>
      </list>
    </section>

</section>

<section><title>SSL 9.1.1</title>

    <section><title>Fixed Bugs and Malfunctions</title>
      <list>
        <item>
          <p>
	    Fixed renegotiation bug. Client did not handle server
	    initiated renegotiation correctly after rewrite to two
	    connection processes, due to ERL-622 commit
	    d87ac1c55188f5ba5cdf72384125d94d42118c18. This could
	    manifest it self as a " bad_record_mac" alert.</p>
          <p>
	    Also included are some optimizations</p>
          <p>
	    Own Id: OTP-15489 Aux Id: ERL-308 </p>
        </item>
      </list>
    </section>

</section>

<section><title>SSL 9.1</title>

    <section><title>Fixed Bugs and Malfunctions</title>
      <list>
        <item>
          <p>
	    PEM cache was not evicting expired entries due to due to
	    timezone confusion.</p>
          <p>
	    Own Id: OTP-15368</p>
        </item>
        <item>
          <p>
	    Make sure an error is returned if a "transport_accept
	    socket" is used in some other call than ssl:handshake* or
	    ssl:controlling_process</p>
          <p>
	    Own Id: OTP-15384 Aux Id: ERL-756 </p>
        </item>
        <item>
          <p>
	    Fix timestamp handling in the PEM-cache could cause
	    entries to not be invalidated at the correct time.</p>
          <p>
	    Own Id: OTP-15402</p>
        </item>
        <item>
          <p>
	    Extend check for undelivered data at closing, could under
	    some circumstances fail to deliver all data that was
	    actually received.</p>
          <p>
	    Own Id: OTP-15412 Aux Id: ERL-731 </p>
        </item>
        <item>
          <p>
	    Correct signature check for TLS-1.2 that allows different
	    algorithms for signature of peer cert and peer cert key.
	    Not all allowed combinations where accepted.</p>
          <p>
	    Own Id: OTP-15415 Aux Id: ERL-763 </p>
        </item>
        <item>
          <p>
	    Correct gen_statem return value, could cause
	    renegotiation to fail.</p>
          <p>
	    Own Id: OTP-15418 Aux Id: ERL-770 </p>
        </item>
      </list>
    </section>


    <section><title>Improvements and New Features</title>
      <list>
        <item>
          <p>
	    Add engine support for RSA key exchange</p>
          <p>
	    Own Id: OTP-15420 Aux Id: ERIERL-268 </p>
        </item>
        <item>
          <p>
	    ssl now uses active n internally to boost performance.
	    Old active once behavior can be restored by setting
	    application variable see manual page for ssl application
	    (man 6).</p>
          <p>
	    *** POTENTIAL INCOMPATIBILITY ***</p>
          <p>
	    Own Id: OTP-15449</p>
        </item>
      </list>
    </section>

</section>

<section><title>SSL 9.0.3</title>

    <section><title>Fixed Bugs and Malfunctions</title>
      <list>
        <item>
          <p>
	    Correct alert handling with new TLS sender process, from
	    ssl-9.0.2. CLOSE ALERTS could under some circumstances be
	    encoded using an incorrect cipher state. This would cause
	    the peer to regard them as unknown messages.</p>
          <p>
	    Own Id: OTP-15337 Aux Id: ERL-738 </p>
        </item>
        <item>
          <p>
	    Correct handling of socket packet option with new TLS
	    sender process, from ssl-9.0.2. When changing the socket
	    option {packet, 1|2|3|4} with ssl:setopts/2 the option
	    must internally be propagated to the sender process as
	    well as the reader process as this particular option also
	    affects the data to be sent.</p>
          <p>
	    Own Id: OTP-15348 Aux Id: ERL-747 </p>
        </item>
      </list>
    </section>

</section>

<section><title>SSL 9.0.2</title>

    <section><title>Fixed Bugs and Malfunctions</title>
      <list>
        <item>
          <p>
	    Use separate processes for sending and receiving
	    application data for TLS connections to avoid potential
	    deadlock that was most likely to occur when using TLS for
	    Erlang distribution. Note does not change the API.</p>
          <p>
	    Own Id: OTP-15122</p>
        </item>
        <item>
          <p>
	    Correct handling of empty server SNI extension</p>
          <p>
	    Own Id: OTP-15168</p>
        </item>
        <item>
          <p>
	    Correct PSK cipher suite handling and add
	    selected_cipher_suite to connection information</p>
          <p>
	    Own Id: OTP-15172</p>
        </item>
        <item>
          <p>
	    Adopt to the fact that cipher suite sign restriction are
	    relaxed in TLS-1.2</p>
          <p>
	    Own Id: OTP-15173</p>
        </item>
        <item>
          <p>
	    Enhance error handling of non existing PEM files</p>
          <p>
	    Own Id: OTP-15174</p>
        </item>
        <item>
          <p>
	    Correct close handling of transport accepted sockets in
	    the error state</p>
          <p>
	    Own Id: OTP-15216</p>
        </item>
        <item>
          <p>
	    Correct PEM cache to not add references to empty entries
	    when PEM file does not exist.</p>
          <p>
	    Own Id: OTP-15224</p>
        </item>
        <item>
          <p>
	    Correct handling of all PSK cipher suites</p>
          <p>
	    Before only some PSK suites would be correctly negotiated
	    and most PSK ciphers suites would fail the connection.</p>
          <p>
	    Own Id: OTP-15285</p>
        </item>
      </list>
    </section>


    <section><title>Improvements and New Features</title>
      <list>
        <item>
          <p>
	    TLS will now try to order certificate chains if they
	    appear to be unordered. That is prior to TLS 1.3,
	    “certificate_list” ordering was required to be
	    strict, however some implementations already allowed for
	    some flexibility. For maximum compatibility, all
	    implementations SHOULD be prepared to handle potentially
	    extraneous certificates and arbitrary orderings from any
	    TLS version.</p>
          <p>
	    Own Id: OTP-12983</p>
        </item>
        <item>
          <p>
	    TLS will now try to reconstructed an incomplete
	    certificate chains from its local CA-database and use
	    that data for the certificate path validation. This
	    especially makes sense for partial chains as then the
	    peer might not send an intermediate CA as it is
	    considered the trusted root in that case.</p>
          <p>
	    Own Id: OTP-15060</p>
        </item>
        <item>
          <p>
	    Option keyfile defaults to certfile and should be trumped
	    with key. This failed for engine keys.</p>
          <p>
	    Own Id: OTP-15193</p>
        </item>
        <item>
          <p>
	    Error message improvement when own certificate has
	    decoding issues, see also issue ERL-668.</p>
          <p>
	    Own Id: OTP-15234</p>
        </item>
        <item>
          <p>
	    Correct dialyzer spec for key option</p>
          <p>
	    Own Id: OTP-15281</p>
        </item>
      </list>
    </section>

</section>

<section><title>SSL 9.0.1</title>

    <section><title>Fixed Bugs and Malfunctions</title>
      <list>
        <item>
          <p>
	    Correct cipher suite handling for ECDHE_*, the incorrect
	    handling could cause an incorrrect suite to be selected
	    and most likly fail the handshake.</p>
          <p>
	    Own Id: OTP-15203</p>
        </item>
      </list>
    </section>

</section>

<section><title>SSL 9.0</title>

    <section><title>Fixed Bugs and Malfunctions</title>
      <list>
        <item>
          <p>
	    Correct handling of ECDH suites.</p>
          <p>
	    Own Id: OTP-14974</p>
        </item>
        <item>
          <p>
	    Proper handling of clients that choose to send an empty
	    answer to a certificate request</p>
          <p>
	    Own Id: OTP-15050</p>
        </item>
      </list>
    </section>


    <section><title>Improvements and New Features</title>
      <list>
        <item>
          <p>
	    Distribution over SSL (inet_tls) has, to improve
	    performance, been rewritten to not use intermediate
	    processes and ports.</p>
          <p>
	    Own Id: OTP-14465</p>
        </item>
        <item>
          <p>
	    Add suport for ECDHE_PSK cipher suites</p>
          <p>
	    Own Id: OTP-14547</p>
        </item>
        <item>
          <p>
	    For security reasons no longer support 3-DES cipher
	    suites by default</p>
          <p>
	    *** INCOMPATIBILITY with possibly ***</p>
          <p>
	    Own Id: OTP-14768</p>
        </item>
        <item>
          <p>
	    For security reasons RSA-key exchange cipher suites are
	    no longer supported by default</p>
          <p>
	    *** INCOMPATIBILITY with possible ***</p>
          <p>
	    Own Id: OTP-14769</p>
        </item>
        <item>
          <p>
	    The interoperability option to fallback to insecure
	    renegotiation now has to be explicitly turned on.</p>
          <p>
	    *** INCOMPATIBILITY with possibly ***</p>
          <p>
	    Own Id: OTP-14789</p>
        </item>
        <item>
          <p>
	    Drop support for SSLv2 enabled clients. SSLv2 has been
	    broken for decades and never supported by the Erlang
	    SSL/TLS implementation. This option was by default
	    disabled and enabling it has proved to sometimes break
	    connections not using SSLv2 enabled clients.</p>
          <p>
	    *** POTENTIAL INCOMPATIBILITY ***</p>
          <p>
	    Own Id: OTP-14824</p>
        </item>
        <item>
          <p>
	    Remove CHACHA20_POLY1305 ciphers form default for now. We
	    have discovered interoperability problems, ERL-538, that
	    we believe needs to be solved in crypto.</p>
          <p>
	    *** INCOMPATIBILITY with possibly ***</p>
          <p>
	    Own Id: OTP-14882</p>
        </item>
        <item>
          <p>
	    Generalize DTLS packet multiplexing to make it easier to
	    add future DTLS features and uses.</p>
          <p>
	    Own Id: OTP-14888</p>
        </item>
        <item>
          <p>
	    Use uri_string module instead of http_uri.</p>
          <p>
	    Own Id: OTP-14902</p>
        </item>
        <item>
          <p>
	    The SSL distribution protocol <c>-proto inet_tls</c> has
	    stopped setting the SSL option
	    <c>server_name_indication</c>. New verify funs for client
	    and server in <c>inet_tls_dist</c> has been added, not
	    documented yet, that checks node name if present in peer
	    certificate. Usage is still also yet to be documented.</p>
          <p>
	    Own Id: OTP-14969 Aux Id: OTP-14465, ERL-598 </p>
        </item>
        <item>
          <p>
	    Deprecate ssl:ssl_accept/[1,2,3] in favour of
	    ssl:handshake/[1,2,3]</p>
          <p>
	    Own Id: OTP-15056</p>
        </item>
        <item>
          <p>
	    Customizes the hostname verification of the peer
	    certificate, as different protocols that use TLS such as
	    HTTP or LDAP may want to do it differently</p>
          <p>
	    Own Id: OTP-15102 Aux Id: ERL-542, OTP-14962 </p>
        </item>
        <item>
          <p>
	    Add utility function for converting erlang cipher suites
	    to a string represenation (ERL-600).</p>
          <p>
	    Own Id: OTP-15106</p>
        </item>
        <item>
          <p>
	    First version with support for DTLS</p>
          <p>
	    Own Id: OTP-15142</p>
        </item>
      </list>
    </section>

</section>

<section><title>SSL 8.2.6.4</title>

    <section><title>Fixed Bugs and Malfunctions</title>
      <list>
        <item>
          <p>
	    Add engine support for RSA key exchange</p>
          <p>
	    Own Id: OTP-15420</p>
        </item>
      </list>
    </section>

</section>

<section><title>SSL 8.2.6.3</title>

    <section><title>Fixed Bugs and Malfunctions</title>
      <list>
        <item>
          <p>
	    Extend check for undelivered data at closing, could under
	    some circumstances fail to deliverd all data that was
	    acctualy recivied.</p>
          <p>
	    Own Id: OTP-15412</p>
        </item>
      </list>
    </section>

</section>

<section><title>SSL 8.2.6.2</title>

    <section><title>Fixed Bugs and Malfunctions</title>
      <list>
        <item>
          <p>
	    Correct handling of empty server SNI extension</p>
          <p>
	    Own Id: OTP-15168</p>
        </item>
        <item>
          <p>
	    Correct cipher suite handling for ECDHE_*, the incorrect
	    handling could cause an incorrrect suite to be selected
	    and most likly fail the handshake.</p>
          <p>
	    Own Id: OTP-15203</p>
        </item>
      </list>
    </section>

</section>

<section><title>SSL 8.2.6.1</title>

    <section><title>Fixed Bugs and Malfunctions</title>
      <list>
        <item>
          <p>
	    Improve cipher suite handling correcting ECC and TLS-1.2
	    requierments. Backport of solution for ERL-641</p>
          <p>
	    Own Id: OTP-15178</p>
        </item>
      </list>
    </section>


    <section><title>Improvements and New Features</title>
      <list>
        <item>
          <p>
	    Option keyfile defaults to certfile and should be trumped
	    with key. This failed for engine keys.</p>
          <p>
	    Own Id: OTP-15193</p>
        </item>
      </list>
    </section>

</section>

<section><title>SSL 8.2.6</title>

    <section><title>Fixed Bugs and Malfunctions</title>
      <list>
        <item>
          <p>
	    Proper handling of clients that choose to send an empty
	    answer to a certificate request</p>
          <p>
	    Own Id: OTP-15050</p>
        </item>
      </list>
    </section>

</section>

<section><title>SSL 8.2.5</title>

    <section><title>Fixed Bugs and Malfunctions</title>
      <list>
        <item>
          <p>
	    Fix filter function to not incorrectly exclude AEAD
	    cipher suites</p>
          <p>
	    Own Id: OTP-14981</p>
        </item>
      </list>
    </section>

</section>

<section><title>SSL 8.2.4</title>

    <section><title>Fixed Bugs and Malfunctions</title>
      <list>
        <item>
          <p>
	    Optimization of bad merge conflict resolution causing
	    dubble decode</p>
          <p>
	    Own Id: OTP-14843</p>
        </item>
        <item>
          <p>
	    Restore error propagation to OTP-19.3 behaviour, in
	    OTP-20.2 implementation adjustments to gen_statem needed
	    some further adjustments to avoid a race condition. This
	    could cause a TLS server to not always report file path
	    errors correctly.</p>
          <p>
	    Own Id: OTP-14852</p>
        </item>
        <item>
          <p>
	    Corrected RC4 suites listing function to regard TLS
	    version</p>
          <p>
	    Own Id: OTP-14871</p>
        </item>
        <item>
          <p>
	    Fix alert handling so that unexpected messages are logged
	    and alerted correctly</p>
          <p>
	    Own Id: OTP-14919</p>
        </item>
        <item>
          <p>
	    Correct handling of anonymous cipher suites</p>
          <p>
	    Own Id: OTP-14952</p>
        </item>
      </list>
    </section>


    <section><title>Improvements and New Features</title>
      <list>
        <item>
          <p>
	    Added new API functions to facilitate cipher suite
	    handling</p>
          <p>
	    Own Id: OTP-14760</p>
        </item>
        <item>
          <p>
	    Correct TLS_FALLBACK_SCSV handling so that this special
	    flag suite is always placed last in the cipher suite list
	    in accordance with the specs. Also make sure this
	    functionality is used in DTLS.</p>
          <p>
	    Own Id: OTP-14828</p>
        </item>
        <item>
          <p>
	    Add TLS record version sanity check for early as possible
	    error detection and consistency in ALERT codes generated</p>
          <p>
	    Own Id: OTP-14892</p>
        </item>
      </list>
    </section>

</section>

<section><title>SSL 8.2.3</title>

    <section><title>Fixed Bugs and Malfunctions</title>
      <list>
        <item>
          <p>
	    Packet options cannot be supported for unreliable
	    transports, that is, packet option for DTLS over udp will
	    not be supported.</p>
          <p>
	    Own Id: OTP-14664</p>
        </item>
        <item>
          <p>
	    Ensure data delivery before close if possible. This fix
	    is related to fix in PR-1479.</p>
          <p>
	    Own Id: OTP-14794</p>
        </item>
      </list>
    </section>


    <section><title>Improvements and New Features</title>
      <list>
        <item>
          <p>
	    The crypto API is extended to use private/public keys
	    stored in an Engine for sign/verify or encrypt/decrypt
	    operations.</p>
          <p>
	    The ssl application provides an API to use this new
	    engine concept in TLS.</p>
          <p>
	    Own Id: OTP-14448</p>
        </item>
        <item>
          <p>
	    Implemented renegotiation for DTLS</p>
          <p>
	    Own Id: OTP-14563</p>
        </item>
        <item>
          <p>
	    A new command line option <c>-ssl_dist_optfile</c> has
	    been added to facilitate specifying the many options
	    needed when using SSL as the distribution protocol.</p>
          <p>
	    Own Id: OTP-14657</p>
        </item>
      </list>
    </section>

</section>

<section><title>SSL 8.2.2</title>
    <section><title>Fixed Bugs and Malfunctions</title>
      <list>
        <item>
          <p>
	    TLS sessions must be registered with SNI if provided, so
	    that sessions where client hostname verification would
	    fail cannot connect reusing a session created when the
	    server name verification succeeded.</p>
          <p>
	    Own Id: OTP-14632</p>
        </item>
        <item>
	    <p> An erlang TLS server configured with cipher suites
	    using rsa key exchange, may be vulnerable to an Adaptive
	    Chosen Ciphertext attack (AKA Bleichenbacher attack)
	    against RSA, which when exploited, may result in
	    plaintext recovery of encrypted messages and/or a
	    Man-in-the-middle (MiTM) attack, despite the attacker not
	    having gained access to the server’s private key
	    itself. <url
	    href="https://nvd.nist.gov/vuln/detail/CVE-2017-1000385">CVE-2017-1000385</url>
	    </p> <p> Exploiting this vulnerability to perform
	    plaintext recovery of encrypted messages will, in most
	    practical cases, allow an attacker to read the plaintext
	    only after the session has completed. Only TLS sessions
	    established using RSA key exchange are vulnerable to this
	    attack. </p> <p> Exploiting this vulnerability to conduct
	    a MiTM attack requires the attacker to complete the
	    initial attack, which may require thousands of server
	    requests, during the handshake phase of the targeted
	    session within the window of the configured handshake
	    timeout. This attack may be conducted against any TLS
	    session using RSA signatures, but only if cipher suites
	    using RSA key exchange are also enabled on the server.
	    The limited window of opportunity, limitations in
	    bandwidth, and latency make this attack significantly
	    more difficult to execute. </p> <p> RSA key exchange is
	    enabled by default although least prioritized if server
	    order is honored. For such a cipher suite to be chosen it
	    must also be supported by the client and probably the
	    only shared cipher suite. </p> <p> Captured TLS sessions
	    encrypted with ephemeral cipher suites (DHE or ECDHE) are
	    not at risk for subsequent decryption due to this
	    vulnerability. </p> <p> As a workaround if default cipher
	    suite configuration was used you can configure the server
	    to not use vulnerable suites with the ciphers option like
	    this: </p> <c> {ciphers, [Suite || Suite &lt;-
	    ssl:cipher_suites(), element(1,Suite) =/= rsa]} </c> <p>
	    that is your code will look somethingh like this: </p>
	    <c> ssl:listen(Port, [{ciphers, [Suite || Suite &lt;-
	    ssl:cipher_suites(), element(1,S) =/= rsa]} | Options]).
	    </c> <p> Thanks to Hanno Böck, Juraj Somorovsky and
	    Craig Young for reporting this vulnerability. </p>
          <p>
	    Own Id: OTP-14748</p>
        </item>
      </list>
    </section>

    <section><title>Improvements and New Features</title>
      <list>
        <item>
          <p>
	    If no SNI is available and the hostname is an IP-address
	    also check for IP-address match. This check is not as
	    good as a DNS hostname check and certificates using
	    IP-address are not recommended.</p>
          <p>
	    Own Id: OTP-14655</p>
        </item>
      </list>
    </section>

</section>

<section><title>SSL 8.2.1</title>

    <section><title>Fixed Bugs and Malfunctions</title>
      <list>
        <item>
          <p>
	    Max session table works correctly again</p>
          <p>
	    Own Id: OTP-14556</p>
        </item>
      </list>
    </section>


    <section><title>Improvements and New Features</title>
      <list>
        <item>
          <p>
	    Customize alert handling for DTLS over UDP to mitigate
	    DoS attacks</p>
          <p>
	    Own Id: OTP-14078</p>
        </item>
        <item>
          <p>
	    Improved error propagation and reports</p>
          <p>
	    Own Id: OTP-14236</p>
        </item>
      </list>
    </section>

</section>

<section><title>SSL 8.2</title>

    <section><title>Fixed Bugs and Malfunctions</title>
      <list>
        <item>
          <p>
	    ECDH-ECDSA key exchange supported, was accidently
	    dismissed in earlier versions.</p>
          <p>
	    Own Id: OTP-14421</p>
        </item>
        <item>
          <p>
	    Correct close semantics for active once connections. This
	    was a timing dependent bug the resulted in the close
	    message not always reaching the ssl user process.</p>
          <p>
	    Own Id: OTP-14443</p>
        </item>
      </list>
    </section>


    <section><title>Improvements and New Features</title>
      <list>
        <item>
          <p>
	    TLS-1.2 clients will now always send hello messages on
	    its own format, as opposed to earlier versions that will
	    send the hello on the lowest supported version, this is a
	    change supported by the latest RFC.</p>
          <p>
	    This will make interoperability with some newer servers
	    smoother. Potentially, but unlikely, this could cause a
	    problem with older servers if they do not adhere to the
	    RFC and ignore unknown extensions.</p>
          <p>
	    *** POTENTIAL INCOMPATIBILITY ***</p>
          <p>
	    Own Id: OTP-13820</p>
        </item>
        <item>
          <p>
	    Allow Erlang/OTP to use OpenSSL in FIPS-140 mode, in
	    order to satisfy specific security requirements (mostly
	    by different parts of the US federal government). </p>
          <p>
	    See the new crypto users guide "FIPS mode" chapter about
	    building and using the FIPS support which is disabled by
	    default.</p>
          <p>
	    (Thanks to dszoboszlay and legoscia)</p>
          <p>
	    Own Id: OTP-13921 Aux Id: PR-1180 </p>
        </item>
        <item>
          <p>
	    Implemented DTLS cookie generation, required by spec,
	    instead of using a hardcoded value.</p>
          <p>
	    Own Id: OTP-14076</p>
        </item>
        <item>
          <p>
	    Implement sliding window replay protection of DTLS
	    records.</p>
          <p>
	    Own Id: OTP-14077</p>
        </item>
        <item>
          <p>
	    TLS client processes will by default call
	    public_key:pkix_verify_hostname/2 to verify the hostname
	    of the connection with the server certificates specified
	    hostname during certificate path validation. The user may
	    explicitly disables it. Also if the hostname cannot be
	    derived from the first argument to connect or is not
	    supplied by the server name indication option, the check
	    will not be performed.</p>
          <p>
	    Own Id: OTP-14197</p>
        </item>
        <item>
          <p>
	    Extend connection_information/[1,2] . The values
	    session_id, master_secret, client_random and
	    server_random can no be accessed by
	    connection_information/2. Note only session_id will be
	    added to connection_information/1. The rational is that
	    values concerning the connection security should have to
	    be explicitly requested.</p>
          <p>
	    Own Id: OTP-14291</p>
        </item>
        <item>
          <p>
	    Chacha cipher suites are currently not tested enough to
	    be most preferred ones</p>
          <p>
	    Own Id: OTP-14382</p>
        </item>
        <item>
          <p>
	    Basic support for DTLS that been tested together with
	    OpenSSL.</p>
          <p>
	    Test by providing the option {protocol, dtls} to the ssl
	    API functions connect and listen.</p>
          <p>
	    Own Id: OTP-14388</p>
        </item>
      </list>
    </section>
</section>

<section><title>SSL 8.1.3.1.1</title>

    <section><title>Fixed Bugs and Malfunctions</title>
      <list>
        <item>
          <p>
	    Fix alert handling so that unexpected messages are logged
	    and alerted correctly</p>
          <p>
	    Own Id: OTP-14929</p>
        </item>
      </list>
    </section>
</section>

<section><title>SSL 8.1.3.1</title>
    <section><title>Fixed Bugs and Malfunctions</title>
      <list>
        <item>
	    <p> An erlang TLS server configured with cipher suites
	    using rsa key exchange, may be vulnerable to an Adaptive
	    Chosen Ciphertext attack (AKA Bleichenbacher attack)
	    against RSA, which when exploited, may result in
	    plaintext recovery of encrypted messages and/or a
	    Man-in-the-middle (MiTM) attack, despite the attacker not
	    having gained access to the server’s private key
	    itself. <url
	    href="https://nvd.nist.gov/vuln/detail/CVE-2017-1000385">CVE-2017-1000385</url>
	    </p> <p> Exploiting this vulnerability to perform
	    plaintext recovery of encrypted messages will, in most
	    practical cases, allow an attacker to read the plaintext
	    only after the session has completed. Only TLS sessions
	    established using RSA key exchange are vulnerable to this
	    attack. </p> <p> Exploiting this vulnerability to conduct
	    a MiTM attack requires the attacker to complete the
	    initial attack, which may require thousands of server
	    requests, during the handshake phase of the targeted
	    session within the window of the configured handshake
	    timeout. This attack may be conducted against any TLS
	    session using RSA signatures, but only if cipher suites
	    using RSA key exchange are also enabled on the server.
	    The limited window of opportunity, limitations in
	    bandwidth, and latency make this attack significantly
	    more difficult to execute. </p> <p> RSA key exchange is
	    enabled by default although least prioritized if server
	    order is honored. For such a cipher suite to be chosen it
	    must also be supported by the client and probably the
	    only shared cipher suite. </p> <p> Captured TLS sessions
	    encrypted with ephemeral cipher suites (DHE or ECDHE) are
	    not at risk for subsequent decryption due to this
	    vulnerability. </p> <p> As a workaround if default cipher
	    suite configuration was used you can configure the server
	    to not use vulnerable suites with the ciphers option like
	    this: </p> <c> {ciphers, [Suite || Suite &lt;-
	    ssl:cipher_suites(), element(1,Suite) =/= rsa]} </c> <p>
	    that is your code will look somethingh like this: </p>
	    <c> ssl:listen(Port, [{ciphers, [Suite || Suite &lt;-
	    ssl:cipher_suites(), element(1,S) =/= rsa]} | Options]).
	    </c> <p> Thanks to Hanno Böck, Juraj Somorovsky and
	    Craig Young for reporting this vulnerability. </p>
          <p>
	    Own Id: OTP-14748</p>
        </item>
      </list>
    </section>
</section>
<section><title>SSL 8.1.3</title>

    <section><title>Fixed Bugs and Malfunctions</title>
      <list>
        <item>
          <p>
	    Remove debug printout</p>
          <p>
	    Own Id: OTP-14396</p>
        </item>
      </list>
    </section>

</section>

<section><title>SSL 8.1.2</title>

    <section><title>Fixed Bugs and Malfunctions</title>
      <list>
        <item>
          <p>
	    Correct active once emulation, for TLS. Now all data
	    received by the connection process will be delivered
	    through active once, even when the active once arrives
	    after that the gen_tcp socket is closed by the peer.</p>
          <p>
	    Own Id: OTP-14300</p>
        </item>
      </list>
    </section>

</section>

<section><title>SSL 8.1.1</title>

    <section><title>Fixed Bugs and Malfunctions</title>
      <list>
        <item>
          <p>
	    Corrected termination behavior, that caused a PEM cache
	    bug and sometimes resulted in connection failures.</p>
          <p>
	    Own Id: OTP-14100</p>
        </item>
        <item>
          <p>
	    Fix bug that could hang ssl connection processes when
	    failing to require more data for very large handshake
	    packages. Add option max_handshake_size to mitigate DoS
	    attacks.</p>
          <p>
	    Own Id: OTP-14138</p>
        </item>
        <item>
          <p>
	    Improved support for CRL handling that could fail to work
	    as intended when an id-ce-extKeyUsage was present in the
	    certificate. Also improvements where needed to
	    distributionpoint handling so that all revocations
	    actually are found and not deemed to be not determinable.</p>
          <p>
	    Own Id: OTP-14141</p>
        </item>
        <item>
          <p>
	    A TLS handshake might accidentally match old sslv2 format
	    and ssl application would incorrectly aborted TLS
	    handshake with ssl_v2_client_hello_no_supported. Parsing
	    was altered to avoid this problem.</p>
          <p>
	    Own Id: OTP-14222</p>
        </item>
        <item>
          <p>
	    Correct default cipher list to prefer AES 128 before 3DES</p>
          <p>
	    Own Id: OTP-14235</p>
        </item>
      </list>
    </section>


    <section><title>Improvements and New Features</title>
      <list>
        <item>
          <p>
	    Move PEM cache to a dedicated process, to avoid making
	    the SSL manager process a bottleneck. This improves
	    scalability of TLS connections.</p>
          <p>
	    Own Id: OTP-13874</p>
        </item>
      </list>
    </section>

</section>

<section><title>SSL 8.1</title>

    <section><title>Fixed Bugs and Malfunctions</title>
      <list>
        <item>
          <p>
	    List of possible anonymous suites, never supported by
	    default, where incorrect for some TLS versions.</p>
          <p>
	    Own Id: OTP-13926</p>
        </item>
      </list>
    </section>


    <section><title>Improvements and New Features</title>
      <list>
        <item>
          <p>
	    Experimental version of DTLS. It is runnable but not
	    complete and cannot be considered reliable for production
	    usage.</p>
          <p>
	    Own Id: OTP-12982</p>
        </item>
        <item>
          <p>
	    Add API options to handle ECC curve selection.</p>
          <p>
	    Own Id: OTP-13959</p>
        </item>
      </list>
    </section>

</section>

<section><title>SSL 8.0.3</title>

    <section><title>Fixed Bugs and Malfunctions</title>
      <list>
        <item>
          <p>
	    A timing related bug in event handling could cause
	    interoperability problems between an erlang TLS server
	    and some TLS clients, especially noticed with Firefox as
	    TLS client.</p>
          <p>
	    Own Id: OTP-13917</p>
        </item>
        <item>
          <p>
	    Correct ECC curve selection, the error could cause the
	    default to always be selected.</p>
          <p>
	    Own Id: OTP-13918</p>
        </item>
      </list>
    </section>

</section>

<section><title>SSL 8.0.2</title>

    <section><title>Fixed Bugs and Malfunctions</title>
      <list>
        <item>
          <p>
	    Correctly formed handshake messages received out of order
	    will now correctly fail the connection with unexpected
	    message.</p>
          <p>
	    Own Id: OTP-13853</p>
	</item>

	<item>
	  <p>Correct handling of signature algorithm selection</p>
          <p>
	    Own Id: OTP-13711</p>
        </item>

      </list>
    </section>


    <section><title>Improvements and New Features</title>
      <list>
        <item>
          <p>
	    ssl application now behaves gracefully also on partially
	    incorrect input from peer.</p>
          <p>
	    Own Id: OTP-13834</p>
        </item>
        <item>
          <p>
	    Add application environment configuration
	    bypass_pem_cache. This can be used as a workaround for
	    the current implementation of the PEM-cache that has
	    proven to be a bottleneck.</p>
          <p>
	    Own Id: OTP-13883</p>
        </item>
      </list>
    </section>

</section>

<section><title>SSL 8.0.1</title>

    <section><title>Fixed Bugs and Malfunctions</title>
      <list>
        <item>
          <p>
	    The TLS/SSL protocol version selection for the SSL server
	    has been corrected to follow RFC 5246 Appendix E.1
	    especially in case where the list of supported versions
	    has gaps. Now the server selects the highest protocol
	    version it supports that is not higher than what the
	    client supports.</p>
          <p>
	    Own Id: OTP-13753 Aux Id: seq13150 </p>
        </item>
      </list>
    </section>

</section>

<section><title>SSL 8.0</title>

    <section><title>Fixed Bugs and Malfunctions</title>
      <list>
        <item>
          <p>
	    Server now rejects, a not requested client cert, as an
	    incorrect handshake message and ends the connection.</p>
          <p>
	    Own Id: OTP-13651</p>
        </item>
      </list>
    </section>


    <section><title>Improvements and New Features</title>
      <list>
        <item>
          <p>
	    Remove default support for DES cipher suites</p>
          <p>
	    *** POTENTIAL INCOMPATIBILITY ***</p>
          <p>
	    Own Id: OTP-13195</p>
        </item>
        <item>
          <p>
	    Deprecate the function <c>crypto:rand_bytes</c> and make
	    sure that <c>crypto:strong_rand_bytes</c> is used in all
	    places that are cryptographically significant.</p>
          <p>
	    Own Id: OTP-13214</p>
        </item>
        <item>
          <p>
	    Better error handling of user error during TLS upgrade.
	    ERL-69 is solved by gen_statem rewrite of ssl
	    application.</p>
          <p>
	    Own Id: OTP-13255</p>
        </item>
        <item>
          <p>
	    Provide user friendly error message when crypto rejects a
	    key</p>
          <p>
	    Own Id: OTP-13256</p>
        </item>
        <item>
          <p>
	    Add ssl:getstat/1 and ssl:getstat/2</p>
          <p>
	    Own Id: OTP-13415</p>
        </item>
        <item>
          <p>
	    TLS distribution connections now allow specifying the
	    options <c>verify_fun</c>, <c>crl_check</c> and
	    <c>crl_cache</c>. See the documentation. GitHub pull req
	    #956 contributed by Magnus Henoch.</p>
          <p>
	    Own Id: OTP-13429 Aux Id: Pull#956 </p>
        </item>
        <item>
          <p>
	    Remove confusing error message when closing a distributed
	    erlang node running over TLS</p>
          <p>
	    Own Id: OTP-13431</p>
        </item>
        <item>
          <p>
	    Remove default support for use of md5 in TLS 1.2
	    signature algorithms</p>
          <p>
	    Own Id: OTP-13463</p>
        </item>
        <item>
          <p>
	    ssl now uses gen_statem instead of gen_fsm to implement
	    the ssl connection process, this solves some timing
	    issues in addition to making the code more intuitive as
	    the behaviour can be used cleanly instead of having a lot
	    of workaround for shortcomings of the behaviour.</p>
          <p>
	    Own Id: OTP-13464</p>
        </item>
        <item>
          <p>
	    Phase out interoperability with clients that offer SSLv2.
	    By default they are no longer supported, but an option to
	    provide interoperability is offered.</p>
          <p>
	    *** POTENTIAL INCOMPATIBILITY ***</p>
          <p>
	    Own Id: OTP-13465</p>
        </item>
        <item>
          <p>
	    OpenSSL has functions to generate short (eight hex
	    digits) hashes of issuers of certificates and CRLs. These
	    hashes are used by the "c_rehash" script to populate
	    directories of CA certificates and CRLs, e.g. in the
	    Apache web server. Add functionality to let an Erlang
	    program find the right CRL for a given certificate in
	    such a directory.</p>
          <p>
	    Own Id: OTP-13530</p>
        </item>
        <item>
          <p>
	    Some legacy TLS 1.0 software does not tolerate the 1/n-1
	    content split BEAST mitigation technique. Add a
	    beast_mitigation SSL option (defaulting to
	    one_n_minus_one) to select or disable the BEAST
	    mitigation technique.</p>
          <p>
	    Own Id: OTP-13629</p>
        </item>
        <item>
          <p>
	    Enhance error log messages to facilitate for users to
	    understand the error</p>
          <p>
	    Own Id: OTP-13632</p>
        </item>
        <item>
          <p>
	    Increased default DH params to 2048-bit</p>
          <p>
	    Own Id: OTP-13636</p>
        </item>
        <item>
          <p>
	    Propagate CRL unknown CA error so that public_key
	    validation process continues correctly and determines
	    what should happen.</p>
          <p>
	    Own Id: OTP-13656</p>
        </item>
        <item>
          <p>
	    Introduce a flight concept for handshake packages. This
	    is a preparation for enabling DTLS, however it can also
	    have a positive effects for TLS on slow and unreliable
	    networks.</p>
          <p>
	    Own Id: OTP-13678</p>
        </item>
      </list>
    </section>

</section>

 <section><title>SSL 7.3.3.2</title>

      <section><title>Fixed Bugs and Malfunctions</title>
      <list>
	<item>
	  <p> An erlang TLS server configured with cipher suites
	  using rsa key exchange, may be vulnerable to an Adaptive
	  Chosen Ciphertext attack (AKA Bleichenbacher attack)
	  against RSA, which when exploited, may result in
	  plaintext recovery of encrypted messages and/or a
	  Man-in-the-middle (MiTM) attack, despite the attacker not
	  having gained access to the server’s private key
	  itself. <url
	  href="https://nvd.nist.gov/vuln/detail/CVE-2017-1000385">CVE-2017-1000385</url>
	  </p> <p> Exploiting this vulnerability to perform
	  plaintext recovery of encrypted messages will, in most
	  practical cases, allow an attacker to read the plaintext
	  only after the session has completed. Only TLS sessions
	  established using RSA key exchange are vulnerable to this
	  attack. </p> <p> Exploiting this vulnerability to conduct
	  a MiTM attack requires the attacker to complete the
	  initial attack, which may require thousands of server
	  requests, during the handshake phase of the targeted
	  session within the window of the configured handshake
	  timeout. This attack may be conducted against any TLS
	  session using RSA signatures, but only if cipher suites
	  using RSA key exchange are also enabled on the server.
	  The limited window of opportunity, limitations in
	  bandwidth, and latency make this attack significantly
	  more difficult to execute. </p> <p> RSA key exchange is
	  enabled by default although least prioritized if server
	  order is honored. For such a cipher suite to be chosen it
	  must also be supported by the client and probably the
	  only shared cipher suite. </p> <p> Captured TLS sessions
	  encrypted with ephemeral cipher suites (DHE or ECDHE) are
	  not at risk for subsequent decryption due to this
	  vulnerability. </p> <p> As a workaround if default cipher
	  suite configuration was used you can configure the server
	  to not use vulnerable suites with the ciphers option like
	  this: </p> <c> {ciphers, [Suite || Suite &lt;-
	  ssl:cipher_suites(), element(1,Suite) =/= rsa]} </c> <p>
	  that is your code will look somethingh like this: </p>
	  <c> ssl:listen(Port, [{ciphers, [Suite || Suite &lt;-
	  ssl:cipher_suites(), element(1,S) =/= rsa]} | Options]).
	  </c> <p> Thanks to Hanno Böck, Juraj Somorovsky and
	  Craig Young for reporting this vulnerability. </p>
	  <p>
	  Own Id: OTP-14748</p>
	</item>
	    </list>
      </section>
      
  </section>

<section><title>SSL 7.3.3</title>

    <section><title>Fixed Bugs and Malfunctions</title>
      <list>
        <item>
          <p>
	    Correct ssl:prf/5 to use the negotiated cipher suite's
	    prf function in ssl:prf/5 instead of the default prf.</p>
          <p>
	    Own Id: OTP-13546</p>
        </item>
        <item>
          <p>
	    Timeouts may have the value 0, guards have been corrected
	    to allow this</p>
          <p>
	    Own Id: OTP-13635</p>
        </item>
        <item>
          <p>
	    Change of internal handling of hash sign pairs as the
	    used one enforced to much restrictions making some valid
	    combinations unavailable.</p>
          <p>
	    Own Id: OTP-13670</p>
        </item>
      </list>
    </section>

 <section><title>SSL 7.3.3.0.1</title>

      <section><title>Fixed Bugs and Malfunctions</title>
      <list>
	<item>
	  <p> An erlang TLS server configured with cipher suites
	  using rsa key exchange, may be vulnerable to an Adaptive
	  Chosen Ciphertext attack (AKA Bleichenbacher attack)
	  against RSA, which when exploited, may result in
	  plaintext recovery of encrypted messages and/or a
	  Man-in-the-middle (MiTM) attack, despite the attacker not
	  having gained access to the server’s private key
	  itself. <url
	  href="https://nvd.nist.gov/vuln/detail/CVE-2017-1000385">CVE-2017-1000385</url>
	  </p> <p> Exploiting this vulnerability to perform
	  plaintext recovery of encrypted messages will, in most
	  practical cases, allow an attacker to read the plaintext
	  only after the session has completed. Only TLS sessions
	  established using RSA key exchange are vulnerable to this
	  attack. </p> <p> Exploiting this vulnerability to conduct
	  a MiTM attack requires the attacker to complete the
	  initial attack, which may require thousands of server
	  requests, during the handshake phase of the targeted
	  session within the window of the configured handshake
	  timeout. This attack may be conducted against any TLS
	  session using RSA signatures, but only if cipher suites
	  using RSA key exchange are also enabled on the server.
	  The limited window of opportunity, limitations in
	  bandwidth, and latency make this attack significantly
	  more difficult to execute. </p> <p> RSA key exchange is
	  enabled by default although least prioritized if server
	  order is honored. For such a cipher suite to be chosen it
	  must also be supported by the client and probably the
	  only shared cipher suite. </p> <p> Captured TLS sessions
	  encrypted with ephemeral cipher suites (DHE or ECDHE) are
	  not at risk for subsequent decryption due to this
	  vulnerability. </p> <p> As a workaround if default cipher
	  suite configuration was used you can configure the server
	  to not use vulnerable suites with the ciphers option like
	  this: </p> <c> {ciphers, [Suite || Suite &lt;-
	  ssl:cipher_suites(), element(1,Suite) =/= rsa]} </c> <p>
	  that is your code will look somethingh like this: </p>
	  <c> ssl:listen(Port, [{ciphers, [Suite || Suite &lt;-
	  ssl:cipher_suites(), element(1,S) =/= rsa]} | Options]).
	  </c> <p> Thanks to Hanno Böck, Juraj Somorovsky and
	  Craig Young for reporting this vulnerability. </p>
	  <p>
	  Own Id: OTP-14748</p>
	</item>
	    </list>
      </section>
      
  </section>
    <section><title>Improvements and New Features</title>
      <list>
        <item>
          <p>
	    Create a little randomness in sending of session
	    invalidation messages, to mitigate load when whole table
	    is invalidated.</p>
          <p>
	    Own Id: OTP-13490</p>
        </item>
      </list>
    </section>

</section>

<section><title>SSL 7.3.2</title>

    <section><title>Fixed Bugs and Malfunctions</title>
      <list>
        <item>
          <p>
	    Correct cipher suites conversion and gaurd expression.
	    Caused problems with GCM cipher suites and client side
	    option to set signature_algorithms extention values.</p>
          <p>
	    Own Id: OTP-13525</p>
        </item>
      </list>
    </section>

</section>

<section><title>SSL 7.3.1</title>

    <section><title>Fixed Bugs and Malfunctions</title>
      <list>
        <item>
          <p>
	    Corrections to cipher suite handling using the 3 and 4
	    tuple format in addition to commit
	    89d7e21cf4ae988c57c8ef047bfe85127875c70c</p>
          <p>
	    Own Id: OTP-13511</p>
        </item>
      </list>
    </section>


    <section><title>Improvements and New Features</title>
      <list>
        <item>
          <p>
	    Make values for the TLS-1.2 signature_algorithms
	    extension configurable</p>
          <p>
	    Own Id: OTP-13261</p>
        </item>
      </list>
    </section>

</section>

<section><title>SSL 7.3</title>

    <section><title>Fixed Bugs and Malfunctions</title>
      <list>
        <item>
          <p>
	    Make sure there is only one poller validator at a time
	    for validating the session cache.</p>
          <p>
	    Own Id: OTP-13185</p>
        </item>
        <item>
          <p>
	    A timing related issue could cause ssl to hang,
	    especially happened with newer versions of OpenSSL in
	    combination with ECC ciphers.</p>
          <p>
	    Own Id: OTP-13253</p>
        </item>
        <item>
          <p>
	    Work around a race condition in the TLS distribution
	    start.</p>
          <p>
	    Own Id: OTP-13268</p>
        </item>
        <item>
          <p>
	    Big handshake messages are now correctly fragmented in
	    the TLS record layer.</p>
          <p>
	    Own Id: OTP-13306</p>
        </item>
        <item>
          <p>
	    Improve portability of ECC tests in Crypto and SSL for
	    "exotic" OpenSSL versions.</p>
          <p>
	    Own Id: OTP-13311</p>
        </item>
        <item>
          <p>
	    Certificate extensions marked as critical are ignored
	    when using verify_none</p>
          <p>
	    Own Id: OTP-13377</p>
        </item>
        <item>
          <p>
	    If a certificate doesn't contain a CRL Distribution
	    Points extension, and the relevant CRL is not in the
	    cache, and the <c>crl_check</c> option is not set to
	    <c>best_effort</c> , the revocation check should fail.</p>
          <p>
	    Own Id: OTP-13378</p>
        </item>
        <item>
          <p>
	    Enable TLS distribution over IPv6</p>
          <p>
	    Own Id: OTP-13391</p>
        </item>
      </list>
    </section>


    <section><title>Improvements and New Features</title>
      <list>
        <item>
          <p>
	    Improve error reporting for TLS distribution</p>
          <p>
	    Own Id: OTP-13219</p>
        </item>
        <item>
          <p>
	    Include options from connect, listen and accept in
	    <c>connection_information/1,2</c></p>
          <p>
	    Own Id: OTP-13232</p>
        </item>
        <item>
          <p>
	    Allow adding extra options for outgoing TLS distribution
	    connections, as supported for plain TCP connections.</p>
          <p>
	    Own Id: OTP-13285</p>
        </item>
        <item>
          <p>
	    Use loopback as server option in TLS-distribution module</p>
          <p>
	    Own Id: OTP-13300</p>
        </item>
        <item>
          <p>
	    Verify certificate signature against original certificate
	    binary.</p>
          <p>
	    This avoids bugs due to encoding errors when re-encoding
	    a decode certificate. As there exists several decode step
	    and using of different ASN.1 specification this is a risk
	    worth avoiding.</p>
          <p>
	    Own Id: OTP-13334</p>
        </item>
        <item>
          <p>
	    Use <c>application:ensure_all_started/2</c> instead of
	    hard-coding dependencies</p>
          <p>
	    Own Id: OTP-13363</p>
        </item>
      </list>
    </section>

</section>

<section><title>SSL 7.2</title>

    <section><title>Fixed Bugs and Malfunctions</title>
      <list>
        <item>
          <p>
	    Honor distribution port range options</p>
          <p>
	    Own Id: OTP-12838</p>
        </item>
        <item>
          <p>
	    Correct supervisor specification in TLS distribution.</p>
          <p>
	    Own Id: OTP-13134</p>
        </item>
        <item>
          <p>
	    Correct cache timeout</p>
          <p>
	    Own Id: OTP-13141</p>
        </item>
        <item>
          <p>
	    Avoid crash and restart of ssl process when key file does
	    not exist.</p>
          <p>
	    Own Id: OTP-13144</p>
        </item>
        <item>
          <p>
	    Enable passing of raw socket options on the format
	    {raw,_,_,_} to the underlying socket.</p>
          <p>
	    Own Id: OTP-13166</p>
        </item>
        <item>
          <p>
	    Hibernation with small or a zero timeout will now work as
	    expected</p>
          <p>
	    Own Id: OTP-13189</p>
        </item>
      </list>
    </section>


    <section><title>Improvements and New Features</title>
      <list>
        <item>
          <p>
	    Add upper limit for session cache, configurable on ssl
	    application level.</p>
          <p>
	    If upper limit is reached, invalidate the current cache
	    entries, e.i the session lifetime is the max time a
	    session will be keept, but it may be invalidated earlier
	    if the max limit for the table is reached. This will keep
	    the ssl manager process well behaved, not exhusting
	    memeory. Invalidating the entries will incrementally
	    empty the cache to make room for fresh sessions entries.</p>
          <p>
	    Own Id: OTP-12392</p>
        </item>
        <item>
          <p>
	    Use new time functions to measure passed time.</p>
          <p>
	    Own Id: OTP-12457</p>
        </item>
        <item>
          <p>
	    Improved error handling in TLS distribution</p>
          <p>
	    Own Id: OTP-13142</p>
        </item>
        <item>
          <p>
	    Distribution over TLS now honors the nodelay distribution
	    flag</p>
          <p>
	    Own Id: OTP-13143</p>
        </item>
      </list>
    </section>

</section>

<section><title>SSL 7.1</title>
    <section><title>Fixed Bugs and Malfunctions</title>
      <list>
        <item>
          <p>
	    Add DER encoded ECPrivateKey as valid input format for
	    key option.</p>
          <p>
	    Own Id: OTP-12974</p>
        </item>
        <item>
          <p>
	    Correct return value of default session callback module</p>
          <p>
	    This error had the symptom that the client check for
	    unique session would always fail, potentially making the
	    client session table grow a lot and causing long setup
	    times.</p>
          <p>
	    Own Id: OTP-12980</p>
        </item>
      </list>
    </section>


    <section><title>Improvements and New Features</title>
      <list>
        <item>
          <p>
	    Add possibility to downgrade an SSL/TLS connection to a
	    tcp connection, and give back the socket control to a
	    user process.</p>
          <p>
	    This also adds the possibility to specify a timeout to
	    the ssl:close function.</p>
          <p>
	    Own Id: OTP-11397</p>
        </item>
        <item>
          <p>
	    Add application setting to be able to change fatal alert
	    shutdown timeout, also shorten the default timeout. The
	    fatal alert timeout is the number of milliseconds between
	    sending of a fatal alert and closing the connection.
	    Waiting a little while improves the peers chances to
	    properly receiving the alert so it may shutdown
	    gracefully.</p>
          <p>
	    Own Id: OTP-12832</p>
        </item>
      </list>
    </section>

</section>

<section><title>SSL 7.0</title>

    <section><title>Fixed Bugs and Malfunctions</title>
      <list>
        <item>
          <p>
	    Ignore signature_algorithm (TLS 1.2 extension) sent to
	    TLS 1.0 or TLS 1.1 server</p>
          <p>
	    Own Id: OTP-12670</p>
        </item>
        <item>
          <p>
	    Improve error handling in TLS distribution module to
	    avoid lingering sockets.</p>
          <p>
	    Own Id: OTP-12799 Aux Id: Tom Briden </p>
        </item>
        <item>
          <p>
	    Add option {client_renegotiation, boolean()} option to
	    the server-side of the SSL application.</p>
          <p>
	    Own Id: OTP-12815</p>
        </item>
      </list>
    </section>


    <section><title>Improvements and New Features</title>
      <list>
        <item>
          <p>
	    Add new API functions to handle CRL-verification</p>
          <p>
	    Own Id: OTP-10362 Aux Id: kunagi-215 [126] </p>
        </item>
        <item>
          <p>
	    Remove default support for SSL-3.0, due to Poodle
	    vunrability in protocol specification.</p>
          <p>
	    Add padding check for TLS-1.0 to remove Poodle
	    vunrability from TLS 1.0, also add the option
	    padding_check. This option only affects TLS-1.0
	    connections and if set to false it disables the block
	    cipher padding check to be able to interoperate with
	    legacy software.</p>
          <p>
	    Remove default support for RC4 cipher suites, as they are
	    consider too weak.</p>
          <p>
	    *** POTENTIAL INCOMPATIBILITY ***</p>
          <p>
	    Own Id: OTP-12390</p>
        </item>
        <item>
          <p>
	    Add support for TLS ALPN (Application-Layer Protocol
	    Negotiation) extension.</p>
          <p>
	    Own Id: OTP-12580</p>
        </item>
        <item>
          <p>
	    Add SNI (Server Name Indication) support for the server
	    side.</p>
          <p>
	    Own Id: OTP-12736</p>
        </item>
      </list>
    </section>

</section>

<section><title>SSL 6.0.1.1</title>
    <section><title>Fixed Bugs and Malfunctions</title>
    <list>
          <item>
          <p>
	    Gracefully ignore proprietary hash_sign algorithms</p>
          <p>
	    Own Id: OTP-12829</p>
        </item>
    </list>
    </section>
</section>


<section><title>SSL 6.0.1</title>

    <section><title>Fixed Bugs and Malfunctions</title>
      <list>
        <item>
          <p>
	    Terminate gracefully when receving bad input to premaster
	    secret calculation</p>
          <p>
	    Own Id: OTP-12783</p>
        </item>
      </list>
    </section>

</section>

<section><title>SSL 6.0</title>

    <section><title>Fixed Bugs and Malfunctions</title>
      <list>
        <item>
          <p>
	    Exclude self-signed trusted anchor certificates from
	    certificate prospective certification path according to
	    RFC 3280.</p>
          <p>
	    This will avoid some unnecessary certificate processing.</p>
          <p>
	    Own Id: OTP-12449</p>
        </item>
      </list>
    </section>


    <section><title>Improvements and New Features</title>
      <list>
        <item>
          <p>
	    Separate client and server session cache internally.</p>
          <p>
	    Avoid session table growth when client starts many
	    connections in such a manner that many connections are
	    started before session reuse is possible. Only save a new
	    session in client if there is no equivalent session
	    already stored.</p>
          <p>
	    Own Id: OTP-11365</p>
        </item>
        <item>
          <p>
	    The PEM cache is now validated by a background process,
	    instead of always keeping it if it is small enough and
	    clearing it otherwise. That strategy required that small
	    caches where cleared by API function if a file changes on
	    disk.</p>
          <p>
	    However export the API function to clear the cache as it
	    may still be useful.</p>
          <p>
	    Own Id: OTP-12391</p>
        </item>
        <item>
          <p>
	    Add padding check for TLS-1.0 to remove Poodle
	    vulnerability from TLS 1.0, also add the option
	    padding_check. This option only affects TLS-1.0
	    connections and if set to false it disables the block
	    cipher padding check to be able to interoperate with
	    legacy software.</p>
          <p>
	    *** POTENTIAL INCOMPATIBILITY ***</p>
          <p>
	    Own Id: OTP-12420</p>
        </item>
        <item>
          <p>
	    Add support for TLS_FALLBACK_SCSV used to prevent
	    undesired TLS version downgrades. If used by a client
	    that is vulnerable to the POODLE attack, and the server
	    also supports TLS_FALLBACK_SCSV, the attack can be
	    prevented.</p>
          <p>
	    Own Id: OTP-12458</p>
        </item>
      </list>
    </section>

</section>

<section><title>SSL 5.3.8</title>

    <section><title>Fixed Bugs and Malfunctions</title>
      <list>
        <item>
          <p>
	    Make sure the clean rule for ssh, ssl, eunit and otp_mibs
	    actually removes generated files.</p>
          <p>
	    Own Id: OTP-12200</p>
        </item>
      </list>
    </section>


    <section><title>Improvements and New Features</title>
      <list>
        <item>
          <p>
	    Change code to reflect that state data may be secret to
	    avoid breaking dialyzer contracts.</p>
          <p>
	    Own Id: OTP-12341</p>
        </item>
      </list>
    </section>

</section>

<section><title>SSL 5.3.7</title>

    <section><title>Fixed Bugs and Malfunctions</title>
      <list>
        <item>
          <p>
	    Handle the fact that servers may send an empty SNI
	    extension to the client.</p>
          <p>
	    Own Id: OTP-12198</p>
        </item>
      </list>
    </section>

</section>

<section><title>SSL 5.3.6</title>

    <section><title>Fixed Bugs and Malfunctions</title>
      <list>
        <item>
          <p>
	    Corrected handling of ECC certificates, there where
	    several small issues with the handling of such
	    certificates in the ssl and public_key application. Now
	    ECC signed ECC certificates shall work and not only RSA
	    signed ECC certificates.</p>
          <p>
	    Own Id: OTP-12026</p>
        </item>
        <item>
          <p>
	    Check that the certificate chain ends with a trusted ROOT
	    CA e.i. a self-signed certificate, but provide an option
	    partial_chain to enable the application to define an
	    intermediat CA as trusted.</p>
          <p>
	    Own Id: OTP-12149</p>
        </item>
      </list>
    </section>


    <section><title>Improvements and New Features</title>
      <list>
        <item>
          <p>
	    Add decode functions for SNI (Server Name Indication)</p>
          <p>
	    Own Id: OTP-12048</p>
        </item>
      </list>
    </section>

</section>

<section><title>SSL 5.3.5</title>

    <section><title>Fixed Bugs and Malfunctions</title>
      <list>
        <item>
          <p>
	    ssl:recv now returns {error, einval} if applied to a non
	    passive socket, the same as gen_tcp:recv. </p>
          <p>
	    Thanks to Danil Zagoskin for reporting this issue</p>
          <p>
	    Own Id: OTP-11878</p>
        </item>
        <item>
          <p>
	    Corrected handling of default values for
	    signature_algorithms extension in TLS-1.2 and
	    corresponding values used in previous versions that does
	    not support this extension. </p>
          <p>
	    Thanks to Danil Zagoskin</p>
          <p>
	    Own Id: OTP-11886</p>
        </item>
        <item>
          <p>
	    Handle socket option inheritance when pooling of accept
	    sockets is used</p>
          <p>
	    Own Id: OTP-11897</p>
        </item>
        <item>
          <p>
	    Make sure that the list of versions, possibly supplied in
	    the versions option, is not order dependent.</p>
          <p>
	    Thanks to Ransom Richardson for reporting this issue</p>
          <p>
	    Own Id: OTP-11912</p>
        </item>
        <item>
          <p>
	    Reject connection if the next_protocol message is sent
	    twice.</p>
          <p>
	    Own Id: OTP-11926</p>
        </item>
        <item>
          <p>
	    Correct options handling when ssl:ssl_accept/3 is called
	    with new ssl options after calling ssl:listen/2</p>
          <p>
	    Own Id: OTP-11950</p>
        </item>
      </list>
    </section>


    <section><title>Improvements and New Features</title>
      <list>
        <item>
          <p>
	    Gracefully handle unknown alerts</p>
          <p>
	    Thanks to Atul Atri for reporting this issue</p>
          <p>
	    Own Id: OTP-11874</p>
        </item>
        <item>
          <p>
	    Gracefully ignore cipher suites sent by client not
	    supported by the SSL/TLS version that the client has
	    negotiated.</p>
          <p>
	    Thanks to Danil Zagoskin for reporting this issue</p>
          <p>
	    Own Id: OTP-11875</p>
        </item>
        <item>
          <p>
	    Gracefully handle structured garbage, i.e a client sends
	    some garbage in a ssl record instead of a valid fragment.</p>
          <p>
	    Thanks to Danil Zagoskin</p>
          <p>
	    Own Id: OTP-11880</p>
        </item>
        <item>
          <p>
	    Gracefully handle invalid alerts</p>
          <p>
	    Own Id: OTP-11890</p>
        </item>
        <item>
          <p>
	    Generalize handling of default ciphers</p>
          <p>
	    Thanks to Andreas Schultz</p>
          <p>
	    Own Id: OTP-11966</p>
        </item>
        <item>
          <p>
	    Make sure change cipher spec is correctly handled</p>
          <p>
	    Own Id: OTP-11975</p>
        </item>
      </list>
    </section>

</section>

<section><title>SSL 5.3.4</title>

    <section><title>Fixed Bugs and Malfunctions</title>
      <list>
        <item>
          <p>
	    Fix incorrect dialyzer spec and types, also enhance
	    documentation. </p>
          <p>
	    Thanks to Ayaz Tuncer.</p>
          <p>
	    Own Id: OTP-11627</p>
        </item>
        <item>
          <p>
	    Fix possible mismatch between SSL/TLS version and default
	    ciphers. Could happen when you specified SSL/TLS-version
	    in optionlist to listen or accept.</p>
          <p>
	    Own Id: OTP-11712</p>
        </item>
        <item>
          <p>
	    Application upgrade (appup) files are corrected for the
	    following applications: </p>
          <p>
	    <c>asn1, common_test, compiler, crypto, debugger,
	    dialyzer, edoc, eldap, erl_docgen, et, eunit, gs, hipe,
	    inets, observer, odbc, os_mon, otp_mibs, parsetools,
	    percept, public_key, reltool, runtime_tools, ssh,
	    syntax_tools, test_server, tools, typer, webtool, wx,
	    xmerl</c></p>
          <p>
	    A new test utility for testing appup files is added to
	    test_server. This is now used by most applications in
	    OTP.</p>
          <p>
	    (Thanks to Tobias Schlager)</p>
          <p>
	    Own Id: OTP-11744</p>
        </item>
      </list>
    </section>


    <section><title>Improvements and New Features</title>
      <list>
        <item>
          <p>
	    Moved elliptic curve definition from the crypto
	    NIF/OpenSSL into Erlang code, adds the RFC-5639 brainpool
	    curves and makes TLS use them (RFC-7027).</p>
          <p>
	    Thanks to Andreas Schultz</p>
          <p>
	    Own Id: OTP-11578</p>
        </item>
        <item>
          <p>
	    Unicode adaptations</p>
          <p>
	    Own Id: OTP-11620</p>
        </item>
        <item>
          <p>
	    Added option honor_cipher_order. This instructs the
	    server to prefer its own cipher ordering rather than the
	    client's and can help protect against things like BEAST
	    while maintaining compatability with clients which only
	    support older ciphers. </p>
          <p>
	    Thanks to Andrew Thompson for the implementation, and
	    Andreas Schultz for the test cases.</p>
          <p>
	    Own Id: OTP-11621</p>
        </item>
        <item>
          <p>
	    Replace boolean checking in validate_option with
	    is_boolean guard. </p>
          <p>
	    Thanks to Andreas Schultz.</p>
          <p>
	    Own Id: OTP-11634</p>
        </item>
        <item>
          <p>
	    Some function specs are corrected or moved and some edoc
	    comments are corrected in order to allow use of edoc.
	    (Thanks to Pierre Fenoll)</p>
          <p>
	    Own Id: OTP-11702</p>
        </item>
        <item>
          <p>
	    Correct clean up of certificate database when certs are
	    inputed in pure DER format.The incorrect code could cause
	    a memory leek when certs where inputed in DER. Thanks to
	    Bernard Duggan for reporting this.</p>
          <p>
	    Own Id: OTP-11733</p>
        </item>
        <item>
          <p>
	    Improved documentation of the cacertfile option</p>
          <p>
	    Own Id: OTP-11759 Aux Id: seq12535 </p>
        </item>
        <item>
          <p>
	    Avoid next protocol negotiation failure due to incorrect
	    option format.</p>
          <p>
	    Own Id: OTP-11760</p>
        </item>
        <item>
          <p>
	    Handle v1 CRLs, with no extensions and fixes issues with
	    IDP (Issuing Distribution Point) comparison during CRL
	    validation. </p>
          <p>
	    Thanks to Andrew Thompson</p>
          <p>
	    Own Id: OTP-11761</p>
        </item>
        <item>
          <p>
	    Server now ignores client ECC curves that it does not
	    support instead of crashing. </p>
          <p>
	    Thanks to Danil Zagoskin for reporting the issue and
	    suggesting a solution.</p>
          <p>
	    Own Id: OTP-11780</p>
        </item>
        <item>
          <p>
	    Handle SNI (Server Name Indication) alert
	    unrecognized_name and gracefully deal with unexpected
	    alerts. </p>
          <p>
	    Thanks to Masatake Daimon for reporting this.</p>
          <p>
	    Own Id: OTP-11815</p>
        </item>
        <item>
          <p>
	    Add possibility to specify ssl options when calling
	    ssl:ssl_accept</p>
          <p>
	    Own Id: OTP-11837</p>
        </item>
      </list>
    </section>

</section>

<section><title>SSL 5.3.3</title>

    <section><title>Fixed Bugs and Malfunctions</title>
      <list>
        <item>
          <p>
	    Add missing validation of the server_name_indication
	    option and test for its explicit use. It was not possible
	    to set or disable the default server_name_indication as
	    the validation of the option was missing.</p>
          <p>
	    Own Id: OTP-11567</p>
        </item>
        <item>
          <p>
	    Elliptic curve selection in server mode now properly
	    selects a curve suggested by the client, if possible, and
	    the fallback alternative is changed to a more widely
	    supported curve.</p>
          <p>
	    Own Id: OTP-11575</p>
        </item>
        <item>
          <p>
	    Bug in the TLS hello extension handling caused the server
	    to behave as it did not understand secure renegotiation.</p>
          <p>
	    Own Id: OTP-11595</p>
        </item>
      </list>
    </section>

</section>

<section><title>SSL 5.3.2</title>

    <section><title>Fixed Bugs and Malfunctions</title>
      <list>
        <item>
          <p>
	    Honors the clients advertised support of elliptic curves
	    and no longer sends incorrect elliptic curve extension in
	    server hello.</p>
          <p>
	    Own Id: OTP-11370</p>
        </item>
        <item>
          <p>
	    Fix initialization of DTLS fragment reassembler, in
	    previously contributed code, for future support of DTLS .
	    Thanks to Andreas Schultz.</p>
          <p>
	    Own Id: OTP-11376</p>
        </item>
        <item>
          <p>
	    Corrected type error in client_preferred_next_protocols
	    documentation. Thanks to Julien Barbot.</p>
          <p>
	    Own Id: OTP-11457</p>
        </item>
      </list>
    </section>


    <section><title>Improvements and New Features</title>
      <list>
        <item>
          <p>
	    TLS code has been refactored to prepare for future DTLS
	    support. Also some DTLS code is in place but not yet
	    runnable, some of it contributed by Andreas Schultz and
	    some of it written by the OTP team. Thanks to to Andreas
	    for his participation.</p>
          <p>
	    Own Id: OTP-11292</p>
        </item>
        <item>
          <p>
	    Remove extraneous dev debug code left in the close
	    function. Thanks to Ken Key.</p>
          <p>
	    Own Id: OTP-11447</p>
        </item>
        <item>
          <p>
	    Add SSL Server Name Indication (SNI) client support.
	    Thanks to Julien Barbot.</p>
          <p>
	    Own Id: OTP-11460</p>
        </item>
      </list>
    </section>

</section>

<section><title>SSL 5.3.1</title>

    <section><title>Fixed Bugs and Malfunctions</title>
      <list>
        <item>
          <p>
	    Setopts during renegotiation caused the renegotiation to
	    be unsuccessful.</p>
          <p>
	    If calling setopts during a renegotiation the FSM state
	    might change during the handling of the setopts messages,
	    this is now handled correctly.</p>
          <p>
	    Own Id: OTP-11228</p>
        </item>
        <item>
          <p>
	    Now handles signature_algorithm field in digitally_signed
	    properly with proper defaults. Prior to this change some
	    elliptic curve cipher suites could fail reporting the
	    error "bad certificate".</p>
          <p>
	    Own Id: OTP-11229</p>
        </item>
        <item>
          <p>
	    The code emulating the inet header option was changed in
	    the belief that it made it inet compatible. However the
	    testing is a bit hairy as the inet option is actually
	    broken, now the tests are corrected and the header option
	    should work in the same broken way as inet again,
	    preferably use the bitsyntax instead.</p>
          <p>
	    Own Id: OTP-11230</p>
        </item>
      </list>
    </section>


    <section><title>Improvements and New Features</title>
      <list>
        <item>
          <p>
	    Make the ssl manager name for erlang distribution over
	    SSL/TLS relative to the module name of the ssl_manager.</p>
          <p>
	    This can be beneficial when making tools that rename
	    modules for internal processing in the tool.</p>
          <p>
	    Own Id: OTP-11255</p>
        </item>
        <item>
          <p>
	    Add documentation regarding log_alert option.</p>
          <p>
	    Own Id: OTP-11271</p>
        </item>
      </list>
    </section>

</section>

<section><title>SSL 5.3</title>

    <section><title>Fixed Bugs and Malfunctions</title>
      <list>
        <item>
          <p>
	    Honor the versions option to ssl:connect and ssl:listen.</p>
          <p>
	    Own Id: OTP-10905</p>
        </item>
        <item>
          <p>
	    Next protocol negotiation with reused sessions will now
	    succeed</p>
          <p>
	    Own Id: OTP-10909</p>
        </item>
      </list>
    </section>


    <section><title>Improvements and New Features</title>
      <list>
        <item>
          <p>
	    Add support for PSK (Pre Shared Key) and SRP (Secure
	    Remote Password) cipher suites, thanks to Andreas
	    Schultz.</p>
          <p>
	    Own Id: OTP-10450 Aux Id: kunagi-269 [180] </p>
        </item>
        <item>
          <p>
	    Fix SSL Next Protocol Negotiation documentation. Thanks
	    to Julien Barbot.</p>
          <p>
	    Own Id: OTP-10955</p>
        </item>
        <item>
          <p>
	    Fix ssl_connection to support reading proxy/chain
	    certificates. Thanks to Valentin Kuznetsov.</p>
          <p>
	    Own Id: OTP-10980</p>
        </item>
        <item>
          <p>
	    Integrate elliptic curve contribution from Andreas
	    Schultz </p>
          <p>
	    In order to be able to support elliptic curve cipher
	    suites in SSL/TLS, additions to handle elliptic curve
	    infrastructure has been added to public_key and crypto.</p>
          <p>
	    This also has resulted in a rewrite of the crypto API to
	    gain consistency and remove unnecessary overhead. All OTP
	    applications using crypto has been updated to use the new
	    API.</p>
          <p>
	    Impact: Elliptic curve cryptography (ECC) offers
	    equivalent security with smaller key sizes than other
	    public key algorithms. Smaller key sizes result in
	    savings for power, memory, bandwidth, and computational
	    cost that make ECC especially attractive for constrained
	    environments.</p>
          <p>
	    Own Id: OTP-11009</p>
        </item>
      </list>
    </section>

</section>

<section><title>SSL 5.2.1</title>
    <section><title>Improvements and New Features</title>
      <list>
        <item>
          <p>
	    Transport callback handling is changed so that gen_tcp is
	    treated as a special case where inet will be called
	    directly for functions such as setopts, as gen_tcp does
	    not have its own setopts. This will enable users to use
	    the transport callback for other customizations such as
	    websockets.</p>
          <p>
	    Own Id: OTP-10847</p>
        </item>
        <item>
          <p>
	    Follow up to OTP-10451 solved in ssl-5.2 R16A. Make sure
	    format_error return good strings. Replace confusing
	    legacy atoms with more descriptive atoms.</p>
          <p>
	    Own Id: OTP-10864</p>
        </item>
      </list>
    </section>

</section>
<section><title>SSL 5.1.2.1</title>
<section><title>Improvements and New Features</title>
<list>
  <item>
    <p>
      Make log_alert configurable as option in ssl, SSLLogLevel
    added as option to inets conf file</p>
    <p>
    Own Id: OTP-11259</p>
  </item>
</list>
</section>
</section>
<section><title>SSL 5.2</title>
    <section><title>Fixed Bugs and Malfunctions</title>
      <list>
        <item>
          <p>
	    SSL: TLS 1.2, advertise sha224 support, thanks to Andreas
	    Schultz.</p>
          <p>
	    Own Id: OTP-10586</p>
        </item>
        <item>
          <p>
	    If an ssl server is restarted with new options and a
	    client tries to reuse a session the server must make sure
	    that it complies to the new options before agreeing to
	    reuse it.</p>
          <p>
	    Own Id: OTP-10595</p>
        </item>
        <item>
          <p>
	    Now handles cleaning of CA-certificate database correctly
	    so that there will be no memory leek, bug was introduced
	    in ssl- 5.1 when changing implementation to increase
	    parallel execution.</p>
          <p>
	    Impact: Improved memory usage, especially if you have
	    many different certificates and upgrade tcp-connections
	    to TLS-connections.</p>
          <p>
	    Own Id: OTP-10710</p>
        </item>
      </list>
    </section>


    <section><title>Improvements and New Features</title>
      <list>
        <item>
          <p>
	    Support Next Protocol Negotiation in TLS, thanks to Ben
	    Murphy for the contribution.</p>
          <p>
	    Impact: Could give performance benefit if used as it
	    saves a round trip.</p>
          <p>
	    Own Id: OTP-10361 Aux Id: kunagi-214 [125] </p>
        </item>
        <item>
          <p>
	    TLS 1.2 will now be the default TLS version if sufficient
	    crypto support is available otherwise TLS 1.1 will be
	    default.</p>
          <p>
	    Impact: A default TLS connection will have higher
	    security and hence it may be perceived as slower then
	    before.</p>
          <p>
	    Own Id: OTP-10425 Aux Id: kunagi-275 [186] </p>
        </item>
        <item>
          <p>
	    It is now possible to call controlling_process on a
	    listen socket, same as in gen_tcp.</p>
          <p>
	    Own Id: OTP-10447</p>
        </item>
        <item>
          <p>
	    Remove filter mechanisms that made error messages
	    backwards compatible with old ssl but hid information
	    about what actually happened.</p>
          <p>
	    This does not break the documented API however other
	    reason terms may be returned, so code that matches on the
	    reason part of {error, Reason} may fail.</p>
          <p>
	    *** POTENTIAL INCOMPATIBILITY ***</p>
          <p>
	    Own Id: OTP-10451 Aux Id: kunagi-270 [181] </p>
        </item>
        <item>
          <p>
	    Added missing dependencies to Makefile</p>
          <p>
	    Own Id: OTP-10594</p>
        </item>
        <item>
          <p>
	    Removed deprecated function ssl:pid/0, it has been
	    pointless since R14 but has been keep for backwards
	    compatibility.</p>
          <p>
	    *** POTENTIAL INCOMPATIBILITY ***</p>
          <p>
	    Own Id: OTP-10613 Aux Id: kunagi-331 [242] </p>
        </item>
        <item>
          <p>
	    Refactor to simplify addition of key exchange methods,
	    thanks to Andreas Schultz.</p>
          <p>
	    Own Id: OTP-10709</p>
        </item>
      </list>
    </section>

</section>

<section><title>SSL 5.1.2</title>

    <section><title>Fixed Bugs and Malfunctions</title>
      <list>
        <item>
          <p>
	    ssl:ssl_accept/2 timeout is no longer ignored</p>
          <p>
	    Own Id: OTP-10600</p>
        </item>
      </list>
    </section>

</section>

<section><title>SSL 5.1.1</title>

    <section><title>Fixed Bugs and Malfunctions</title>
      <list>
        <item>
          <p>
	    ssl:recv/3 could "loose" data when the timeout occurs. If
	    the timout in ssl:connect or ssl:ssl_accept expired the
	    ssl connection process was not terminated as it should,
	    this due to gen_fsm:send_all_state_event timout is a
	    client side time out. These timouts are now handled by
	    the gen_fsm-procss instead.</p>
          <p>
	    Own Id: OTP-10569</p>
        </item>
      </list>
    </section>


    <section><title>Improvements and New Features</title>
      <list>
        <item>
          <p>
	    Better termination handling that avoids hanging.</p>
          <p>
	    Own Id: OTP-10574</p>
        </item>
      </list>
    </section>

</section>

<section><title>SSL 5.1</title>

    <section><title>Fixed Bugs and Malfunctions</title>
      <list>
        <item>
          <p>
	    Sometimes the client process could receive an extra
	    {error, closed} message after ssl:recv had returned
	    {error, closed}.</p>
          <p>
	    Own Id: OTP-10118</p>
        </item>
        <item>
          <p>
	    ssl v3 alert number 41 (no_certificate_RESERVED) is now
	    recognized</p>
          <p>
	    Own Id: OTP-10196</p>
        </item>
      </list>
    </section>


    <section><title>Improvements and New Features</title>
      <list>
        <item>
          <p>
	    Experimental support for TLS 1.1 is now available, will
	    be officially supported from OTP-R16. Thanks to Andreas
	    Schultz for implementing the first version.</p>
          <p>
	    Own Id: OTP-8871</p>
        </item>
        <item>
          <p>
	    Experimental support for TLS 1.2 is now available, will
	    be officially supported from OTP-R16. Thanks to Andreas
	    Schultz for implementing the first version.</p>
          <p>
	    Own Id: OTP-8872</p>
        </item>
        <item>
          <p>
	    Removed some bottlenecks increasing the applications
	    parallelism especially for the client side.</p>
          <p>
	    Own Id: OTP-10113</p>
        </item>
        <item>
          <p>
	    Workaround for handling certificates that wrongly encode
	    X509countryname in utf-8 when the actual value is a valid
	    ASCCI value of length 2. Such certificates are accepted
	    by many browsers such as Chrome and Fierfox so for
	    interoperability reasons we will too.</p>
          <p>
	    Own Id: OTP-10222</p>
        </item>
      </list>
    </section>

</section>

<section><title>SSL 5.0.1</title>

    <section><title>Fixed Bugs and Malfunctions</title>
      <list>
        <item>
          <p>
	    Robustness and improvement to distribution over SSL</p>
          <p>
	    Fix a bug where ssl_tls_dist_proxy would crash at caller
	    timeout. Fix a bug where a timeout from the SSL layer
	    would block the distribution indefinately. Run the proxy
	    exclusively on the loopback interface. (Thanks to Paul
	    Guyot)</p>
          <p>
	    Own Id: OTP-9915</p>
        </item>
        <item>
          <p>
	    Fix setup loop of SSL TLS dist proxy</p>
          <p>
	    Fix potential leak of processes waiting indefinately for
	    data from closed sockets during socket setup phase.
	    (Thanks to Paul Guyot)</p>
          <p>
	    Own Id: OTP-9916</p>
        </item>
        <item>
          <p>
	    Correct spelling of registered (Thanks to Richard
	    Carlsson)</p>
          <p>
	    Own Id: OTP-9925</p>
        </item>
        <item>
          <p>
	    Added TLS PRF function to the SSL API for generation of
	    additional key material from a TLS session. (Thanks to
	    Andreas Schultz)</p>
          <p>
	    Own Id: OTP-10024</p>
        </item>
      </list>
    </section>

</section>

<section><title>SSL 5.0</title>

    <section><title>Fixed Bugs and Malfunctions</title>
      <list>
        <item>
          <p>
	    Invalidation handling of sessions could cause the
	    time_stamp field in the session record to be set to
	    undefined crashing the session clean up process. This did
	    not affect the connections but would result in that the
	    session table would grow.</p>
          <p>
	    Own Id: OTP-9696 Aux Id: seq11947 </p>
        </item>
        <item>
          <p>
	    Changed code to use ets:foldl and throw instead of
	    ets:next traversal, avoiding the need to explicitly call
	    ets:safe_fixtable. It was possible to get a badarg-crash
	    under special circumstances.</p>
          <p>
	    Own Id: OTP-9703 Aux Id: seq11947 </p>
        </item>
        <item>
          <p>
	    Send ssl_closed notification to active ssl user when a
	    tcp error occurs.</p>
          <p>
	    Own Id: OTP-9734 Aux Id: seq11946 </p>
        </item>
        <item>
          <p>
	    If a passive receive was ongoing during a renegotiation
	    the process evaluating ssl:recv could be left hanging for
	    ever.</p>
          <p>
	    Own Id: OTP-9744</p>
        </item>
      </list>
    </section>


    <section><title>Improvements and New Features</title>
      <list>
        <item>
          <p>
	    Support for the old ssl implementation is dropped and the
	    code is removed.</p>
          <p>
	    Own Id: OTP-7048</p>
        </item>
        <item>
          <p>
	    The erlang distribution can now be run over the new ssl
	    implementation. All options can currently not be set but
	    it is enough to replace to old ssl implementation.</p>
          <p>
	    Own Id: OTP-7053</p>
        </item>
        <item>
          <p>
	    public_key, ssl and crypto now supports PKCS-8</p>
          <p>
	    Own Id: OTP-9312</p>
        </item>
        <item>
          <p>
	    Implements a CBC timing attack counter measure. Thanks to
	    Andreas Schultz for providing the patch.</p>
          <p>
	    Own Id: OTP-9683</p>
        </item>
        <item>
          <p>
	    Mitigates an SSL/TLS Computational DoS attack by
	    disallowing the client to renegotiate many times in a row
	    in a short time interval, thanks to Tuncer Ayaz for
	    alerting us about this.</p>
          <p>
	    Own Id: OTP-9739</p>
        </item>
        <item>
          <p>
	    Implements the 1/n-1 splitting countermeasure to the
	    Rizzo Duong BEAST attack, affects SSL 3.0 and TLS 1.0.
	    Thanks to Tuncer Ayaz for alerting us about this.</p>
          <p>
	    Own Id: OTP-9750</p>
        </item>
      </list>
    </section>

</section>

<section><title>SSL 4.1.6</title>

    <section><title>Fixed Bugs and Malfunctions</title>
      <list>
        <item>
          <p>
	    replace "a ssl" with "an ssl" reindent
	    pkix_path_validation/3 Trivial documentation fixes
	    (Thanks to Christian von Roques )</p>
          <p>
	    Own Id: OTP-9464</p>
        </item>
      </list>
    </section>


    <section><title>Improvements and New Features</title>
      <list>
        <item>
          <p>
	    Adds function clause to avoid denial of service attack.
	    Thanks to Vinod for reporting this vulnerability.</p>
          <p>
	    Own Id: OTP-9364</p>
        </item>
        <item>
          <p>
	    Error handling code now takes care of inet:getopts/2 and
	    inets:setopts/2 crashes. Thanks to Richard Jones for
	    reporting this.</p>
          <p>
	    Own Id: OTP-9382</p>
        </item>
        <item>
          <p>
	    Support explicit use of packet option httph and httph_bin</p>
          <p>
	    Own Id: OTP-9461</p>
        </item>
        <item>
          <p>
	    Decoding of hello extensions could fail to come to the
	    correct conclusion due to an error in a binary match
	    pattern. Thanks to Ben Murphy.</p>
          <p>
	    Own Id: OTP-9589</p>
        </item>
      </list>
    </section>

</section>

<section>
    <title>SSL 4.1.5</title>
    
    <section><title>Improvements and New Features</title>
    <list>
      <item>
	<p>Calling gen_tcp:connect with option {ip, {127,0,0,1}} results in 
	an exit with reason badarg. Neither SSL nor INETS This was not 
	catched, resulting in crashes with incomprehensible reasons.</p>
	<p>Own Id: OTP-9289 Aux Id: seq11845</p>
      </item>
    </list>
    </section>
    
  </section>
  
  <section>
    <title>SSL 4.1.3</title>
  
    <section><title>Fixed Bugs and Malfunctions</title>
    <list>
      <item>
	<p>
	Fixed error in cache-handling fix from ssl-4.1.2</p>
	<p>
	Own Id: OTP-9018 Aux Id: seq11739 </p>
      </item>
      <item>
	<p>Verification of a critical extended_key_usage-extension
	corrected</p>
	<p>Own Id: OTP-9029 Aux Id: seq11541 </p>
      </item>
    </list>
    </section>

  </section>

  <section>
    <title>SSL 4.1.2</title>

    <section><title>Fixed Bugs and Malfunctions</title>
      <list>
        <item>
          <p>
	    The ssl application caches certificate files, it will now
	    invalidate cache entries if the diskfile is changed.</p>
          <p>
	    Own Id: OTP-8965 Aux Id: seq11739 </p>
        </item>
        <item>
          <p>
	    Now runs the terminate function before returning from the
	    call made by ssl:close/1, as before the caller of
	    ssl:close/1 could get problems with the reuseaddr option.</p>
          <p>
	    Own Id: OTP-8992</p>
        </item>
      </list>
    </section>

</section>

<section><title>SSL 4.1.1</title>

    <section><title>Fixed Bugs and Malfunctions</title>
      <list>
        <item>
          <p>
	    Correct handling of client certificate verify message
	    When checking the client certificate verify message the
	    server used the wrong algorithm identifier to determine
	    the signing algorithm, causing a function clause error in
	    the public_key application when the key-exchange
	    algorithm and the public key algorithm of the client
	    certificate happen to differ.</p>
          <p>
	    Own Id: OTP-8897</p>
        </item>
      </list>
    </section>


    <section><title>Improvements and New Features</title>
      <list>
        <item>
          <p>
	    For testing purposes ssl now also support some anonymous
	    cipher suites when explicitly configured to do so.</p>
          <p>
	    Own Id: OTP-8870</p>
        </item>
        <item>
          <p>
	    Sends an error alert instead of crashing if a crypto
	    function for the selected cipher suite fails.</p>
          <p>
	    Own Id: OTP-8930 Aux Id: seq11720 </p>
        </item>
      </list>
    </section>

</section>

<section><title>SSL 4.1</title>

    <section><title>Improvements and New Features</title>
      <list>
        <item>
          <p>
	    Updated ssl to ignore CA certs that violate the asn1-spec
	    for a certificate, and updated public key asn1 spec to
	    handle inherited DSS-params.</p>
          <p>
	    Own Id: OTP-7884</p>
        </item>
        <item>
          <p>
	    Changed ssl implementation to retain backwards
	    compatibility for old option {verify, 0} that shall be
	    equivalent to {verify, verify_none}, also separate the
	    cases unknown ca and selfsigned peer cert, and restored
	    return value of deprecated function
	    public_key:pem_to_der/1.</p>
          <p>
	    Own Id: OTP-8858</p>
        </item>
        <item>
          <p>
	    Changed the verify fun so that it differentiate between
	    the peer certificate and CA certificates by using
	    valid_peer or valid as the second argument to the verify
	    fun. It may not always be trivial or even possible to
	    know when the peer certificate is reached otherwise.</p>
          <p>
	    *** POTENTIAL INCOMPATIBILITY ***</p>
          <p>
	    Own Id: OTP-8873</p>
        </item>
      </list>
    </section>

</section>

<section><title>SSL 4.0.1</title>

    <section><title>Fixed Bugs and Malfunctions</title>
      <list>
        <item>
          <p>
	    The server now verifies the client certificate verify
	    message correctly, instead of causing a case-clause.</p>
          <p>
	    Own Id: OTP-8721</p>
        </item>
        <item>
          <p>
	    The client hello message now always include ALL available
	    cipher suites (or those specified by the ciphers option).
	    Previous implementation would filter them based on the
	    client certificate key usage extension (such filtering
	    only makes sense for the server certificate).</p>
          <p>
	    Own Id: OTP-8772</p>
        </item>
        <item>
          <p>
	    Fixed handling of the option {mode, list} that was broken
	    for some packet types for instance line.</p>
          <p>
	    Own Id: OTP-8785</p>
        </item>
        <item>
          <p>
	    Empty packets were not delivered to the client.</p>
          <p>
	    Own Id: OTP-8790</p>
        </item>
        <item>
	    <p> Building in a source tree without prebuilt platform
	    independent build results failed on the SSL examples
	    when: </p> <list><item> cross building. This has been
	    solved by not building the SSL examples during a cross
	    build. </item><item> building on Windows. </item></list>
          <p>
	    Own Id: OTP-8791</p>
        </item>
        <item>
          <p>
	    Fixed a handshake error which occurred on some ssl
	    implementations.</p>
          <p>
	    Own Id: OTP-8793</p>
        </item>
      </list>
    </section>


    <section><title>Improvements and New Features</title>
      <list>
        <item>
          <p>
	    Revise the public_key API - Cleaned up and documented the
	    public_key API to make it useful for general use, also
	    changed ssl to use the new API.</p>
          <p>
	    Own Id: OTP-8722</p>
        </item>
        <item>
          <p>
	    Added support for inputing certificates and keys directly
	    in DER format these options will override the pem-file
	    options if specified.</p>
          <p>
	    Own Id: OTP-8723</p>
        </item>
        <item>
          <p>
	    To gain interoperability ssl will not check for padding
	    errors when using TLS 1.0. It is first in TLS 1.1 that
	    checking the padding is an requirement.</p>
          <p>
	    Own Id: OTP-8740</p>
        </item>
        <item>
          <p>
	    Changed the semantics of the verify_fun option in the
	    ssl-application so that it takes care of both application
	    handling of path validation errors and verification of
	    application specific extensions. This means that it is
	    now possible for the server application in verify_peer
	    mode to handle path validation errors. This change moved
	    some functionality earlier in ssl to the public_key
	    application.</p>
          <p>
	    Own Id: OTP-8770</p>
        </item>
        <item>
          <p>
	    Added the functionality so that the verification fun will
	    be called when a certificate is considered valid by the
	    path validation to allow access to each certificate in
	    the path to the user application. Also try to verify
	    subject-AltName, if unable to verify it let the
	    application verify it.</p>
          <p>
	    Own Id: OTP-8825</p>
        </item>
      </list>
    </section>

</section>

<section><title>SSL 4.0</title>
    
    <section><title>Improvements and New Features</title>
    <list>
      <item>
	<p>
	  New ssl now support client/server-certificates signed by
	dsa keys.</p>
	<p>
	Own Id: OTP-8587</p>
      </item>
      <item>
	<p>
	  Ssl has now switched default implementation and removed
	  deprecated certificate handling. All certificate handling
	is done by the public_key application.</p>
	<p>
	Own Id: OTP-8695</p>
      </item>
    </list>
    </section>
    </section>
</chapter><|MERGE_RESOLUTION|>--- conflicted
+++ resolved
@@ -27,17 +27,12 @@
   </header>
   <p>This document describes the changes made to the SSL application.</p>
 
-<<<<<<< HEAD
 <section><title>SSL 10.3</title>
-=======
-<section><title>SSL 10.2.4.2</title>
->>>>>>> 5adec53e
-
-    <section><title>Fixed Bugs and Malfunctions</title>
-      <list>
-        <item>
-          <p>
-<<<<<<< HEAD
+
+    <section><title>Fixed Bugs and Malfunctions</title>
+      <list>
+        <item>
+          <p>
 	    Fix CRL handling that previously could fail to find the
 	    issuer cert under some circumstances.</p>
           <p>
@@ -93,12 +88,22 @@
 	    servers.</p>
           <p>
 	    Own Id: OTP-17042</p>
-=======
+        </item>
+      </list>
+    </section>
+
+</section>
+
+<section><title>SSL 10.2.4.2</title>
+
+    <section><title>Fixed Bugs and Malfunctions</title>
+      <list>
+        <item>
+          <p>
 	    Fix handling of emulated socket options, the previous
 	    patch was incomplete,</p>
           <p>
 	    Own Id: OTP-17305</p>
->>>>>>> 5adec53e
         </item>
       </list>
     </section>
