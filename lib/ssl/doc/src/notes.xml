<?xml version="1.0" encoding="utf-8" ?>
<!DOCTYPE chapter SYSTEM "chapter.dtd">

<chapter>
  <header>
    <copyright>
      <year>1999</year><year>2022</year>
      <holder>Ericsson AB. All Rights Reserved.</holder>
    </copyright>
    <legalnotice>
      Licensed under the Apache License, Version 2.0 (the "License");
      you may not use this file except in compliance with the License.
      You may obtain a copy of the License at
 
          http://www.apache.org/licenses/LICENSE-2.0

      Unless required by applicable law or agreed to in writing, software
      distributed under the License is distributed on an "AS IS" BASIS,
      WITHOUT WARRANTIES OR CONDITIONS OF ANY KIND, either express or implied.
      See the License for the specific language governing permissions and
      limitations under the License.

    </legalnotice>

    <title>SSL Release Notes</title>
    <file>notes.xml</file>
  </header>
  <p>This document describes the changes made to the SSL application.</p>

<<<<<<< HEAD
=======
<section><title>SSL 10.8.1</title>

    <section><title>Fixed Bugs and Malfunctions</title>
      <list>
        <item>
          <p>
	    When a TLS-1.3 enabled client tried to talk to a TLS-1.2
	    server that coalesces TLS-1.2 handshake message over one
	    TLS record, the connection could fail due to some message
	    being handled in the wrong state, this has been fixed.</p>
          <p>
	    Own Id: OTP-18087 Aux Id: GH-5961 </p>
        </item>
        <item>
          <p>
	    Correctly handles supported protocol version change from
	    default to something else by sni_fun supplied to
	    ssl:handshake/[2,3] together with a TCP-socket (so called
	    upgrade).</p>
          <p>
	    Own Id: OTP-18100 Aux Id: GH-5985 </p>
        </item>
        <item>
          <p>
	    Also, TLS-1.3 should respond with a protocol version
	    alert if previous versions, that are supported but not
	    configured, are attempted.</p>
          <p>
	    Own Id: OTP-18129 Aux Id: GH-5950 </p>
        </item>
      </list>
    </section>

</section>

>>>>>>> cf18f250
<section><title>SSL 10.8</title>

    <section><title>Fixed Bugs and Malfunctions</title>
      <list>
        <item>
          <p>
	    When a TLS-1.3 enabled client tried to talk to a TLS-1.2
	    server that coalesces TLS-1.2 handshake message over one
	    TLS record, the connection could fail due to some message
	    being handled in the wrong state, this has been fixed.</p>
          <p>
	    Own Id: OTP-18087 Aux Id: GH-5961 </p>
        </item>
        <item>
          <p>
	    Fixed tls-1.3 session ticket lifetime which was discarded
	    to quickly before.</p>
          <p>
	    Own Id: OTP-18092 Aux Id: PR-5959 </p>
        </item>
      </list>
    </section>


    <section><title>Improvements and New Features</title>
      <list>
        <item>
          <p>
	    With this change, it is possible to provide several
	    certificates. Most appropriate will be selected based on
	    negotiated properties.</p>
          <p>
	    Own Id: OTP-15993 Aux Id: GH-4143 </p>
        </item>
        <item>
          <p>
	    Add options for users to be able to set spawn_opts for
	    TLS processes (sender and receiver) this may be useful
	    for tuning trade-offs between CPU and Memory usage.</p>
          <p>
	    Own Id: OTP-17855 Aux Id: PR-5328 </p>
        </item>
        <item>
          <p>
	    Allow key file passwords to be input as a single binary,
	    that is we change the data type to be the more for the
	    purpose logical data type iodata() instead of string().</p>
          <p>
	    Own Id: OTP-17890</p>
        </item>
        <item>
          <p>
	    Logging enhancement, add location information to the
	    warning log message.</p>
          <p>
	    Own Id: OTP-18000 Aux Id: PR-5790 </p>
        </item>
        <item>
          <p>
	    Now also accepts the signature_algs_cert option in
	    TLS-1.2 configuration.</p>
          <p>
	    Own Id: OTP-18014</p>
        </item>
        <item>
          <p>
	    Handle certificate selection correctly for server
	    fallback and certificate authorities considerations.</p>
          <p>
	    Own Id: OTP-18045 Aux Id: ERIERL-792, OTP-15993 </p>
        </item>
        <item>
          <p>
	    Enhance handling of handshake decoding errors, especially
	    for certificate authorities extension to ensure graceful
	    termination.</p>
          <p>
	    Own Id: OTP-18085</p>
        </item>
      </list>
    </section>

</section>

<<<<<<< HEAD
<section><title>SSL 10.7.3.1</title>

    <section><title>Fixed Bugs and Malfunctions</title>
      <list>
        <item>
          <p>
	    When a TLS-1.3 enabled client tried to talk to a TLS-1.2
	    server that coalesces TLS-1.2 handshake message over one
	    TLS record, the connection could fail due to some message
	    being handled in the wrong state, this has been fixed.</p>
          <p>
	    Own Id: OTP-18087 Aux Id: GH-5961 </p>
        </item>
        <item>
          <p>
	    Fixed tls-1.3 session ticket lifetime which was discarded
	    to quickly before.</p>
          <p>
	    Own Id: OTP-18092 Aux Id: PR-5959 </p>
        </item>
        <item>
          <p>
	    Correctly handles supported protocol version change from
	    default to something else by sni_fun supplied to
	    ssl:handshake/[2,3] together with a TCP-socket (so called
	    upgrade).</p>
          <p>
	    Own Id: OTP-18100 Aux Id: GH-5985 </p>
        </item>
        <item>
          <p>
	    Also, TLS-1.3 should respond with a protocol version
	    alert if previous versions, that are supported but not
	    configured, are attempted.</p>
          <p>
	    Own Id: OTP-18129 Aux Id: GH-5950 </p>
        </item>
      </list>
    </section>


    <section><title>Improvements and New Features</title>
      <list>
        <item>
          <p>
	    Enhance handling of handshake decoding errors, especially
	    for certificate authorities extension to ensure graceful
	    termination.</p>
          <p>
	    Own Id: OTP-18085</p>
        </item>
      </list>
    </section>

</section>

=======
>>>>>>> cf18f250
<section><title>SSL 10.7.3</title>

    <section><title>Fixed Bugs and Malfunctions</title>
      <list>
        <item>
          <p>
	    Client certification could fail if TLS-1.3 enabled client
	    negotiated TLS-1.2 connection with the server, this is
	    due to the wrong version being used when decoding the
	    certificate request message from the server.</p>
          <p>
	    Own Id: OTP-18028 Aux Id: GH-5835 </p>
        </item>
        <item>
          <p>
	    socket option packet_size was not handled in ssl:setops/2
	    and ssl:getotps/2</p>
          <p>
	    Own Id: OTP-18062 Aux Id: GH-5898 </p>
        </item>
        <item>
          <p>
	    Remove legacy code to fix interoperability with new
	    socket inet_backend.</p>
          <p>
	    Own Id: OTP-18071 Aux Id: GH-5930 </p>
        </item>
      </list>
    </section>

</section>

<section><title>SSL 10.7.2</title>

    <section><title>Fixed Bugs and Malfunctions</title>
      <list>
        <item>
          <p>
	    With this change, potential hanging of pre TLS1.3 client
	    receiving OSCP staple message is avoided.</p>
          <p>
	    Own Id: OTP-17994</p>
        </item>
      </list>
    </section>

</section>

<section><title>SSL 10.7.1</title>

    <section><title>Fixed Bugs and Malfunctions</title>
      <list>
        <item>
          <p>
	    Client certification could fail for TLS-1.3 servers that
	    did not include the certificate_authorities extension in
	    its certificate request message.</p>
          <p>
	    Own Id: OTP-17971 Aux Id: GH-5783 </p>
        </item>
      </list>
    </section>

</section>

<section><title>SSL 10.7</title>

    <section><title>Fixed Bugs and Malfunctions</title>
      <list>
        <item>
          <p>
	    Improved error handling.</p>
          <p>
	    Own Id: OTP-17759 Aux Id: GH-5367 </p>
        </item>
        <item>
          <p>
	    Before this change, net_kernel used with TLS distribution
	    might be leaking processes in case of connectivity
	    issues.</p>
          <p>
	    Own Id: OTP-17815 Aux Id: GH-5332 </p>
        </item>
        <item>
          <p>
	    Fix makefile dependency bugs.</p>
          <p>
	    Own Id: OTP-17847 Aux Id: PR-5574 GH-5548 </p>
        </item>
        <item>
          <p>
	    Make sure the TLS sender process handles explicit calls
	    to erlang:disconnect_node properly, avoiding potential
	    hanging problems in net_kernel.</p>
          <p>
	    Own Id: OTP-17929 Aux Id: GH-5708 </p>
        </item>
      </list>
    </section>


    <section><title>Improvements and New Features</title>
      <list>
        <item>
          <p>
	    Add support for TLS-1.3 certificate_authorities
	    extension. And process certificate_authorities field in
	    pre-TLS-1.3 certificate requests.</p>
          <p>
	    Own Id: OTP-15719</p>
        </item>
        <item>
          <p>
	    Support password fun for protected keyfiles in
	    ssl:connect function.</p>
          <p>
	    Own Id: OTP-17816 Aux Id: PR-5607 </p>
        </item>
        <item>
          <p>
	    Add in some cases earlier detection of possible DoS
	    attacks by malicious clients sending unexpected TLS
	    messages instead of the client hello. Note that such
	    attacks are already mitigated by providing a timeout for
	    the TLS handshake.</p>
          <p>
	    Own Id: OTP-17903</p>
        </item>
      </list>
    </section>

</section>

<section><title>SSL 10.6.1</title>

    <section><title>Fixed Bugs and Malfunctions</title>
      <list>
        <item>
          <p>
	    Improve SNI (server name indication) handling so that
	    protocol version can be selected with regards to SNI.
	    Also, make sure that ssl:connection_information/1 returns
	    the correct SNI value.</p>
          <p>
	    Own Id: OTP-17794 Aux Id: GH-5341, GH-4450 </p>
        </item>
        <item>
          <p>
	    Fixed cipher suite listing functions so that the listing
	    of all cipher suites will be complete. Another fix for
	    cipher suite handling in OTP-24.1 accidentally excludes a
	    few cipher suites from the listing of all cipher suites.</p>
          <p>
	    Own Id: OTP-17829 Aux Id: ERIERL-708 </p>
        </item>
        <item>
          <p>
	    Reenable legacy cipher suite
	    TLS_RSA_WITH_3DES_EDE_CBC_SHA for explicit configuration
	    in TLS-1.2, not supported by default.</p>
          <p>
	    Own Id: OTP-17879 Aux Id: GH-5624 </p>
        </item>
      </list>
    </section>


    <section><title>Improvements and New Features</title>
      <list>
        <item>
          <p>
	    Avoid unnecessary logs by better adjusting the tls_sender
	    process to the new supervisor structure in OTP-24.2</p>
          <p>
	    Own Id: OTP-17831</p>
        </item>
      </list>
    </section>

</section>

<section><title>SSL 10.6</title>

    <section><title>Fixed Bugs and Malfunctions</title>
      <list>
        <item>
          <p>
	    Allow re-connect on DTLS sockets</p>
          <p>
	    Can happen when a computer reboots and connects from the
	    same client port without the server noticing should be
	    allowed according to RFC.</p>
          <p>
	    Own Id: OTP-17411 Aux Id: ERL-1203, GH-4393 </p>
        </item>
        <item>
          <p>
	    Fix tls and non-tls distribution to use
	    erl_epmd:address_please to figure out if IPv4 or IPv6
	    addresses should be used when connecting to the remote
	    node.</p>
          <p>
	    Before this fix, a dns lookup of the remote node hostname
	    determined which IP version was to be used which meant
	    that the hostname had to resolve to a valid ip address.</p>
          <p>
	    Own Id: OTP-17809 Aux Id: PR-5337 GH-5334 </p>
        </item>
      </list>
    </section>


    <section><title>Improvements and New Features</title>
      <list>
        <item>
          <p>
	    Use supervisor significant child to manage tls connection
	    process and tls sender process dependency.</p>
          <p>
	    Own Id: OTP-17417</p>
        </item>
        <item>
          <p>
	    Random generation adjustment for TLS1.3</p>
          <p>
	    Own Id: OTP-17699</p>
        </item>
        <item>
          <p>
	    Allow any {03,XX} TLS record version in the client hello
	    for maximum interoperability</p>
          <p>
	    Own Id: OTP-17761 Aux Id: GH-5380 </p>
        </item>
      </list>
    </section>

</section>

<section><title>SSL 10.5.3</title>

    <section><title>Fixed Bugs and Malfunctions</title>
      <list>
        <item>
          <p>
	    Correct typo of ECC curve name in signature algorithm
	    handling. Will make the signature algorithm
	    ecdsa_secp521r1_sha512 succeed.</p>
          <p>
	    Own Id: OTP-17756 Aux Id: GH-5383, PR-5397 </p>
        </item>
        <item>
          <p>
	    Suppress authenticity warning when option verify_none is
	    explicitly supplied.</p>
          <p>
	    Own Id: OTP-17757 Aux Id: GH-5352, PR-5395 </p>
        </item>
      </list>
    </section>

</section>

<section><title>SSL 10.5.2</title>

    <section><title>Fixed Bugs and Malfunctions</title>
      <list>
        <item>
          <p>
	    Fix TLS-1.2 RSA-PSS negotiation and also fix broken
	    certificate request message for pre-TLS-1.3 servers.</p>
          <p>
	    Own Id: OTP-17688 Aux Id: GH-5255 </p>
        </item>
        <item>
          <p>
	    Fix CRL issuer verification that under some circumstances
	    could fail with a function_clause error.</p>
          <p>
	    Own Id: OTP-17723 Aux Id: GH-5300 </p>
        </item>
      </list>
    </section>

</section>

<section><title>SSL 10.5.1</title>

    <section><title>Fixed Bugs and Malfunctions</title>
      <list>
        <item>
          <p>
	    Before that change, TLS downgrade could occasionally fail
	    when data intended for downgraded socket were delivered
	    together with CLOSE_NOTIFY alert to ssl app.</p>
          <p>
	    Own Id: OTP-17393</p>
        </item>
        <item>
          <p>
	    Avoid re-encoding of decoded certificates. This could
	    cause unexpected failures as some subtle encoding errors
	    can be tolerated when decoding but hence creating another
	    sequence of bytes if the decoded value is re-encoded.</p>
          <p>
	    Own Id: OTP-17657</p>
        </item>
        <item>
          <p>
	    Fix possible process leak when the process doing
	    ssl:transport_accept dies before initiating the TLS
	    handshake.</p>
          <p>
	    Own Id: OTP-17666 Aux Id: GH-5239 </p>
        </item>
        <item>
          <p>
	    Fix dtls memory leak, the replay window code was broken.</p>
          <p>
	    Own Id: OTP-17670 Aux Id: GH-5224 </p>
        </item>
      </list>
    </section>

</section>

<section><title>SSL 10.5</title>

    <section><title>Fixed Bugs and Malfunctions</title>
      <list>
        <item>
          <p>
	    Fix Makefile dependency generation to work no matter what
	    the <c>ERL_TOP</c> folder is called.</p>
          <p>
	    Own Id: OTP-17423 Aux Id: GH-4823 PR-4829 </p>
        </item>
        <item>
          <p>
	    If trying to downgrade a TLS-1.3 connection to a plain
	    TCP connection, possible TLS-1.3 session ticket messages
	    will be ignored in the "downgrade" state while waiting
	    for the close notify alert.</p>
          <p>
	    Own Id: OTP-17517 Aux Id: GH-5009 </p>
        </item>
        <item>
          <p>
	    Corrected error handling to correctly generate an
	    insufficient security alert when there are no suitable
	    groups that can be negotiated in TLS-1.3 instead of
	    crashing resulting in an internal error alert.</p>
          <p>
	    Own Id: OTP-17521</p>
        </item>
        <item>
          <p>
	    Properly handle default session data storage.</p>
          <p>
	    When a client tries to reuse an expired session the
	    default server storage handling would crash losing other
	    session data. This would cause a error report and
	    possible loss of abbreviated handshakes.</p>
          <p>
	    Own Id: OTP-17635 Aux Id: GH-5192 </p>
        </item>
      </list>
    </section>


    <section><title>Improvements and New Features</title>
      <list>
        <item>
          <p>
	    Add support for RSA-PSS-PSS signatures and
	    signature_algorithms_cert in TLS-1.2. This is a TLS-1.3
	    RFC requirement to backport this functionality.</p>
          <p>
	    Own Id: OTP-16590 Aux Id: ERL-625, GH-5029 </p>
        </item>
        <item>
          <p>
	    Use inet:monitor/1 to monitor listen-sockets so that we
	    are compatible with the new socket backend for gen_tcp.</p>
          <p>
	    Own Id: OTP-17392 Aux Id: PR-5050 </p>
        </item>
        <item>
          <p>
	    Enhance ssl:prf/4 handling and testing</p>
          <p>
	    Own Id: OTP-17464</p>
        </item>
        <item>
          <p>
	    Enhanced cipher suite filtering functionality, making
	    sure TLS-1.3 and TLS-1.2 cipher suites can be supported
	    correctly together even when TLS-1.2 anonymous ciphers
	    are included.</p>
          <p>
	    Own Id: OTP-17501 Aux Id: GH-4978 </p>
        </item>
        <item>
          <p>
	    Enhance gracefulness especially in TLS-1.3</p>
          <p>
	    Own Id: OTP-17530</p>
        </item>
      </list>
    </section>

</section>

<section><title>SSL 10.4.2</title>

    <section><title>Fixed Bugs and Malfunctions</title>
      <list>
        <item>
          <p>
	    Handle cross-signed root certificates when old root
	    expired as reported in GH-4877.</p>
          <p>
	    Own Id: OTP-17475 Aux Id: GH-4877 </p>
        </item>
        <item>
          <p>
	    The signature selection algorithm has been changed to
	    also verify if the client supports signatures using the
	    elliptic curve of the server's public/private key pair.
	    This change fixes #4958.</p>
          <p>
	    Own Id: OTP-17529 Aux Id: PR-4979, GH-4958 </p>
        </item>
      </list>
    </section>


    <section><title>Improvements and New Features</title>
      <list>
        <item>
          <p>
	    Slight optimization of certificate decoding.</p>
          <p>
	    Own Id: OTP-17150 Aux Id: GH-4877 </p>
        </item>
      </list>
    </section>

</section>

<section><title>SSL 10.4.1</title>

    <section><title>Fixed Bugs and Malfunctions</title>
      <list>
        <item>
          <p>
	    Fix cache invalidation problem for CA certs provided by
	    the cacertfile option.</p>
          <p>
	    Own Id: OTP-17435 Aux Id: ERIERL-653 </p>
        </item>
      </list>
    </section>

</section>

<section><title>SSL 10.4</title>

    <section><title>Fixed Bugs and Malfunctions</title>
      <list>
        <item>
	    <p>Missing runtime dependencies has been added to this
	    application.</p>
          <p>
	    Own Id: OTP-17243 Aux Id: PR-4557 </p>
        </item>
        <item>
          <p>
	    TLS handshake should fail if OCSP staple is requested but
	    missing. Note that OCSP support is still considered
	    experimental and only partially implemented.</p>
          <p>
	    Own Id: OTP-17343</p>
        </item>
      </list>
    </section>


    <section><title>Improvements and New Features</title>
      <list>
        <item>
          <p>
	    Removed ssl:ssl_accept/1,2,3 and ssl:cipher:suites/0,1
	    use ssl:handshake/1,2,3 and ssl:cipher_suites/2,3
	    instead.</p>
          <p>
	    *** POTENTIAL INCOMPATIBILITY ***</p>
          <p>
	    Own Id: OTP-16974</p>
        </item>
        <item>
          <p>
	    Make TLS handshakes in Erlang distribution concurrent.</p>
          <p>
	    Own Id: OTP-17044 Aux Id: PR-2654 </p>
        </item>
        <item>
          <p>
	    Randomize internal <c>{active,n}</c> optimization when
	    running Erlang distribution over TLS to spread RAM/CPU
	    spike that may occur when starting up a big cluster.</p>
          <p>
	    Own Id: OTP-17117 Aux Id: PR-2933 </p>
        </item>
        <item>
          <p>
	    TLS connections now support EdDSA certificates.</p>
          <p>
	    Own Id: OTP-17142 Aux Id: PR-4756, GH-4637, GH-4650 </p>
        </item>
        <item>
          <p>
	    Enhance documentation and logging of certificate
	    handling.</p>
          <p>
	    Own Id: OTP-17384 Aux Id: GH-4800 </p>
        </item>
      </list>
    </section>

</section>

<section><title>SSL 10.3.1.2</title>

    <section><title>Fixed Bugs and Malfunctions</title>
      <list>
        <item>
          <p>
	    Handle cross-signed root certificates when old root
	    expired as reported in GH-4877.</p>
          <p>
	    Own Id: OTP-17475 Aux Id: GH-4877 </p>
        </item>
        <item>
          <p>
	    The signature selection algorithm has been changed to
	    also verify if the client supports signatures using the
	    elliptic curve of the server's public/private key pair.
	    This change fixes #4958.</p>
          <p>
	    Own Id: OTP-17529 Aux Id: PR-4979, GH-4958 </p>
        </item>
      </list>
    </section>


    <section><title>Improvements and New Features</title>
      <list>
        <item>
          <p>
	    Slight optimization of certificate decoding.</p>
          <p>
	    Own Id: OTP-17150 Aux Id: GH-4877 </p>
        </item>
      </list>
    </section>

</section>

<section><title>SSL 10.3.1.1</title>

    <section><title>Fixed Bugs and Malfunctions</title>
      <list>
        <item>
          <p>
	    Fix cache invalidation problem for CA certs provided by
	    the cacertfile option.</p>
          <p>
	    Own Id: OTP-17435 Aux Id: ERIERL-653 </p>
        </item>
      </list>
    </section>

</section>

<section><title>SSL 10.3.1</title>

    <section><title>Fixed Bugs and Malfunctions</title>
      <list>
        <item>
          <p>
	    Retain backwards compatible behavior of verify_fun when
	    handling incomplete chains that are not verifiable.</p>
          <p>
	    Own Id: OTP-17296 Aux Id: GH-4682 </p>
        </item>
        <item>
          <p>
	    Avoid server session handler crash, this will increase
	    session ruse opportunities.</p>
          <p>
	    Own Id: OTP-17348 Aux Id: ERIERL-641 </p>
        </item>
      </list>
    </section>

</section>

<section><title>SSL 10.3</title>

    <section><title>Fixed Bugs and Malfunctions</title>
      <list>
        <item>
          <p>
	    Fix CRL handling that previously could fail to find the
	    issuer cert under some circumstances.</p>
          <p>
	    Own Id: OTP-17261 Aux Id: GH-4589 </p>
        </item>
        <item>
          <p>
	    TLS-1.3 client could, under some circumstances, select an
	    incorrect algorithm to sign the certificate verification
	    message causing a TLS Decrypt Alert being issued by the
	    server.</p>
          <p>
	    Own Id: OTP-17281 Aux Id: GH-4620 </p>
        </item>
        <item>
          <p>
	    Correct handling of default values for emulated socket
	    options and retain the order of the ssl options list to
	    ensure backwards compatible behavior if options should be
	    set more than once.</p>
          <p>
	    Own Id: OTP-17282</p>
        </item>
      </list>
    </section>


    <section><title>Improvements and New Features</title>
      <list>
        <item>
          <p>
	    Enhance pre TLS-1.3 session handling so the client and
	    server side handling is completely separated and client
	    disregards oldest session when reaching max limit of the
	    session table.</p>
          <p>
	    Own Id: OTP-16876</p>
        </item>
        <item>
          <p>
	    This change implements the early data feature for TLS 1.3
	    clients.</p>
          <p>
	    TLS 1.3 allows clients to send data in the first flight
	    using a Pre-Shared Key to authenticate the server and to
	    encrypt the early data.</p>
          <p>
	    Own Id: OTP-16985</p>
        </item>
        <item>
          <p>
	    This change implements the early data feature for TLS 1.3
	    servers.</p>
          <p>
	    Own Id: OTP-17042</p>
        </item>
      </list>
    </section>

</section>

<section><title>SSL 10.2.4.3</title>

    <section><title>Fixed Bugs and Malfunctions</title>
      <list>
        <item>
          <p>
	    Fix cache invalidation problem for CA certs provided by
	    the cacertfile option.</p>
          <p>
	    Own Id: OTP-17435 Aux Id: ERIERL-653 </p>
        </item>
      </list>
    </section>

</section>

<section><title>SSL 10.2.4.2</title>

    <section><title>Fixed Bugs and Malfunctions</title>
      <list>
        <item>
          <p>
	    Fix handling of emulated socket options, the previous
	    patch was incomplete,</p>
          <p>
	    Own Id: OTP-17305</p>
        </item>
      </list>
    </section>

</section>

<section><title>SSL 10.2.4.1</title>

    <section><title>Fixed Bugs and Malfunctions</title>
      <list>
        <item>
          <p>
	    Backport of OTP-17282</p>
          <p>
	    Correct handling of default values for emulated socket
	    options and retain the order of the ssl options list to
	    ensure backwards compatible behavior if options should be
	    set more than once.</p>
          <p>
	    Own Id: OTP-17289 Aux Id: GH-4585 </p>
        </item>
      </list>
    </section>

</section>

<section><title>SSL 10.2.4</title>

    <section><title>Fixed Bugs and Malfunctions</title>
      <list>
        <item>
          <p>
	    Enhance logging option log_level to support none and all,
	    also restore backwards compatibility for log_alert
	    option.</p>
          <p>
	    Own Id: OTP-17228 Aux Id: ERIERL-614 </p>
        </item>
      </list>
    </section>

</section>

<section><title>SSL 10.2.3</title>

    <section><title>Fixed Bugs and Malfunctions</title>
      <list>
        <item>
          <p>
	    Avoid race when the first two upgrade server handshakes
	    (that is servers that use a gen_tcp socket as input to
	    ssl:handshake/2,3) start close to each other. Could lead
	    to that one of the handshakes would fail.</p>
          <p>
	    Own Id: OTP-17190 Aux Id: ERIERL-606 </p>
        </item>
      </list>
    </section>

</section>

<section><title>SSL 10.2.2</title>

    <section><title>Fixed Bugs and Malfunctions</title>
      <list>
        <item>
          <p>
	    Avoid that upgrade (from TCP to TLS) servers starts
	    multiple session cache handlers for the same server. This
	    applies to Erlang distribution over TLS servers.</p>
          <p>
	    Own Id: OTP-17139 Aux Id: ERL-1458, OTP-16239 </p>
        </item>
        <item>
          <p>
	    Legacy cipher suites defined before TLS-1.2 (but still
	    supported) should be possible to use in TLS-1.2. They
	    where accidentally excluded for available cipher suites
	    for TLS-1.2 in OTP-23.2.2.</p>
          <p>
	    Own Id: OTP-17174 Aux Id: ERIERL-597 </p>
        </item>
      </list>
    </section>


    <section><title>Improvements and New Features</title>
      <list>
        <item>
          <p>
	    Enable Erlang distribution over TLS to run TLS-1.3,
	    although TLS-1.2 will still be default.</p>
          <p>
	    Own Id: OTP-16239 Aux Id: ERL-1458, OTP-17139 </p>
        </item>
      </list>
    </section>

</section>

<section><title>SSL 10.2.1</title>

    <section><title>Fixed Bugs and Malfunctions</title>
      <list>
        <item>
          <p>
	    Fix CVE-2020-35733 this only affects ssl-10.2 (OTP-23.2).
	    This vulnerability could enable a man in the middle
	    attack using a fake chain to a known trusted ROOT. Also
	    limits alternative chain handling, for handling of
	    possibly extraneous certs, to improve memory management.</p>
          <p>
	    Own Id: OTP-17098</p>
        </item>
      </list>
    </section>


    <section><title>Improvements and New Features</title>
      <list>
        <item>
          <p>
	    Add support for AES CCM based cipher suites defined in
	    RFC 7251</p>
          <p>
	    Also Correct cipher suite name conversion to OpenSSL
	    names. A few names where corrected earlier in OTP-16267
	    For backwards compatible reasons we support usage of
	    openSSL names for cipher suites. Mostly anonymous suites
	    names where incorrect, but also some legacy suites.</p>
          <p>
	    Own Id: OTP-17100</p>
        </item>
      </list>
    </section>

</section>

<section><title>SSL 10.2</title>

    <section><title>Fixed Bugs and Malfunctions</title>
      <list>
        <item>
          <p>
	    SSL's Erlang Distribution Protocol modules inet_tls_dist
	    and inet6_tls_dist lacked a callback function, so the
	    start flag "-dist_listen false" did not work, which has
	    now been fixed.</p>
          <p>
	    Own Id: OTP-15126 Aux Id: ERL-1375 </p>
        </item>
        <item>
          <p>
	    Correct OpenSSL names for newer cipher suites using DHE
	    in their name that accidentally got the wrong value when
	    fixing other older names using EDH instead.</p>
          <p>
	    Own Id: OTP-16267 Aux Id: ERIERL-571, ERIERL-477 </p>
        </item>
        <item>
          <p>
	    This change improves the handling of DTLS listening
	    dockets, making it possible to open multiple listeners on
	    the same port with different IP addresses.</p>
          <p>
	    Own Id: OTP-16849 Aux Id: ERL-1339 </p>
        </item>
        <item>
          <p>
	    Fix a bug that causes cross-build failure.</p>
          <p>
	    This change excludes the ssl.d dependency file from the
	    source tarballs.</p>
          <p>
	    Own Id: OTP-16921</p>
        </item>
        <item>
          <p>
	    This change fixes ssl:peername/1 when called on a DTLS
	    client socket.</p>
          <p>
	    Own Id: OTP-16923 Aux Id: ERL-1341, PR-2786 </p>
        </item>
        <item>
          <p>
	    Retain emulation of active once on a closed socket to
	    behave as before 23.1</p>
          <p>
	    Own Id: OTP-17018 Aux Id: ERL-1409 </p>
        </item>
        <item>
          <p>
	    Corrected server session cache entry deletion pre
	    TLS-1.3. May increase session reuse.</p>
          <p>
	    Own Id: OTP-17019 Aux Id: ERL-1412 </p>
        </item>
      </list>
    </section>


    <section><title>Improvements and New Features</title>
      <list>
        <item>
          <p>
	    Handle extraneous certs in certificate chains as well as
	    chains that are incomplete but can be reconstructed or
	    unordered chains. The cert and certfile options will now
	    accept a list of certificates so that the user may
	    specify the chain explicitly.</p>
          <p>
	    Also, the default value of the depth option has been
	    increased to allow longer chains by default.</p>
          <p>
	    Own Id: OTP-16277</p>
        </item>
        <item>
          <p>
	    This change implements optional NSS-style keylog in
	    ssl:connection_information/2 for debugging purposes.</p>
          <p>
	    The keylog contains various TLS secrets that can be
	    loaded in Wireshark to decrypt TLS packets.</p>
          <p>
	    Own Id: OTP-16445 Aux Id: PR-2823 </p>
        </item>
        <item>
          <p>
	    Use new gen_statem feature of changing callback mode to
	    improve code maintainability.</p>
          <p>
	    Own Id: OTP-16529</p>
        </item>
        <item>
          <p>
	    The handling of Service Name Indication has been aligned
	    with RFC8446.</p>
          <p>
	    Own Id: OTP-16762</p>
        </item>
        <item>
          <p>
	    Add explicit session reuse option to TLS clients for pre
	    TLS-1.3 sessions. Also, add documentation to Users Guide
	    for such sessions.</p>
          <p>
	    Own Id: OTP-16893</p>
        </item>
      </list>
    </section>

</section>

<section><title>SSL 10.1</title>

    <section><title>Fixed Bugs and Malfunctions</title>
      <list>
        <item>
          <p>
	    If a passive socket is created, ssl:recv/2,3 is never
	    called and then the peer closes the socket the
	    controlling process will no longer receive an active
	    close message.</p>
          <p>
	    Own Id: OTP-16697 Aux Id: ERIERL-496 </p>
        </item>
        <item>
          <p>
	    Data deliver with ssl:recv/2,3 could fail for when using
	    packet mode. This has been fixed by correcting the flow
	    control handling of passive sockets when packet mode is
	    used.</p>
          <p>
	    Own Id: OTP-16764</p>
        </item>
        <item>
          <p>
	    This change fixes a potential man-in-the-middle
	    vulnerability when the ssl client is configured to
	    automatically handle session tickets ({session_tickets,
	    auto}).</p>
          <p>
	    Own Id: OTP-16765</p>
        </item>
        <item>
          <p>
	    Fix the internal handling of options 'verify' and
	    'verify_fun'.</p>
          <p>
	    This change fixes a vulnerability when setting the ssl
	    option 'verify' to verify_peer in a continued handshake
	    won't take any effect resulting in the acceptance of
	    expired peer certificates.</p>
          <p>
	    Own Id: OTP-16767 Aux Id: ERIERL-512 </p>
        </item>
        <item>
          <p>
	    This change fixes the handling of stateless session
	    tickets when anti-replay is enabled.</p>
          <p>
	    Own Id: OTP-16776 Aux Id: ERL-1316 </p>
        </item>
        <item>
          <p>
	    Fix a crash due to the faulty handling of stateful
	    session tickets received by servers expecting stateless
	    session tickets.</p>
          <p>
	    This change also improves the handling of faulty/invalid
	    tickets.</p>
          <p>
	    Own Id: OTP-16777 Aux Id: ERL-1317 </p>
        </item>
        <item>
          <p>
	    Correct flow ctrl checks from OTP-16764 to work as
	    intended. Probably will not have a noticeable affect but
	    will make connections more well behaved under some
	    circumstances.</p>
          <p>
	    Own Id: OTP-16837 Aux Id: ERL-1319, OTP-16764 </p>
        </item>
        <item>
          <p>
	    Distribution over TLS could exhibit livelock-like
	    behaviour when there is a constant stream of distribution
	    messages. Distribution data is now chunked every 16 Mb to
	    avoid that.</p>
          <p>
	    Own Id: OTP-16851 Aux Id: PR-2703 </p>
        </item>
      </list>
    </section>


    <section><title>Improvements and New Features</title>
      <list>
        <item>
          <p>
	    Implement the cookie extension for TLS 1.3.</p>
          <p>
	    Own Id: OTP-15855</p>
        </item>
        <item>
          <p>
	    Experimental OCSP client support.</p>
          <p>
	    Own Id: OTP-16448</p>
        </item>
        <item>
          <p>
	    TLS 1.0 -TLS-1.2 sessions tables now have a absolute max
	    value instead of using a shrinking mechanism when
	    reaching the limit. To avoid out of memory problems under
	    heavy load situations. Note that this change infers that
	    implementations of ssl_session_cache_api needs to
	    implement the size function (introduce in OTP 19) for
	    session reuse to be optimally utilized.</p>
          <p>
	    Own Id: OTP-16802 Aux Id: ERIERL-516 </p>
        </item>
      </list>
    </section>

</section>

<section><title>SSL 10.0</title>

    <section><title>Fixed Bugs and Malfunctions</title>
      <list>
        <item>
          <p>
	    Fix a bug that causes cross-build failure.</p>
          <p>
	    This change excludes the ssl.d dependency file from the
	    source tar balls.</p>
          <p>
	    Own Id: OTP-16562 Aux Id: ERL-1168 </p>
        </item>
        <item>
          <p>
	    Correct translation of OpenSSL legacy names for two
	    legacy cipher suites</p>
          <p>
	    Own Id: OTP-16573 Aux Id: ERIERL-477 </p>
        </item>
        <item>
          <p>
	    Correct documentation for PSK identity and SRP username.</p>
          <p>
	    Own Id: OTP-16585</p>
        </item>
        <item>
          <p>
	    Make sure client hostname check is run when client uses
	    its own verify_fun</p>
          <p>
	    Own Id: OTP-16626 Aux Id: ERL-1232 </p>
        </item>
        <item>
          <p>
	    Improved signature selection mechanism in TLS 1.3 for
	    increased interoperability.</p>
          <p>
	    Own Id: OTP-16638 Aux Id: ERL-1206 </p>
        </item>
      </list>
    </section>


    <section><title>Improvements and New Features</title>
      <list>
        <item>
          <p>
	    Drop support for SSL-3.0. Support for this legacy TLS
	    version has not been enabled by default since OTP 19. Now
	    all code to support it has been removed, that is SSL-3.0
	    protocol version can not be used and is considered
	    invalid.</p>
          <p>
	    *** POTENTIAL INCOMPATIBILITY ***</p>
          <p>
	    Own Id: OTP-14790</p>
        </item>
        <item>
          <p>
	    Added support for RSA-PSS signature schemes</p>
          <p>
	    Own Id: OTP-15247</p>
        </item>
        <item>
          <p>
	    Improve interoperability by implementing the middlebox
	    compatibility mode.</p>
          <p>
	    The middlebox compatibility mode makes the TLS 1.3
	    handshake look more like a TLS 1.2 handshake and
	    increases the chance of successfully establishing TLS 1.3
	    connections through legacy middleboxes.</p>
          <p>
	    Own Id: OTP-15589</p>
        </item>
        <item>
          <p>
	    Utilize new properties of <seemfa
	    marker="erts:erlang#dist_ctrl_get_data/1"><c>erlang:dist_ctrl_get_data()</c></seemfa>
	    for performance improvement of Erlang distribution over
	    TLS.</p>
          <p>
	    Own Id: OTP-16127 Aux Id: OTP-15618 </p>
        </item>
        <item>
          <p>
	    Calls of deprecated functions in the <seeguide
	    marker="crypto:new_api#the-old-api">Old Crypto
	    API</seeguide> are replaced by calls of their <seeguide
	    marker="crypto:new_api#the-new-api">substitutions</seeguide>.</p>
          <p>
	    Own Id: OTP-16346</p>
        </item>
        <item>
          <p>
	    Implement cipher suite TLS_AES_128_CCM_8_SHA256.</p>
          <p>
	    Own Id: OTP-16391</p>
        </item>
        <item>
          <p>
	    This change adds TLS-1.3 to the list of default supported
	    versions. That is, TLS-1.3 and TLS-1.2 are configured
	    when ssl option 'versions' is not explicitly set.</p>
          <p>
	    *** POTENTIAL INCOMPATIBILITY ***</p>
          <p>
	    Own Id: OTP-16400</p>
        </item>
        <item>
	    <p>Refactored the internal handling of deprecated and
	    removed functions.</p>
          <p>
	    Own Id: OTP-16469</p>
        </item>
        <item>
          <p>
	    Extended ssl:versions so that it lists supported,
	    available and implemented TLS/DTLS versions.</p>
          <p>
	    Own Id: OTP-16519</p>
        </item>
        <item>
          <p>
	    Added new option exclusive for ssl:cipher_suites/2,3</p>
          <p>
	    Own Id: OTP-16532</p>
        </item>
        <item>
          <p>
	    Avoid DoS attack against stateful session_tickets by
	    making session ticket ids unpredictable.</p>
          <p>
	    Own Id: OTP-16533</p>
        </item>
        <item>
          <p>
	    Add support for the max_fragment_length extension (RFC
	    6066).</p>
          <p>
	    Own Id: OTP-16547 Aux Id: PR-2547 </p>
        </item>
        <item>
          <p>
	    Add srp_username in ssl:connection_info, update the
	    document with types of this function.</p>
          <p>
	    Own Id: OTP-16584</p>
        </item>
      </list>
    </section>

</section>

<section><title>SSL 9.6.2.3</title>

    <section><title>Fixed Bugs and Malfunctions</title>
      <list>
        <item>
          <p>
	    Correct flow ctrl checks from OTP-16764 to work as
	    intended. Probably will not have a noticeable affect but
	    will make connections more well behaved under some
	    circumstances.</p>
          <p>
	    Own Id: OTP-16837 Aux Id: ERL-1319, OTP-16764 </p>
        </item>
        <item>
          <p>
	    Fix a bug that causes cross-build failure.</p>
          <p>
	    This change excludes the ssl.d dependency file from the
	    source tar balls.</p>
          <p>
	    Own Id: OTP-16921</p>
        </item>
      </list>
    </section>

</section>

<section><title>SSL 9.6.2.2</title>

    <section><title>Fixed Bugs and Malfunctions</title>
      <list>
        <item>
          <p>
	    Data deliver with ssl:recv/2,3 could fail for when using
	    packet mode. This has been fixed by correcting the flow
	    control handling of passive sockets when packet mode is
	    used.</p>
          <p>
	    Own Id: OTP-16764</p>
        </item>
        <item>
          <p>
	    Fix the internal handling of options 'verify' and
	    'verify_fun'.</p>
          <p>
	    This change fixes a vulnerability when setting the ssl
	    option 'verify' to verify_peer in a continued handshake
	    won't take any effect resulting in the acceptance of
	    expired peer certificates.</p>
          <p>
	    Own Id: OTP-16767 Aux Id: ERIERL-512 </p>
        </item>
      </list>
    </section>

</section>

<section><title>SSL 9.6.2.1</title>

    <section><title>Improvements and New Features</title>
      <list>
        <item>
          <p>
	    If a passive socket is created, ssl:recv/2,3 is never
	    called and then the peer closes the socket the
	    controlling process will no longer receive an active
	    close message.</p>
          <p>
	    Own Id: OTP-16697 Aux Id: ERIERL-496 </p>
        </item>
      </list>
    </section>

</section>

<section><title>SSL 9.6.2</title>

    <section><title>Fixed Bugs and Malfunctions</title>
      <list>
        <item>
          <p>
	    Fix timing bug that could cause ssl sockets to become
	    unresponsive after an ssl:recv/3 call timed out</p>
          <p>
	    Own Id: OTP-16619 Aux Id: ERL-1213 </p>
        </item>
      </list>
    </section>

</section>

<section><title>SSL 9.6.1</title>

    <section><title>Fixed Bugs and Malfunctions</title>
      <list>
        <item>
          <p>
	    Correct error handling when the partial_chain fun claims
	    a certificate to be the trusted cert that is not part of
	    the chain. This bug would hide the appropriate alert
	    generating an "INTERNAL_ERROR" alert instead.</p>
          <p>
	    Own Id: OTP-16567 Aux Id: ERIERL-481 </p>
        </item>
      </list>
    </section>

</section>

<section><title>SSL 9.6</title>

    <section><title>Fixed Bugs and Malfunctions</title>
      <list>
        <item>
          <p>
	    Correct handling of TLS record limit in TLS-1.3. The max
	    value differs from previous versions. Also the payload
	    data max record check was broken, that is record overflow
	    problems could occur if user sent large amounts of data.</p>
          <p>
	    Own Id: OTP-16258</p>
        </item>
        <item>
          <p>
	    Correct close handling for DTLS</p>
          <p>
	    Own Id: OTP-16348 Aux Id: ERL-1110 </p>
        </item>
        <item>
          <p>
	    Fix ssl:getstat/1-2 to also work for DTLS sockets</p>
          <p>
	    Own Id: OTP-16352 Aux Id: ERL-1099 </p>
        </item>
        <item>
          <p>
	    Correct internal handling och socket active mode to avoid
	    reviving TCP data aimed for a downgraded TLS socket.</p>
          <p>
	    Own Id: OTP-16425</p>
        </item>
        <item>
          <p>
	    When using the host name as fallback for SNI (server name
	    indication) strip a possible trailing dot that is allowed
	    in a host name but not in the SNI. Also if the server
	    receives a SNI with a trailing dot send an
	    UNRECOGNIZED_NAME alert.</p>
          <p>
	    Own Id: OTP-16437 Aux Id: ERL-1135 </p>
        </item>
        <item>
          <p>
	    Immediately remove session entries if handshake is
	    abruptly closed at transport level.</p>
          <p>
	    Own Id: OTP-16479</p>
        </item>
      </list>
    </section>


    <section><title>Improvements and New Features</title>
      <list>
        <item>
          <p>
	    Implementation of the key and initialization vector
	    update feature, and general hardening of TLS 1.3.</p>
          <p>
	    There are cryptographic limits on the amount of plaintext
	    which can be safely encrypted under a given set of keys.</p>
          <p>
	    This change enforces those limits by triggering automatic
	    key updates on TLS 1.3 connections.</p>
          <p>
	    Own Id: OTP-15856</p>
        </item>
        <item>
          <p>
	    Add support for TLS 1.3 Session Tickets (stateful and
	    stateless). This allows session resumption using keying
	    material from a previous successful handshake.</p>
          <p>
	    Own Id: OTP-16253</p>
        </item>
        <item>
          <p>
	    Add support for key exchange with Edward curves and
	    PSS-RSA padding in signature verification.</p>
          <p>
	    Own Id: OTP-16528</p>
        </item>
      </list>
    </section>

</section>

<section><title>SSL 9.5.3</title>

    <section><title>Fixed Bugs and Malfunctions</title>
      <list>
        <item>
          <p>
	    Enhance error handling, all ALERTS shall be handled
	    gracefully and not cause a crash.</p>
          <p>
	    Own Id: OTP-16413 Aux Id: ERL-1136 </p>
        </item>
        <item>
          <p>
	    Enhance alert logging, in some places the role indication
	    of the alert origin was missing. So the log would say
	    undefined instead of client or server.</p>
          <p>
	    Own Id: OTP-16424</p>
        </item>
        <item>
          <p>
	    Two different optimizations did not work together and
	    resulted in the possible breakage of connections using
	    stream ciphers (that is RC4). Reworked the implementation
	    to avoid this.</p>
          <p>
	    Own Id: OTP-16426 Aux Id: ERL-1136 </p>
        </item>
      </list>
    </section>

</section>

<section><title>SSL 9.5.2</title>

    <section><title>Fixed Bugs and Malfunctions</title>
      <list>
        <item>
          <p>
	    Fix the handling of GREASE values sent by web browsers
	    when establishing TLS 1.3 connections. This change
	    improves handling of GREASE values in various protocol
	    elements sent in a TLS 1.3 ClientHello.</p>
          <p>
	    Own Id: OTP-16388 Aux Id: ERL-1130 </p>
        </item>
        <item>
          <p>
	    Correct DTLS listen emulation, could cause problems with
	    opening a new DTLS listen socket for a port previously
	    used by a now closed DTLS listen socket.</p>
          <p>
	    Own Id: OTP-16396 Aux Id: ERL-1118 </p>
        </item>
      </list>
    </section>

</section>

<section><title>SSL 9.5.1</title>

    <section><title>Fixed Bugs and Malfunctions</title>
      <list>
        <item>
          <p>
	    Add missing alert handling clause for TLS record
	    handling. Could sometimes cause confusing error behaviors
	    of TLS connections.</p>
          <p>
	    Own Id: OTP-16357 Aux Id: ERL-1166 </p>
        </item>
        <item>
          <p>
	    Fix handling of ssl:recv that happens during a
	    renegotiation. Using the passive receive function
	    ssl:recv/[2,3] during a renegotiation would fail the
	    connection with unexpected msg.</p>
          <p>
	    Own Id: OTP-16361</p>
        </item>
      </list>
    </section>

</section>

<section><title>SSL 9.5</title>

    <section><title>Fixed Bugs and Malfunctions</title>
      <list>
        <item>
          <p>
	    Corrected CRL handling which could cause CRL verification
	    to fail. This could happen when the CRL distribution
	    point explicitly specifies the CRL issuer, that is not
	    using the fallback.</p>
          <p>
	    Own Id: OTP-16156 Aux Id: ERL-1030 </p>
        </item>
        <item>
          <p>
	    Correct handling of unordered chains so that it works as
	    expected</p>
          <p>
	    Own Id: OTP-16293</p>
        </item>
        <item>
          <p>
	    Fix bug causing ssl application to crash when handshake
	    is paused and ClientHello contains extensions for session
	    resumption (psk_key_exchange_modes, pre_shared_key).</p>
          <p>
	    Own Id: OTP-16295 Aux Id: ERL-1095 </p>
        </item>
        <item>
          <p>
	    Fix connectivity problems with legacy servers when client
	    is configured to support a range of protocol versions
	    including TLS 1.3.</p>
          <p>
	    Own Id: OTP-16303</p>
        </item>
      </list>
    </section>


    <section><title>Improvements and New Features</title>
      <list>
        <item>
          <p>
	    Improve session handling for TLS-1.3 compatibility mode
	    and cleaner internal handling so that removal of old
	    session data can be more efficient, hopefully mitigating
	    problems with big session tables during heavy load.</p>
          <p>
	    Own Id: OTP-15524 Aux Id: OTP-15352 </p>
        </item>
        <item>
          <p>
	    Correct handling of DTLS listen socket emulation. Could
	    cause failure to create new listen socket after process
	    that owned previous listen socket died.</p>
          <p>
	    Own Id: OTP-15809 Aux Id: ERL-917 </p>
        </item>
        <item>
          <p>
	    Add detailed info in ALERT description when client does
	    not send a requested cert.</p>
          <p>
	    Own Id: OTP-16266</p>
        </item>
      </list>
    </section>

</section>

<section><title>SSL 9.4</title>

    <section><title>Fixed Bugs and Malfunctions</title>
      <list>
        <item>
          <p>
	    Handling of zero size fragments in TLS could cause an
	    infinite loop. This has now been corrected.</p>
          <p>
	    Own Id: OTP-15328 Aux Id: ERIERL-379 </p>
        </item>
        <item>
          <p>
	    DTLS record check needs to consider that a resent hello
	    message can have a different version than the negotiated.</p>
          <p>
	    Own Id: OTP-15807 Aux Id: ERL-920 </p>
        </item>
      </list>
    </section>


    <section><title>Improvements and New Features</title>
      <list>
        <item>
          <p>
	    Basic support for TLS 1.3 Client for experimental use.
	    For more information see the Standards Compliance chapter
	    of the User's Guide.</p>
          <p>
	    Own Id: OTP-15431</p>
        </item>
        <item>
          <p>
	    Correct solution for retaining tcp flow control OTP-15802
	    (ERL-934) as to not break ssl:recv as reported in
	    (ERL-938)</p>
          <p>
	    Own Id: OTP-15823 Aux Id: ERL-934, ERL-938 </p>
        </item>
        <item>
          <p>
	    Enhance dialyzer specs to reflect implementation better
	    and avoid dialyzer warnings for the user that wants to
	    use TLS with unix domain sockets.</p>
          <p>
	    Own Id: OTP-15851 Aux Id: PR-2235 </p>
        </item>
        <item>
          <p>
	    Add support for ECDSA signature algorithms in TLS 1.3.</p>
          <p>
	    Own Id: OTP-15854</p>
        </item>
        <item>
          <p>
	    Correct error handling of TLS downgrade, possible return
	    values form ssl:close/2 when downgrading is {ok, Port} or
	    {error, Reason}, it could happen that only ok was
	    returned instead of {error, closed} when downgrade failed
	    due to that the peer closed the TCP connection.</p>
          <p>
	    Own Id: OTP-16027</p>
        </item>
      </list>
    </section>

</section>

<section><title>SSL 9.3.5</title>

    <section><title>Improvements and New Features</title>
      <list>
        <item>
          <p>
	    Enhance error handling for erroneous alerts from the
	    peer.</p>
          <p>
	    Own Id: OTP-15943</p>
        </item>
      </list>
    </section>

</section>

<section><title>SSL 9.3.4</title>

    <section><title>Fixed Bugs and Malfunctions</title>
      <list>
        <item>
          <p>
	    Fix handling of certificate decoding problems in TLS 1.3
	    similarly as in TLS 1.2.</p>
          <p>
	    Own Id: OTP-15900</p>
        </item>
        <item>
          <p>
	    Hibernation now works as expected in all cases, was
	    accidentally broken by optimization efforts.</p>
          <p>
	    Own Id: OTP-15910</p>
        </item>
        <item>
          <p>
	    Fix interoperability problems with openssl when the TLS
	    1.3 server is configured with the option
	    signature_algs_cert.</p>
          <p>
	    Own Id: OTP-15913</p>
        </item>
      </list>
    </section>

</section>

<section><title>SSL 9.3.3</title>

    <section><title>Fixed Bugs and Malfunctions</title>
      <list>
        <item>
          <p>
	    Correct handshake handling, might cause strange symptoms
	    such as ASN.1 certificate decoding issues.</p>
          <p>
	    Own Id: OTP-15879 Aux Id: ERL-968 </p>
        </item>
        <item>
          <p>
	    Fix handling of the signature_algorithms_cert extension
	    in the ClientHello handshake message.</p>
          <p>
	    Own Id: OTP-15887 Aux Id: ERL-973 </p>
        </item>
        <item>
          <p>
	    Handle new ClientHello extensions when handshake is
	    paused by the {handshake, hello} ssl option.</p>
          <p>
	    Own Id: OTP-15888 Aux Id: ERL-975 </p>
        </item>
      </list>
    </section>

</section>

<section><title>SSL 9.3.2</title>

    <section><title>Fixed Bugs and Malfunctions</title>
      <list>
        <item>
          <p>
	    Returned "alert error string" is now same as logged alert
	    string</p>
          <p>
	    Own Id: OTP-15844</p>
        </item>
        <item>
          <p>
	    Fix returned extension map fields to follow the
	    documentation.</p>
          <p>
	    Own Id: OTP-15862 Aux Id: ERL-951 </p>
        </item>
        <item>
          <p>
	    Avoid DTLS crash due to missing gen_server return value
	    in DTLS packet demux process.</p>
          <p>
	    Own Id: OTP-15864 Aux Id: ERL-962 </p>
        </item>
      </list>
    </section>

</section>

<section><title>SSL 9.3.1</title>

    <section><title>Fixed Bugs and Malfunctions</title>
      <list>
        <item>
          <p>
	    Missing check of size of user_data_buffer made internal
	    socket behave as an active socket instead of active N.
	    This could cause memory problems.</p>
          <p>
	    Own Id: OTP-15825 Aux Id: ERL-934, OTP-15823 </p>
        </item>
      </list>
    </section>

</section>

<section><title>SSL 9.3</title>

    <section><title>Fixed Bugs and Malfunctions</title>
      <list>
        <item>
          <p>
	    The distribution handshake with TLS distribution
	    (<c>inet_tls_dist</c>) does now utilize the socket option
	    <c>{nodelay, true}</c>, which decreases the distribution
	    setup time significantly.</p>
          <p>
	    Own Id: OTP-14792</p>
        </item>
        <item>
          <p>
	    Correct shutdown reason to avoid an incorrect crash
	    report</p>
          <p>
	    Own Id: OTP-15710 Aux Id: ERL-893 </p>
        </item>
        <item>
          <p>
	    Enhance documentation and type specifications.</p>
          <p>
	    Own Id: OTP-15746 Aux Id: ERIERL-333 </p>
        </item>
      </list>
    </section>


    <section><title>Improvements and New Features</title>
      <list>
        <item>
          <p>
	    TLS-1.0, TLS-1.1 and DTLS-1.0 are now considered legacy
	    and not supported by default</p>
          <p>
	    *** POTENTIAL INCOMPATIBILITY ***</p>
          <p>
	    Own Id: OTP-14865</p>
        </item>
        <item>
          <p>
	    Use new logger API in ssl. Introduce log levels and
	    verbose debug logging for SSL.</p>
          <p>
	    Own Id: OTP-15055</p>
        </item>
        <item>
          <p>
	    Add new API function str_to_suite/1, cipher_suites/3
	    (list cipher suites as rfc or OpenSSL name strings) and
	    suite_to_openssl_str/1</p>
          <p>
	    Own Id: OTP-15483 Aux Id: ERL-924 </p>
        </item>
        <item>
          <p>
	    Basic support for TLS 1.3 Server for experimental use.
	    The client is not yet functional, for more information
	    see the Standards Compliance chapter of the User's Guide.</p>
          <p>
	    Own Id: OTP-15591</p>
        </item>
        <item>
          <p>
	    Add support for PSK CCM ciphers from RFC 6655</p>
          <p>
	    Own Id: OTP-15626</p>
        </item>
      </list>
    </section>

</section>

<section><title>SSL 9.2.3.7</title>

    <section><title>Fixed Bugs and Malfunctions</title>
      <list>
        <item>
          <p>
	    Data deliver with ssl:recv/2,3 could fail for when using
	    packet mode. This has been fixed by correcting the flow
	    control handling of passive sockets when packet mode is
	    used.</p>
          <p>
	    Own Id: OTP-16764</p>
        </item>
      </list>
    </section>

</section>

<section><title>SSL 9.2.3.6</title>

    <section><title>Fixed Bugs and Malfunctions</title>
      <list>
        <item>
          <p>
	    Fix timing bug that could cause ssl sockets to become
	    unresponsive after an ssl:recv/3 call timed out</p>
          <p>
	    Own Id: OTP-16619 Aux Id: ERL-1213 </p>
        </item>
      </list>
    </section>

</section>

<section><title>SSL 9.2.3.5</title>

    <section><title>Fixed Bugs and Malfunctions</title>
      <list>
        <item>
          <p>
	    Handling of zero size fragments in TLS could cause an
	    infinite loop. This has now been corrected.</p>
          <p>
	    Own Id: OTP-15328 Aux Id: ERIERL-379 </p>
        </item>
      </list>
    </section>

</section>

<section><title>SSL 9.2.3.4</title>

    <section><title>Fixed Bugs and Malfunctions</title>
      <list>
        <item>
          <p>
	    Hibernation now works as expected in all cases, was
	    accidentally broken by optimization efforts.</p>
          <p>
	    Own Id: OTP-15910</p>
        </item>
      </list>
    </section>

</section>

<section><title>SSL 9.2.3.3</title>

    <section><title>Fixed Bugs and Malfunctions</title>
      <list>
        <item>
          <p>
	    Correct handshake handling, might cause strange symptoms
	    such as ASN.1 certificate decoding issues.</p>
          <p>
	    Own Id: OTP-15879 Aux Id: ERL-968 </p>
        </item>
      </list>
    </section>

</section>

<section><title>SSL 9.2.3.2</title>

    <section><title>Fixed Bugs and Malfunctions</title>
      <list>
        <item>
          <p>
	    Returned "alert error string" is now same as logged alert
	    string</p>
          <p>
	    Own Id: OTP-15844</p>
        </item>
      </list>
    </section>

</section>

<section><title>SSL 9.2.3.1</title>

    <section><title>Fixed Bugs and Malfunctions</title>
      <list>
        <item>
          <p>
	    Correct solution for retaining tcp flow control OTP-15802
	    (ERL-934) as to not break ssl:recv as reported in
	    (ERL-938)</p>
          <p>
	    Own Id: OTP-15823 Aux Id: ERL-934, ERL-938 </p>
        </item>
      </list>
    </section>

</section>

<section><title>SSL 9.2.3</title>

    <section><title>Fixed Bugs and Malfunctions</title>
      <list>
        <item>
          <p>
	    Missing check of size of user_data_buffer made internal
	    socket behave as an active socket instead of active N.
	    This could cause memory problems.</p>
          <p>
	    Own Id: OTP-15802 Aux Id: ERL-934 </p>
        </item>
      </list>
    </section>


    <section><title>Improvements and New Features</title>
      <list>
        <item>
          <p>
	    Back port of bug fix ERL-893 from OTP-22 and document
	    enhancements that will solve dialyzer warnings for users
	    of the ssl application.</p>
          <p>
	    This change also affects public_key, eldap (and inet
	    doc).</p>
          <p>
	    Own Id: OTP-15785 Aux Id: ERL-929, ERL-893, PR-2215 </p>
        </item>
      </list>
    </section>

</section>

<section><title>SSL 9.2.2</title>

    <section><title>Fixed Bugs and Malfunctions</title>
      <list>
        <item>
          <p>
	    With the default BEAST Mitigation strategy for TLS 1.0 an
	    empty TLS fragment could be sent after a one-byte
	    fragment. This glitch has been fixed.</p>
          <p>
	    Own Id: OTP-15054 Aux Id: ERIERL-346 </p>
        </item>
      </list>
    </section>

</section>

<section><title>SSL 9.2.1</title>

    <section><title>Fixed Bugs and Malfunctions</title>
      <list>
        <item>
          <p>
	    The timeout for a passive receive was sometimes not
	    cancelled and later caused a server crash. This bug has
	    now been corrected.</p>
          <p>
	    Own Id: OTP-14701 Aux Id: ERL-883, ERL-884 </p>
        </item>
        <item>
          <p>
	    Add tag for passive message (active N) in cb_info to
	    retain transport transparency.</p>
          <p>
	    Own Id: OTP-15679 Aux Id: ERL-861 </p>
        </item>
      </list>
    </section>

</section>

<section><title>SSL 9.2</title>

    <section><title>Fixed Bugs and Malfunctions</title>
      <list>
        <item>
          <p>
	    Fix bug that an incorrect return value for gen_statem
	    could be created when alert was a result of handling
	    renegotiation info extension</p>
          <p>
	    Own Id: OTP-15502</p>
        </item>
        <item>
          <p>
	    Correct check for 3des_ede_cbc, could cause ssl to claim
	    to support 3des_ede_cbc when cryptolib does not.</p>
          <p>
	    Own Id: OTP-15539</p>
        </item>
        <item>
          <p>
	    Improved DTLS error handling, avoids unexpected
	    connection failure in rare cases.</p>
          <p>
	    Own Id: OTP-15561</p>
        </item>
        <item>
          <p>
	    Corrected active once emulation bug that could cause the
	    ssl_closed meassage to not be sent. Bug introduced by
	    OTP-15449</p>
          <p>
	    Own Id: OTP-15666 Aux Id: ERIERL-316, </p>
        </item>
      </list>
    </section>


    <section><title>Improvements and New Features</title>
      <list>
        <item>
          <p>
	    Add client option {reuse_session, SessionID::binary()}
	    that can be used together with new option value
	    {reuse_sessions, save}. This makes it possible to reuse a
	    session from a specific connection establishment.</p>
          <p>
	    Own Id: OTP-15369</p>
        </item>
        <item>
          <p>
	    The Reason part of of the error return from the functions
	    connect and handshake has a better and documented format.
	    This will sometimes differ from previous returned
	    reasons, however those where only documented as term()
	    and should for that reason not be relied on.</p>
          <p>
	    *** POTENTIAL INCOMPATIBILITY ***</p>
          <p>
	    Own Id: OTP-15423</p>
        </item>
        <item>
          <p>
	    Refactor of state handling to improve TLS application
	    data throughput and reduce CPU overhead</p>
          <p>
	    Own Id: OTP-15445</p>
        </item>
        <item>
          <p>
	    The SSL code has been optimized in many small ways to
	    reduce CPU load for encryption/decryption, especially for
	    Erlang's distribution protocol over TLS.</p>
          <p>
	    Own Id: OTP-15529</p>
        </item>
        <item>
          <p>
	    Add support for active N</p>
          <p>
	    Own Id: OTP-15665 Aux Id: ERL-811, PR-2072 </p>
        </item>
      </list>
    </section>

</section>

<section><title>SSL 9.1.2</title>

    <section><title>Fixed Bugs and Malfunctions</title>
      <list>
        <item>
          <p>
	    Fix encoding of the SRP extension length field in ssl.
	    The old encoding of the SRP extension length could cause
	    interoperability problems with third party SSL
	    implementations when SRP was used.</p>
          <p>
	    Own Id: OTP-15477 Aux Id: ERL-790 </p>
        </item>
        <item>
          <p>
	    Guarantee active once data delivery, handling TCP stream
	    properly.</p>
          <p>
	    Own Id: OTP-15504 Aux Id: ERL-371 </p>
        </item>
        <item>
          <p>
	    Correct gen_statem returns for some error cases</p>
          <p>
	    Own Id: OTP-15505</p>
        </item>
      </list>
    </section>

</section>

<section><title>SSL 9.1.1</title>

    <section><title>Fixed Bugs and Malfunctions</title>
      <list>
        <item>
          <p>
	    Fixed renegotiation bug. Client did not handle server
	    initiated renegotiation correctly after rewrite to two
	    connection processes, due to ERL-622 commit
	    d87ac1c55188f5ba5cdf72384125d94d42118c18. This could
	    manifest it self as a " bad_record_mac" alert.</p>
          <p>
	    Also included are some optimizations</p>
          <p>
	    Own Id: OTP-15489 Aux Id: ERL-308 </p>
        </item>
      </list>
    </section>

</section>

<section><title>SSL 9.1</title>

    <section><title>Fixed Bugs and Malfunctions</title>
      <list>
        <item>
          <p>
	    PEM cache was not evicting expired entries due to due to
	    timezone confusion.</p>
          <p>
	    Own Id: OTP-15368</p>
        </item>
        <item>
          <p>
	    Make sure an error is returned if a "transport_accept
	    socket" is used in some other call than ssl:handshake* or
	    ssl:controlling_process</p>
          <p>
	    Own Id: OTP-15384 Aux Id: ERL-756 </p>
        </item>
        <item>
          <p>
	    Fix timestamp handling in the PEM-cache could cause
	    entries to not be invalidated at the correct time.</p>
          <p>
	    Own Id: OTP-15402</p>
        </item>
        <item>
          <p>
	    Extend check for undelivered data at closing, could under
	    some circumstances fail to deliver all data that was
	    actually received.</p>
          <p>
	    Own Id: OTP-15412 Aux Id: ERL-731 </p>
        </item>
        <item>
          <p>
	    Correct signature check for TLS-1.2 that allows different
	    algorithms for signature of peer cert and peer cert key.
	    Not all allowed combinations where accepted.</p>
          <p>
	    Own Id: OTP-15415 Aux Id: ERL-763 </p>
        </item>
        <item>
          <p>
	    Correct gen_statem return value, could cause
	    renegotiation to fail.</p>
          <p>
	    Own Id: OTP-15418 Aux Id: ERL-770 </p>
        </item>
      </list>
    </section>


    <section><title>Improvements and New Features</title>
      <list>
        <item>
          <p>
	    Add engine support for RSA key exchange</p>
          <p>
	    Own Id: OTP-15420 Aux Id: ERIERL-268 </p>
        </item>
        <item>
          <p>
	    ssl now uses active n internally to boost performance.
	    Old active once behavior can be restored by setting
	    application variable see manual page for ssl application
	    (man 6).</p>
          <p>
	    *** POTENTIAL INCOMPATIBILITY ***</p>
          <p>
	    Own Id: OTP-15449</p>
        </item>
      </list>
    </section>

</section>

<section><title>SSL 9.0.3</title>

    <section><title>Fixed Bugs and Malfunctions</title>
      <list>
        <item>
          <p>
	    Correct alert handling with new TLS sender process, from
	    ssl-9.0.2. CLOSE ALERTS could under some circumstances be
	    encoded using an incorrect cipher state. This would cause
	    the peer to regard them as unknown messages.</p>
          <p>
	    Own Id: OTP-15337 Aux Id: ERL-738 </p>
        </item>
        <item>
          <p>
	    Correct handling of socket packet option with new TLS
	    sender process, from ssl-9.0.2. When changing the socket
	    option {packet, 1|2|3|4} with ssl:setopts/2 the option
	    must internally be propagated to the sender process as
	    well as the reader process as this particular option also
	    affects the data to be sent.</p>
          <p>
	    Own Id: OTP-15348 Aux Id: ERL-747 </p>
        </item>
      </list>
    </section>

</section>

<section><title>SSL 9.0.2</title>

    <section><title>Fixed Bugs and Malfunctions</title>
      <list>
        <item>
          <p>
	    Use separate processes for sending and receiving
	    application data for TLS connections to avoid potential
	    deadlock that was most likely to occur when using TLS for
	    Erlang distribution. Note does not change the API.</p>
          <p>
	    Own Id: OTP-15122</p>
        </item>
        <item>
          <p>
	    Correct handling of empty server SNI extension</p>
          <p>
	    Own Id: OTP-15168</p>
        </item>
        <item>
          <p>
	    Correct PSK cipher suite handling and add
	    selected_cipher_suite to connection information</p>
          <p>
	    Own Id: OTP-15172</p>
        </item>
        <item>
          <p>
	    Adopt to the fact that cipher suite sign restriction are
	    relaxed in TLS-1.2</p>
          <p>
	    Own Id: OTP-15173</p>
        </item>
        <item>
          <p>
	    Enhance error handling of non existing PEM files</p>
          <p>
	    Own Id: OTP-15174</p>
        </item>
        <item>
          <p>
	    Correct close handling of transport accepted sockets in
	    the error state</p>
          <p>
	    Own Id: OTP-15216</p>
        </item>
        <item>
          <p>
	    Correct PEM cache to not add references to empty entries
	    when PEM file does not exist.</p>
          <p>
	    Own Id: OTP-15224</p>
        </item>
        <item>
          <p>
	    Correct handling of all PSK cipher suites</p>
          <p>
	    Before only some PSK suites would be correctly negotiated
	    and most PSK ciphers suites would fail the connection.</p>
          <p>
	    Own Id: OTP-15285</p>
        </item>
      </list>
    </section>


    <section><title>Improvements and New Features</title>
      <list>
        <item>
          <p>
	    TLS will now try to order certificate chains if they
	    appear to be unordered. That is prior to TLS 1.3,
	    “certificate_list” ordering was required to be
	    strict, however some implementations already allowed for
	    some flexibility. For maximum compatibility, all
	    implementations SHOULD be prepared to handle potentially
	    extraneous certificates and arbitrary orderings from any
	    TLS version.</p>
          <p>
	    Own Id: OTP-12983</p>
        </item>
        <item>
          <p>
	    TLS will now try to reconstructed an incomplete
	    certificate chains from its local CA-database and use
	    that data for the certificate path validation. This
	    especially makes sense for partial chains as then the
	    peer might not send an intermediate CA as it is
	    considered the trusted root in that case.</p>
          <p>
	    Own Id: OTP-15060</p>
        </item>
        <item>
          <p>
	    Option keyfile defaults to certfile and should be trumped
	    with key. This failed for engine keys.</p>
          <p>
	    Own Id: OTP-15193</p>
        </item>
        <item>
          <p>
	    Error message improvement when own certificate has
	    decoding issues, see also issue ERL-668.</p>
          <p>
	    Own Id: OTP-15234</p>
        </item>
        <item>
          <p>
	    Correct dialyzer spec for key option</p>
          <p>
	    Own Id: OTP-15281</p>
        </item>
      </list>
    </section>

</section>

<section><title>SSL 9.0.1</title>

    <section><title>Fixed Bugs and Malfunctions</title>
      <list>
        <item>
          <p>
	    Correct cipher suite handling for ECDHE_*, the incorrect
	    handling could cause an incorrrect suite to be selected
	    and most likely fail the handshake.</p>
          <p>
	    Own Id: OTP-15203</p>
        </item>
      </list>
    </section>

</section>

<section><title>SSL 9.0</title>

    <section><title>Fixed Bugs and Malfunctions</title>
      <list>
        <item>
          <p>
	    Correct handling of ECDH suites.</p>
          <p>
	    Own Id: OTP-14974</p>
        </item>
        <item>
          <p>
	    Proper handling of clients that choose to send an empty
	    answer to a certificate request</p>
          <p>
	    Own Id: OTP-15050</p>
        </item>
      </list>
    </section>


    <section><title>Improvements and New Features</title>
      <list>
        <item>
          <p>
	    Distribution over SSL (inet_tls) has, to improve
	    performance, been rewritten to not use intermediate
	    processes and ports.</p>
          <p>
	    Own Id: OTP-14465</p>
        </item>
        <item>
          <p>
	    Add support for ECDHE_PSK cipher suites</p>
          <p>
	    Own Id: OTP-14547</p>
        </item>
        <item>
          <p>
	    For security reasons no longer support 3-DES cipher
	    suites by default</p>
          <p>
	    *** INCOMPATIBILITY with possibly ***</p>
          <p>
	    Own Id: OTP-14768</p>
        </item>
        <item>
          <p>
	    For security reasons RSA-key exchange cipher suites are
	    no longer supported by default</p>
          <p>
	    *** INCOMPATIBILITY with possible ***</p>
          <p>
	    Own Id: OTP-14769</p>
        </item>
        <item>
          <p>
	    The interoperability option to fallback to insecure
	    renegotiation now has to be explicitly turned on.</p>
          <p>
	    *** INCOMPATIBILITY with possibly ***</p>
          <p>
	    Own Id: OTP-14789</p>
        </item>
        <item>
          <p>
	    Drop support for SSLv2 enabled clients. SSLv2 has been
	    broken for decades and never supported by the Erlang
	    SSL/TLS implementation. This option was by default
	    disabled and enabling it has proved to sometimes break
	    connections not using SSLv2 enabled clients.</p>
          <p>
	    *** POTENTIAL INCOMPATIBILITY ***</p>
          <p>
	    Own Id: OTP-14824</p>
        </item>
        <item>
          <p>
	    Remove CHACHA20_POLY1305 ciphers form default for now. We
	    have discovered interoperability problems, ERL-538, that
	    we believe needs to be solved in crypto.</p>
          <p>
	    *** INCOMPATIBILITY with possibly ***</p>
          <p>
	    Own Id: OTP-14882</p>
        </item>
        <item>
          <p>
	    Generalize DTLS packet multiplexing to make it easier to
	    add future DTLS features and uses.</p>
          <p>
	    Own Id: OTP-14888</p>
        </item>
        <item>
          <p>
	    Use uri_string module instead of http_uri.</p>
          <p>
	    Own Id: OTP-14902</p>
        </item>
        <item>
          <p>
	    The SSL distribution protocol <c>-proto inet_tls</c> has
	    stopped setting the SSL option
	    <c>server_name_indication</c>. New verify funs for client
	    and server in <c>inet_tls_dist</c> has been added, not
	    documented yet, that checks node name if present in peer
	    certificate. Usage is still also yet to be documented.</p>
          <p>
	    Own Id: OTP-14969 Aux Id: OTP-14465, ERL-598 </p>
        </item>
        <item>
          <p>
	    Deprecate ssl:ssl_accept/[1,2,3] in favour of
	    ssl:handshake/[1,2,3]</p>
          <p>
	    Own Id: OTP-15056</p>
        </item>
        <item>
          <p>
	    Customizes the hostname verification of the peer
	    certificate, as different protocols that use TLS such as
	    HTTP or LDAP may want to do it differently</p>
          <p>
	    Own Id: OTP-15102 Aux Id: ERL-542, OTP-14962 </p>
        </item>
        <item>
          <p>
	    Add utility function for converting erlang cipher suites
	    to a string representation (ERL-600).</p>
          <p>
	    Own Id: OTP-15106</p>
        </item>
        <item>
          <p>
	    First version with support for DTLS</p>
          <p>
	    Own Id: OTP-15142</p>
        </item>
      </list>
    </section>

</section>

<section><title>SSL 8.2.6.4</title>

    <section><title>Fixed Bugs and Malfunctions</title>
      <list>
        <item>
          <p>
	    Add engine support for RSA key exchange</p>
          <p>
	    Own Id: OTP-15420</p>
        </item>
      </list>
    </section>

</section>

<section><title>SSL 8.2.6.3</title>

    <section><title>Fixed Bugs and Malfunctions</title>
      <list>
        <item>
          <p>
	    Extend check for undelivered data at closing, could under
	    some circumstances fail to deliverd all data that was
	    acctualy recivied.</p>
          <p>
	    Own Id: OTP-15412</p>
        </item>
      </list>
    </section>

</section>

<section><title>SSL 8.2.6.2</title>

    <section><title>Fixed Bugs and Malfunctions</title>
      <list>
        <item>
          <p>
	    Correct handling of empty server SNI extension</p>
          <p>
	    Own Id: OTP-15168</p>
        </item>
        <item>
          <p>
	    Correct cipher suite handling for ECDHE_*, the incorrect
	    handling could cause an incorrrect suite to be selected
	    and most likely fail the handshake.</p>
          <p>
	    Own Id: OTP-15203</p>
        </item>
      </list>
    </section>

</section>

<section><title>SSL 8.2.6.1</title>

    <section><title>Fixed Bugs and Malfunctions</title>
      <list>
        <item>
          <p>
	    Improve cipher suite handling correcting ECC and TLS-1.2
	    requierments. Backport of solution for ERL-641</p>
          <p>
	    Own Id: OTP-15178</p>
        </item>
      </list>
    </section>


    <section><title>Improvements and New Features</title>
      <list>
        <item>
          <p>
	    Option keyfile defaults to certfile and should be trumped
	    with key. This failed for engine keys.</p>
          <p>
	    Own Id: OTP-15193</p>
        </item>
      </list>
    </section>

</section>

<section><title>SSL 8.2.6</title>

    <section><title>Fixed Bugs and Malfunctions</title>
      <list>
        <item>
          <p>
	    Proper handling of clients that choose to send an empty
	    answer to a certificate request</p>
          <p>
	    Own Id: OTP-15050</p>
        </item>
      </list>
    </section>

</section>

<section><title>SSL 8.2.5</title>

    <section><title>Fixed Bugs and Malfunctions</title>
      <list>
        <item>
          <p>
	    Fix filter function to not incorrectly exclude AEAD
	    cipher suites</p>
          <p>
	    Own Id: OTP-14981</p>
        </item>
      </list>
    </section>

</section>

<section><title>SSL 8.2.4</title>

    <section><title>Fixed Bugs and Malfunctions</title>
      <list>
        <item>
          <p>
	    Optimization of bad merge conflict resolution causing
	    dubble decode</p>
          <p>
	    Own Id: OTP-14843</p>
        </item>
        <item>
          <p>
	    Restore error propagation to OTP-19.3 behaviour, in
	    OTP-20.2 implementation adjustments to gen_statem needed
	    some further adjustments to avoid a race condition. This
	    could cause a TLS server to not always report file path
	    errors correctly.</p>
          <p>
	    Own Id: OTP-14852</p>
        </item>
        <item>
          <p>
	    Corrected RC4 suites listing function to regard TLS
	    version</p>
          <p>
	    Own Id: OTP-14871</p>
        </item>
        <item>
          <p>
	    Fix alert handling so that unexpected messages are logged
	    and alerted correctly</p>
          <p>
	    Own Id: OTP-14919</p>
        </item>
        <item>
          <p>
	    Correct handling of anonymous cipher suites</p>
          <p>
	    Own Id: OTP-14952</p>
        </item>
      </list>
    </section>


    <section><title>Improvements and New Features</title>
      <list>
        <item>
          <p>
	    Added new API functions to facilitate cipher suite
	    handling</p>
          <p>
	    Own Id: OTP-14760</p>
        </item>
        <item>
          <p>
	    Correct TLS_FALLBACK_SCSV handling so that this special
	    flag suite is always placed last in the cipher suite list
	    in accordance with the specs. Also make sure this
	    functionality is used in DTLS.</p>
          <p>
	    Own Id: OTP-14828</p>
        </item>
        <item>
          <p>
	    Add TLS record version sanity check for early as possible
	    error detection and consistency in ALERT codes generated</p>
          <p>
	    Own Id: OTP-14892</p>
        </item>
      </list>
    </section>

</section>

<section><title>SSL 8.2.3</title>

    <section><title>Fixed Bugs and Malfunctions</title>
      <list>
        <item>
          <p>
	    Packet options cannot be supported for unreliable
	    transports, that is, packet option for DTLS over udp will
	    not be supported.</p>
          <p>
	    Own Id: OTP-14664</p>
        </item>
        <item>
          <p>
	    Ensure data delivery before close if possible. This fix
	    is related to fix in PR-1479.</p>
          <p>
	    Own Id: OTP-14794</p>
        </item>
      </list>
    </section>


    <section><title>Improvements and New Features</title>
      <list>
        <item>
          <p>
	    The crypto API is extended to use private/public keys
	    stored in an Engine for sign/verify or encrypt/decrypt
	    operations.</p>
          <p>
	    The ssl application provides an API to use this new
	    engine concept in TLS.</p>
          <p>
	    Own Id: OTP-14448</p>
        </item>
        <item>
          <p>
	    Implemented renegotiation for DTLS</p>
          <p>
	    Own Id: OTP-14563</p>
        </item>
        <item>
          <p>
	    A new command line option <c>-ssl_dist_optfile</c> has
	    been added to facilitate specifying the many options
	    needed when using SSL as the distribution protocol.</p>
          <p>
	    Own Id: OTP-14657</p>
        </item>
      </list>
    </section>

</section>

<section><title>SSL 8.2.2</title>
    <section><title>Fixed Bugs and Malfunctions</title>
      <list>
        <item>
          <p>
	    TLS sessions must be registered with SNI if provided, so
	    that sessions where client hostname verification would
	    fail cannot connect reusing a session created when the
	    server name verification succeeded.</p>
          <p>
	    Own Id: OTP-14632</p>
        </item>
        <item>
	    <p> An erlang TLS server configured with cipher suites
	    using rsa key exchange, may be vulnerable to an Adaptive
	    Chosen Ciphertext attack (AKA Bleichenbacher attack)
	    against RSA, which when exploited, may result in
	    plaintext recovery of encrypted messages and/or a
	    Man-in-the-middle (MiTM) attack, despite the attacker not
	    having gained access to the server’s private key
	    itself. <url
	    href="https://nvd.nist.gov/vuln/detail/CVE-2017-1000385">CVE-2017-1000385</url>
	    </p> <p> Exploiting this vulnerability to perform
	    plaintext recovery of encrypted messages will, in most
	    practical cases, allow an attacker to read the plaintext
	    only after the session has completed. Only TLS sessions
	    established using RSA key exchange are vulnerable to this
	    attack. </p> <p> Exploiting this vulnerability to conduct
	    a MiTM attack requires the attacker to complete the
	    initial attack, which may require thousands of server
	    requests, during the handshake phase of the targeted
	    session within the window of the configured handshake
	    timeout. This attack may be conducted against any TLS
	    session using RSA signatures, but only if cipher suites
	    using RSA key exchange are also enabled on the server.
	    The limited window of opportunity, limitations in
	    bandwidth, and latency make this attack significantly
	    more difficult to execute. </p> <p> RSA key exchange is
	    enabled by default although least prioritized if server
	    order is honored. For such a cipher suite to be chosen it
	    must also be supported by the client and probably the
	    only shared cipher suite. </p> <p> Captured TLS sessions
	    encrypted with ephemeral cipher suites (DHE or ECDHE) are
	    not at risk for subsequent decryption due to this
	    vulnerability. </p> <p> As a workaround if default cipher
	    suite configuration was used you can configure the server
	    to not use vulnerable suites with the ciphers option like
	    this: </p> <c> {ciphers, [Suite || Suite &lt;-
	    ssl:cipher_suites(), element(1,Suite) =/= rsa]} </c> <p>
	    that is your code will look somethingh like this: </p>
	    <c> ssl:listen(Port, [{ciphers, [Suite || Suite &lt;-
	    ssl:cipher_suites(), element(1,S) =/= rsa]} | Options]).
	    </c> <p> Thanks to Hanno Böck, Juraj Somorovsky and
	    Craig Young for reporting this vulnerability. </p>
          <p>
	    Own Id: OTP-14748</p>
        </item>
      </list>
    </section>

    <section><title>Improvements and New Features</title>
      <list>
        <item>
          <p>
	    If no SNI is available and the hostname is an IP-address
	    also check for IP-address match. This check is not as
	    good as a DNS hostname check and certificates using
	    IP-address are not recommended.</p>
          <p>
	    Own Id: OTP-14655</p>
        </item>
      </list>
    </section>

</section>

<section><title>SSL 8.2.1</title>

    <section><title>Fixed Bugs and Malfunctions</title>
      <list>
        <item>
          <p>
	    Max session table works correctly again</p>
          <p>
	    Own Id: OTP-14556</p>
        </item>
      </list>
    </section>


    <section><title>Improvements and New Features</title>
      <list>
        <item>
          <p>
	    Customize alert handling for DTLS over UDP to mitigate
	    DoS attacks</p>
          <p>
	    Own Id: OTP-14078</p>
        </item>
        <item>
          <p>
	    Improved error propagation and reports</p>
          <p>
	    Own Id: OTP-14236</p>
        </item>
      </list>
    </section>

</section>

<section><title>SSL 8.2</title>

    <section><title>Fixed Bugs and Malfunctions</title>
      <list>
        <item>
          <p>
	    ECDH-ECDSA key exchange supported, was accidentally
	    dismissed in earlier versions.</p>
          <p>
	    Own Id: OTP-14421</p>
        </item>
        <item>
          <p>
	    Correct close semantics for active once connections. This
	    was a timing dependent bug the resulted in the close
	    message not always reaching the ssl user process.</p>
          <p>
	    Own Id: OTP-14443</p>
        </item>
      </list>
    </section>


    <section><title>Improvements and New Features</title>
      <list>
        <item>
          <p>
	    TLS-1.2 clients will now always send hello messages on
	    its own format, as opposed to earlier versions that will
	    send the hello on the lowest supported version, this is a
	    change supported by the latest RFC.</p>
          <p>
	    This will make interoperability with some newer servers
	    smoother. Potentially, but unlikely, this could cause a
	    problem with older servers if they do not adhere to the
	    RFC and ignore unknown extensions.</p>
          <p>
	    *** POTENTIAL INCOMPATIBILITY ***</p>
          <p>
	    Own Id: OTP-13820</p>
        </item>
        <item>
          <p>
	    Allow Erlang/OTP to use OpenSSL in FIPS-140 mode, in
	    order to satisfy specific security requirements (mostly
	    by different parts of the US federal government). </p>
          <p>
	    See the new crypto users guide "FIPS mode" chapter about
	    building and using the FIPS support which is disabled by
	    default.</p>
          <p>
	    (Thanks to dszoboszlay and legoscia)</p>
          <p>
	    Own Id: OTP-13921 Aux Id: PR-1180 </p>
        </item>
        <item>
          <p>
	    Implemented DTLS cookie generation, required by spec,
	    instead of using a hardcoded value.</p>
          <p>
	    Own Id: OTP-14076</p>
        </item>
        <item>
          <p>
	    Implement sliding window replay protection of DTLS
	    records.</p>
          <p>
	    Own Id: OTP-14077</p>
        </item>
        <item>
          <p>
	    TLS client processes will by default call
	    public_key:pkix_verify_hostname/2 to verify the hostname
	    of the connection with the server certificates specified
	    hostname during certificate path validation. The user may
	    explicitly disables it. Also if the hostname cannot be
	    derived from the first argument to connect or is not
	    supplied by the server name indication option, the check
	    will not be performed.</p>
          <p>
	    Own Id: OTP-14197</p>
        </item>
        <item>
          <p>
	    Extend connection_information/[1,2] . The values
	    session_id, master_secret, client_random and
	    server_random can no be accessed by
	    connection_information/2. Note only session_id will be
	    added to connection_information/1. The rational is that
	    values concerning the connection security should have to
	    be explicitly requested.</p>
          <p>
	    Own Id: OTP-14291</p>
        </item>
        <item>
          <p>
	    Chacha cipher suites are currently not tested enough to
	    be most preferred ones</p>
          <p>
	    Own Id: OTP-14382</p>
        </item>
        <item>
          <p>
	    Basic support for DTLS that been tested together with
	    OpenSSL.</p>
          <p>
	    Test by providing the option {protocol, dtls} to the ssl
	    API functions connect and listen.</p>
          <p>
	    Own Id: OTP-14388</p>
        </item>
      </list>
    </section>
</section>

<section><title>SSL 8.1.3.1.1</title>

    <section><title>Fixed Bugs and Malfunctions</title>
      <list>
        <item>
          <p>
	    Fix alert handling so that unexpected messages are logged
	    and alerted correctly</p>
          <p>
	    Own Id: OTP-14929</p>
        </item>
      </list>
    </section>
</section>

<section><title>SSL 8.1.3.1</title>
    <section><title>Fixed Bugs and Malfunctions</title>
      <list>
        <item>
	    <p> An erlang TLS server configured with cipher suites
	    using rsa key exchange, may be vulnerable to an Adaptive
	    Chosen Ciphertext attack (AKA Bleichenbacher attack)
	    against RSA, which when exploited, may result in
	    plaintext recovery of encrypted messages and/or a
	    Man-in-the-middle (MiTM) attack, despite the attacker not
	    having gained access to the server’s private key
	    itself. <url
	    href="https://nvd.nist.gov/vuln/detail/CVE-2017-1000385">CVE-2017-1000385</url>
	    </p> <p> Exploiting this vulnerability to perform
	    plaintext recovery of encrypted messages will, in most
	    practical cases, allow an attacker to read the plaintext
	    only after the session has completed. Only TLS sessions
	    established using RSA key exchange are vulnerable to this
	    attack. </p> <p> Exploiting this vulnerability to conduct
	    a MiTM attack requires the attacker to complete the
	    initial attack, which may require thousands of server
	    requests, during the handshake phase of the targeted
	    session within the window of the configured handshake
	    timeout. This attack may be conducted against any TLS
	    session using RSA signatures, but only if cipher suites
	    using RSA key exchange are also enabled on the server.
	    The limited window of opportunity, limitations in
	    bandwidth, and latency make this attack significantly
	    more difficult to execute. </p> <p> RSA key exchange is
	    enabled by default although least prioritized if server
	    order is honored. For such a cipher suite to be chosen it
	    must also be supported by the client and probably the
	    only shared cipher suite. </p> <p> Captured TLS sessions
	    encrypted with ephemeral cipher suites (DHE or ECDHE) are
	    not at risk for subsequent decryption due to this
	    vulnerability. </p> <p> As a workaround if default cipher
	    suite configuration was used you can configure the server
	    to not use vulnerable suites with the ciphers option like
	    this: </p> <c> {ciphers, [Suite || Suite &lt;-
	    ssl:cipher_suites(), element(1,Suite) =/= rsa]} </c> <p>
	    that is your code will look somethingh like this: </p>
	    <c> ssl:listen(Port, [{ciphers, [Suite || Suite &lt;-
	    ssl:cipher_suites(), element(1,S) =/= rsa]} | Options]).
	    </c> <p> Thanks to Hanno Böck, Juraj Somorovsky and
	    Craig Young for reporting this vulnerability. </p>
          <p>
	    Own Id: OTP-14748</p>
        </item>
      </list>
    </section>
</section>
<section><title>SSL 8.1.3</title>

    <section><title>Fixed Bugs and Malfunctions</title>
      <list>
        <item>
          <p>
	    Remove debug printout</p>
          <p>
	    Own Id: OTP-14396</p>
        </item>
      </list>
    </section>

</section>

<section><title>SSL 8.1.2</title>

    <section><title>Fixed Bugs and Malfunctions</title>
      <list>
        <item>
          <p>
	    Correct active once emulation, for TLS. Now all data
	    received by the connection process will be delivered
	    through active once, even when the active once arrives
	    after that the gen_tcp socket is closed by the peer.</p>
          <p>
	    Own Id: OTP-14300</p>
        </item>
      </list>
    </section>

</section>

<section><title>SSL 8.1.1</title>

    <section><title>Fixed Bugs and Malfunctions</title>
      <list>
        <item>
          <p>
	    Corrected termination behavior, that caused a PEM cache
	    bug and sometimes resulted in connection failures.</p>
          <p>
	    Own Id: OTP-14100</p>
        </item>
        <item>
          <p>
	    Fix bug that could hang ssl connection processes when
	    failing to require more data for very large handshake
	    packages. Add option max_handshake_size to mitigate DoS
	    attacks.</p>
          <p>
	    Own Id: OTP-14138</p>
        </item>
        <item>
          <p>
	    Improved support for CRL handling that could fail to work
	    as intended when an id-ce-extKeyUsage was present in the
	    certificate. Also improvements where needed to
	    distributionpoint handling so that all revocations
	    actually are found and not deemed to be not determinable.</p>
          <p>
	    Own Id: OTP-14141</p>
        </item>
        <item>
          <p>
	    A TLS handshake might accidentally match old sslv2 format
	    and ssl application would incorrectly aborted TLS
	    handshake with ssl_v2_client_hello_no_supported. Parsing
	    was altered to avoid this problem.</p>
          <p>
	    Own Id: OTP-14222</p>
        </item>
        <item>
          <p>
	    Correct default cipher list to prefer AES 128 before 3DES</p>
          <p>
	    Own Id: OTP-14235</p>
        </item>
      </list>
    </section>


    <section><title>Improvements and New Features</title>
      <list>
        <item>
          <p>
	    Move PEM cache to a dedicated process, to avoid making
	    the SSL manager process a bottleneck. This improves
	    scalability of TLS connections.</p>
          <p>
	    Own Id: OTP-13874</p>
        </item>
      </list>
    </section>

</section>

<section><title>SSL 8.1</title>

    <section><title>Fixed Bugs and Malfunctions</title>
      <list>
        <item>
          <p>
	    List of possible anonymous suites, never supported by
	    default, where incorrect for some TLS versions.</p>
          <p>
	    Own Id: OTP-13926</p>
        </item>
      </list>
    </section>


    <section><title>Improvements and New Features</title>
      <list>
        <item>
          <p>
	    Experimental version of DTLS. It is runnable but not
	    complete and cannot be considered reliable for production
	    usage.</p>
          <p>
	    Own Id: OTP-12982</p>
        </item>
        <item>
          <p>
	    Add API options to handle ECC curve selection.</p>
          <p>
	    Own Id: OTP-13959</p>
        </item>
      </list>
    </section>

</section>

<section><title>SSL 8.0.3</title>

    <section><title>Fixed Bugs and Malfunctions</title>
      <list>
        <item>
          <p>
	    A timing related bug in event handling could cause
	    interoperability problems between an erlang TLS server
	    and some TLS clients, especially noticed with Firefox as
	    TLS client.</p>
          <p>
	    Own Id: OTP-13917</p>
        </item>
        <item>
          <p>
	    Correct ECC curve selection, the error could cause the
	    default to always be selected.</p>
          <p>
	    Own Id: OTP-13918</p>
        </item>
      </list>
    </section>

</section>

<section><title>SSL 8.0.2</title>

    <section><title>Fixed Bugs and Malfunctions</title>
      <list>
        <item>
          <p>
	    Correctly formed handshake messages received out of order
	    will now correctly fail the connection with unexpected
	    message.</p>
          <p>
	    Own Id: OTP-13853</p>
	</item>

	<item>
	  <p>Correct handling of signature algorithm selection</p>
          <p>
	    Own Id: OTP-13711</p>
        </item>

      </list>
    </section>


    <section><title>Improvements and New Features</title>
      <list>
        <item>
          <p>
	    ssl application now behaves gracefully also on partially
	    incorrect input from peer.</p>
          <p>
	    Own Id: OTP-13834</p>
        </item>
        <item>
          <p>
	    Add application environment configuration
	    bypass_pem_cache. This can be used as a workaround for
	    the current implementation of the PEM-cache that has
	    proven to be a bottleneck.</p>
          <p>
	    Own Id: OTP-13883</p>
        </item>
      </list>
    </section>

</section>

<section><title>SSL 8.0.1</title>

    <section><title>Fixed Bugs and Malfunctions</title>
      <list>
        <item>
          <p>
	    The TLS/SSL protocol version selection for the SSL server
	    has been corrected to follow RFC 5246 Appendix E.1
	    especially in case where the list of supported versions
	    has gaps. Now the server selects the highest protocol
	    version it supports that is not higher than what the
	    client supports.</p>
          <p>
	    Own Id: OTP-13753 Aux Id: seq13150 </p>
        </item>
      </list>
    </section>

</section>

<section><title>SSL 8.0</title>

    <section><title>Fixed Bugs and Malfunctions</title>
      <list>
        <item>
          <p>
	    Server now rejects, a not requested client cert, as an
	    incorrect handshake message and ends the connection.</p>
          <p>
	    Own Id: OTP-13651</p>
        </item>
      </list>
    </section>


    <section><title>Improvements and New Features</title>
      <list>
        <item>
          <p>
	    Remove default support for DES cipher suites</p>
          <p>
	    *** POTENTIAL INCOMPATIBILITY ***</p>
          <p>
	    Own Id: OTP-13195</p>
        </item>
        <item>
          <p>
	    Deprecate the function <c>crypto:rand_bytes</c> and make
	    sure that <c>crypto:strong_rand_bytes</c> is used in all
	    places that are cryptographically significant.</p>
          <p>
	    Own Id: OTP-13214</p>
        </item>
        <item>
          <p>
	    Better error handling of user error during TLS upgrade.
	    ERL-69 is solved by gen_statem rewrite of ssl
	    application.</p>
          <p>
	    Own Id: OTP-13255</p>
        </item>
        <item>
          <p>
	    Provide user friendly error message when crypto rejects a
	    key</p>
          <p>
	    Own Id: OTP-13256</p>
        </item>
        <item>
          <p>
	    Add ssl:getstat/1 and ssl:getstat/2</p>
          <p>
	    Own Id: OTP-13415</p>
        </item>
        <item>
          <p>
	    TLS distribution connections now allow specifying the
	    options <c>verify_fun</c>, <c>crl_check</c> and
	    <c>crl_cache</c>. See the documentation. GitHub pull req
	    #956 contributed by Magnus Henoch.</p>
          <p>
	    Own Id: OTP-13429 Aux Id: Pull#956 </p>
        </item>
        <item>
          <p>
	    Remove confusing error message when closing a distributed
	    erlang node running over TLS</p>
          <p>
	    Own Id: OTP-13431</p>
        </item>
        <item>
          <p>
	    Remove default support for use of md5 in TLS 1.2
	    signature algorithms</p>
          <p>
	    Own Id: OTP-13463</p>
        </item>
        <item>
          <p>
	    ssl now uses gen_statem instead of gen_fsm to implement
	    the ssl connection process, this solves some timing
	    issues in addition to making the code more intuitive as
	    the behaviour can be used cleanly instead of having a lot
	    of workaround for shortcomings of the behaviour.</p>
          <p>
	    Own Id: OTP-13464</p>
        </item>
        <item>
          <p>
	    Phase out interoperability with clients that offer SSLv2.
	    By default they are no longer supported, but an option to
	    provide interoperability is offered.</p>
          <p>
	    *** POTENTIAL INCOMPATIBILITY ***</p>
          <p>
	    Own Id: OTP-13465</p>
        </item>
        <item>
          <p>
	    OpenSSL has functions to generate short (eight hex
	    digits) hashes of issuers of certificates and CRLs. These
	    hashes are used by the "c_rehash" script to populate
	    directories of CA certificates and CRLs, e.g. in the
	    Apache web server. Add functionality to let an Erlang
	    program find the right CRL for a given certificate in
	    such a directory.</p>
          <p>
	    Own Id: OTP-13530</p>
        </item>
        <item>
          <p>
	    Some legacy TLS 1.0 software does not tolerate the 1/n-1
	    content split BEAST mitigation technique. Add a
	    beast_mitigation SSL option (defaulting to
	    one_n_minus_one) to select or disable the BEAST
	    mitigation technique.</p>
          <p>
	    Own Id: OTP-13629</p>
        </item>
        <item>
          <p>
	    Enhance error log messages to facilitate for users to
	    understand the error</p>
          <p>
	    Own Id: OTP-13632</p>
        </item>
        <item>
          <p>
	    Increased default DH params to 2048-bit</p>
          <p>
	    Own Id: OTP-13636</p>
        </item>
        <item>
          <p>
	    Propagate CRL unknown CA error so that public_key
	    validation process continues correctly and determines
	    what should happen.</p>
          <p>
	    Own Id: OTP-13656</p>
        </item>
        <item>
          <p>
	    Introduce a flight concept for handshake packages. This
	    is a preparation for enabling DTLS, however it can also
	    have a positive effects for TLS on slow and unreliable
	    networks.</p>
          <p>
	    Own Id: OTP-13678</p>
        </item>
      </list>
    </section>

</section>

 <section><title>SSL 7.3.3.2</title>

      <section><title>Fixed Bugs and Malfunctions</title>
      <list>
	<item>
	  <p> An erlang TLS server configured with cipher suites
	  using rsa key exchange, may be vulnerable to an Adaptive
	  Chosen Ciphertext attack (AKA Bleichenbacher attack)
	  against RSA, which when exploited, may result in
	  plaintext recovery of encrypted messages and/or a
	  Man-in-the-middle (MiTM) attack, despite the attacker not
	  having gained access to the server’s private key
	  itself. <url
	  href="https://nvd.nist.gov/vuln/detail/CVE-2017-1000385">CVE-2017-1000385</url>
	  </p> <p> Exploiting this vulnerability to perform
	  plaintext recovery of encrypted messages will, in most
	  practical cases, allow an attacker to read the plaintext
	  only after the session has completed. Only TLS sessions
	  established using RSA key exchange are vulnerable to this
	  attack. </p> <p> Exploiting this vulnerability to conduct
	  a MiTM attack requires the attacker to complete the
	  initial attack, which may require thousands of server
	  requests, during the handshake phase of the targeted
	  session within the window of the configured handshake
	  timeout. This attack may be conducted against any TLS
	  session using RSA signatures, but only if cipher suites
	  using RSA key exchange are also enabled on the server.
	  The limited window of opportunity, limitations in
	  bandwidth, and latency make this attack significantly
	  more difficult to execute. </p> <p> RSA key exchange is
	  enabled by default although least prioritized if server
	  order is honored. For such a cipher suite to be chosen it
	  must also be supported by the client and probably the
	  only shared cipher suite. </p> <p> Captured TLS sessions
	  encrypted with ephemeral cipher suites (DHE or ECDHE) are
	  not at risk for subsequent decryption due to this
	  vulnerability. </p> <p> As a workaround if default cipher
	  suite configuration was used you can configure the server
	  to not use vulnerable suites with the ciphers option like
	  this: </p> <c> {ciphers, [Suite || Suite &lt;-
	  ssl:cipher_suites(), element(1,Suite) =/= rsa]} </c> <p>
	  that is your code will look somethingh like this: </p>
	  <c> ssl:listen(Port, [{ciphers, [Suite || Suite &lt;-
	  ssl:cipher_suites(), element(1,S) =/= rsa]} | Options]).
	  </c> <p> Thanks to Hanno Böck, Juraj Somorovsky and
	  Craig Young for reporting this vulnerability. </p>
	  <p>
	  Own Id: OTP-14748</p>
	</item>
	    </list>
      </section>
      
  </section>

<section><title>SSL 7.3.3</title>

    <section><title>Fixed Bugs and Malfunctions</title>
      <list>
        <item>
          <p>
	    Correct ssl:prf/5 to use the negotiated cipher suite's
	    prf function in ssl:prf/5 instead of the default prf.</p>
          <p>
	    Own Id: OTP-13546</p>
        </item>
        <item>
          <p>
	    Timeouts may have the value 0, guards have been corrected
	    to allow this</p>
          <p>
	    Own Id: OTP-13635</p>
        </item>
        <item>
          <p>
	    Change of internal handling of hash sign pairs as the
	    used one enforced to much restrictions making some valid
	    combinations unavailable.</p>
          <p>
	    Own Id: OTP-13670</p>
        </item>
      </list>
    </section>

 <section><title>SSL 7.3.3.0.1</title>

      <section><title>Fixed Bugs and Malfunctions</title>
      <list>
	<item>
	  <p> An erlang TLS server configured with cipher suites
	  using rsa key exchange, may be vulnerable to an Adaptive
	  Chosen Ciphertext attack (AKA Bleichenbacher attack)
	  against RSA, which when exploited, may result in
	  plaintext recovery of encrypted messages and/or a
	  Man-in-the-middle (MiTM) attack, despite the attacker not
	  having gained access to the server’s private key
	  itself. <url
	  href="https://nvd.nist.gov/vuln/detail/CVE-2017-1000385">CVE-2017-1000385</url>
	  </p> <p> Exploiting this vulnerability to perform
	  plaintext recovery of encrypted messages will, in most
	  practical cases, allow an attacker to read the plaintext
	  only after the session has completed. Only TLS sessions
	  established using RSA key exchange are vulnerable to this
	  attack. </p> <p> Exploiting this vulnerability to conduct
	  a MiTM attack requires the attacker to complete the
	  initial attack, which may require thousands of server
	  requests, during the handshake phase of the targeted
	  session within the window of the configured handshake
	  timeout. This attack may be conducted against any TLS
	  session using RSA signatures, but only if cipher suites
	  using RSA key exchange are also enabled on the server.
	  The limited window of opportunity, limitations in
	  bandwidth, and latency make this attack significantly
	  more difficult to execute. </p> <p> RSA key exchange is
	  enabled by default although least prioritized if server
	  order is honored. For such a cipher suite to be chosen it
	  must also be supported by the client and probably the
	  only shared cipher suite. </p> <p> Captured TLS sessions
	  encrypted with ephemeral cipher suites (DHE or ECDHE) are
	  not at risk for subsequent decryption due to this
	  vulnerability. </p> <p> As a workaround if default cipher
	  suite configuration was used you can configure the server
	  to not use vulnerable suites with the ciphers option like
	  this: </p> <c> {ciphers, [Suite || Suite &lt;-
	  ssl:cipher_suites(), element(1,Suite) =/= rsa]} </c> <p>
	  that is your code will look somethingh like this: </p>
	  <c> ssl:listen(Port, [{ciphers, [Suite || Suite &lt;-
	  ssl:cipher_suites(), element(1,S) =/= rsa]} | Options]).
	  </c> <p> Thanks to Hanno Böck, Juraj Somorovsky and
	  Craig Young for reporting this vulnerability. </p>
	  <p>
	  Own Id: OTP-14748</p>
	</item>
	    </list>
      </section>
      
  </section>
    <section><title>Improvements and New Features</title>
      <list>
        <item>
          <p>
	    Create a little randomness in sending of session
	    invalidation messages, to mitigate load when whole table
	    is invalidated.</p>
          <p>
	    Own Id: OTP-13490</p>
        </item>
      </list>
    </section>

</section>

<section><title>SSL 7.3.2</title>

    <section><title>Fixed Bugs and Malfunctions</title>
      <list>
        <item>
          <p>
	    Correct cipher suites conversion and guard expression.
	    Caused problems with GCM cipher suites and client side
	    option to set signature_algorithms extension values.</p>
          <p>
	    Own Id: OTP-13525</p>
        </item>
      </list>
    </section>

</section>

<section><title>SSL 7.3.1</title>

    <section><title>Fixed Bugs and Malfunctions</title>
      <list>
        <item>
          <p>
	    Corrections to cipher suite handling using the 3 and 4
	    tuple format in addition to commit
	    89d7e21cf4ae988c57c8ef047bfe85127875c70c</p>
          <p>
	    Own Id: OTP-13511</p>
        </item>
      </list>
    </section>


    <section><title>Improvements and New Features</title>
      <list>
        <item>
          <p>
	    Make values for the TLS-1.2 signature_algorithms
	    extension configurable</p>
          <p>
	    Own Id: OTP-13261</p>
        </item>
      </list>
    </section>

</section>

<section><title>SSL 7.3</title>

    <section><title>Fixed Bugs and Malfunctions</title>
      <list>
        <item>
          <p>
	    Make sure there is only one poller validator at a time
	    for validating the session cache.</p>
          <p>
	    Own Id: OTP-13185</p>
        </item>
        <item>
          <p>
	    A timing related issue could cause ssl to hang,
	    especially happened with newer versions of OpenSSL in
	    combination with ECC ciphers.</p>
          <p>
	    Own Id: OTP-13253</p>
        </item>
        <item>
          <p>
	    Work around a race condition in the TLS distribution
	    start.</p>
          <p>
	    Own Id: OTP-13268</p>
        </item>
        <item>
          <p>
	    Big handshake messages are now correctly fragmented in
	    the TLS record layer.</p>
          <p>
	    Own Id: OTP-13306</p>
        </item>
        <item>
          <p>
	    Improve portability of ECC tests in Crypto and SSL for
	    "exotic" OpenSSL versions.</p>
          <p>
	    Own Id: OTP-13311</p>
        </item>
        <item>
          <p>
	    Certificate extensions marked as critical are ignored
	    when using verify_none</p>
          <p>
	    Own Id: OTP-13377</p>
        </item>
        <item>
          <p>
	    If a certificate doesn't contain a CRL Distribution
	    Points extension, and the relevant CRL is not in the
	    cache, and the <c>crl_check</c> option is not set to
	    <c>best_effort</c> , the revocation check should fail.</p>
          <p>
	    Own Id: OTP-13378</p>
        </item>
        <item>
          <p>
	    Enable TLS distribution over IPv6</p>
          <p>
	    Own Id: OTP-13391</p>
        </item>
      </list>
    </section>


    <section><title>Improvements and New Features</title>
      <list>
        <item>
          <p>
	    Improve error reporting for TLS distribution</p>
          <p>
	    Own Id: OTP-13219</p>
        </item>
        <item>
          <p>
	    Include options from connect, listen and accept in
	    <c>connection_information/1,2</c></p>
          <p>
	    Own Id: OTP-13232</p>
        </item>
        <item>
          <p>
	    Allow adding extra options for outgoing TLS distribution
	    connections, as supported for plain TCP connections.</p>
          <p>
	    Own Id: OTP-13285</p>
        </item>
        <item>
          <p>
	    Use loopback as server option in TLS-distribution module</p>
          <p>
	    Own Id: OTP-13300</p>
        </item>
        <item>
          <p>
	    Verify certificate signature against original certificate
	    binary.</p>
          <p>
	    This avoids bugs due to encoding errors when re-encoding
	    a decode certificate. As there exists several decode step
	    and using of different ASN.1 specification this is a risk
	    worth avoiding.</p>
          <p>
	    Own Id: OTP-13334</p>
        </item>
        <item>
          <p>
	    Use <c>application:ensure_all_started/2</c> instead of
	    hard-coding dependencies</p>
          <p>
	    Own Id: OTP-13363</p>
        </item>
      </list>
    </section>

</section>

<section><title>SSL 7.2</title>

    <section><title>Fixed Bugs and Malfunctions</title>
      <list>
        <item>
          <p>
	    Honor distribution port range options</p>
          <p>
	    Own Id: OTP-12838</p>
        </item>
        <item>
          <p>
	    Correct supervisor specification in TLS distribution.</p>
          <p>
	    Own Id: OTP-13134</p>
        </item>
        <item>
          <p>
	    Correct cache timeout</p>
          <p>
	    Own Id: OTP-13141</p>
        </item>
        <item>
          <p>
	    Avoid crash and restart of ssl process when key file does
	    not exist.</p>
          <p>
	    Own Id: OTP-13144</p>
        </item>
        <item>
          <p>
	    Enable passing of raw socket options on the format
	    {raw,_,_,_} to the underlying socket.</p>
          <p>
	    Own Id: OTP-13166</p>
        </item>
        <item>
          <p>
	    Hibernation with small or a zero timeout will now work as
	    expected</p>
          <p>
	    Own Id: OTP-13189</p>
        </item>
      </list>
    </section>


    <section><title>Improvements and New Features</title>
      <list>
        <item>
          <p>
	    Add upper limit for session cache, configurable on ssl
	    application level.</p>
          <p>
	    If upper limit is reached, invalidate the current cache
	    entries, e.i the session lifetime is the max time a
	    session will be kept, but it may be invalidated earlier
	    if the max limit for the table is reached. This will keep
	    the ssl manager process well behaved, not exhusting
	    memory. Invalidating the entries will incrementally
	    empty the cache to make room for fresh sessions entries.</p>
          <p>
	    Own Id: OTP-12392</p>
        </item>
        <item>
          <p>
	    Use new time functions to measure passed time.</p>
          <p>
	    Own Id: OTP-12457</p>
        </item>
        <item>
          <p>
	    Improved error handling in TLS distribution</p>
          <p>
	    Own Id: OTP-13142</p>
        </item>
        <item>
          <p>
	    Distribution over TLS now honors the nodelay distribution
	    flag</p>
          <p>
	    Own Id: OTP-13143</p>
        </item>
      </list>
    </section>

</section>

<section><title>SSL 7.1</title>
    <section><title>Fixed Bugs and Malfunctions</title>
      <list>
        <item>
          <p>
	    Add DER encoded ECPrivateKey as valid input format for
	    key option.</p>
          <p>
	    Own Id: OTP-12974</p>
        </item>
        <item>
          <p>
	    Correct return value of default session callback module</p>
          <p>
	    This error had the symptom that the client check for
	    unique session would always fail, potentially making the
	    client session table grow a lot and causing long setup
	    times.</p>
          <p>
	    Own Id: OTP-12980</p>
        </item>
      </list>
    </section>


    <section><title>Improvements and New Features</title>
      <list>
        <item>
          <p>
	    Add possibility to downgrade an SSL/TLS connection to a
	    tcp connection, and give back the socket control to a
	    user process.</p>
          <p>
	    This also adds the possibility to specify a timeout to
	    the ssl:close function.</p>
          <p>
	    Own Id: OTP-11397</p>
        </item>
        <item>
          <p>
	    Add application setting to be able to change fatal alert
	    shutdown timeout, also shorten the default timeout. The
	    fatal alert timeout is the number of milliseconds between
	    sending of a fatal alert and closing the connection.
	    Waiting a little while improves the peers chances to
	    properly receiving the alert so it may shutdown
	    gracefully.</p>
          <p>
	    Own Id: OTP-12832</p>
        </item>
      </list>
    </section>

</section>

<section><title>SSL 7.0</title>

    <section><title>Fixed Bugs and Malfunctions</title>
      <list>
        <item>
          <p>
	    Ignore signature_algorithm (TLS 1.2 extension) sent to
	    TLS 1.0 or TLS 1.1 server</p>
          <p>
	    Own Id: OTP-12670</p>
        </item>
        <item>
          <p>
	    Improve error handling in TLS distribution module to
	    avoid lingering sockets.</p>
          <p>
	    Own Id: OTP-12799 Aux Id: Tom Briden </p>
        </item>
        <item>
          <p>
	    Add option {client_renegotiation, boolean()} option to
	    the server-side of the SSL application.</p>
          <p>
	    Own Id: OTP-12815</p>
        </item>
      </list>
    </section>


    <section><title>Improvements and New Features</title>
      <list>
        <item>
          <p>
	    Add new API functions to handle CRL-verification</p>
          <p>
	    Own Id: OTP-10362 Aux Id: kunagi-215 [126] </p>
        </item>
        <item>
          <p>
	    Remove default support for SSL-3.0, due to Poodle
	    vunrability in protocol specification.</p>
          <p>
	    Add padding check for TLS-1.0 to remove Poodle
	    vunrability from TLS 1.0, also add the option
	    padding_check. This option only affects TLS-1.0
	    connections and if set to false it disables the block
	    cipher padding check to be able to interoperate with
	    legacy software.</p>
          <p>
	    Remove default support for RC4 cipher suites, as they are
	    consider too weak.</p>
          <p>
	    *** POTENTIAL INCOMPATIBILITY ***</p>
          <p>
	    Own Id: OTP-12390</p>
        </item>
        <item>
          <p>
	    Add support for TLS ALPN (Application-Layer Protocol
	    Negotiation) extension.</p>
          <p>
	    Own Id: OTP-12580</p>
        </item>
        <item>
          <p>
	    Add SNI (Server Name Indication) support for the server
	    side.</p>
          <p>
	    Own Id: OTP-12736</p>
        </item>
      </list>
    </section>

</section>

<section><title>SSL 6.0.1.1</title>
    <section><title>Fixed Bugs and Malfunctions</title>
    <list>
          <item>
          <p>
	    Gracefully ignore proprietary hash_sign algorithms</p>
          <p>
	    Own Id: OTP-12829</p>
        </item>
    </list>
    </section>
</section>


<section><title>SSL 6.0.1</title>

    <section><title>Fixed Bugs and Malfunctions</title>
      <list>
        <item>
          <p>
	    Terminate gracefully when receiving bad input to premaster
	    secret calculation</p>
          <p>
	    Own Id: OTP-12783</p>
        </item>
      </list>
    </section>

</section>

<section><title>SSL 6.0</title>

    <section><title>Fixed Bugs and Malfunctions</title>
      <list>
        <item>
          <p>
	    Exclude self-signed trusted anchor certificates from
	    certificate prospective certification path according to
	    RFC 3280.</p>
          <p>
	    This will avoid some unnecessary certificate processing.</p>
          <p>
	    Own Id: OTP-12449</p>
        </item>
      </list>
    </section>


    <section><title>Improvements and New Features</title>
      <list>
        <item>
          <p>
	    Separate client and server session cache internally.</p>
          <p>
	    Avoid session table growth when client starts many
	    connections in such a manner that many connections are
	    started before session reuse is possible. Only save a new
	    session in client if there is no equivalent session
	    already stored.</p>
          <p>
	    Own Id: OTP-11365</p>
        </item>
        <item>
          <p>
	    The PEM cache is now validated by a background process,
	    instead of always keeping it if it is small enough and
	    clearing it otherwise. That strategy required that small
	    caches where cleared by API function if a file changes on
	    disk.</p>
          <p>
	    However export the API function to clear the cache as it
	    may still be useful.</p>
          <p>
	    Own Id: OTP-12391</p>
        </item>
        <item>
          <p>
	    Add padding check for TLS-1.0 to remove Poodle
	    vulnerability from TLS 1.0, also add the option
	    padding_check. This option only affects TLS-1.0
	    connections and if set to false it disables the block
	    cipher padding check to be able to interoperate with
	    legacy software.</p>
          <p>
	    *** POTENTIAL INCOMPATIBILITY ***</p>
          <p>
	    Own Id: OTP-12420</p>
        </item>
        <item>
          <p>
	    Add support for TLS_FALLBACK_SCSV used to prevent
	    undesired TLS version downgrades. If used by a client
	    that is vulnerable to the POODLE attack, and the server
	    also supports TLS_FALLBACK_SCSV, the attack can be
	    prevented.</p>
          <p>
	    Own Id: OTP-12458</p>
        </item>
      </list>
    </section>

</section>

<section><title>SSL 5.3.8</title>

    <section><title>Fixed Bugs and Malfunctions</title>
      <list>
        <item>
          <p>
	    Make sure the clean rule for ssh, ssl, eunit and otp_mibs
	    actually removes generated files.</p>
          <p>
	    Own Id: OTP-12200</p>
        </item>
      </list>
    </section>


    <section><title>Improvements and New Features</title>
      <list>
        <item>
          <p>
	    Change code to reflect that state data may be secret to
	    avoid breaking dialyzer contracts.</p>
          <p>
	    Own Id: OTP-12341</p>
        </item>
      </list>
    </section>

</section>

<section><title>SSL 5.3.7</title>

    <section><title>Fixed Bugs and Malfunctions</title>
      <list>
        <item>
          <p>
	    Handle the fact that servers may send an empty SNI
	    extension to the client.</p>
          <p>
	    Own Id: OTP-12198</p>
        </item>
      </list>
    </section>

</section>

<section><title>SSL 5.3.6</title>

    <section><title>Fixed Bugs and Malfunctions</title>
      <list>
        <item>
          <p>
	    Corrected handling of ECC certificates, there where
	    several small issues with the handling of such
	    certificates in the ssl and public_key application. Now
	    ECC signed ECC certificates shall work and not only RSA
	    signed ECC certificates.</p>
          <p>
	    Own Id: OTP-12026</p>
        </item>
        <item>
          <p>
	    Check that the certificate chain ends with a trusted ROOT
	    CA e.i. a self-signed certificate, but provide an option
	    partial_chain to enable the application to define an
	    intermediat CA as trusted.</p>
          <p>
	    Own Id: OTP-12149</p>
        </item>
      </list>
    </section>


    <section><title>Improvements and New Features</title>
      <list>
        <item>
          <p>
	    Add decode functions for SNI (Server Name Indication)</p>
          <p>
	    Own Id: OTP-12048</p>
        </item>
      </list>
    </section>

</section>

<section><title>SSL 5.3.5</title>

    <section><title>Fixed Bugs and Malfunctions</title>
      <list>
        <item>
          <p>
	    ssl:recv now returns {error, einval} if applied to a non
	    passive socket, the same as gen_tcp:recv. </p>
          <p>
	    Thanks to Danil Zagoskin for reporting this issue</p>
          <p>
	    Own Id: OTP-11878</p>
        </item>
        <item>
          <p>
	    Corrected handling of default values for
	    signature_algorithms extension in TLS-1.2 and
	    corresponding values used in previous versions that does
	    not support this extension. </p>
          <p>
	    Thanks to Danil Zagoskin</p>
          <p>
	    Own Id: OTP-11886</p>
        </item>
        <item>
          <p>
	    Handle socket option inheritance when pooling of accept
	    sockets is used</p>
          <p>
	    Own Id: OTP-11897</p>
        </item>
        <item>
          <p>
	    Make sure that the list of versions, possibly supplied in
	    the versions option, is not order dependent.</p>
          <p>
	    Thanks to Ransom Richardson for reporting this issue</p>
          <p>
	    Own Id: OTP-11912</p>
        </item>
        <item>
          <p>
	    Reject connection if the next_protocol message is sent
	    twice.</p>
          <p>
	    Own Id: OTP-11926</p>
        </item>
        <item>
          <p>
	    Correct options handling when ssl:ssl_accept/3 is called
	    with new ssl options after calling ssl:listen/2</p>
          <p>
	    Own Id: OTP-11950</p>
        </item>
      </list>
    </section>


    <section><title>Improvements and New Features</title>
      <list>
        <item>
          <p>
	    Gracefully handle unknown alerts</p>
          <p>
	    Thanks to Atul Atri for reporting this issue</p>
          <p>
	    Own Id: OTP-11874</p>
        </item>
        <item>
          <p>
	    Gracefully ignore cipher suites sent by client not
	    supported by the SSL/TLS version that the client has
	    negotiated.</p>
          <p>
	    Thanks to Danil Zagoskin for reporting this issue</p>
          <p>
	    Own Id: OTP-11875</p>
        </item>
        <item>
          <p>
	    Gracefully handle structured garbage, i.e a client sends
	    some garbage in a ssl record instead of a valid fragment.</p>
          <p>
	    Thanks to Danil Zagoskin</p>
          <p>
	    Own Id: OTP-11880</p>
        </item>
        <item>
          <p>
	    Gracefully handle invalid alerts</p>
          <p>
	    Own Id: OTP-11890</p>
        </item>
        <item>
          <p>
	    Generalize handling of default ciphers</p>
          <p>
	    Thanks to Andreas Schultz</p>
          <p>
	    Own Id: OTP-11966</p>
        </item>
        <item>
          <p>
	    Make sure change cipher spec is correctly handled</p>
          <p>
	    Own Id: OTP-11975</p>
        </item>
      </list>
    </section>

</section>

<section><title>SSL 5.3.4</title>

    <section><title>Fixed Bugs and Malfunctions</title>
      <list>
        <item>
          <p>
	    Fix incorrect dialyzer spec and types, also enhance
	    documentation. </p>
          <p>
	    Thanks to Ayaz Tuncer.</p>
          <p>
	    Own Id: OTP-11627</p>
        </item>
        <item>
          <p>
	    Fix possible mismatch between SSL/TLS version and default
	    ciphers. Could happen when you specified SSL/TLS-version
	    in optionlist to listen or accept.</p>
          <p>
	    Own Id: OTP-11712</p>
        </item>
        <item>
          <p>
	    Application upgrade (appup) files are corrected for the
	    following applications: </p>
          <p>
	    <c>asn1, common_test, compiler, crypto, debugger,
	    dialyzer, edoc, eldap, erl_docgen, et, eunit, gs, hipe,
	    inets, observer, odbc, os_mon, otp_mibs, parsetools,
	    percept, public_key, reltool, runtime_tools, ssh,
	    syntax_tools, test_server, tools, typer, webtool, wx,
	    xmerl</c></p>
          <p>
	    A new test utility for testing appup files is added to
	    test_server. This is now used by most applications in
	    OTP.</p>
          <p>
	    (Thanks to Tobias Schlager)</p>
          <p>
	    Own Id: OTP-11744</p>
        </item>
      </list>
    </section>


    <section><title>Improvements and New Features</title>
      <list>
        <item>
          <p>
	    Moved elliptic curve definition from the crypto
	    NIF/OpenSSL into Erlang code, adds the RFC-5639 brainpool
	    curves and makes TLS use them (RFC-7027).</p>
          <p>
	    Thanks to Andreas Schultz</p>
          <p>
	    Own Id: OTP-11578</p>
        </item>
        <item>
          <p>
	    Unicode adaptations</p>
          <p>
	    Own Id: OTP-11620</p>
        </item>
        <item>
          <p>
	    Added option honor_cipher_order. This instructs the
	    server to prefer its own cipher ordering rather than the
	    client's and can help protect against things like BEAST
	    while maintaining compatibility with clients which only
	    support older ciphers. </p>
          <p>
	    Thanks to Andrew Thompson for the implementation, and
	    Andreas Schultz for the test cases.</p>
          <p>
	    Own Id: OTP-11621</p>
        </item>
        <item>
          <p>
	    Replace boolean checking in validate_option with
	    is_boolean guard. </p>
          <p>
	    Thanks to Andreas Schultz.</p>
          <p>
	    Own Id: OTP-11634</p>
        </item>
        <item>
          <p>
	    Some function specs are corrected or moved and some edoc
	    comments are corrected in order to allow use of edoc.
	    (Thanks to Pierre Fenoll)</p>
          <p>
	    Own Id: OTP-11702</p>
        </item>
        <item>
          <p>
	    Correct clean up of certificate database when certs are
	    inputted in pure DER format.The incorrect code could cause
	    a memory leek when certs where inputted in DER. Thanks to
	    Bernard Duggan for reporting this.</p>
          <p>
	    Own Id: OTP-11733</p>
        </item>
        <item>
          <p>
	    Improved documentation of the cacertfile option</p>
          <p>
	    Own Id: OTP-11759 Aux Id: seq12535 </p>
        </item>
        <item>
          <p>
	    Avoid next protocol negotiation failure due to incorrect
	    option format.</p>
          <p>
	    Own Id: OTP-11760</p>
        </item>
        <item>
          <p>
	    Handle v1 CRLs, with no extensions and fixes issues with
	    IDP (Issuing Distribution Point) comparison during CRL
	    validation. </p>
          <p>
	    Thanks to Andrew Thompson</p>
          <p>
	    Own Id: OTP-11761</p>
        </item>
        <item>
          <p>
	    Server now ignores client ECC curves that it does not
	    support instead of crashing. </p>
          <p>
	    Thanks to Danil Zagoskin for reporting the issue and
	    suggesting a solution.</p>
          <p>
	    Own Id: OTP-11780</p>
        </item>
        <item>
          <p>
	    Handle SNI (Server Name Indication) alert
	    unrecognized_name and gracefully deal with unexpected
	    alerts. </p>
          <p>
	    Thanks to Masatake Daimon for reporting this.</p>
          <p>
	    Own Id: OTP-11815</p>
        </item>
        <item>
          <p>
	    Add possibility to specify ssl options when calling
	    ssl:ssl_accept</p>
          <p>
	    Own Id: OTP-11837</p>
        </item>
      </list>
    </section>

</section>

<section><title>SSL 5.3.3</title>

    <section><title>Fixed Bugs and Malfunctions</title>
      <list>
        <item>
          <p>
	    Add missing validation of the server_name_indication
	    option and test for its explicit use. It was not possible
	    to set or disable the default server_name_indication as
	    the validation of the option was missing.</p>
          <p>
	    Own Id: OTP-11567</p>
        </item>
        <item>
          <p>
	    Elliptic curve selection in server mode now properly
	    selects a curve suggested by the client, if possible, and
	    the fallback alternative is changed to a more widely
	    supported curve.</p>
          <p>
	    Own Id: OTP-11575</p>
        </item>
        <item>
          <p>
	    Bug in the TLS hello extension handling caused the server
	    to behave as it did not understand secure renegotiation.</p>
          <p>
	    Own Id: OTP-11595</p>
        </item>
      </list>
    </section>

</section>

<section><title>SSL 5.3.2</title>

    <section><title>Fixed Bugs and Malfunctions</title>
      <list>
        <item>
          <p>
	    Honors the clients advertised support of elliptic curves
	    and no longer sends incorrect elliptic curve extension in
	    server hello.</p>
          <p>
	    Own Id: OTP-11370</p>
        </item>
        <item>
          <p>
	    Fix initialization of DTLS fragment reassembler, in
	    previously contributed code, for future support of DTLS .
	    Thanks to Andreas Schultz.</p>
          <p>
	    Own Id: OTP-11376</p>
        </item>
        <item>
          <p>
	    Corrected type error in client_preferred_next_protocols
	    documentation. Thanks to Julien Barbot.</p>
          <p>
	    Own Id: OTP-11457</p>
        </item>
      </list>
    </section>


    <section><title>Improvements and New Features</title>
      <list>
        <item>
          <p>
	    TLS code has been refactored to prepare for future DTLS
	    support. Also some DTLS code is in place but not yet
	    runnable, some of it contributed by Andreas Schultz and
	    some of it written by the OTP team. Thanks to to Andreas
	    for his participation.</p>
          <p>
	    Own Id: OTP-11292</p>
        </item>
        <item>
          <p>
	    Remove extraneous dev debug code left in the close
	    function. Thanks to Ken Key.</p>
          <p>
	    Own Id: OTP-11447</p>
        </item>
        <item>
          <p>
	    Add SSL Server Name Indication (SNI) client support.
	    Thanks to Julien Barbot.</p>
          <p>
	    Own Id: OTP-11460</p>
        </item>
      </list>
    </section>

</section>

<section><title>SSL 5.3.1</title>

    <section><title>Fixed Bugs and Malfunctions</title>
      <list>
        <item>
          <p>
	    Setopts during renegotiation caused the renegotiation to
	    be unsuccessful.</p>
          <p>
	    If calling setopts during a renegotiation the FSM state
	    might change during the handling of the setopts messages,
	    this is now handled correctly.</p>
          <p>
	    Own Id: OTP-11228</p>
        </item>
        <item>
          <p>
	    Now handles signature_algorithm field in digitally_signed
	    properly with proper defaults. Prior to this change some
	    elliptic curve cipher suites could fail reporting the
	    error "bad certificate".</p>
          <p>
	    Own Id: OTP-11229</p>
        </item>
        <item>
          <p>
	    The code emulating the inet header option was changed in
	    the belief that it made it inet compatible. However the
	    testing is a bit hairy as the inet option is actually
	    broken, now the tests are corrected and the header option
	    should work in the same broken way as inet again,
	    preferably use the bitsyntax instead.</p>
          <p>
	    Own Id: OTP-11230</p>
        </item>
      </list>
    </section>


    <section><title>Improvements and New Features</title>
      <list>
        <item>
          <p>
	    Make the ssl manager name for erlang distribution over
	    SSL/TLS relative to the module name of the ssl_manager.</p>
          <p>
	    This can be beneficial when making tools that rename
	    modules for internal processing in the tool.</p>
          <p>
	    Own Id: OTP-11255</p>
        </item>
        <item>
          <p>
	    Add documentation regarding log_alert option.</p>
          <p>
	    Own Id: OTP-11271</p>
        </item>
      </list>
    </section>

</section>

<section><title>SSL 5.3</title>

    <section><title>Fixed Bugs and Malfunctions</title>
      <list>
        <item>
          <p>
	    Honor the versions option to ssl:connect and ssl:listen.</p>
          <p>
	    Own Id: OTP-10905</p>
        </item>
        <item>
          <p>
	    Next protocol negotiation with reused sessions will now
	    succeed</p>
          <p>
	    Own Id: OTP-10909</p>
        </item>
      </list>
    </section>


    <section><title>Improvements and New Features</title>
      <list>
        <item>
          <p>
	    Add support for PSK (Pre Shared Key) and SRP (Secure
	    Remote Password) cipher suites, thanks to Andreas
	    Schultz.</p>
          <p>
	    Own Id: OTP-10450 Aux Id: kunagi-269 [180] </p>
        </item>
        <item>
          <p>
	    Fix SSL Next Protocol Negotiation documentation. Thanks
	    to Julien Barbot.</p>
          <p>
	    Own Id: OTP-10955</p>
        </item>
        <item>
          <p>
	    Fix ssl_connection to support reading proxy/chain
	    certificates. Thanks to Valentin Kuznetsov.</p>
          <p>
	    Own Id: OTP-10980</p>
        </item>
        <item>
          <p>
	    Integrate elliptic curve contribution from Andreas
	    Schultz </p>
          <p>
	    In order to be able to support elliptic curve cipher
	    suites in SSL/TLS, additions to handle elliptic curve
	    infrastructure has been added to public_key and crypto.</p>
          <p>
	    This also has resulted in a rewrite of the crypto API to
	    gain consistency and remove unnecessary overhead. All OTP
	    applications using crypto has been updated to use the new
	    API.</p>
          <p>
	    Impact: Elliptic curve cryptography (ECC) offers
	    equivalent security with smaller key sizes than other
	    public key algorithms. Smaller key sizes result in
	    savings for power, memory, bandwidth, and computational
	    cost that make ECC especially attractive for constrained
	    environments.</p>
          <p>
	    Own Id: OTP-11009</p>
        </item>
      </list>
    </section>

</section>

<section><title>SSL 5.2.1</title>
    <section><title>Improvements and New Features</title>
      <list>
        <item>
          <p>
	    Transport callback handling is changed so that gen_tcp is
	    treated as a special case where inet will be called
	    directly for functions such as setopts, as gen_tcp does
	    not have its own setopts. This will enable users to use
	    the transport callback for other customizations such as
	    websockets.</p>
          <p>
	    Own Id: OTP-10847</p>
        </item>
        <item>
          <p>
	    Follow up to OTP-10451 solved in ssl-5.2 R16A. Make sure
	    format_error return good strings. Replace confusing
	    legacy atoms with more descriptive atoms.</p>
          <p>
	    Own Id: OTP-10864</p>
        </item>
      </list>
    </section>

</section>
<section><title>SSL 5.1.2.1</title>
<section><title>Improvements and New Features</title>
<list>
  <item>
    <p>
      Make log_alert configurable as option in ssl, SSLLogLevel
    added as option to inets conf file</p>
    <p>
    Own Id: OTP-11259</p>
  </item>
</list>
</section>
</section>
<section><title>SSL 5.2</title>
    <section><title>Fixed Bugs and Malfunctions</title>
      <list>
        <item>
          <p>
	    SSL: TLS 1.2, advertise sha224 support, thanks to Andreas
	    Schultz.</p>
          <p>
	    Own Id: OTP-10586</p>
        </item>
        <item>
          <p>
	    If an ssl server is restarted with new options and a
	    client tries to reuse a session the server must make sure
	    that it complies to the new options before agreeing to
	    reuse it.</p>
          <p>
	    Own Id: OTP-10595</p>
        </item>
        <item>
          <p>
	    Now handles cleaning of CA-certificate database correctly
	    so that there will be no memory leek, bug was introduced
	    in ssl- 5.1 when changing implementation to increase
	    parallel execution.</p>
          <p>
	    Impact: Improved memory usage, especially if you have
	    many different certificates and upgrade tcp-connections
	    to TLS-connections.</p>
          <p>
	    Own Id: OTP-10710</p>
        </item>
      </list>
    </section>


    <section><title>Improvements and New Features</title>
      <list>
        <item>
          <p>
	    Support Next Protocol Negotiation in TLS, thanks to Ben
	    Murphy for the contribution.</p>
          <p>
	    Impact: Could give performance benefit if used as it
	    saves a round trip.</p>
          <p>
	    Own Id: OTP-10361 Aux Id: kunagi-214 [125] </p>
        </item>
        <item>
          <p>
	    TLS 1.2 will now be the default TLS version if sufficient
	    crypto support is available otherwise TLS 1.1 will be
	    default.</p>
          <p>
	    Impact: A default TLS connection will have higher
	    security and hence it may be perceived as slower then
	    before.</p>
          <p>
	    Own Id: OTP-10425 Aux Id: kunagi-275 [186] </p>
        </item>
        <item>
          <p>
	    It is now possible to call controlling_process on a
	    listen socket, same as in gen_tcp.</p>
          <p>
	    Own Id: OTP-10447</p>
        </item>
        <item>
          <p>
	    Remove filter mechanisms that made error messages
	    backwards compatible with old ssl but hid information
	    about what actually happened.</p>
          <p>
	    This does not break the documented API however other
	    reason terms may be returned, so code that matches on the
	    reason part of {error, Reason} may fail.</p>
          <p>
	    *** POTENTIAL INCOMPATIBILITY ***</p>
          <p>
	    Own Id: OTP-10451 Aux Id: kunagi-270 [181] </p>
        </item>
        <item>
          <p>
	    Added missing dependencies to Makefile</p>
          <p>
	    Own Id: OTP-10594</p>
        </item>
        <item>
          <p>
	    Removed deprecated function ssl:pid/0, it has been
	    pointless since R14 but has been keep for backwards
	    compatibility.</p>
          <p>
	    *** POTENTIAL INCOMPATIBILITY ***</p>
          <p>
	    Own Id: OTP-10613 Aux Id: kunagi-331 [242] </p>
        </item>
        <item>
          <p>
	    Refactor to simplify addition of key exchange methods,
	    thanks to Andreas Schultz.</p>
          <p>
	    Own Id: OTP-10709</p>
        </item>
      </list>
    </section>

</section>

<section><title>SSL 5.1.2</title>

    <section><title>Fixed Bugs and Malfunctions</title>
      <list>
        <item>
          <p>
	    ssl:ssl_accept/2 timeout is no longer ignored</p>
          <p>
	    Own Id: OTP-10600</p>
        </item>
      </list>
    </section>

</section>

<section><title>SSL 5.1.1</title>

    <section><title>Fixed Bugs and Malfunctions</title>
      <list>
        <item>
          <p>
	    ssl:recv/3 could "loose" data when the timeout occurs. If
	    the timeout in ssl:connect or ssl:ssl_accept expired the
	    ssl connection process was not terminated as it should,
	    this due to gen_fsm:send_all_state_event timeout is a
	    client side time out. These timouts are now handled by
	    the gen_fsm-procss instead.</p>
          <p>
	    Own Id: OTP-10569</p>
        </item>
      </list>
    </section>


    <section><title>Improvements and New Features</title>
      <list>
        <item>
          <p>
	    Better termination handling that avoids hanging.</p>
          <p>
	    Own Id: OTP-10574</p>
        </item>
      </list>
    </section>

</section>

<section><title>SSL 5.1</title>

    <section><title>Fixed Bugs and Malfunctions</title>
      <list>
        <item>
          <p>
	    Sometimes the client process could receive an extra
	    {error, closed} message after ssl:recv had returned
	    {error, closed}.</p>
          <p>
	    Own Id: OTP-10118</p>
        </item>
        <item>
          <p>
	    ssl v3 alert number 41 (no_certificate_RESERVED) is now
	    recognized</p>
          <p>
	    Own Id: OTP-10196</p>
        </item>
      </list>
    </section>


    <section><title>Improvements and New Features</title>
      <list>
        <item>
          <p>
	    Experimental support for TLS 1.1 is now available, will
	    be officially supported from OTP-R16. Thanks to Andreas
	    Schultz for implementing the first version.</p>
          <p>
	    Own Id: OTP-8871</p>
        </item>
        <item>
          <p>
	    Experimental support for TLS 1.2 is now available, will
	    be officially supported from OTP-R16. Thanks to Andreas
	    Schultz for implementing the first version.</p>
          <p>
	    Own Id: OTP-8872</p>
        </item>
        <item>
          <p>
	    Removed some bottlenecks increasing the applications
	    parallelism especially for the client side.</p>
          <p>
	    Own Id: OTP-10113</p>
        </item>
        <item>
          <p>
	    Workaround for handling certificates that wrongly encode
	    X509countryname in utf-8 when the actual value is a valid
	    ASCCI value of length 2. Such certificates are accepted
	    by many browsers such as Chrome and Fierfox so for
	    interoperability reasons we will too.</p>
          <p>
	    Own Id: OTP-10222</p>
        </item>
      </list>
    </section>

</section>

<section><title>SSL 5.0.1</title>

    <section><title>Fixed Bugs and Malfunctions</title>
      <list>
        <item>
          <p>
	    Robustness and improvement to distribution over SSL</p>
          <p>
	    Fix a bug where ssl_tls_dist_proxy would crash at caller
	    timeout. Fix a bug where a timeout from the SSL layer
	    would block the distribution indefinitely. Run the proxy
	    exclusively on the loopback interface. (Thanks to Paul
	    Guyot)</p>
          <p>
	    Own Id: OTP-9915</p>
        </item>
        <item>
          <p>
	    Fix setup loop of SSL TLS dist proxy</p>
          <p>
	    Fix potential leak of processes waiting indefinitely for
	    data from closed sockets during socket setup phase.
	    (Thanks to Paul Guyot)</p>
          <p>
	    Own Id: OTP-9916</p>
        </item>
        <item>
          <p>
	    Correct spelling of registered (Thanks to Richard
	    Carlsson)</p>
          <p>
	    Own Id: OTP-9925</p>
        </item>
        <item>
          <p>
	    Added TLS PRF function to the SSL API for generation of
	    additional key material from a TLS session. (Thanks to
	    Andreas Schultz)</p>
          <p>
	    Own Id: OTP-10024</p>
        </item>
      </list>
    </section>

</section>

<section><title>SSL 5.0</title>

    <section><title>Fixed Bugs and Malfunctions</title>
      <list>
        <item>
          <p>
	    Invalidation handling of sessions could cause the
	    time_stamp field in the session record to be set to
	    undefined crashing the session clean up process. This did
	    not affect the connections but would result in that the
	    session table would grow.</p>
          <p>
	    Own Id: OTP-9696 Aux Id: seq11947 </p>
        </item>
        <item>
          <p>
	    Changed code to use ets:foldl and throw instead of
	    ets:next traversal, avoiding the need to explicitly call
	    ets:safe_fixtable. It was possible to get a badarg-crash
	    under special circumstances.</p>
          <p>
	    Own Id: OTP-9703 Aux Id: seq11947 </p>
        </item>
        <item>
          <p>
	    Send ssl_closed notification to active ssl user when a
	    tcp error occurs.</p>
          <p>
	    Own Id: OTP-9734 Aux Id: seq11946 </p>
        </item>
        <item>
          <p>
	    If a passive receive was ongoing during a renegotiation
	    the process evaluating ssl:recv could be left hanging for
	    ever.</p>
          <p>
	    Own Id: OTP-9744</p>
        </item>
      </list>
    </section>


    <section><title>Improvements and New Features</title>
      <list>
        <item>
          <p>
	    Support for the old ssl implementation is dropped and the
	    code is removed.</p>
          <p>
	    Own Id: OTP-7048</p>
        </item>
        <item>
          <p>
	    The erlang distribution can now be run over the new ssl
	    implementation. All options can currently not be set but
	    it is enough to replace to old ssl implementation.</p>
          <p>
	    Own Id: OTP-7053</p>
        </item>
        <item>
          <p>
	    public_key, ssl and crypto now supports PKCS-8</p>
          <p>
	    Own Id: OTP-9312</p>
        </item>
        <item>
          <p>
	    Implements a CBC timing attack counter measure. Thanks to
	    Andreas Schultz for providing the patch.</p>
          <p>
	    Own Id: OTP-9683</p>
        </item>
        <item>
          <p>
	    Mitigates an SSL/TLS Computational DoS attack by
	    disallowing the client to renegotiate many times in a row
	    in a short time interval, thanks to Tuncer Ayaz for
	    alerting us about this.</p>
          <p>
	    Own Id: OTP-9739</p>
        </item>
        <item>
          <p>
	    Implements the 1/n-1 splitting countermeasure to the
	    Rizzo Duong BEAST attack, affects SSL 3.0 and TLS 1.0.
	    Thanks to Tuncer Ayaz for alerting us about this.</p>
          <p>
	    Own Id: OTP-9750</p>
        </item>
      </list>
    </section>

</section>

<section><title>SSL 4.1.6</title>

    <section><title>Fixed Bugs and Malfunctions</title>
      <list>
        <item>
          <p>
	    replace "a ssl" with "an ssl" reindent
	    pkix_path_validation/3 Trivial documentation fixes
	    (Thanks to Christian von Roques )</p>
          <p>
	    Own Id: OTP-9464</p>
        </item>
      </list>
    </section>


    <section><title>Improvements and New Features</title>
      <list>
        <item>
          <p>
	    Adds function clause to avoid denial of service attack.
	    Thanks to Vinod for reporting this vulnerability.</p>
          <p>
	    Own Id: OTP-9364</p>
        </item>
        <item>
          <p>
	    Error handling code now takes care of inet:getopts/2 and
	    inets:setopts/2 crashes. Thanks to Richard Jones for
	    reporting this.</p>
          <p>
	    Own Id: OTP-9382</p>
        </item>
        <item>
          <p>
	    Support explicit use of packet option httph and httph_bin</p>
          <p>
	    Own Id: OTP-9461</p>
        </item>
        <item>
          <p>
	    Decoding of hello extensions could fail to come to the
	    correct conclusion due to an error in a binary match
	    pattern. Thanks to Ben Murphy.</p>
          <p>
	    Own Id: OTP-9589</p>
        </item>
      </list>
    </section>

</section>

<section>
    <title>SSL 4.1.5</title>
    
    <section><title>Improvements and New Features</title>
    <list>
      <item>
	<p>Calling gen_tcp:connect with option {ip, {127,0,0,1}} results in 
	an exit with reason badarg. Neither SSL nor INETS This was not 
	caught, resulting in crashes with incomprehensible reasons.</p>
	<p>Own Id: OTP-9289 Aux Id: seq11845</p>
      </item>
    </list>
    </section>
    
  </section>
  
  <section>
    <title>SSL 4.1.3</title>
  
    <section><title>Fixed Bugs and Malfunctions</title>
    <list>
      <item>
	<p>
	Fixed error in cache-handling fix from ssl-4.1.2</p>
	<p>
	Own Id: OTP-9018 Aux Id: seq11739 </p>
      </item>
      <item>
	<p>Verification of a critical extended_key_usage-extension
	corrected</p>
	<p>Own Id: OTP-9029 Aux Id: seq11541 </p>
      </item>
    </list>
    </section>

  </section>

  <section>
    <title>SSL 4.1.2</title>

    <section><title>Fixed Bugs and Malfunctions</title>
      <list>
        <item>
          <p>
	    The ssl application caches certificate files, it will now
	    invalidate cache entries if the diskfile is changed.</p>
          <p>
	    Own Id: OTP-8965 Aux Id: seq11739 </p>
        </item>
        <item>
          <p>
	    Now runs the terminate function before returning from the
	    call made by ssl:close/1, as before the caller of
	    ssl:close/1 could get problems with the reuseaddr option.</p>
          <p>
	    Own Id: OTP-8992</p>
        </item>
      </list>
    </section>

</section>

<section><title>SSL 4.1.1</title>

    <section><title>Fixed Bugs and Malfunctions</title>
      <list>
        <item>
          <p>
	    Correct handling of client certificate verify message
	    When checking the client certificate verify message the
	    server used the wrong algorithm identifier to determine
	    the signing algorithm, causing a function clause error in
	    the public_key application when the key-exchange
	    algorithm and the public key algorithm of the client
	    certificate happen to differ.</p>
          <p>
	    Own Id: OTP-8897</p>
        </item>
      </list>
    </section>


    <section><title>Improvements and New Features</title>
      <list>
        <item>
          <p>
	    For testing purposes ssl now also support some anonymous
	    cipher suites when explicitly configured to do so.</p>
          <p>
	    Own Id: OTP-8870</p>
        </item>
        <item>
          <p>
	    Sends an error alert instead of crashing if a crypto
	    function for the selected cipher suite fails.</p>
          <p>
	    Own Id: OTP-8930 Aux Id: seq11720 </p>
        </item>
      </list>
    </section>

</section>

<section><title>SSL 4.1</title>

    <section><title>Improvements and New Features</title>
      <list>
        <item>
          <p>
	    Updated ssl to ignore CA certs that violate the asn1-spec
	    for a certificate, and updated public key asn1 spec to
	    handle inherited DSS-params.</p>
          <p>
	    Own Id: OTP-7884</p>
        </item>
        <item>
          <p>
	    Changed ssl implementation to retain backwards
	    compatibility for old option {verify, 0} that shall be
	    equivalent to {verify, verify_none}, also separate the
	    cases unknown ca and selfsigned peer cert, and restored
	    return value of deprecated function
	    public_key:pem_to_der/1.</p>
          <p>
	    Own Id: OTP-8858</p>
        </item>
        <item>
          <p>
	    Changed the verify fun so that it differentiate between
	    the peer certificate and CA certificates by using
	    valid_peer or valid as the second argument to the verify
	    fun. It may not always be trivial or even possible to
	    know when the peer certificate is reached otherwise.</p>
          <p>
	    *** POTENTIAL INCOMPATIBILITY ***</p>
          <p>
	    Own Id: OTP-8873</p>
        </item>
      </list>
    </section>

</section>

<section><title>SSL 4.0.1</title>

    <section><title>Fixed Bugs and Malfunctions</title>
      <list>
        <item>
          <p>
	    The server now verifies the client certificate verify
	    message correctly, instead of causing a case-clause.</p>
          <p>
	    Own Id: OTP-8721</p>
        </item>
        <item>
          <p>
	    The client hello message now always include ALL available
	    cipher suites (or those specified by the ciphers option).
	    Previous implementation would filter them based on the
	    client certificate key usage extension (such filtering
	    only makes sense for the server certificate).</p>
          <p>
	    Own Id: OTP-8772</p>
        </item>
        <item>
          <p>
	    Fixed handling of the option {mode, list} that was broken
	    for some packet types for instance line.</p>
          <p>
	    Own Id: OTP-8785</p>
        </item>
        <item>
          <p>
	    Empty packets were not delivered to the client.</p>
          <p>
	    Own Id: OTP-8790</p>
        </item>
        <item>
	    <p> Building in a source tree without prebuilt platform
	    independent build results failed on the SSL examples
	    when: </p> <list><item> cross building. This has been
	    solved by not building the SSL examples during a cross
	    build. </item><item> building on Windows. </item></list>
          <p>
	    Own Id: OTP-8791</p>
        </item>
        <item>
          <p>
	    Fixed a handshake error which occurred on some ssl
	    implementations.</p>
          <p>
	    Own Id: OTP-8793</p>
        </item>
      </list>
    </section>


    <section><title>Improvements and New Features</title>
      <list>
        <item>
          <p>
	    Revise the public_key API - Cleaned up and documented the
	    public_key API to make it useful for general use, also
	    changed ssl to use the new API.</p>
          <p>
	    Own Id: OTP-8722</p>
        </item>
        <item>
          <p>
	    Added support for inputing certificates and keys directly
	    in DER format these options will override the pem-file
	    options if specified.</p>
          <p>
	    Own Id: OTP-8723</p>
        </item>
        <item>
          <p>
	    To gain interoperability ssl will not check for padding
	    errors when using TLS 1.0. It is first in TLS 1.1 that
	    checking the padding is an requirement.</p>
          <p>
	    Own Id: OTP-8740</p>
        </item>
        <item>
          <p>
	    Changed the semantics of the verify_fun option in the
	    ssl-application so that it takes care of both application
	    handling of path validation errors and verification of
	    application specific extensions. This means that it is
	    now possible for the server application in verify_peer
	    mode to handle path validation errors. This change moved
	    some functionality earlier in ssl to the public_key
	    application.</p>
          <p>
	    Own Id: OTP-8770</p>
        </item>
        <item>
          <p>
	    Added the functionality so that the verification fun will
	    be called when a certificate is considered valid by the
	    path validation to allow access to each certificate in
	    the path to the user application. Also try to verify
	    subject-AltName, if unable to verify it let the
	    application verify it.</p>
          <p>
	    Own Id: OTP-8825</p>
        </item>
      </list>
    </section>

</section>

<section><title>SSL 4.0</title>
    
    <section><title>Improvements and New Features</title>
    <list>
      <item>
	<p>
	  New ssl now support client/server-certificates signed by
	dsa keys.</p>
	<p>
	Own Id: OTP-8587</p>
      </item>
      <item>
	<p>
	  Ssl has now switched default implementation and removed
	  deprecated certificate handling. All certificate handling
	is done by the public_key application.</p>
	<p>
	Own Id: OTP-8695</p>
      </item>
    </list>
    </section>
    </section>
</chapter><|MERGE_RESOLUTION|>--- conflicted
+++ resolved
@@ -27,8 +27,6 @@
   </header>
   <p>This document describes the changes made to the SSL application.</p>
 
-<<<<<<< HEAD
-=======
 <section><title>SSL 10.8.1</title>
 
     <section><title>Fixed Bugs and Malfunctions</title>
@@ -64,7 +62,6 @@
 
 </section>
 
->>>>>>> cf18f250
 <section><title>SSL 10.8</title>
 
     <section><title>Fixed Bugs and Malfunctions</title>
@@ -149,7 +146,6 @@
 
 </section>
 
-<<<<<<< HEAD
 <section><title>SSL 10.7.3.1</title>
 
     <section><title>Fixed Bugs and Malfunctions</title>
@@ -206,8 +202,6 @@
 
 </section>
 
-=======
->>>>>>> cf18f250
 <section><title>SSL 10.7.3</title>
 
     <section><title>Fixed Bugs and Malfunctions</title>
