%%
%% %CopyrightBegin%
%%
%% Copyright Ericsson AB 2019-2019. All Rights Reserved.
%%
%% Licensed under the Apache License, Version 2.0 (the "License");
%% you may not use this file except in compliance with the License.
%% You may obtain a copy of the License at
%%
%%     http://www.apache.org/licenses/LICENSE-2.0
%%
%% Unless required by applicable law or agreed to in writing, software
%% distributed under the License is distributed on an "AS IS" BASIS,
%% WITHOUT WARRANTIES OR CONDITIONS OF ANY KIND, either express or implied.
%% See the License for the specific language governing permissions and
%% limitations under the License.
%%
%% %CopyrightEnd%
%%

%%
-module(ssl_api_SUITE).

-behaviour(ct_suite).

-include_lib("common_test/include/ct.hrl").
-include_lib("ssl/src/ssl_api.hrl").

%% Common test
-export([all/0,
         groups/0,
         init_per_suite/1,
         init_per_group/2,
         init_per_testcase/2,
         end_per_suite/1,
         end_per_group/2,
         end_per_testcase/2
        ]).

%% Test cases
-export([conf_signature_algs/0,
         conf_signature_algs/1,
         no_common_signature_algs/0,
         no_common_signature_algs/1,
         default_reject_anonymous/0,
         default_reject_anonymous/1,
         connection_information_with_srp/0,
         connection_information_with_srp/1,
         peercert/0,
         peercert/1,
         peercert_with_client_cert/0,
         peercert_with_client_cert/1,
         connection_information/0,
         connection_information/1,
         secret_connection_info/0,
         secret_connection_info/1,
         keylog_connection_info/0,
         keylog_connection_info/1,
         versions/0,
         versions/1,
         active_n/0,
         active_n/1,
         dh_params/0,
         dh_params/1,
         prf/0,
         prf/1,
         hibernate/0,
         hibernate/1,
         hibernate_right_away/0,
         hibernate_right_away/1,
         listen_socket/0,
         listen_socket/1,
         peername/0,
         peername/1,
         recv_active/0,
         recv_active/1,
         recv_active_once/0,
         recv_active_once/1,
         recv_active_n/0,
         recv_active_n/1,
         recv_no_active_msg/0,
         recv_no_active_msg/1,
         recv_timeout/0,
         recv_timeout/1,
         recv_close/0,
         recv_close/1,
         controlling_process/0,
         controlling_process/1,
         controller_dies/0,
         controller_dies/1,
         controlling_process_transport_accept_socket/0,
         controlling_process_transport_accept_socket/1,
         close_with_timeout/0,
         close_with_timeout/1,
         close_in_error_state/0,
         close_in_error_state/1,
         call_in_error_state/0,
         call_in_error_state/1,
         close_transport_accept/0,
         close_transport_accept/1,
         abuse_transport_accept_socket/0,
         abuse_transport_accept_socket/1,
         honor_server_cipher_order/0,
         honor_server_cipher_order/1,
         honor_client_cipher_order/0,
         honor_client_cipher_order/1,
         honor_client_cipher_order_tls13/0,
         honor_client_cipher_order_tls13/1,
         honor_server_cipher_order_tls13/0,
         honor_server_cipher_order_tls13/1,
         ipv6/0,
         ipv6/1,
         der_input/0,
         der_input/1,
         new_options_in_handshake/0,
         new_options_in_handshake/1,
         max_handshake_size/0,
         max_handshake_size/1,
         invalid_certfile/0,
         invalid_certfile/1,
         invalid_cacertfile/0,
         invalid_cacertfile/1,
         invalid_keyfile/0,
         invalid_keyfile/1,
         options_not_proplist/0,
         options_not_proplist/1,
         invalid_options/0,
         invalid_options/1,
         cb_info/0,
         cb_info/1,
         log_alert/0,
         log_alert/1,
         getstat/0,
         getstat/1,
         handshake_continue/0,
         handshake_continue/1,
         handshake_continue_timeout/0,
         handshake_continue_timeout/1,
         handshake_continue_change_verify/0,
         handshake_continue_change_verify/1,
         hello_client_cancel/0,
         hello_client_cancel/1,
         hello_server_cancel/0,
         hello_server_cancel/1,
         handshake_continue_tls13_client/0,
         handshake_continue_tls13_client/1,
         rizzo_disabled/0,
         rizzo_disabled/1,
         rizzo_zero_n/0,
         rizzo_zero_n/1,
         rizzo_one_n_minus_one/0,
         rizzo_one_n_minus_one/1,
         supported_groups/0,
         supported_groups/1,
         client_options_negative_version_gap/0,
         client_options_negative_version_gap/1,
         client_options_negative_dependency_version/0,
         client_options_negative_dependency_version/1,
         client_options_negative_dependency_stateless/0,
         client_options_negative_dependency_stateless/1,
         client_options_negative_dependency_role/0,
         client_options_negative_dependency_role/1,
         client_options_negative_early_data/0,
         client_options_negative_early_data/1,
         server_options_negative_early_data/0,
         server_options_negative_early_data/1,
         server_options_negative_version_gap/0,
         server_options_negative_version_gap/1,
         server_options_negative_dependency_role/0,
         server_options_negative_dependency_role/1,
         invalid_options_tls13/0,
         invalid_options_tls13/1,
         cookie/0,
         cookie/1
        ]).

%% Apply export
-export([connection_information_result/1,
         connection_info_result/1,
         secret_connection_info_result/1,
         keylog_connection_info_result/2,
         check_srp_in_connection_information/3,
         check_connection_info/2,
         prf_verify_value/4,
         try_recv_active/1,
         try_recv_active_once/1,
         controlling_process_result/3,
         controller_dies_result/3,
         send_recv_result_timeout_client/1,
         send_recv_result_timeout_server/1,
         do_recv_close/1,
         tls_close/1,
         no_recv_no_active/1,
         ssl_getstat/1,
         %%TODO Keep?
         run_error_server/1,
         run_error_server_close/1,
         run_client_error/1
        ]).


-define(SLEEP, 500).
%%--------------------------------------------------------------------
%% Common Test interface functions -----------------------------------
%%--------------------------------------------------------------------

all() ->
    [
     {group, 'tlsv1.3'},
     {group, 'tlsv1.2'},
     {group, 'tlsv1.1'},
     {group, 'tlsv1'},
     {group, 'dtlsv1.2'},
     {group, 'dtlsv1'}
    ].

groups() ->
    [
     {'tlsv1.3', [], ((gen_api_tests() ++ tls13_group() ++
                           handshake_paus_tests()) --
                          [dh_params,
                           honor_server_cipher_order,
                           honor_client_cipher_order,
                           new_options_in_handshake,
                           handshake_continue_tls13_client,
                           invalid_options])
      ++ (since_1_2() -- [conf_signature_algs])},
     {'tlsv1.2', [],  gen_api_tests() ++ since_1_2() ++ handshake_paus_tests() ++ pre_1_3()},
     {'tlsv1.1', [],  gen_api_tests() ++ handshake_paus_tests() ++ pre_1_3()},
     {'tlsv1', [],  gen_api_tests() ++ handshake_paus_tests() ++ pre_1_3() ++ beast_mitigation_test()},
     {'dtlsv1.2', [], (gen_api_tests() --
                           [invalid_keyfile, invalid_certfile, invalid_cacertfile,
                            invalid_options, new_options_in_handshake])  ++
          handshake_paus_tests() -- [handshake_continue_tls13_client] ++ pre_1_3()},
     {'dtlsv1', [],  (gen_api_tests() --
                          [invalid_keyfile, invalid_certfile, invalid_cacertfile,
                           invalid_options, new_options_in_handshake]) ++
          handshake_paus_tests() -- [handshake_continue_tls13_client] ++ pre_1_3()}
    ].

since_1_2() ->
    [
     conf_signature_algs,
     no_common_signature_algs
    ].

pre_1_3() ->
    [
     default_reject_anonymous,
     connection_information_with_srp
    ].

gen_api_tests() ->
    [
     peercert,
     peercert_with_client_cert,
     connection_information,
     secret_connection_info,
     keylog_connection_info,
     versions,
     active_n,
     dh_params,
     hibernate,
     hibernate_right_away,
     listen_socket,
     peername,
     recv_active,
     recv_active_once,
     recv_active_n,
     recv_no_active_msg,
     recv_timeout,
     recv_close,
     controlling_process,
     controller_dies,
     controlling_process_transport_accept_socket,
     close_with_timeout,
     close_in_error_state,
     call_in_error_state,
     close_transport_accept,
     abuse_transport_accept_socket,
     honor_server_cipher_order,
     honor_client_cipher_order,
     ipv6,
     der_input,
     new_options_in_handshake,
     max_handshake_size,
     invalid_certfile,
     invalid_cacertfile,
     invalid_keyfile,
     options_not_proplist,
     invalid_options,
     cb_info,
     log_alert,
     getstat
    ].

handshake_paus_tests() ->
    [
     handshake_continue, 
     handshake_continue_timeout,
     handshake_continue_change_verify,
     hello_client_cancel,
     hello_server_cancel,
     handshake_continue_tls13_client
    ].

%% Only relevant for SSL 3.0 and TLS 1.0
beast_mitigation_test() ->
    [%% Original option
     rizzo_disabled,
     %% Same effect as disable
     rizzo_zero_n, 
     %% Same as default
     rizzo_one_n_minus_one 
    ].

tls13_group() ->
    [
     supported_groups,
     honor_server_cipher_order_tls13,
     honor_client_cipher_order_tls13,
     client_options_negative_version_gap,
     client_options_negative_dependency_version,
     client_options_negative_dependency_stateless,
     client_options_negative_dependency_role,
     client_options_negative_early_data,
     server_options_negative_early_data,
     server_options_negative_version_gap,
     server_options_negative_dependency_role,
     invalid_options_tls13,
     cookie
    ].

init_per_suite(Config0) ->
    catch crypto:stop(),
    try crypto:start() of
	ok ->
	    ssl_test_lib:clean_start(),
	    ssl_test_lib:make_rsa_cert(Config0)
    catch _:_ ->
	    {skip, "Crypto did not start"}
    end.

end_per_suite(_Config) ->
    ssl:stop(),
    application:unload(ssl),
    application:stop(crypto).

init_per_group(GroupName, Config) ->
    case ssl_test_lib:is_protocol_version(GroupName) of
        true  ->
            ssl_test_lib:init_per_group(GroupName, 
                                        [{client_type, erlang},
                                         {server_type, erlang},
                                         {version, GroupName}
                                        | Config]);
        false -> 
            Config
    end.

end_per_group(GroupName, Config) ->
    ssl_test_lib:end_per_group(GroupName, Config).

init_per_testcase(prf, Config) ->
    ssl_test_lib:ct_log_supported_protocol_versions(Config),
    ct:timetrap({seconds, 10}),
    Version = ssl_test_lib:protocol_version(Config),
    PRFS = [md5, sha, sha256, sha384, sha512],
    %% All are the result of running tls_v1:prf(PrfAlgo, <<>>, <<>>, <<>>, 16)
    %% with the specified PRF algorithm
    ExpectedPrfResults =
        [{md5, <<96,139,180,171,236,210,13,10,28,32,2,23,88,224,235,199>>},
         {sha, <<95,3,183,114,33,169,197,187,231,243,19,242,220,228,70,151>>},
         {sha256, <<166,249,145,171,43,95,158,232,6,60,17,90,183,180,0,155>>},
         {sha384, <<153,182,217,96,186,130,105,85,65,103,123,247,146,91,47,106>>},
         {sha512, <<145,8,98,38,243,96,42,94,163,33,53,49,241,4,127,28>>},
         %% TLS 1.0 and 1.1 PRF:
         {md5sha, <<63,136,3,217,205,123,200,177,251,211,17,229,132,4,173,80>>}],
    TestPlan = prf_create_plan([Version], PRFS, ExpectedPrfResults),
    [{prf_test_plan, TestPlan} | Config];
init_per_testcase(handshake_continue_tls13_client, Config) ->
    case ssl_test_lib:sufficient_crypto_support('tlsv1.3') of
        true ->
            ssl_test_lib:ct_log_supported_protocol_versions(Config),
            ct:timetrap({seconds, 10}),
            Config;
        false ->
            {skip, "Missing crypto support: TLS 1.3 not supported"}
    end;
init_per_testcase(connection_information_with_srp, Config) ->
    PKAlg = proplists:get_value(public_keys, crypto:supports()),
    case lists:member(srp, PKAlg) of
        true ->
            Config;
        false ->
            {skip, "Missing SRP crypto support"}
    end;
init_per_testcase(_TestCase, Config) ->
    ssl_test_lib:ct_log_supported_protocol_versions(Config),
    ct:timetrap({seconds, 10}),
    Config.

end_per_testcase(internal_active_n, _Config) ->
    application:unset_env(ssl, internal_active_n);
end_per_testcase(_TestCase, Config) ->     
    Config.

%%--------------------------------------------------------------------
%% Test Cases --------------------------------------------------------
%%--------------------------------------------------------------------
peercert() ->
    [{doc,"Test API function peercert/1"}].
peercert(Config) when is_list(Config) ->
    ClientOpts = ssl_test_lib:ssl_options(client_rsa_opts, Config),
    ServerOpts = ssl_test_lib:ssl_options(server_rsa_opts, Config),
    {ClientNode, ServerNode, Hostname} = ssl_test_lib:run_where(Config),

    Server = ssl_test_lib:start_server([{node, ClientNode}, {port, 0},
					{from, self()},
			   {mfa, {ssl, peercert, []}},
			   {options, ServerOpts}]),
    Port = ssl_test_lib:inet_port(Server),
    Client = ssl_test_lib:start_client([{node, ServerNode}, {port, Port},
					{host, Hostname},
			   {from, self()},
			   {mfa, {ssl, peercert, []}},
			   {options, ClientOpts}]),

    CertFile = proplists:get_value(certfile, ServerOpts),
    [{'Certificate', BinCert, _}]= ssl_test_lib:pem_to_der(CertFile),

    ServerMsg = {error, no_peercert},
    ClientMsg = {ok, BinCert},

    ct:log("Testcase ~p, Client ~p  Server ~p ~n",
		       [self(), Client, Server]),

    ssl_test_lib:check_result(Server, ServerMsg, Client, ClientMsg),

    ssl_test_lib:close(Server),
    ssl_test_lib:close(Client).

%%--------------------------------------------------------------------

peercert_with_client_cert() ->
    [{doc,"Test API function peercert/1"}].
peercert_with_client_cert(Config) when is_list(Config) ->
    ClientOpts = ssl_test_lib:ssl_options(client_rsa_opts, Config),
    ServerOpts = ssl_test_lib:ssl_options(server_rsa_opts, Config),
    {ClientNode, ServerNode, Hostname} = ssl_test_lib:run_where(Config),

    Server = ssl_test_lib:start_server([{node, ClientNode}, {port, 0},
					{from, self()},
			   {mfa, {ssl, peercert, []}},
			   {options, [{verify, verify_peer} | ServerOpts]}]),
    Port = ssl_test_lib:inet_port(Server),
    Client = ssl_test_lib:start_client([{node, ServerNode}, {port, Port},
					{host, Hostname},
			   {from, self()},
			   {mfa, {ssl, peercert, []}},
			   {options, ClientOpts}]),

    ServerCertFile = proplists:get_value(certfile, ServerOpts),
    [{'Certificate', ServerBinCert, _}]= ssl_test_lib:pem_to_der(ServerCertFile),
     ClientCertFile = proplists:get_value(certfile, ClientOpts),
    [{'Certificate', ClientBinCert, _}]= ssl_test_lib:pem_to_der(ClientCertFile),

    ServerMsg = {ok, ClientBinCert},
    ClientMsg = {ok, ServerBinCert},

    ct:log("Testcase ~p, Client ~p  Server ~p ~n",
		       [self(), Client, Server]),

    ssl_test_lib:check_result(Server, ServerMsg, Client, ClientMsg),

    ssl_test_lib:close(Server),
    ssl_test_lib:close(Client).

%%--------------------------------------------------------------------
connection_information() ->
    [{doc,"Test the API function ssl:connection_information/1"}].
connection_information(Config) when is_list(Config) -> 
    ClientOpts = ssl_test_lib:ssl_options(client_rsa_opts, Config),
    ServerOpts = ssl_test_lib:ssl_options(server_rsa_opts, Config),
    {ClientNode, ServerNode, Hostname} = ssl_test_lib:run_where(Config),
    Server = ssl_test_lib:start_server([{node, ServerNode}, {port, 0}, 
					{from, self()}, 
					{mfa, {?MODULE, connection_information_result, []}},
					{options, ServerOpts}]),
    
    Port = ssl_test_lib:inet_port(Server),
    Client = ssl_test_lib:start_client([{node, ClientNode}, {port, Port},
					{host, Hostname},
			   {from, self()}, 
			   {mfa, {?MODULE, connection_information_result, []}},
			   {options, ClientOpts}]),
    
    ct:log("Testcase ~p, Client ~p  Server ~p ~n",
		       [self(), Client, Server]),
    			   
    ssl_test_lib:check_result(Server, ok, Client, ok),
    
    ssl_test_lib:close(Server),
    ssl_test_lib:close(Client).

%%--------------------------------------------------------------------
connection_information_with_srp() ->
    [{doc,"Test the result of API function ssl:connection_information/1"
          "includes srp_username."}].
connection_information_with_srp(Config) when is_list(Config) ->
    run_conn_info_srp_test(srp_anon, 'aes_128_cbc', Config).

run_conn_info_srp_test(Kex, Cipher, Config) ->
    Version = ssl_test_lib:protocol_version(Config),
    TestCiphers = ssl_test_lib:test_ciphers(Kex, Cipher, Version),

    case TestCiphers of
        [] ->
            {skip, {not_sup, Kex, Cipher, Version}};
        [TestCipher | _T] ->
            do_run_conn_info_srp_test(TestCipher, Version, Config)
    end.

do_run_conn_info_srp_test(ErlangCipherSuite, Version, Config) ->
    {ClientNode, ServerNode, Hostname} = ssl_test_lib:run_where(Config),

    SOpts = [{user_lookup_fun, {fun ssl_test_lib:user_lookup/3, undefined}}],
    COpts = [{srp_identity, {"Test-User", "secret"}}],

    ServerOpts = ssl_test_lib:ssl_options(SOpts, Config),
    ClientOpts = ssl_test_lib:ssl_options(COpts, Config),

    ct:log("Erlang Cipher Suite is: ~p~n", [ErlangCipherSuite]),

    Server =
        ssl_test_lib:start_server([{node, ServerNode}, {port, 0},
                                   {from, self()},
                                   {mfa, {?MODULE, check_srp_in_connection_information, [<<"Test-User">>, server]}},
                                   {options, [{versions, [Version]}, {ciphers, [ErlangCipherSuite]} |
                                              ServerOpts]}]),
    Port = ssl_test_lib:inet_port(Server),
    Client =
        ssl_test_lib:start_client(
          [{node, ClientNode}, {port, Port},
           {host, Hostname},
           {from, self()},
           {mfa, {?MODULE, check_srp_in_connection_information, [<<"Test-User">>, client]}},
           {options, [{versions, [Version]}, {ciphers, [ErlangCipherSuite]} |
                      ClientOpts]}]),

    ssl_test_lib:check_result(Server, ok, Client, ok),

    ssl_test_lib:close(Server),
    ssl_test_lib:close(Client).

%%--------------------------------------------------------------------

secret_connection_info() ->
    [{doc,"Test the API function ssl:connection_information/2"}].
secret_connection_info(Config) when is_list(Config) -> 
    ClientOpts = ssl_test_lib:ssl_options(client_rsa_opts, Config),
    ServerOpts = ssl_test_lib:ssl_options(server_rsa_opts, Config),
    {ClientNode, ServerNode, Hostname} = ssl_test_lib:run_where(Config),

    Server =
        ssl_test_lib:start_server([{node, ServerNode}, {port, 0},
                                   {from, self()},
                                   {mfa, {?MODULE, secret_connection_info_result, []}},
                                   {options, [{verify, verify_peer} | ServerOpts]}]),
    
    Port = ssl_test_lib:inet_port(Server),
    Client =
        ssl_test_lib:start_client([{node, ClientNode}, {port, Port},
                                   {host, Hostname},
                                   {from, self()},
                                   {mfa, {?MODULE, secret_connection_info_result, []}},
                                   {options,  [{verify, verify_peer} |ClientOpts]}]),
    
    ct:log("Testcase ~p, Client ~p  Server ~p ~n",
		       [self(), Client, Server]),
			   
    ssl_test_lib:check_result(Server, true, Client, true),
    
    ssl_test_lib:close(Server),
    ssl_test_lib:close(Client).
%%--------------------------------------------------------------------
keylog_connection_info() ->
    [{doc,"Test the API function ssl:connection_information/2"}].
keylog_connection_info(Config) when is_list(Config) ->
    keylog_connection_info(Config, true),
    keylog_connection_info(Config, false).
keylog_connection_info(Config, KeepSecrets) ->
    ClientOpts = ssl_test_lib:ssl_options(client_rsa_opts, Config),
    ServerOpts = ssl_test_lib:ssl_options(server_rsa_opts, Config),
    {ClientNode, ServerNode, Hostname} = ssl_test_lib:run_where(Config),

    Server =
        ssl_test_lib:start_server([{node, ServerNode}, {port, 0},
                                   {from, self()},
                                   {mfa, {?MODULE, keylog_connection_info_result, [KeepSecrets]}},
                                   {options, [{verify, verify_peer}, {keep_secrets, KeepSecrets} | ServerOpts]}]),

    Port = ssl_test_lib:inet_port(Server),
    Client =
        ssl_test_lib:start_client([{node, ClientNode}, {port, Port},
                                   {host, Hostname},
                                   {from, self()},
                                   {mfa, {?MODULE, keylog_connection_info_result, [KeepSecrets]}},
                                   {options,  [{verify, verify_peer}, {keep_secrets, KeepSecrets} |ClientOpts]}]),

    ct:log("Testcase ~p, KeepSecrets ~p Client ~p  Server ~p ~n",
		       [self(), KeepSecrets, Client, Server]),

    ServerKeylog = receive
                       {Server, {ok, Keylog}} ->
                           Keylog;
                       {Server, ServerError} ->
                           ct:fail({server, ServerError})
                   after 5000 ->
                           ct:fail({server, timeout})
                   end,

    receive
        {Client, {ok, ServerKeylog}} ->
            ok;
        {Client, {ok, ClientKeylog}} ->
            ct:fail({mismatch, {ServerKeylog, ClientKeylog}});
        {Client, ClientError} ->
            ct:fail({client, ClientError})
    after 5000 ->
            ct:fail({client, timeout})
    end,

    ssl_test_lib:close(Server),
    ssl_test_lib:close(Client).

%%--------------------------------------------------------------------
prf() ->
    [{doc,"Test that ssl:prf/5 uses the negotiated PRF."}].
prf(Config) when is_list(Config) ->
    TestPlan = proplists:get_value(prf_test_plan, Config),
    case TestPlan of
        [] -> ct:fail({error, empty_prf_test_plan});
        _ -> lists:foreach(fun(Suite) ->
                                   lists:foreach(
                                     fun(Test) ->
                                             V = proplists:get_value(tls_ver, Test),
                                             C = proplists:get_value(ciphers, Test),
                                             E = proplists:get_value(expected, Test),
                                             P = proplists:get_value(prf, Test),
                                             prf_run_test(Config, V, C, E, P)
                                     end, Suite)
                           end, TestPlan)
    end.

%%--------------------------------------------------------------------
dh_params() ->
    [{doc,"Test to specify DH-params file in server."}].

dh_params(Config) when is_list(Config) -> 
    ClientOpts = ssl_test_lib:ssl_options(client_rsa_opts, Config),
    ServerOpts = ssl_test_lib:ssl_options(server_rsa_opts, Config),
    DataDir = proplists:get_value(data_dir, Config),
    DHParamFile = filename:join(DataDir, "dHParam.pem"),

    {ClientNode, ServerNode, Hostname} = ssl_test_lib:run_where(Config),
    
    Server = ssl_test_lib:start_server([{node, ServerNode}, {port, 0}, 
					{from, self()}, 
			   {mfa, {ssl_test_lib, send_recv_result_active, []}},
			   {options, [{dhfile, DHParamFile} | ServerOpts]}]),
    Port = ssl_test_lib:inet_port(Server),
    Client = ssl_test_lib:start_client([{node, ClientNode}, {port, Port}, 
					{host, Hostname},
			   {from, self()}, 
			   {mfa, {ssl_test_lib, send_recv_result_active, []}},
			   {options,
			    [{ciphers,[{dhe_rsa,aes_256_cbc,sha}]} | 
				       ClientOpts]}]),
    
    ssl_test_lib:check_result(Server, ok, Client, ok),
    
    ssl_test_lib:close(Server),
    ssl_test_lib:close(Client).

%%--------------------------------------------------------------------
conf_signature_algs() ->
    [{doc,"Test to set the signature_algs option on both client and server"}].
conf_signature_algs(Config) when is_list(Config) -> 
    ClientOpts = ssl_test_lib:ssl_options(client_rsa_opts, Config),
    ServerOpts = ssl_test_lib:ssl_options(server_rsa_opts, Config),
    {ClientNode, ServerNode, Hostname} = ssl_test_lib:run_where(Config),
    Server = 
	ssl_test_lib:start_server([{node, ServerNode}, {port, 0}, 
				   {from, self()}, 
				   {mfa, {ssl_test_lib, send_recv_result, []}},
				   {options,  [{active, false}, {signature_algs, [{sha256, rsa}]} | ServerOpts]}]),
    Port = ssl_test_lib:inet_port(Server),
    Client = 
	ssl_test_lib:start_client([{node, ClientNode}, {port, Port}, 
				   {host, Hostname},
				   {from, self()}, 
				   {mfa, {ssl_test_lib, send_recv_result, []}},
				   {options, [{active, false}, {signature_algs, [{sha256, rsa}]} | ClientOpts]}]),
    
    ct:log("Testcase ~p, Client ~p  Server ~p ~n",
			 [self(), Client, Server]),
    
    ssl_test_lib:check_result(Server, ok, Client, ok),
    
    ssl_test_lib:close(Server),
    ssl_test_lib:close(Client).


%%--------------------------------------------------------------------
no_common_signature_algs()  ->
    [{doc,"Set the signature_algs option so that there client and server does not share any hash sign algorithms"}].
no_common_signature_algs(Config) when is_list(Config) ->
    
    ClientOpts = ssl_test_lib:ssl_options(client_rsa_opts, Config),
    ServerOpts = ssl_test_lib:ssl_options(server_rsa_opts, Config),

    {ClientNode, ServerNode, Hostname} = ssl_test_lib:run_where(Config),


    Server = ssl_test_lib:start_server_error([{node, ServerNode}, {port, 0},
					      {from, self()},
					      {options, [{signature_algs, [{sha256, rsa}]}
							 | ServerOpts]}]),
    Port = ssl_test_lib:inet_port(Server),
    Client = ssl_test_lib:start_client_error([{node, ClientNode}, {port, Port},
                                              {host, Hostname},
                                              {from, self()},
                                              {options, [{signature_algs, [{sha384, rsa}]}
                                                         | ClientOpts]}]),
    
    ssl_test_lib:check_server_alert(Server, Client, insufficient_security).

%%--------------------------------------------------------------------
handshake_continue() ->
    [{doc, "Test API function ssl:handshake_continue/3"}].
handshake_continue(Config) when is_list(Config) -> 
    ClientOpts = ssl_test_lib:ssl_options(client_rsa_opts, Config),
    ServerOpts = ssl_test_lib:ssl_options(server_rsa_opts, Config),
    {ClientNode, ServerNode, Hostname} = ssl_test_lib:run_where(Config),

    Server =
        ssl_test_lib:start_server([{node, ServerNode}, {port, 0},
                                   {from, self()},
                                   {mfa, {ssl_test_lib, send_recv_result_active, []}},
                                   {options, ssl_test_lib:ssl_options([{reuseaddr, true},
                                                                       {log_level, debug},
                                                                            {verify, verify_peer},
                                                                       {handshake, hello} | ServerOpts
                                                                      ],
                                                                      Config)},
                                   {continue_options, proplists:delete(reuseaddr, ServerOpts)}
                                  ]),
    
    Port = ssl_test_lib:inet_port(Server),

    Client =
        ssl_test_lib:start_client([{node, ClientNode}, {port, Port},
                                   {host, Hostname},
                                   {from, self()},
                                   {mfa, {ssl_test_lib, send_recv_result_active, []}},
                                   {options, ssl_test_lib:ssl_options([{handshake, hello},
                                                                       {verify, verify_peer} | ClientOpts
                                                                      ],
                                                                      Config)},
                                   {continue_options,  proplists:delete(reuseaddr, ClientOpts)}]),
     
    ssl_test_lib:check_result(Server, ok, Client, ok),
    
    ssl_test_lib:close(Server),
    ssl_test_lib:close(Client).

%%--------------------------------------------------------------------
handshake_continue_tls13_client() ->
    [{doc, "Test API function ssl:handshake_continue/3 with fixed TLS 1.3 client"}].
handshake_continue_tls13_client(Config) when is_list(Config) ->
    ClientOpts = ssl_test_lib:ssl_options(client_rsa_opts, Config),
    ServerOpts = ssl_test_lib:ssl_options(server_rsa_opts, Config),
    {ClientNode, ServerNode, Hostname} = ssl_test_lib:run_where(Config),
    SCiphers = ssl:filter_cipher_suites(ssl:cipher_suites(all, 'tlsv1.3'),
                                        [{key_exchange, fun(srp_rsa)  -> false;
                                                           (srp_anon) -> false;
                                                           (srp_dss) -> false;
                                                           (_) -> true end}]),
    Server =
        ssl_test_lib:start_server([{node, ServerNode}, {port, 0},
                                   {from, self()},
                                   {mfa, {ssl_test_lib, send_recv_result_active, []}},
                                   {options, ssl_test_lib:ssl_options([{reuseaddr, true},
                                                                       {log_level, debug},
                                                                       {verify, verify_peer},
                                                                       {ciphers, SCiphers},
                                                                      {handshake, hello} | ServerOpts
                                                                      ],
                                                                     Config)},
                                   {continue_options, proplists:delete(reuseaddr, ServerOpts)}
                                  ]),

    Port = ssl_test_lib:inet_port(Server),

    DummyTicket =
        <<131,116,0,0,0,5,100,0,4,104,107,100,102,100,0,6,115,104,97,51,
          56,52,100,0,3,112,115,107,109,0,0,0,48,150,90,38,127,26,12,5,
          228,180,235,229,214,215,27,236,149,182,82,14,140,50,81,0,150,
          248,152,180,193,207,80,52,107,196,200,2,77,4,96,140,65,239,205,
          224,125,129,179,147,103,100,0,3,115,110,105,107,0,25,112,114,
          111,117,100,102,111,111,116,46,111,116,112,46,101,114,105,99,
          115,115,111,110,46,115,101,100,0,6,116,105,99,107,101,116,104,6,
          100,0,18,110,101,119,95,115,101,115,115,105,111,110,95,116,105,
          99,107,101,116,98,0,0,28,32,98,127,110,83,249,109,0,0,0,8,0,0,0,
          0,0,0,0,5,109,0,0,0,113,112,154,74,26,27,0,111,147,51,110,216,
          43,45,4,100,215,152,195,118,96,22,34,1,184,170,42,166,238,109,
          187,138,196,147,102,205,116,83,241,174,227,232,156,148,60,153,3,
          175,128,115,192,36,103,191,239,58,222,192,172,190,239,92,8,131,
          195,0,217,187,222,143,104,6,86,53,93,27,218,198,205,138,223,202,
          11,55,168,104,6,219,228,217,157,37,52,205,252,165,135,167,116,
          216,172,231,222,189,84,97,0,8,106,108,88,47,114,48,116,0,0,0,0,
          100,0,9,116,105,109,101,115,116,97,109,112,98,93,205,0,44>>,

    %% Send dummy session ticket to trigger sending of pre_shared_key and
    %% psk_key_exchange_modes extensions.
    Client =
        ssl_test_lib:start_client([{node, ClientNode}, {port, Port},
                                   {host, Hostname},
                                   {from, self()},
                                   {mfa, {ssl_test_lib, send_recv_result_active, []}},
                                   {options, ssl_test_lib:ssl_options([{handshake, hello},
                                                                       {session_tickets, manual},
                                                                       {use_ticket, [DummyTicket]},
                                                                       {versions, ['tlsv1.3',
                                                                                   'tlsv1.2',
                                                                                   'tlsv1.1',
                                                                                   'tlsv1'
                                                                                  ]},
                                                                       {ciphers, ssl:cipher_suites(all, 'tlsv1.3')},
                                                                       {verify, verify_peer} | ClientOpts
                                                                      ],
                                                                      Config)},
                                   {continue_options,  proplists:delete(reuseaddr, ClientOpts)}]),

    ssl_test_lib:check_result(Server, ok, Client, ok),

    ssl_test_lib:close(Server),
    ssl_test_lib:close(Client).

%%------------------------------------------------------------------
handshake_continue_timeout() ->
    [{doc, "Test API function ssl:handshake_continue/3 with short timeout"}].
handshake_continue_timeout(Config) when is_list(Config) -> 
    ClientOpts = ssl_test_lib:ssl_options(client_rsa_opts, Config),
    ServerOpts = ssl_test_lib:ssl_options(server_rsa_opts, Config),
    {ClientNode, ServerNode, Hostname} = ssl_test_lib:run_where(Config),

    Server = ssl_test_lib:start_server([{node, ServerNode}, {port, 0},
                                        {from, self()},
                                        {timeout, 1},
                                        {options, ssl_test_lib:ssl_options([{reuseaddr, true}, {handshake, hello},
                                                                            {verify, verify_peer} | ServerOpts],
                                                                           Config)},
                                        {continue_options, proplists:delete(reuseaddr, ServerOpts)}
                                       ]),

    Port = ssl_test_lib:inet_port(Server),


    ssl_test_lib:start_client_error([{node, ClientNode}, {port, Port},
                                     {host, Hostname},
                                     {from, self()},
                                     {options, [{verify, verify_peer} | ClientOpts]}]),
    
    ssl_test_lib:check_result(Server, {error,timeout}),
    ssl_test_lib:close(Server).

handshake_continue_change_verify() ->
    [{doc, "Test API function ssl:handshake_continue with updated verify option. "
      "Use a verification that will fail to make sure verification is run"}].
handshake_continue_change_verify(Config) when is_list(Config) ->
    ClientOpts = ssl_test_lib:ssl_options(client_rsa_opts, Config),
    ServerOpts = ssl_test_lib:ssl_options(server_rsa_opts, Config),
    {ClientNode, ServerNode, Hostname} = ssl_test_lib:run_where(Config),

    Server = ssl_test_lib:start_server(
               [{node, ServerNode}, {port, 0},
                {from, self()},
                {options, ssl_test_lib:ssl_options(
                            [{handshake, hello},
                             {verify, verify_peer} | ServerOpts], Config)},
                {continue_options, proplists:delete(reuseaddr, ServerOpts)}]),

    Port = ssl_test_lib:inet_port(Server),

    Client = ssl_test_lib:start_client_error(
               [{node, ClientNode}, {port, Port},
                {host, Hostname},
                {from, self()},
                {options, ssl_test_lib:ssl_options(
                            [{handshake, hello},
                             {server_name_indication, "foobar"}
                            | ClientOpts], Config)},
                {continue_options, [{verify, verify_peer} | ClientOpts]}]),
    ssl_test_lib:check_client_alert(Client,  handshake_failure).

%%--------------------------------------------------------------------
hello_client_cancel() ->
    [{doc, "Test API function ssl:handshake_cancel/1 on the client side"}].
hello_client_cancel(Config) when is_list(Config) -> 
    ClientOpts = ssl_test_lib:ssl_options(client_rsa_opts, Config),
    ServerOpts = ssl_test_lib:ssl_options(server_rsa_opts, Config),
    {ClientNode, ServerNode, Hostname} = ssl_test_lib:run_where(Config),

    Server =
        ssl_test_lib:start_server([{node, ServerNode}, {port, 0},
                                   {from, self()},
                                   {options, ssl_test_lib:ssl_options([{handshake, hello},
                                                                       {verify, verify_peer} | ServerOpts], Config)},
                                   {continue_options, proplists:delete(reuseaddr, ServerOpts)}]),
    
    Port = ssl_test_lib:inet_port(Server),

    %% That is ssl:handshake_cancel returns ok
    {connect_failed, ok} =
        ssl_test_lib:start_client([{node, ClientNode}, {port, Port},
                                   {host, Hostname},
                                   {from, self()},
                                   {options, ssl_test_lib:ssl_options([{handshake, hello},
                                                                       {verify, verify_peer} | ClientOpts], Config)},
                                   {continue_options, cancel}]),
    ssl_test_lib:check_server_alert(Server, user_canceled).
%%--------------------------------------------------------------------
hello_server_cancel() ->
    [{doc, "Test API function ssl:handshake_cancel/1 on the server side"}].
hello_server_cancel(Config) when is_list(Config) -> 
    ClientOpts = ssl_test_lib:ssl_options(client_rsa_opts, Config),
    ServerOpts = ssl_test_lib:ssl_options(server_rsa_opts, Config),
    {ClientNode, ServerNode, Hostname} = ssl_test_lib:run_where(Config),

    Server =
        ssl_test_lib:start_server([{node, ServerNode}, {port, 0},
                                   {from, self()},
                                   {options, ssl_test_lib:ssl_options([{handshake, hello},
                                                                       {verify, verify_peer} | ServerOpts
                                                                      ], Config)},
                                   {continue_options, cancel}]),
    
    Port = ssl_test_lib:inet_port(Server),

    ssl_test_lib:start_client_error([{node, ClientNode}, {port, Port},
                                     {host, Hostname},
                                     {from, self()}, 
                                     {options, ssl_test_lib:ssl_options([{handshake, hello},
                                                                         {verify, verify_peer} | ClientOpts
                                                                        ], Config)},
                                     {continue_options, proplists:delete(reuseaddr, ClientOpts)}]),
    
    ssl_test_lib:check_result(Server, ok).

%%--------------------------------------------------------------------
versions() ->
    [{doc,"Test API function versions/0"}].

versions(Config) when is_list(Config) -> 
    [_|_] = Versions = ssl:versions(),
    ct:log("~p~n", [Versions]).

%%--------------------------------------------------------------------
%% Test case adapted from gen_tcp_misc_SUITE.
active_n() ->
    [{doc,"Test {active,N} option"}].

active_n(Config) when is_list(Config) ->
    ClientOpts = ssl_test_lib:ssl_options(client_rsa_opts, Config),
    ServerOpts = ssl_test_lib:ssl_options(server_rsa_opts, Config),
    Port = ssl_test_lib:inet_port(node()),
    N = 3,
    LS = ok(ssl:listen(Port, [{active,N}|ServerOpts])),
    [{active,N}] = ok(ssl:getopts(LS, [active])),
    active_n_common(LS, N),
    Self = self(),
    spawn_link(fun() ->
        S0 = ok(ssl:transport_accept(LS)),
        {ok, S} = ssl:handshake(S0),
        ok = ssl:setopts(S, [{active,N}]),
        [{active,N}] = ok(ssl:getopts(S, [active])),
        ssl:controlling_process(S, Self),
        Self ! {server, S}
    end),
    C = ok(ssl:connect("localhost", Port, [{active,N}|ClientOpts])),
    [{active,N}] = ok(ssl:getopts(C, [active])),
    S = receive
        {server, S0} -> S0
    after
        1000 ->
            exit({error, connect})
    end,
    active_n_common(C, N),
    active_n_common(S, N),
    ok = ssl:setopts(C, [{active,N}]),
    ok = ssl:setopts(S, [{active,N}]),
    ReceiveMsg = fun(Socket, Msg) ->
        receive
            {ssl,Socket,Msg} ->
                ok;
            {ssl,Socket,Begin} ->
                receive
                    {ssl,Socket,End} ->
                        Msg = Begin ++ End,
                        ok
                after 1000 ->
                    exit(timeout)
                end
        after 1000 ->
            exit(timeout)
        end
    end,
    repeat(3, fun(I) ->
        Msg = "message "++integer_to_list(I),
        ok = ssl:send(C, Msg),
        ReceiveMsg(S, Msg),
        ok = ssl:send(S, Msg),
        ReceiveMsg(C, Msg)
    end),
    receive
        {ssl_passive,S} ->
            [{active,false}] = ok(ssl:getopts(S, [active]))
    after
        1000 ->
            exit({error,ssl_passive})
    end,
    receive
        {ssl_passive,C} ->
            [{active,false}] = ok(ssl:getopts(C, [active]))
    after
        1000 ->
            exit({error,ssl_passive})
    end,
    LS2 = ok(ssl:listen(0, [{active,0}])),
    receive
        {ssl_passive,LS2} ->
            [{active,false}] = ok(ssl:getopts(LS2, [active]))
    after
        1000 ->
            exit({error,ssl_passive})
    end,
    ok = ssl:close(LS2),
    ok = ssl:close(C),
    ok = ssl:close(S),
    ok = ssl:close(LS),
    ok.

hibernate() ->
    [{doc,"Check that an SSL connection that is started with option "
      "{hibernate_after, 1000} indeed hibernates after 1000ms of "
      "inactivity"}].

hibernate(Config) ->
    ClientOpts = ssl_test_lib:ssl_options(client_rsa_opts, Config),
    ServerOpts = ssl_test_lib:ssl_options(server_rsa_opts, Config),

    {ClientNode, ServerNode, Hostname} = ssl_test_lib:run_where(Config),

    Server = ssl_test_lib:start_server([{node, ServerNode}, {port, 0},
					{from, self()},
					{mfa, {ssl_test_lib, send_recv_result_active, []}},
					{options, ServerOpts}]),
    Port = ssl_test_lib:inet_port(Server),
    {Client, #sslsocket{pid=[Pid|_]}} = ssl_test_lib:start_client([return_socket,
                    {node, ClientNode}, {port, Port},
					{host, Hostname},
					{from, self()},
					{mfa, {ssl_test_lib, send_recv_result_active, []}},
					{options, [{hibernate_after, 1000}|ClientOpts]}]),
    {current_function, _} =
        process_info(Pid, current_function),

    ssl_test_lib:check_result(Server, ok, Client, ok),
    
    ct:sleep(1500),
    {current_function, {erlang, hibernate, 3}} =
	process_info(Pid, current_function),
    
    ssl_test_lib:close(Server),
    ssl_test_lib:close(Client).

%%--------------------------------------------------------------------

hibernate_right_away() ->
    [{doc,"Check that an SSL connection that is configured to hibernate "
    "after 0 or 1 milliseconds hibernates as soon as possible and not "
    "crashes"}].

hibernate_right_away(Config) ->
    ClientOpts = ssl_test_lib:ssl_options(client_rsa_opts, Config),
    ServerOpts = ssl_test_lib:ssl_options(server_rsa_opts, Config),

    {ClientNode, ServerNode, Hostname} = ssl_test_lib:run_where(Config),

    StartServerOpts = [{node, ServerNode}, {port, 0},
                    {from, self()},
                    {mfa, {ssl_test_lib, send_recv_result_active, []}},
                    {options, ServerOpts}],
    StartClientOpts = [return_socket,
                    {node, ClientNode},
                    {host, Hostname},
                    {from, self()},
                    {mfa, {ssl_test_lib, send_recv_result_active, []}}],

    Server1 = ssl_test_lib:start_server(StartServerOpts),
    Port1 = ssl_test_lib:inet_port(Server1),
    {Client1, #sslsocket{pid = [Pid1|_]}} = ssl_test_lib:start_client(StartClientOpts ++
                    [{port, Port1}, {options, [{hibernate_after, 0}|ClientOpts]}]),

    ssl_test_lib:check_result(Server1, ok, Client1, ok),
    
    ct:sleep(1000), %% Schedule out
  
     {current_function, {erlang, hibernate, 3}} =
	process_info(Pid1, current_function),
    ssl_test_lib:close(Server1),
    ssl_test_lib:close(Client1),
    
    Server2 = ssl_test_lib:start_server(StartServerOpts),
    Port2 = ssl_test_lib:inet_port(Server2),
    {Client2, #sslsocket{pid = [Pid2|_]}} = ssl_test_lib:start_client(StartClientOpts ++
                    [{port, Port2}, {options, [{hibernate_after, 1}|ClientOpts]}]),

    ssl_test_lib:check_result(Server2, ok, Client2, ok),

    ct:sleep(1000), %% Schedule out
    
    {current_function, {erlang, hibernate, 3}} =
	process_info(Pid2, current_function),

    ssl_test_lib:close(Server2),
    ssl_test_lib:close(Client2).

listen_socket() ->
    [{doc,"Check error handling and inet compliance when calling API functions with listen sockets."}].

listen_socket(Config) ->
    ServerOpts = ssl_test_lib:ssl_options(server_rsa_opts, Config),
    {ok, ListenSocket} = ssl:listen(0, ServerOpts),

    %% This can be a valid thing to do as
    %% options are inherited by the accept socket
    ok = ssl:controlling_process(ListenSocket, self()),

    {ok, _} = ssl:sockname(ListenSocket),

    {error, enotconn} = ssl:send(ListenSocket, <<"data">>),
    {error, enotconn} = ssl:recv(ListenSocket, 0),
    {error, enotconn} = ssl:connection_information(ListenSocket),
    {error, enotconn} = ssl:peername(ListenSocket),
    {error, enotconn} = ssl:peercert(ListenSocket),
    {error, enotconn} = ssl:renegotiate(ListenSocket),
    {error, enotconn} = ssl:prf(ListenSocket, 'master_secret', <<"Label">>, [client_random], 256),
    {error, enotconn} = ssl:shutdown(ListenSocket, read_write),

    ok = ssl:close(ListenSocket).

%%--------------------------------------------------------------------
peername() ->
    [{doc,"Test API function peername/1"}].

peername(Config) when is_list(Config) ->
    ClientOpts = ssl_test_lib:ssl_options(client_rsa_opts, Config),
    ServerOpts = ssl_test_lib:ssl_options(server_rsa_opts, Config),
    {ClientNode, ServerNode, Hostname} = ssl_test_lib:run_where(Config),

    Server = ssl_test_lib:start_server(
               [
                {node, ServerNode}, {port, 0},
                {from, self()},
                {options, ServerOpts}]),
    Port = ssl_test_lib:inet_port(Server),
    {Client, CSocket} = ssl_test_lib:start_client(
                          [return_socket,
                           {node, ClientNode}, {port, Port},
                           {host, Hostname},
                           {from, self()},
                           {options, ClientOpts}]),

    ct:log("Testcase ~p, Client ~p  Server ~p ~n",
           [self(), Client, Server]),

    Server ! get_socket,
    SSocket =
        receive
            {Server, {socket, Socket}} ->
                Socket
        end,

    {ok, ServerPeer} = ssl:peername(SSocket),
    ct:log("Server's peer: ~p~n", [ServerPeer]),
    {ok, ClientPeer} = ssl:peername(CSocket),
    ct:log("Client's peer: ~p~n", [ClientPeer]),

    ssl_test_lib:close(Server),
    ssl_test_lib:close(Client).

%%--------------------------------------------------------------------

recv_active() ->
    [{doc,"Test recv on active socket"}].

recv_active(Config) when is_list(Config) ->
    ClientOpts = ssl_test_lib:ssl_options(client_rsa_opts, Config),
    ServerOpts = ssl_test_lib:ssl_options(server_rsa_opts, Config),
    {ClientNode, ServerNode, Hostname} = ssl_test_lib:run_where(Config),
    Server = 
	ssl_test_lib:start_server([{node, ServerNode}, {port, 0}, 
				   {from, self()}, 
				   {mfa, {?MODULE, try_recv_active, []}},
				   {options,  [{active, true} | ServerOpts]}]),
    Port = ssl_test_lib:inet_port(Server),
    Client = 
	ssl_test_lib:start_client([{node, ClientNode}, {port, Port}, 
				   {host, Hostname},
				   {from, self()}, 
				   {mfa, {?MODULE, try_recv_active, []}},
				   {options, [{active, true} | ClientOpts]}]),
        
    ssl_test_lib:check_result(Server, ok, Client, ok),
    
    ssl_test_lib:close(Server),
    ssl_test_lib:close(Client).

%%--------------------------------------------------------------------
recv_active_once() ->
    [{doc,"Test recv on active (once) socket"}].

recv_active_once(Config) when is_list(Config) ->
    ClientOpts = ssl_test_lib:ssl_options(client_rsa_opts, Config),
    ServerOpts = ssl_test_lib:ssl_options(server_rsa_opts, Config),
    {ClientNode, ServerNode, Hostname} = ssl_test_lib:run_where(Config),
    Server = 
	ssl_test_lib:start_server([{node, ServerNode}, {port, 0}, 
				   {from, self()}, 
				   {mfa, {?MODULE, try_recv_active_once, []}},
				   {options,  [{active, once} | ServerOpts]}]),
    Port = ssl_test_lib:inet_port(Server),
    Client = 
	ssl_test_lib:start_client([{node, ClientNode}, {port, Port}, 
				   {host, Hostname},
				   {from, self()}, 
				   {mfa, {?MODULE, try_recv_active_once, []}},
				   {options, [{active, once} | ClientOpts]}]),
        
    ssl_test_lib:check_result(Server, ok, Client, ok),
    
    ssl_test_lib:close(Server),
    ssl_test_lib:close(Client).

%%--------------------------------------------------------------------
recv_active_n() ->
    [{doc,"Test recv on active (n) socket"}].

recv_active_n(Config) when is_list(Config) ->
    ClientOpts = ssl_test_lib:ssl_options(client_rsa_opts, Config),
    ServerOpts = ssl_test_lib:ssl_options(server_rsa_opts, Config),
    {ClientNode, ServerNode, Hostname} = ssl_test_lib:run_where(Config),
    Server =
	ssl_test_lib:start_server([{node, ServerNode}, {port, 0},
				   {from, self()},
				   {mfa, {?MODULE, try_recv_active_once, []}},
				   {options,  [{active, 1} | ServerOpts]}]),
    Port = ssl_test_lib:inet_port(Server),
    Client =
	ssl_test_lib:start_client([{node, ClientNode}, {port, Port},
				   {host, Hostname},
				   {from, self()},
				   {mfa, {?MODULE, try_recv_active_once, []}},
				   {options, [{active, 1} | ClientOpts]}]),

    ssl_test_lib:check_result(Server, ok, Client, ok),

    ssl_test_lib:close(Server),
    ssl_test_lib:close(Client).
%%--------------------------------------------------------------------
recv_timeout() ->
    [{doc,"Test ssl:recv timeout"}].

recv_timeout(Config) ->
    ServerOpts = ssl_test_lib:ssl_options(server_rsa_opts, Config),
    ClientOpts = ssl_test_lib:ssl_options(client_rsa_opts, Config),

    {ClientNode, ServerNode, Hostname} = ssl_test_lib:run_where(Config),

    Server =
	ssl_test_lib:start_server([{node, ServerNode}, {port, 0},
				   {from, self()},
				   {mfa, {?MODULE, send_recv_result_timeout_server, []}},
				   {options, [{active, false} | ServerOpts]}]),
    Port = ssl_test_lib:inet_port(Server),

    Client = ssl_test_lib:start_client([{node, ClientNode}, {port, Port},
					{host, Hostname},
					{from, self()},
					{mfa, {?MODULE,
					       send_recv_result_timeout_client, []}},
					{options, [{active, false} | ClientOpts]}]),

    ssl_test_lib:check_result(Client, ok, Server, ok),
    ssl_test_lib:close(Server),
    ssl_test_lib:close(Client).

%%--------------------------------------------------------------------
recv_close() ->
    [{doc,"Special case of call error handling"}].
recv_close(Config) when is_list(Config) ->
    ClientOpts = ssl_test_lib:ssl_options(client_rsa_opts, Config),
    ServerOpts = ssl_test_lib:ssl_options(server_rsa_opts, Config),

    {ClientNode, ServerNode, Hostname} = ssl_test_lib:run_where(Config),
    Server  = ssl_test_lib:start_server([{node, ServerNode}, {port, 0},
					  {from, self()},
					  {mfa, {?MODULE, do_recv_close, []}},
					 {options, [{active, false} | ServerOpts]}]),
    Port = ssl_test_lib:inet_port(Server),
    {_Client, #sslsocket{} = SslSocket} = ssl_test_lib:start_client([return_socket,
									   {node, ClientNode}, {port, Port},
									   {host, Hostname},
									   {from, self()},
									   {mfa, {ssl_test_lib, no_result, []}},
									   {options, ClientOpts}]),
    ssl:close(SslSocket),
    ssl_test_lib:check_result(Server, ok).


%%--------------------------------------------------------------------
recv_no_active_msg() ->
    [{doc,"If we have a passive socket and do not call recv and peer closes we should no get"
      "receive an active message"}].
recv_no_active_msg(Config) when is_list(Config) ->
    ClientOpts = ssl_test_lib:ssl_options(client_rsa_opts, Config),
    ServerOpts = ssl_test_lib:ssl_options(server_rsa_opts, Config),

    {ClientNode, ServerNode, Hostname} = ssl_test_lib:run_where(Config),
    Server  = ssl_test_lib:start_server([{node, ServerNode}, {port, 0},
					  {from, self()},
					  {mfa, {?MODULE, no_recv_no_active, []}},
					 {options, [{active, false} | ServerOpts]}]),
    Port = ssl_test_lib:inet_port(Server),
    Client = ssl_test_lib:start_client([{node, ClientNode}, {port, Port},
                                        {host, Hostname},
                                        {from, self()},
                                        {mfa, {ssl_test_lib, no_result, []}},
                                        {options, ClientOpts}]),
    ssl_test_lib:close(Client),
    ssl_test_lib:check_result(Server, ok).

%%--------------------------------------------------------------------
controlling_process() ->
    [{doc,"Test API function controlling_process/2"}].

controlling_process(Config) when is_list(Config) -> 
    ClientOpts = ssl_test_lib:ssl_options(client_rsa_opts, Config),
    ServerOpts = ssl_test_lib:ssl_options(server_rsa_opts, Config),
    {ClientNode, ServerNode, Hostname} = ssl_test_lib:run_where(Config),
    ClientMsg = "Server hello",
    ServerMsg = "Client hello",
   
    Server = ssl_test_lib:start_server([
                                        {node, ServerNode}, {port, 0}, 
                                        {from, self()}, 
                                        {mfa, {?MODULE, 
                                               controlling_process_result, [self(),
                                                                            ServerMsg]}},
                                        {options, ServerOpts}]),
    Port = ssl_test_lib:inet_port(Server),
    {Client, CSocket} = ssl_test_lib:start_client([return_socket,
                                                   {node, ClientNode}, {port, Port}, 
                                                   {host, Hostname},
                                        {from, self()}, 
			   {mfa, {?MODULE, 
				  controlling_process_result, [self(),
							       ClientMsg]}},
			   {options, ClientOpts}]),
    
    ct:log("Testcase ~p, Client ~p  Server ~p ~n",
           [self(), Client, Server]),
    
    ServerMsg = ssl_test_lib:active_recv(CSocket, length(ServerMsg)),
    %% We do not have the TLS server socket but all messages form the client
    %% socket are now read, so ramining are form the server socket
    ClientMsg = ssl_active_recv(length(ClientMsg)),

    ssl_test_lib:close(Server),
    ssl_test_lib:close(Client).
%%--------------------------------------------------------------------
controller_dies() ->
    [{doc,"Test that the socket is closed after controlling process dies"}].
controller_dies(Config) when is_list(Config) -> 
    ClientOpts = ssl_test_lib:ssl_options(client_rsa_opts, Config),
    ServerOpts = ssl_test_lib:ssl_options(server_rsa_opts, Config),
    {ClientNode, ServerNode, Hostname} = ssl_test_lib:run_where(Config),
    ClientMsg = "Hello server",
    ServerMsg = "Hello client",

    Server = ssl_test_lib:start_server([{node, ServerNode}, {port, 0}, 
					{from, self()}, 
					{mfa, {?MODULE, 
					       controller_dies_result, [self(),
									ServerMsg]}},
					{options, ServerOpts}]),
    Port = ssl_test_lib:inet_port(Server),
    Client = ssl_test_lib:start_client([{node, ClientNode}, {port, Port}, 
					{host, Hostname},
					{from, self()}, 
					{mfa, {?MODULE, 
					       controller_dies_result, [self(),
									    ClientMsg]}},
					{options, ClientOpts}]),

    ct:log("Testcase ~p, Client ~p  Server ~p ~n", [self(), Client, Server]),
    ct:sleep(?SLEEP), %% so that they are connected
    
    process_flag(trap_exit, true),

    %% Test that clients die
    exit(Client, killed),
    get_close(Client, ?LINE),

    %% Test that clients die when process disappear
    Server ! listen, 
    Tester = self(),
    Connect = fun(Pid) ->
		      {ok, Socket} = ssl:connect(Hostname, Port, ClientOpts),
		      %% Make sure server finishes and verification
		      %% and is in coonection state before
		      %% killing client
		      ct:sleep(?SLEEP),
		      Pid ! {self(), connected, Socket},
		      receive die_nice -> normal end
	      end,
    Client2 = spawn_link(fun() -> Connect(Tester) end),
    receive {Client2, connected, _Socket} ->  Client2 ! die_nice end,
    
    get_close(Client2, ?LINE),
    
    %% Test that clients die when the controlling process have changed 
    Server ! listen, 

    Client3 = spawn_link(fun() -> Connect(Tester) end),
    Controller = spawn_link(fun() -> receive die_nice -> normal end end),
    receive 
	{Client3, connected, Socket} ->  
	    ok = ssl:controlling_process(Socket, Controller),
	    Client3 ! die_nice 
    end,

    ct:log("Wating on exit ~p~n",[Client3]),
    receive {'EXIT', Client3, normal} -> ok end,
    
    receive   %% Client3 is dead but that doesn't matter, socket should not be closed.
	Unexpected ->
	    ct:log("Unexpected ~p~n",[Unexpected]),
	    ct:fail({line, ?LINE-1})
    after 1000 ->
	    ok
    end,
    Controller ! die_nice,
    get_close(Controller, ?LINE),
    
    %% Test that servers die
    Server ! listen, 
    LastClient = ssl_test_lib:start_client([{node, ClientNode}, {port, Port}, 
					    {host, Hostname},
					    {from, self()}, 
					    {mfa, {?MODULE, 
						   controller_dies_result, [self(),
									    ClientMsg]}},
					    {options, ClientOpts}]),
    ct:sleep(?SLEEP), %% so that they are connected
    
    exit(Server, killed),
    get_close(Server, ?LINE),
    process_flag(trap_exit, false),
    ssl_test_lib:close(LastClient).
%%--------------------------------------------------------------------
controlling_process_transport_accept_socket() ->
    [{doc,"Only ssl:handshake and ssl:controlling_process is allowed for transport_accept:sockets"}].
controlling_process_transport_accept_socket(Config) when is_list(Config) ->
    ServerOpts = ssl_test_lib:ssl_options(server_rsa_opts, Config),
    ClientOpts = ssl_test_lib:ssl_options(client_rsa_opts, Config),
    {ClientNode, ServerNode, Hostname} = ssl_test_lib:run_where(Config),

    Server = ssl_test_lib:start_server_transport_control([{node, ServerNode}, 
                                                          {port, 0},
                                                          {from, self()},
                                                          {options, ServerOpts}]),
    Port = ssl_test_lib:inet_port(Server),
    
    _Client = ssl_test_lib:start_client_error([{node, ClientNode}, {port, Port},
                                              {host, Hostname},
                                              {from, self()},
                                              {options, ClientOpts}]),
    ssl_test_lib:check_result(Server, ok),
    ssl_test_lib:close(Server).

%%--------------------------------------------------------------------
close_with_timeout() ->
      [{doc,"Test normal (not downgrade) ssl:close/2"}].
close_with_timeout(Config) when is_list(Config) -> 
    ClientOpts = ssl_test_lib:ssl_options(client_rsa_opts, Config),
    ServerOpts = ssl_test_lib:ssl_options(server_rsa_opts, Config),
    
    {ClientNode, ServerNode, Hostname} = ssl_test_lib:run_where(Config),

    Server = ssl_test_lib:start_server([{node, ServerNode}, {port, 0},
					{from, self()},
					{mfa, {?MODULE, tls_close, []}},
					{options,[{active, false} | ServerOpts]}]),
    Port = ssl_test_lib:inet_port(Server),
    Client = ssl_test_lib:start_client([{node, ClientNode}, {port, Port},
					{host, Hostname},
					{from, self()},
					{mfa, {?MODULE, tls_close, []}},
					{options, [{active, false} |ClientOpts]}]),

    ssl_test_lib:check_result(Server, ok, Client, ok).

%%--------------------------------------------------------------------
close_in_error_state() ->
    [{doc,"Special case of closing socket in error state"}].
close_in_error_state(Config) when is_list(Config) ->
    ServerOpts0 = ssl_test_lib:ssl_options(server_opts, Config),
    ServerOpts = [{cacertfile, "foo.pem"} | proplists:delete(cacertfile, ServerOpts0)],
    ClientOpts = ssl_test_lib:ssl_options(client_opts, Config),
    _ = spawn(?MODULE, run_error_server_close, [[self() | ServerOpts]]),
    receive
        {_Pid, Port} ->
            spawn_link(?MODULE, run_client_error, [[Port, ClientOpts]])
    end,
    receive
        ok ->
            ok;
        Other ->
            ct:fail(Other)
    end.

%%--------------------------------------------------------------------
call_in_error_state() ->
    [{doc,"Special case of call error handling"}].
call_in_error_state(Config) when is_list(Config) ->
    ServerOpts0 = ssl_test_lib:ssl_options(server_opts, Config),
    ClientOpts = ssl_test_lib:ssl_options(client_opts, Config),
    ServerOpts = [{cacertfile, "foo.pem"} | proplists:delete(cacertfile, ServerOpts0)],
    Pid = spawn(?MODULE, run_error_server, [[self() | ServerOpts]]),
    receive
        {Pid, Port} ->
            spawn_link(?MODULE, run_client_error, [[Port, ClientOpts]])
    end,
    receive
        {error, closed} ->
            ok;
        Other ->
            ct:fail(Other)
    end.
%%--------------------------------------------------------------------
close_transport_accept() ->
    [{doc,"Tests closing ssl socket when waiting on ssl:transport_accept/1"}].

close_transport_accept(Config) when is_list(Config) ->
    ServerOpts = ssl_test_lib:ssl_options(server_rsa_opts, Config),
    {_ClientNode, ServerNode, _Hostname} = ssl_test_lib:run_where(Config),

    Port = 0,
    Opts = [{active, false} | ServerOpts],
    {ok, ListenSocket} = rpc:call(ServerNode, ssl, listen, [Port, Opts]),
    spawn_link(fun() ->
			ct:sleep(?SLEEP),
			rpc:call(ServerNode, ssl, close, [ListenSocket])
	       end),
    case rpc:call(ServerNode, ssl, transport_accept, [ListenSocket]) of
	{error, closed} ->
	    ok;
	Other ->
	    exit({?LINE, Other})
    end.
%%--------------------------------------------------------------------
abuse_transport_accept_socket() ->
    [{doc,"Only ssl:handshake and ssl:controlling_process is allowed for transport_accept:sockets"}].
abuse_transport_accept_socket(Config) when is_list(Config) ->
    ServerOpts = ssl_test_lib:ssl_options(server_rsa_opts, Config),
    ClientOpts = ssl_test_lib:ssl_options(client_rsa_opts, Config),
    {ClientNode, ServerNode, Hostname} = ssl_test_lib:run_where(Config),

    Server = ssl_test_lib:start_server_transport_abuse_socket([{node, ServerNode}, 
                                                               {port, 0},
                                                               {from, self()},
                                                               {options, ServerOpts}]),
    Port = ssl_test_lib:inet_port(Server),
    Client = ssl_test_lib:start_client([{node, ClientNode}, {port, Port},
                                        {host, Hostname},
                                        {from, self()},
                                        {mfa, {ssl_test_lib, no_result, []}},
                                        {options, ClientOpts}]),
    ssl_test_lib:check_result(Server, ok),
    ssl_test_lib:close(Server),
    ssl_test_lib:close(Client).

%%--------------------------------------------------------------------

invalid_keyfile() ->
    [{doc,"Test what happens with an invalid key file"}].
invalid_keyfile(Config) when is_list(Config) -> 
    ClientOpts = ssl_test_lib:ssl_options(client_rsa_opts, Config),
    ServerOpts = ssl_test_lib:ssl_options(server_rsa_opts, Config),
    BadKeyFile = filename:join([proplists:get_value(priv_dir, Config), 
			      "badkey.pem"]),
    BadOpts = [{keyfile, BadKeyFile}| proplists:delete(keyfile, ServerOpts)],
    {ClientNode, ServerNode, Hostname} = ssl_test_lib:run_where(Config),

    Server = 
	ssl_test_lib:start_server_error([{node, ServerNode}, {port, 0}, 
					 {from, self()},
			    {options, BadOpts}]),

    Port = ssl_test_lib:inet_port(Server),

    Client =
	ssl_test_lib:start_client_error([{node, ClientNode}, 
			    {port, Port}, {host, Hostname},
			    {from, self()},  {options, ClientOpts}]),

    File = proplists:get_value(keyfile,BadOpts),    
    ssl_test_lib:check_result(Server,
                              {error,{options, {keyfile, File, {error,enoent}}}}, Client,
                              {error, closed}).

%%--------------------------------------------------------------------
honor_server_cipher_order() ->
    [{doc,"Test API honor server cipher order."}].
honor_server_cipher_order(Config) when is_list(Config) ->
     ClientCiphers = [#{key_exchange => dhe_rsa, 
                       cipher => aes_128_cbc, 
                       mac => sha,
                       prf => default_prf}, 
                     #{key_exchange => dhe_rsa, 
                       cipher => aes_256_cbc, 
                       mac => sha,
                       prf => default_prf}],
    ServerCiphers = [#{key_exchange => dhe_rsa, 
                       cipher => aes_256_cbc,   
                       mac =>sha,
                       prf => default_prf},
                     #{key_exchange => dhe_rsa, 
                       cipher => aes_128_cbc, 
                       mac => sha,
                       prf => default_prf}],
    honor_cipher_order(Config, true, ServerCiphers,
                       ClientCiphers, #{key_exchange => dhe_rsa,
                                        cipher => aes_256_cbc,
                                        mac => sha,
                                        prf => default_prf}).

%%--------------------------------------------------------------------
honor_client_cipher_order() ->
    [{doc,"Test API honor server cipher order."}].
honor_client_cipher_order(Config) when is_list(Config) ->
    ClientCiphers = [#{key_exchange => dhe_rsa, 
                       cipher => aes_128_cbc, 
                       mac => sha,
                       prf => default_prf}, 
                     #{key_exchange => dhe_rsa, 
                       cipher => aes_256_cbc, 
                       mac => sha,
                       prf => default_prf}],
    ServerCiphers = [#{key_exchange => dhe_rsa, 
                       cipher => aes_256_cbc,   
                       mac =>sha,
                       prf => default_prf},
                     #{key_exchange => dhe_rsa, 
                       cipher => aes_128_cbc, 
                       mac => sha,
                       prf => default_prf}],
    honor_cipher_order(Config, false, ServerCiphers,
                       ClientCiphers, #{key_exchange => dhe_rsa,
                                        cipher => aes_128_cbc,
                                        mac => sha,
                                        prf => default_prf}).

%%--------------------------------------------------------------------
ipv6() ->
    [{require, ipv6_hosts},
     {doc,"Test ipv6."}].
ipv6(Config) when is_list(Config) ->
    {ok, Hostname0} = inet:gethostname(),
    
    case lists:member(list_to_atom(Hostname0), ct:get_config(ipv6_hosts)) of
	true ->
	    ClientOpts = ssl_test_lib:ssl_options(client_rsa_opts, Config),
	    ServerOpts = ssl_test_lib:ssl_options(server_rsa_opts, Config),
	    {ClientNode, ServerNode, Hostname} = 
		ssl_test_lib:run_where(Config, ipv6),
	    Server = ssl_test_lib:start_server([{node, ServerNode}, 
				   {port, 0}, {from, self()}, 
				   {mfa, {ssl_test_lib, send_recv_result, []}},
				   {options,  
				    [inet6, {active, false} | ServerOpts]}]),
	    Port = ssl_test_lib:inet_port(Server), 
	    Client = ssl_test_lib:start_client([{node, ClientNode}, 
				   {port, Port}, {host, Hostname},
				   {from, self()}, 
				   {mfa, {ssl_test_lib, send_recv_result, []}},
				   {options, 
				    [inet6, {active, false} | ClientOpts]}]),
	    
	    ct:log("Testcase ~p, Client ~p  Server ~p ~n",
			       [self(), Client, Server]),
	    
	    ssl_test_lib:check_result(Server, ok, Client, ok),
	    
	    ssl_test_lib:close(Server),
	    ssl_test_lib:close(Client);
	false ->
	    {skip, "Host does not support IPv6"}
    end.

%%--------------------------------------------------------------------
der_input() ->
    [{doc,"Test to input certs and key as der"}].

der_input(Config) when is_list(Config) ->
    DataDir = proplists:get_value(data_dir, Config),
    DHParamFile = filename:join(DataDir, "dHParam.pem"),

    {status, _, _, StatusInfo} = sys:get_status(whereis(ssl_manager)),
    [_, _,_, _, Prop] = StatusInfo,
    State = ssl_test_lib:state(Prop),
    [CADb | _] = element(5, State),
    ct:sleep(?SLEEP*2), %%Make sure there is no outstanding clean cert db msg in manager
    Size = ets:info(CADb, size),
    ct:pal("Size ~p", [Size]),

    SeverVerifyOpts = ssl_test_lib:ssl_options(server_rsa_opts, Config),
    {ServerCert, ServerKey, ServerCaCerts, DHParams} = der_input_opts([{dhfile, DHParamFile} |
								       SeverVerifyOpts]),
    ClientVerifyOpts = ssl_test_lib:ssl_options(client_rsa_opts, Config),
    {ClientCert, ClientKey, ClientCaCerts, DHParams} = der_input_opts([{dhfile, DHParamFile} |
								       ClientVerifyOpts]),
    ServerOpts = [{verify, verify_peer}, {fail_if_no_peer_cert, true},
		  {dh, DHParams},
		  {cert, ServerCert}, {key, ServerKey}, {cacerts, ServerCaCerts}],
    ClientOpts = [{verify, verify_peer}, {fail_if_no_peer_cert, true},
		  {dh, DHParams},
		  {cert, ClientCert}, {key, ClientKey}, {cacerts, ClientCaCerts}],
    {ClientNode, ServerNode, Hostname} = ssl_test_lib:run_where(Config),
    Server = ssl_test_lib:start_server([{node, ServerNode}, {port, 0},
					{from, self()},
					{mfa, {ssl_test_lib, send_recv_result, []}},
					{options, [{active, false} | ServerOpts]}]),
    Port = ssl_test_lib:inet_port(Server),
    Client = ssl_test_lib:start_client([{node, ClientNode}, {port, Port},
					{host, Hostname},
					{from, self()},
					{mfa, {ssl_test_lib, send_recv_result, []}},
					{options, [{active, false} | ClientOpts]}]),

    ssl_test_lib:check_result(Server, ok, Client, ok),
    ssl_test_lib:close(Server),
    ssl_test_lib:close(Client),
    %% Using only DER input should not increase file indexed DB 
    Size = ets:info(CADb, size).

%%--------------------------------------------------------------------
invalid_certfile() ->
    [{doc,"Test what happens with an invalid cert file"}].

invalid_certfile(Config) when is_list(Config) -> 
    ClientOpts = ssl_test_lib:ssl_options(client_rsa_opts, Config),
    ServerOpts = ssl_test_lib:ssl_options(server_rsa_opts, Config),
    BadCertFile = filename:join([proplists:get_value(priv_dir, Config), 
                                 "badcert.pem"]),
    ServerBadOpts = [{certfile, BadCertFile}| proplists:delete(certfile, ServerOpts)],
    {ClientNode, ServerNode, Hostname} = ssl_test_lib:run_where(Config),


    {ClientNode, ServerNode, Hostname} = ssl_test_lib:run_where(Config),
    
    Server = 
	ssl_test_lib:start_server_error([{node, ServerNode}, {port, 0}, 
					 {from, self()},
					 {options, ServerBadOpts}]),

    Port = ssl_test_lib:inet_port(Server),

    Client =
	ssl_test_lib:start_client_error([{node, ClientNode}, 
					 {port, Port}, {host, Hostname},
					 {from, self()}, 
					 {options, ClientOpts}]),
    File = proplists:get_value(certfile, ServerBadOpts),
    ssl_test_lib:check_result(Server, {error,{options, {certfile, File, {error,enoent}}}}, 
			      Client, {error, closed}).
    

%%--------------------------------------------------------------------
invalid_cacertfile() ->
    [{doc,"Test what happens with an invalid cacert file"}].

invalid_cacertfile(Config) when is_list(Config) ->
    ClientOpts = ssl_test_lib:ssl_options(client_rsa_opts, Config),
    ServerOpts = ssl_test_lib:ssl_options(server_rsa_opts, Config),
    BadCACertFile = filename:join([proplists:get_value(priv_dir, Config), 
                                 "badcacert.pem"]),
    ServerBadOpts = [{cacertfile, BadCACertFile}| proplists:delete(cacertfile, ServerOpts)],
    
    {ClientNode, ServerNode, Hostname} = ssl_test_lib:run_where(Config),

    Server0  = 
	ssl_test_lib:start_server_error([{node, ServerNode}, 
					 {port, 0}, {from, self()},
					 {options, ServerBadOpts}]),

    Port0 = ssl_test_lib:inet_port(Server0),
    

    Client0 =
	ssl_test_lib:start_client_error([{node, ClientNode}, 
					 {port, Port0}, {host, Hostname},
					 {from, self()}, 
					 {options, ClientOpts}]),

    File0 = proplists:get_value(cacertfile, ServerBadOpts),
    
    ssl_test_lib:check_result(Server0, {error, {options, {cacertfile, File0,{error,enoent}}}},
			      Client0, {error, closed}),
    
    File = File0 ++ "do_not_exit.pem",
    ServerBadOpts1 = [{cacertfile, File}|proplists:delete(cacertfile, ServerBadOpts)],
            
    Server1  = 
	ssl_test_lib:start_server_error([{node, ServerNode}, 
					 {port, 0}, {from, self()},
					 {options, ServerBadOpts1}]),

    Port1 = ssl_test_lib:inet_port(Server1),
    
    Client1 =
	ssl_test_lib:start_client_error([{node, ClientNode}, 
					 {port, Port1}, {host, Hostname},
					 {from, self()}, 
					 {options, ClientOpts}]),


    ssl_test_lib:check_result(Server1, {error, {options, {cacertfile, File,{error,enoent}}}},
			      Client1, {error, closed}),
    ok.

%%--------------------------------------------------------------------
new_options_in_handshake() ->
    [{doc,"Test that you can set ssl options in handshake/3 and not only in tcp upgrade"}].
new_options_in_handshake(Config) when is_list(Config) -> 
    ClientOpts = ssl_test_lib:ssl_options(client_rsa_opts, Config),
    ServerOpts = ssl_test_lib:ssl_options(server_rsa_opts, Config),
    Version = ssl_test_lib:protocol_version(Config),
    {ClientNode, ServerNode, Hostname} = ssl_test_lib:run_where(Config),

    [_, Cipher | _] = ssl:filter_cipher_suites(ssl:cipher_suites(all, Version), 
                                               [{key_exchange,
                                                 fun(dhe_rsa) ->
                                                         true;
                                                    (ecdhe_rsa) ->
                                                         true;
                                                    (ecdh_rsa) ->
                                                         true;
                                                    (rsa) ->
                                                         false;
                                                    (_) ->
                                                         false
                                                 end
                                                }]),
    
    Server = ssl_test_lib:start_server([{node, ServerNode}, {port, 0}, 
					{from, self()}, 
					{ssl_extra_opts, [{versions, [Version]},
							  {ciphers,[Cipher]}]}, %% To be set in handshake/3
					{mfa, {?MODULE, connection_info_result, []}},
					{options, ServerOpts}]),
    
    Port = ssl_test_lib:inet_port(Server),
    Client = ssl_test_lib:start_client([{node, ClientNode}, {port, Port},
					{host, Hostname},
					{from, self()}, 
					{mfa, {?MODULE, connection_info_result, []}},
					{options, [{ciphers, [Cipher]} | ClientOpts]}]),
    
    ct:log("Testcase ~p, Client ~p  Server ~p ~n",
		       [self(), Client, Server]),

    ServerMsg = ClientMsg = {ok, {Version, Cipher}},
   
    ssl_test_lib:check_result(Server, ServerMsg, Client, ClientMsg),
    
    ssl_test_lib:close(Server),
    ssl_test_lib:close(Client).

%%-------------------------------------------------------------------
max_handshake_size() ->
    [{doc,"Test that we can set max_handshake_size to max value."}].

max_handshake_size(Config) when is_list(Config) -> 
    ClientOpts = ssl_test_lib:ssl_options(client_rsa_opts, Config),
    ServerOpts = ssl_test_lib:ssl_options(server_rsa_opts, Config),  

    {ClientNode, ServerNode, Hostname} = ssl_test_lib:run_where(Config),
    Server = ssl_test_lib:start_server([{node, ServerNode}, {port, 0}, 
					{from, self()}, 
					{mfa, {ssl_test_lib, send_recv_result_active, []}},
					{options,  [{max_handshake_size, 8388607} |ServerOpts]}]),
    Port = ssl_test_lib:inet_port(Server),
    
    Client = ssl_test_lib:start_client([{node, ClientNode}, {port, Port}, 
					{host, Hostname},
					{from, self()}, 
					{mfa, {ssl_test_lib, send_recv_result_active, []}},
					{options, [{max_handshake_size, 8388607} | ClientOpts]}]),
 
    ssl_test_lib:check_result(Server, ok, Client, ok).
  

%%-------------------------------------------------------------------
options_not_proplist() ->
    [{doc,"Test what happens if an option is not a key value tuple"}].

options_not_proplist(Config) when is_list(Config) ->
    BadOption =  {client_preferred_next_protocols, 
		  client, [<<"spdy/3">>,<<"http/1.1">>], <<"http/1.1">>},
    {option_not_a_key_value_tuple, BadOption} =
	ssl:connect("twitter.com", 443, [binary, {active, false}, 
					 BadOption]).

%%-------------------------------------------------------------------
invalid_options() ->
    [{doc,"Test what happens when we give invalid options"}].
       
invalid_options(Config) when is_list(Config) -> 
    ClientOpts = ssl_test_lib:ssl_options(client_rsa_verify_opts, Config),
    ServerOpts = ssl_test_lib:ssl_options(server_rsa_opts, Config),
    {ClientNode, ServerNode, Hostname} = ssl_test_lib:run_where(Config),
    
    Check = fun(Client, Server, {versions, [sslv2, sslv3]} = Option) ->
		    ssl_test_lib:check_result(Server, 
					      {error, {options, {sslv2, Option}}}, 
					      Client,
					      {error, {options, {sslv2, Option}}});
	       (Client, Server, Option) ->
		    ssl_test_lib:check_result(Server, 
					      {error, {options, Option}}, 
					      Client,
					      {error, {options, Option}})
	    end,

    TestOpts = 
         [{versions, [sslv2, sslv3]}, 
          {verify, 4}, 
          {verify_fun, function},
          {fail_if_no_peer_cert, 0}, 
          {depth, four}, 
          {certfile, 'cert.pem'}, 
          {keyfile,'key.pem' }, 
          {password, foo},
          {cacertfile, ""}, 
          {dhfile,'dh.pem' },
          {ciphers, [{foo, bar, sha, ignore}]},
          {reuse_session, foo},
          {reuse_sessions, 0},
          {renegotiate_at, "10"},
          {mode, depech},
          {packet, 8.0},
          {packet_size, "2"},
          {header, a},
          {active, trice},
          {key, 'key.pem' }],

    TestOpts2 =
        [{[{anti_replay, '10k'}],
          %% anti_replay is a server only option but tested with client
          %% for simplicity
          {options,dependency,{anti_replay,{versions,['tlsv1.3']}}}},
         {[{cookie, false}],
          {options,dependency,{cookie,{versions,['tlsv1.3']}}}},
         {[{supported_groups, []}],
          {options,dependency,{supported_groups,{versions,['tlsv1.3']}}}},
         {[{use_ticket, [<<1,2,3,4>>]}],
          {options,dependency,{use_ticket,{versions,['tlsv1.3']}}}},
         {[{verify, verify_none}, {fail_if_no_peer_cert, true}],
          {options, incompatible,
                   {verify, verify_none},
                   {fail_if_no_peer_cert, true}}}],

    [begin
	 Server =
	     ssl_test_lib:start_server_error([{node, ServerNode}, {port, 0},
					{from, self()},
					{options, [TestOpt | ServerOpts]}]),
	 %% Will never reach a point where port is used.
	 Client =
	     ssl_test_lib:start_client_error([{node, ClientNode}, {port, 0},
					      {host, Hostname}, {from, self()},
					      {options, [TestOpt | ClientOpts]}]),
	 Check(Client, Server, TestOpt),
	 ok
     end || TestOpt <- TestOpts],

    [begin
         start_client_negative(Config, TestOpt, ErrorMsg),
         ok
     end || {TestOpt, ErrorMsg} <- TestOpts2],
    ok.

%%-------------------------------------------------------------------

default_reject_anonymous()->
    [{doc,"Test that by default anonymous cipher suites are rejected "}].
default_reject_anonymous(Config) when is_list(Config) ->
    {ClientNode, ServerNode, Hostname} = ssl_test_lib:run_where(Config),
    ClientOpts = ssl_test_lib:ssl_options(client_rsa_opts, Config),
    ServerOpts = ssl_test_lib:ssl_options(server_rsa_opts, Config),
    Version = ssl_test_lib:protocol_version(Config),
    TLSVersion = ssl_test_lib:tls_version(Version),
    
   [CipherSuite | _] = ssl_test_lib:ecdh_dh_anonymous_suites(TLSVersion),
    
    Server = ssl_test_lib:start_server_error([{node, ServerNode}, {port, 0},
					      {from, self()},
					      {options, ServerOpts}]),
    Port = ssl_test_lib:inet_port(Server),
    Client = ssl_test_lib:start_client_error([{node, ClientNode}, {port, Port},
                                              {host, Hostname},
                                              {from, self()},
                                              {options,
                                               [{ciphers,[CipherSuite]} |
                                                ClientOpts]}]),

    ssl_test_lib:check_server_alert(Server, Client, insufficient_security).

%%-------------------------------------------------------------------
cb_info() ->
    [{doc,"Test that we can set cb_info."}].

cb_info(Config) when is_list(Config) ->
    ClientOpts = ssl_test_lib:ssl_options(client_rsa_opts, Config),
    ServerOpts = ssl_test_lib:ssl_options(server_rsa_opts, Config),
    Protocol = proplists:get_value(protocol, Config, tls),
    CbInfo =
        case Protocol of
            tls ->
                {cb_info, {gen_tcp, tcp, tcp_closed, tcp_error}};
            dtls ->
                {cb_info, {gen_udp, udp, udp_closed, udp_error}}
        end,
    {ClientNode, ServerNode, Hostname} = ssl_test_lib:run_where(Config),
    Server = ssl_test_lib:start_server([{node, ServerNode}, {port, 0},
                                        {from, self()},
                                        {mfa, {ssl_test_lib, send_recv_result_active, []}},
                                        {options,  [CbInfo | ServerOpts]}]),
    Port = ssl_test_lib:inet_port(Server),

    Client = ssl_test_lib:start_client([{node, ClientNode}, {port, Port},
                                        {host, Hostname},
                                        {from, self()},
                                        {mfa, {ssl_test_lib, send_recv_result_active, []}},
                                        {options, [CbInfo | ClientOpts]}]),

    ssl_test_lib:check_result(Server, ok, Client, ok).

%%-------------------------------------------------------------------
log_alert() ->
    [{doc,"Test that we can set log_alert."}].

log_alert(Config) when is_list(Config) ->
    ClientOpts = ssl_test_lib:ssl_options(client_rsa_opts, Config),
    ServerOpts = ssl_test_lib:ssl_options(server_rsa_opts, Config),

    {ClientNode, ServerNode, Hostname} = ssl_test_lib:run_where(Config),
    Server = ssl_test_lib:start_server([{node, ServerNode}, {port, 0},
                                        {from, self()},
                                        {mfa, {ssl_test_lib, send_recv_result_active, []}},
                                        {options,  [{log_alert, false} | ServerOpts]}]),
    Port = ssl_test_lib:inet_port(Server),

    Client = ssl_test_lib:start_client([{node, ClientNode}, {port, Port},
                                        {host, Hostname},
                                        {from, self()},
                                        {mfa, {ssl_test_lib, send_recv_result_active, []}},
                                        {options, [{log_alert, false} | ClientOpts]}]),

    ssl_test_lib:check_result(Server, ok, Client, ok).


%%-------------------------------------------------------------------
%% Note that these test only test that the options are valid to set. As application data
%% is a stream you can not test that the send acctually splits it up as when it arrives
%% again at the user layer it may be concatenated. But COVER can show that the split up
%% code has been run.
   
rizzo_disabled() ->
     [{doc, "Test original beast mitigation disable option for SSL 3.0 and TLS 1.0"}].

rizzo_disabled(Config) ->
    ClientOpts = [{beast_mitigation, disabled} | ssl_test_lib:ssl_options(client_rsa_opts, Config)],
    ServerOpts =  [{beast_mitigation, disabled} | ssl_test_lib:ssl_options(server_rsa_opts, Config)],
    
    ssl_test_lib:basic_test(ClientOpts, ServerOpts, Config).
%%-------------------------------------------------------------------
rizzo_zero_n() ->
     [{doc, "Test zero_n beast mitigation option (same affect as original disable option) for SSL 3.0 and TLS 1.0"}].

rizzo_zero_n(Config) ->
    ClientOpts = [{beast_mitigation, zero_n} | ssl_test_lib:ssl_options(client_rsa_opts, Config)],
    ServerOpts =  [{beast_mitigation, zero_n} | ssl_test_lib:ssl_options(server_rsa_opts, Config)],
    
    ssl_test_lib:basic_test(ClientOpts, ServerOpts, Config).
%%-------------------------------------------------------------------
rizzo_one_n_minus_one () ->
     [{doc, "Test beast_mitigation option one_n_minus_one (same affect as default) for SSL 3.0 and TLS 1.0"}].

rizzo_one_n_minus_one (Config) ->
    ClientOpts = [{beast_mitigation, one_n_minus_one } | ssl_test_lib:ssl_options(client_rsa_opts, Config)],
    ServerOpts =  [{beast_mitigation, one_n_minus_one} | ssl_test_lib:ssl_options(server_rsa_opts, Config)],
    
    ssl_test_lib:basic_test(ClientOpts, ServerOpts, Config).

%%-------------------------------------------------------------------

supported_groups() ->
    [{doc,"Test the supported_groups option in TLS 1.3."}].

supported_groups(Config) when is_list(Config) ->
    ClientOpts = ssl_test_lib:ssl_options(client_rsa_opts, Config),
    ServerOpts = ssl_test_lib:ssl_options(server_rsa_opts, Config),

    {ClientNode, ServerNode, Hostname} = ssl_test_lib:run_where(Config),

    Server = ssl_test_lib:start_server([{node, ServerNode}, {port, 0},
					{from, self()},
                                        {mfa, {ssl_test_lib, send_recv_result_active, []}},
                                        {options, [{supported_groups, [x448, x25519]} | ServerOpts]}]),
    Port = ssl_test_lib:inet_port(Server),
    Client = ssl_test_lib:start_client([{node, ClientNode}, {port, Port},
					{host, Hostname},
                                        {from, self()},
                                        {mfa, {ssl_test_lib, send_recv_result_active, []}},
                                        {options, [{supported_groups,[x448]} | ClientOpts]}]),

    ssl_test_lib:check_result(Server, ok, Client, ok),

    ssl_test_lib:close(Server),
    ssl_test_lib:close(Client).

%%--------------------------------------------------------------------
honor_client_cipher_order_tls13() ->
    [{doc,"Test API honor server cipher order in TLS 1.3."}].
honor_client_cipher_order_tls13(Config) when is_list(Config) ->
    ClientCiphers = [#{key_exchange => any,
                       cipher => aes_256_gcm,
                       mac => aead,
                       prf => sha384},
                     #{key_exchange => any,
                       cipher => aes_128_gcm,
                       mac => aead,
                       prf => sha256}],
    ServerCiphers = [#{key_exchange => any,
                       cipher => aes_128_gcm,
                       mac => aead,
                       prf => sha256},
                     #{key_exchange => any,
                       cipher => aes_256_gcm,
                       mac => aead,
                       prf => sha384}],
    honor_cipher_order(Config, false, ServerCiphers, ClientCiphers, #{key_exchange => any,
                                                                      cipher => aes_256_gcm,
                                                                      mac => aead,
                                                                      prf => sha384}).

%%--------------------------------------------------------------------
client_options_negative_version_gap() ->
    [{doc,"Test client options with faulty version gap."}].
client_options_negative_version_gap(Config) when is_list(Config) ->
    start_client_negative(Config, [{versions, ['tlsv1', 'tlsv1.3']}],
                          {options, missing_version, 
                           {'tlsv1.2', {versions,[tlsv1, 'tlsv1.3']}}}).

%%--------------------------------------------------------------------
client_options_negative_dependency_version() ->
    [{doc,"Test client options with faulty version dependency."}].
client_options_negative_dependency_version(Config) when is_list(Config) ->
    start_client_negative(Config, [{versions, ['tlsv1.1', 'tlsv1.2']},
                                   {session_tickets, manual}],
                          {options,dependency,
                           {session_tickets,{versions,['tlsv1.3']}}}).

%%--------------------------------------------------------------------
client_options_negative_dependency_stateless() ->
    [{doc,"Test client options with faulty 'session_tickets' option."}].
client_options_negative_dependency_stateless(Config) when is_list(Config) ->
    start_client_negative(Config, [{versions, ['tlsv1.2', 'tlsv1.3']},
                                   {anti_replay, '10k'},
                                   {session_tickets, manual}],
                          {options,dependency,
                           {anti_replay,{session_tickets,[stateless]}}}).


%%--------------------------------------------------------------------
client_options_negative_dependency_role() ->
    [{doc,"Test client options with faulty role."}].
client_options_negative_dependency_role(Config) when is_list(Config) ->
    start_client_negative(Config, [{versions, ['tlsv1.2', 'tlsv1.3']},
                                   {session_tickets, stateless}],
                          {options,role,
                           {session_tickets,{stateless,{client,[disabled,manual,auto]}}}}).

%%--------------------------------------------------------------------
client_options_negative_early_data() ->
    [{doc,"Test client option early_data."}].
client_options_negative_early_data(Config) when is_list(Config) ->
    start_client_negative(Config, [{versions, ['tlsv1.2']},
                                   {early_data, "test"}],
                          {options,dependency,
                           {early_data,{versions,['tlsv1.3']}}}),
    start_client_negative(Config, [{versions, ['tlsv1.2', 'tlsv1.3']},
                                   {early_data, "test"}],
                          {options,dependency,
                           {early_data,{session_tickets,[manual,auto]}}}),

    start_client_negative(Config, [{versions, ['tlsv1.2', 'tlsv1.3']},
                                   {session_tickets, stateful},
                                   {early_data, "test"}],
                          {options,role,
                           {session_tickets,
                            {stateful,{client,[disabled,manual,auto]}}}}),
    start_client_negative(Config, [{versions, ['tlsv1.2', 'tlsv1.3']},
                                   {session_tickets, disabled},
                                   {early_data, "test"}],
                          {options,dependency,
                           {early_data,{session_tickets,[manual,auto]}}}),

    start_client_negative(Config, [{versions, ['tlsv1.2', 'tlsv1.3']},
                                   {session_tickets, manual},
                                   {early_data, "test"}],
                          {options,dependency,
                           {early_data, use_ticket}}),
    start_client_negative(Config, [{versions, ['tlsv1.2', 'tlsv1.3']},
                                   {session_tickets, manual},
                                   {use_ticket, [<<"ticket">>]},
                                   {early_data, "test"}],
                          {options, type,
                           {early_data, {"test", not_binary}}}),
    %% All options are ok but there is no server
    start_client_negative(Config, [{versions, ['tlsv1.2', 'tlsv1.3']},
                                   {session_tickets, manual},
                                   {use_ticket, [<<"ticket">>]},
                                   {early_data, <<"test">>}],
                          econnrefused),

    start_client_negative(Config, [{versions, ['tlsv1.2', 'tlsv1.3']},
                                   {session_tickets, auto},
                                   {early_data, "test"}],
                          {options, type,
                           {early_data, {"test", not_binary}}}),
    %% All options are ok but there is no server
    start_client_negative(Config, [{versions, ['tlsv1.2', 'tlsv1.3']},
                                   {session_tickets, auto},
                                   {early_data, <<"test">>}],
                          econnrefused).

%%--------------------------------------------------------------------
server_options_negative_early_data() ->
    [{doc,"Test server option early_data."}].
server_options_negative_early_data(Config) when is_list(Config) ->
    start_server_negative(Config, [{versions, ['tlsv1.2']},
                                   {early_data, "test"}],
                          {options,dependency,
                           {early_data,{versions,['tlsv1.3']}}}),
    start_server_negative(Config, [{versions, ['tlsv1.2', 'tlsv1.3']},
                                   {early_data, "test"}],
                          {options,dependency,
                           {early_data,{session_tickets,[stateful,stateless]}}}),

    start_server_negative(Config, [{versions, ['tlsv1.2', 'tlsv1.3']},
                                   {session_tickets, manual},
                                   {early_data, "test"}],
                          {options,role,
                           {session_tickets,
                            {manual,{server,[disabled,stateful,stateless]}}}}),
    start_server_negative(Config, [{versions, ['tlsv1.2', 'tlsv1.3']},
                                   {session_tickets, disabled},
                                   {early_data, "test"}],
                          {options,dependency,
                           {early_data,{session_tickets,[stateful,stateless]}}}),

    start_server_negative(Config, [{versions, ['tlsv1.2', 'tlsv1.3']},
                                   {session_tickets, stateful},
                                   {early_data, "test"}],
                          {options,role,
                           {early_data,{"test",{server,[disabled,enabled]}}}}).

%%--------------------------------------------------------------------
server_options_negative_version_gap() ->
    [{doc,"Test server options with faulty version gap."}].
server_options_negative_version_gap(Config) when is_list(Config) ->
    start_server_negative(Config, [{versions, ['tlsv1', 'tlsv1.3']}],
                          {options, missing_version,
                           {'tlsv1.2', {versions,[tlsv1, 'tlsv1.3']}}}).

%%--------------------------------------------------------------------
server_options_negative_dependency_role() ->
    [{doc,"Test server options with faulty role."}].
server_options_negative_dependency_role(Config) when is_list(Config) ->
    start_server_negative(Config, [{versions, ['tlsv1.2', 'tlsv1.3']},
                                   {session_tickets, manual}],
                          {options,role,
                           {session_tickets,{manual,{server,[disabled,stateful,stateless]}}}}).

%%--------------------------------------------------------------------
honor_server_cipher_order_tls13() ->
    [{doc,"Test API honor server cipher order in TLS 1.3."}].
honor_server_cipher_order_tls13(Config) when is_list(Config) ->
    ClientCiphers = [#{key_exchange => any,
                       cipher => aes_256_gcm,
                       mac => aead,
                       prf => sha384},
                     #{key_exchange => any,
                       cipher => aes_128_gcm,
                       mac => aead,
                       prf => sha256}],
    ServerCiphers = [#{key_exchange => any,
                       cipher => aes_128_gcm,
                       mac => aead,
                       prf => sha256},
                     #{key_exchange => any,
                       cipher => aes_256_gcm,
                       mac => aead,
                       prf => sha384}],
    honor_cipher_order(Config, true, ServerCiphers,
                       ClientCiphers, #{key_exchange => any,
                                        cipher => aes_128_gcm,
                                        mac => aead,
                                        prf => sha256}).
%%--------------------------------------------------------------------
getstat() ->
    [{doc, "Test that you use ssl:getstat on a TLS socket"}].

getstat(Config) when is_list(Config) ->    
    ServerOpts = ssl_test_lib:ssl_options(server_rsa_opts, Config),
    ClientOpts = ssl_test_lib:ssl_options(client_rsa_opts, Config),
    {ClientNode, ServerNode, Hostname} = ssl_test_lib:run_where(Config),
    
    Port0 = ssl_test_lib:inet_port(ServerNode),
    {ok, ListenSocket} = ssl:listen(Port0, [ServerOpts]),
    {ok, _} = ssl:getstat(ListenSocket),
    ssl:close(ListenSocket),

    Server = ssl_test_lib:start_server([{node, ClientNode}, {port, 0},
					{from, self()},
                                        {mfa, {?MODULE, ssl_getstat, []}},
                                        {options, ServerOpts}]),
    Port = ssl_test_lib:inet_port(Server),
    Client = ssl_test_lib:start_client([{node, ServerNode}, {port, Port},
					{host, Hostname},
                                        {from, self()},
                                        {mfa, {?MODULE, ssl_getstat, []}},
                                        {options, ClientOpts}]),
    ssl_test_lib:check_result(Server, ok, Client, ok).

invalid_options_tls13() ->
    [{doc, "Test invalid options with TLS 1.3"}].
invalid_options_tls13(Config) when is_list(Config) ->
    TestOpts =
        [{{beast_mitigation, one_n_minus_one},
          {options, dependency,
           {beast_mitigation,{versions,[tlsv1]}}},
          common},

         {{next_protocols_advertised, [<<"http/1.1">>]},
          {options, dependency,
           {next_protocols_advertised,
            {versions,[tlsv1,'tlsv1.1','tlsv1.2']}}},
          server},

         {{client_preferred_next_protocols,
           {client, [<<"http/1.1">>]}},
          {options, dependency,
           {client_preferred_next_protocols,
            {versions,[tlsv1,'tlsv1.1','tlsv1.2']}}},
          client},

         {{client_renegotiation, false},
          {options, dependency,
           {client_renegotiation,
            {versions,[tlsv1,'tlsv1.1','tlsv1.2']}}},
          server
         },

         {{cookie, false},
          {option , server_only, cookie},
          client
         },

         {{padding_check, false},
          {options, dependency,
           {padding_check,{versions,[tlsv1]}}},
          common},

         {{psk_identity, "Test-User"},
          {options, dependency,
           {psk_identity,{versions,[tlsv1,'tlsv1.1','tlsv1.2']}}},
          common},

         {{user_lookup_fun,
           {fun ssl_test_lib:user_lookup/3, <<1,2,3>>}},
          {options, dependency,
           {user_lookup_fun,{versions,[tlsv1,'tlsv1.1','tlsv1.2']}}},
          common},

         {{reuse_session, fun(_,_,_,_) -> false end},
          {options, dependency,
           {reuse_session,
            {versions,[tlsv1,'tlsv1.1','tlsv1.2']}}},
          server},

         {{reuse_session, <<1,2,3,4>>},
          {options, dependency,
           {reuse_session,
            {versions,[tlsv1,'tlsv1.1','tlsv1.2']}}},
          client},

         {{reuse_sessions, true},
          {options, dependency,
           {reuse_sessions,
            {versions,[tlsv1,'tlsv1.1','tlsv1.2']}}},
          common},

         {{secure_renegotiate, false},
          {options, dependency,
           {secure_renegotiate,
            {versions,[tlsv1,'tlsv1.1','tlsv1.2']}}},
          common},

         {{srp_identity, false},
          {options, dependency,
           {srp_identity,
            {versions,[tlsv1,'tlsv1.1','tlsv1.2']}}},
          client}
        ],

    Fun = fun(Option, ErrorMsg, Type) ->
                  case Type of
                      server ->
                          start_server_negative(Config,
                                                [Option,{versions, ['tlsv1.3']}],
                                                ErrorMsg);
                      client ->
                          start_client_negative(Config,
                                                [Option,{versions, ['tlsv1.3']}],
                                                ErrorMsg);
                      common ->
                          start_server_negative(Config,
                                                [Option,{versions, ['tlsv1.3']}],
                                                ErrorMsg),
                          start_client_negative(Config,
                                                [Option,{versions, ['tlsv1.3']}],
                                                ErrorMsg)
                  end
          end,
    [Fun(Option, ErrorMsg, Type) || {Option, ErrorMsg, Type} <- TestOpts].

cookie() ->
    [{doc, "Test cookie extension in TLS 1.3"}].
cookie(Config) when is_list(Config) ->
    cookie_extension(Config, true),
    cookie_extension(Config, false).

%%% Checker functions
connection_information_result(Socket) ->
    {ok, Info = [_ | _]} = ssl:connection_information(Socket),
    case  length(Info) > 3 of
	true -> 
	    %% Atleast one ssl_option() is set
	    ct:log("Info ~p", [Info]),
	    ok;
	false ->
	    ct:fail(no_ssl_options_returned)
    end.

secret_connection_info_result(Socket) ->
    {ok, [{protocol, Protocol}]} = ssl:connection_information(Socket, [protocol]),
    {ok, ConnInfo} = ssl:connection_information(Socket, [client_random, server_random, master_secret]),
    check_connection_info(Protocol, ConnInfo).

keylog_connection_info_result(Socket, KeepSecrets) ->
    {ok, [{protocol, Protocol}]} = ssl:connection_information(Socket, [protocol]),
    {ok, ConnInfo} = ssl:connection_information(Socket, [keylog]),
    check_keylog_info(Protocol, ConnInfo, KeepSecrets).

check_keylog_info('tlsv1.3', [{keylog, ["CLIENT_HANDSHAKE_TRAFFIC_SECRET"++_,_|_]=Keylog}], true) ->
    {ok, Keylog};
check_keylog_info('tlsv1.3', []=Keylog, false) ->
    {ok, Keylog};
check_keylog_info('tlsv1.2', [{keylog, ["CLIENT_RANDOM"++_]=Keylog}], _) ->
    {ok, Keylog};
check_keylog_info(NotSup, [], _) when NotSup == 'tlsv1.1'; NotSup == tlsv1; NotSup == 'dtlsv1.2'; NotSup == dtlsv1 ->
    {ok, []};
check_keylog_info(_, Unexpected, _) ->
    {unexpected, Unexpected}.

check_srp_in_connection_information(_Socket, _Username, client) ->
    ok;
check_srp_in_connection_information(Socket, Username, server) ->
    {ok, Info} = ssl:connection_information(Socket),
    ct:log("Info ~p~n", [Info]),
    case proplists:get_value(srp_username, Info, not_found) of
        Username ->
	        ok;
        not_found ->
            ct:fail(srp_username_not_found)
    end.

%% In TLS 1.3 the master_secret field is used to store multiple secrets from the key schedule and it is a tuple.
%% client_random and server_random are not used in the TLS 1.3 key schedule.
check_connection_info('tlsv1.3', [{client_random, ClientRand}, {master_secret, {master_secret, MasterSecret}}]) ->
    is_binary(ClientRand) andalso is_binary(MasterSecret);
check_connection_info('tlsv1.3', [{server_random, ServerRand}, {master_secret, {master_secret, MasterSecret}}]) ->
    is_binary(ServerRand) andalso is_binary(MasterSecret);
check_connection_info(_, [{client_random, ClientRand}, {server_random, ServerRand}, {master_secret, MasterSecret}]) ->
    is_binary(ClientRand) andalso is_binary(ServerRand) andalso is_binary(MasterSecret);
check_connection_info(_, _) ->
    false.

prf_verify_value(Socket, TlsVer, Expected, Algo) ->
    Ret = ssl:prf(Socket, <<>>, <<>>, [<<>>], 16),
    case TlsVer of
        sslv3 ->
            case Ret of
                {error, undefined} -> ok;
                _ ->
                    {error, {expected, {error, undefined},
                             got, Ret, tls_ver, TlsVer, prf_algorithm, Algo}}
            end;
        _ ->
            case Ret of
                {ok, Expected} -> ok;
                {ok, Val} -> {error, {expected, Expected, got, Val, tls_ver, TlsVer,
                                      prf_algorithm, Algo}}
            end
    end.
try_recv_active(Socket) ->
    ssl:send(Socket, "Hello world"),
    {error, einval} = ssl:recv(Socket, 11),
    ok.
try_recv_active_once(Socket) ->
    {error, einval} = ssl:recv(Socket, 11),
    ok.

controlling_process_result(Socket, Pid, Msg) ->
    ok = ssl:controlling_process(Socket, Pid),
    %% Make sure other side has evaluated controlling_process
    %% before message is sent
    ct:sleep(?SLEEP),
    ssl:send(Socket, Msg),
    no_result_msg.

controller_dies_result(_Socket, _Pid, _Msg) ->
    receive Result -> Result end.
send_recv_result_timeout_client(Socket) ->
    {error, timeout} = ssl:recv(Socket, 11, 500),
    {error, timeout} = ssl:recv(Socket, 11, 0),
    ssl:send(Socket, "Hello world"),
    receive
	Msg ->
	    io:format("Msg ~p~n",[Msg])
    after 500 ->
	    ok
    end,
    {ok, "Hello world"} = ssl:recv(Socket, 11, 500),
    ok.
send_recv_result_timeout_server(Socket) ->
    ssl:send(Socket, "Hello"),
    {ok, "Hello world"} = ssl:recv(Socket, 11),
    ssl:send(Socket, " world"),
    ok.

do_recv_close(Socket) ->
    {error, closed} = ssl:recv(Socket, 11),
    receive
	{_,{error,closed}} ->
	    error_extra_close_sent_to_user_process
    after 500 ->
	    ok
    end.

tls_close(Socket) ->
    ok = ssl_test_lib:send_recv_result(Socket),
    case ssl:close(Socket, 10000) of
        ok ->
            ok;
        {error, closed} ->
            ok;
        Other ->
            ct:fail(Other)
    end.

run_error_server_close([Pid | Opts]) ->
    {ok, Listen} = ssl:listen(0, Opts),
    {ok,{_, Port}} = ssl:sockname(Listen),
    Pid ! {self(), Port},
    {ok, Socket} = ssl:transport_accept(Listen),
    Pid ! ssl:close(Socket).

run_error_server([ Pid | Opts]) ->
    {ok, Listen} = ssl:listen(0, Opts),
    {ok,{_, Port}} = ssl:sockname(Listen),
    Pid ! {self(), Port},
    {ok, Socket} = ssl:transport_accept(Listen),
    Pid ! ssl:controlling_process(Socket, self()).

run_client_error([Port, Opts]) ->
    ssl:connect("localhost", Port, Opts).

no_recv_no_active(Socket) ->
    receive
        {ssl_closed, Socket} ->
            ct:fail(received_active_msg)
    after 5000 ->
            ok
    end.

connection_info_result(Socket) ->
    {ok, Info} = ssl:connection_information(Socket, [protocol, selected_cipher_suite]),
    {ok, {proplists:get_value(protocol, Info), proplists:get_value(selected_cipher_suite, Info)}}.

%%--------------------------------------------------------------------
%% Internal functions ------------------------------------------------
%%--------------------------------------------------------------------
prf_create_plan(TlsVersions, PRFs, Results) ->
    lists:foldl(fun(Ver, Acc) ->
                        A = prf_ciphers_and_expected(Ver, PRFs, Results),
                        [A|Acc]
                end, [], TlsVersions).



prf_ciphers_and_expected(TlsVer, PRFs, Results) ->
    case TlsVer of
        TlsVer when TlsVer == tlsv1
                    orelse TlsVer == 'tlsv1.1' orelse TlsVer == 'dtlsv1' ->
            Ciphers = ssl:cipher_suites(default, TlsVer),
<<<<<<< HEAD
            {_, Expected} = lists:keyfind(md5sha, 1, Results),
=======
            Expected = [Expect#{prf := md5sha} || Expect <- Results],
>>>>>>> 448fa1c2
            [[{tls_ver, TlsVer}, {ciphers, Ciphers}, {expected, Expected}, {prf, md5sha}]];
        TlsVer when  TlsVer == 'tlsv1.2' orelse  TlsVer == 'dtlsv1.2'->
            lists:foldl(
              fun(PRF, Acc) ->
                      Ciphers = prf_get_ciphers(TlsVer, PRF),
                      case Ciphers of
                          [] ->
                              ct:log("No ciphers for PRF algorithm ~p. Skipping.", [PRF]),
                              Acc;
                          Ciphers ->
                              Expected = [Expect#{prf := PRF} || Expect <- Results],
                              [[{tls_ver, TlsVer}, {ciphers, Ciphers}, {expected, Expected},
                                {prf, PRF}] | Acc]
                      end
              end, [], PRFs)
    end.

prf_get_ciphers(TlsVer, PRF) ->
<<<<<<< HEAD
    lists:filter(
      fun(C) when tuple_size(C) == 4 andalso
                  element(4, C) == PRF -> 
              true;
         (_) -> 
              false
      end, 
      ssl:cipher_suites(default, TlsVer)).
=======
    PrfFilter = fun(Value) ->
                        case Value of
                            PRF ->
                                true;
                            _ ->
                                false
                        end
                end,
    ssl:filter_cipher_suites(ssl:cipher_suites(default, TlsVer), [{prf, PrfFilter}]).
>>>>>>> 448fa1c2

prf_run_test(_, TlsVer, [], _, Prf) ->
    ct:fail({error, cipher_list_empty, TlsVer, Prf});
prf_run_test(Config, TlsVer, Ciphers, Expected, Prf) ->
    {ClientNode, ServerNode, Hostname} = ssl_test_lib:run_where(Config),
    BaseOpts = [{active, true}, {versions, [TlsVer]}, {ciphers, Ciphers}, {protocol, tls_or_dtls(TlsVer)}],
    ServerOpts = BaseOpts ++ proplists:get_value(server_opts, Config),
    ClientOpts = BaseOpts ++ proplists:get_value(client_opts, Config),
    Server = ssl_test_lib:start_server(
               [{node, ServerNode}, {port, 0}, {from, self()},
                {mfa, {?MODULE, prf_verify_value, [TlsVer, Expected, Prf]}},
                {options, ServerOpts}]),
    Port = ssl_test_lib:inet_port(Server),
    Client = ssl_test_lib:start_client(
               [{node, ClientNode}, {port, Port},
                {host, Hostname}, {from, self()},
                {mfa, {?MODULE, prf_verify_value, [TlsVer, Expected, Prf]}},
                {options, ClientOpts}]),
    ssl_test_lib:check_result(Server, ok, Client, ok),
    ssl_test_lib:close(Server),
    ssl_test_lib:close(Client).


tls_or_dtls('dtlsv1') ->
    dtls;
tls_or_dtls('dtlsv1.2') ->
    dtls;
tls_or_dtls(_) ->
    tls.

active_n_common(S, N) ->
    ok = ssl:setopts(S, [{active,-N}]),
    receive
        {ssl_passive, S} -> ok
    after
        1000 ->
            error({error,ssl_passive_failure})
    end,
    [{active,false}] = ok(ssl:getopts(S, [active])),
    ok = ssl:setopts(S, [{active,0}]),
    receive
        {ssl_passive, S} -> ok
    after
        1000 ->
            error({error,ssl_passive_failure})
    end,
    ok = ssl:setopts(S, [{active,32767}]),
    {error,{options,_}} = ssl:setopts(S, [{active,1}]),
    {error,{options,_}} = ssl:setopts(S, [{active,-32769}]),
    ok = ssl:setopts(S, [{active,-32768}]),
    receive
        {ssl_passive, S} -> ok
    after
        1000 ->
            error({error,ssl_passive_failure})
    end,
    [{active,false}] = ok(ssl:getopts(S, [active])),
    ok = ssl:setopts(S, [{active,N}]),
    ok = ssl:setopts(S, [{active,true}]),
    [{active,true}] = ok(ssl:getopts(S, [active])),
    receive
        _ -> error({error,active_n})
    after
        0 ->
            ok
    end,
    ok = ssl:setopts(S, [{active,N}]),
    ok = ssl:setopts(S, [{active,once}]),
    [{active,once}] = ok(ssl:getopts(S, [active])),
    receive
        _ -> error({error,active_n})
    after
        0 ->
            ok
    end,
    {error,{options,_}} = ssl:setopts(S, [{active,32768}]),
    ok = ssl:setopts(S, [{active,false}]),
    [{active,false}] = ok(ssl:getopts(S, [active])),
    ok.

ok({ok,V}) -> V.

repeat(N, Fun) ->
    repeat(N, N, Fun).

repeat(N, T, Fun) when is_integer(N), N > 0 ->
    Fun(T-N),
    repeat(N-1, T, Fun);
repeat(_, _, _) ->
    ok.

get_close(Pid, Where) ->
    receive
	{'EXIT', Pid, _Reason} ->
	    receive
		{_, {ssl_closed, Socket}} ->
		    ct:log("Socket closed ~p~n",[Socket]);
		Unexpected ->
		    ct:log("Unexpected ~p~n",[Unexpected]),
		    ct:fail({line, ?LINE-1})
	    after 5000 ->
		    ct:fail({timeout, {line, ?LINE, Where}})
	    end;
	Unexpected ->
	    ct:log("Unexpected ~p~n",[Unexpected]),
	    ct:fail({line, ?LINE-1})
    after 5000 ->
	    ct:fail({timeout, {line, ?LINE, Where}})
    end.

ssl_active_recv(N) ->
    ssl_active_recv(N, []).

ssl_active_recv(0, Acc) ->
    Acc;
ssl_active_recv(N, Acc) ->
    receive 
	{ssl, _, Bytes} ->
            ssl_active_recv(N-length(Bytes),  Acc ++ Bytes)
    end.



honor_cipher_order(Config, Honor, ServerCiphers, ClientCiphers, Expected) ->
    ClientOpts = ssl_test_lib:ssl_options(client_rsa_opts, Config),
    ServerOpts = ssl_test_lib:ssl_options(server_rsa_opts, Config),

    {ClientNode, ServerNode, Hostname} = ssl_test_lib:run_where(Config),

    Server = ssl_test_lib:start_server([{node, ServerNode}, {port, 0},
					{from, self()},
					{mfa, {?MODULE, connection_info_result, []}},
					{options, [{ciphers, ServerCiphers}, {honor_cipher_order, Honor}
						   | ServerOpts]}]),
    Port = ssl_test_lib:inet_port(Server),
    Client = ssl_test_lib:start_client([{node, ClientNode}, {port, Port},
					{host, Hostname},
					{from, self()},
					{mfa, {?MODULE, connection_info_result, []}},
					{options, [{ciphers, ClientCiphers}
						   | ClientOpts]}]),

    Version = ssl_test_lib:protocol_version(Config),

    ServerMsg = ClientMsg = {ok, {Version, Expected}},

    ssl_test_lib:check_result(Server, ServerMsg, Client, ClientMsg),

    ssl_test_lib:close(Server),
    ssl_test_lib:close(Client).

cookie_extension(Config, Cookie) ->
    ClientOpts = ssl_test_lib:ssl_options(client_rsa_opts, Config),
    ServerOpts = ssl_test_lib:ssl_options(server_rsa_opts, Config),
    Data = "123456789012345",  %% 15 bytes

    {ClientNode, ServerNode, Hostname} = ssl_test_lib:run_where(Config),

    %% Trigger a HelloRetryRequest
    Server = ssl_test_lib:start_server([{node, ServerNode}, {port, 0},
					{from, self()},
					{options, [{supported_groups, [x448,
                                                                       secp256r1,
                                                                       secp384r1]},
                                                   {cookie, Cookie}|ServerOpts]}]),
    Port = ssl_test_lib:inet_port(Server),
    Client = ssl_test_lib:start_client([{node, ClientNode}, {port, Port},
					{host, Hostname},
					{from, self()},
					{options, ClientOpts}]),

    ok = ssl_test_lib:send(Client, Data),
    Data = ssl_test_lib:check_active_receive(Server, Data),

    ssl_test_lib:close(Server),
    ssl_test_lib:close(Client).

start_client_negative(Config, Options, Error) ->
    ClientOpts = ssl_test_lib:ssl_options(client_rsa_opts, Config),
    {ClientNode, ServerNode, Hostname} = ssl_test_lib:run_where(Config),
    Port = ssl_test_lib:inet_port(ServerNode),
    Client = ssl_test_lib:start_client([{node, ClientNode}, {port, Port},
					{host, Hostname},
					{from, self()},
                                        {return_error, econnrefused},
					{mfa, {?MODULE, connection_info_result, []}},
					{options, Options ++ ClientOpts}]),
    ct:pal("Actual: ~p~nExpected: ~p", [Client, {connect_failed, Error}]),
    {connect_failed, Error} = Client.

start_server_negative(Config, Options, Error) ->
    ServerOpts = ssl_test_lib:ssl_options(server_rsa_opts, Config),
    {_, ServerNode, _} = ssl_test_lib:run_where(Config),
    Server = ssl_test_lib:start_server([{node, ServerNode}, {port, 0},
					{from, self()},
					{mfa, {?MODULE, connection_info_result, []}},
					{options,  Options ++ ServerOpts}]),

    ct:pal("Actual: ~p~nExpected: ~p", [Server,Error]),
    Error = Server.

der_input_opts(Opts) ->
    Certfile = proplists:get_value(certfile, Opts),
    CaCertsfile = proplists:get_value(cacertfile, Opts),
    Keyfile = proplists:get_value(keyfile, Opts),
    Dhfile = proplists:get_value(dhfile, Opts),
    [{_, Cert, _}] = ssl_test_lib:pem_to_der(Certfile),
    [{Asn1Type, Key, _}]  = ssl_test_lib:pem_to_der(Keyfile),
    [{_, DHParams, _}]  = ssl_test_lib:pem_to_der(Dhfile),
    CaCerts =
	lists:map(fun(Entry) ->
			  {_, CaCert, _} = Entry,
			  CaCert
		  end, ssl_test_lib:pem_to_der(CaCertsfile)),
    {Cert, {Asn1Type, Key}, CaCerts, DHParams}.

ssl_getstat(Socket) ->
    ssl:send(Socket, "From Erlang to Erlang"),
    {ok, Stats} = ssl:getstat(Socket),
    List = lists:dropwhile(fun({_, 0}) ->
                                   true;
                              ({_, _}) ->
                                   false
                           end, Stats),
    case List of
        [] ->
            nok;
        _  ->
            ok
    end.<|MERGE_RESOLUTION|>--- conflicted
+++ resolved
@@ -2652,11 +2652,7 @@
         TlsVer when TlsVer == tlsv1
                     orelse TlsVer == 'tlsv1.1' orelse TlsVer == 'dtlsv1' ->
             Ciphers = ssl:cipher_suites(default, TlsVer),
-<<<<<<< HEAD
-            {_, Expected} = lists:keyfind(md5sha, 1, Results),
-=======
             Expected = [Expect#{prf := md5sha} || Expect <- Results],
->>>>>>> 448fa1c2
             [[{tls_ver, TlsVer}, {ciphers, Ciphers}, {expected, Expected}, {prf, md5sha}]];
         TlsVer when  TlsVer == 'tlsv1.2' orelse  TlsVer == 'dtlsv1.2'->
             lists:foldl(
@@ -2675,16 +2671,6 @@
     end.
 
 prf_get_ciphers(TlsVer, PRF) ->
-<<<<<<< HEAD
-    lists:filter(
-      fun(C) when tuple_size(C) == 4 andalso
-                  element(4, C) == PRF -> 
-              true;
-         (_) -> 
-              false
-      end, 
-      ssl:cipher_suites(default, TlsVer)).
-=======
     PrfFilter = fun(Value) ->
                         case Value of
                             PRF ->
@@ -2694,7 +2680,6 @@
                         end
                 end,
     ssl:filter_cipher_suites(ssl:cipher_suites(default, TlsVer), [{prf, PrfFilter}]).
->>>>>>> 448fa1c2
 
 prf_run_test(_, TlsVer, [], _, Prf) ->
     ct:fail({error, cipher_list_empty, TlsVer, Prf});
