%%
%% %CopyrightBegin%
%%
%% Copyright Ericsson AB 2019-2022. All Rights Reserved.
%%
%% Licensed under the Apache License, Version 2.0 (the "License");
%% you may not use this file except in compliance with the License.
%% You may obtain a copy of the License at
%%
%%     http://www.apache.org/licenses/LICENSE-2.0
%%
%% Unless required by applicable law or agreed to in writing, software
%% distributed under the License is distributed on an "AS IS" BASIS,
%% WITHOUT WARRANTIES OR CONDITIONS OF ANY KIND, either express or implied.
%% See the License for the specific language governing permissions and
%% limitations under the License.
%%
%% %CopyrightEnd%
%%

%%

-module(tls_1_3_version_SUITE).

-include_lib("common_test/include/ct.hrl").
-include_lib("public_key/include/public_key.hrl").
%% Common test
-export([all/0,
         groups/0,
         init_per_suite/1,
         init_per_group/2,
         end_per_suite/1,
         end_per_group/2
        ]).

%% Test cases
-export([tls13_client_tls12_server/0,
         tls13_client_tls12_server/1,
         tls13_client_with_ext_tls12_server/0,
         tls13_client_with_ext_tls12_server/1,
         tls12_client_tls13_server/0,
         tls12_client_tls13_server/1,
         tls_client_tls10_server/0,
         tls_client_tls10_server/1,
         tls_client_tls11_server/0,
         tls_client_tls11_server/1,
         tls_client_tls12_server/0,
         tls_client_tls12_server/1,
         tls10_client_tls_server/0,
         tls10_client_tls_server/1,
         tls11_client_tls_server/0,
         tls11_client_tls_server/1,
         tls12_client_tls_server/0,
         tls12_client_tls_server/1,
         middle_box_tls13_client/0,
         middle_box_tls13_client/1,
         middle_box_tls12_enabled_client/0,
         middle_box_tls12_enabled_client/1,
         middle_box_client_tls_v2_session_reused/0,
         middle_box_client_tls_v2_session_reused/1
        ]).


%% Test callback
-export([check_session_id/2]).

%%--------------------------------------------------------------------
%% Common Test interface functions -----------------------------------
%%--------------------------------------------------------------------
all() -> 
    [
     cert_groups()
    ].

groups() ->
    [
     {rsa, [], tls_1_3_1_2_tests() ++ legacy_tests()},
     {ecdsa, [], tls_1_3_1_2_tests()}
    ].

cert_groups() ->
    [{group, rsa},
     {group, ecdsa}].

tls_1_3_1_2_tests() ->
    [tls13_client_tls12_server,
     tls13_client_with_ext_tls12_server,
     tls12_client_tls13_server,
     tls_client_tls12_server,
     tls12_client_tls_server,
     middle_box_tls13_client,
     middle_box_tls12_enabled_client,
     middle_box_client_tls_v2_session_reused
    ].
legacy_tests() ->
    [tls_client_tls10_server,
     tls_client_tls11_server,
     tls_client_tls12_server,
     tls10_client_tls_server,
     tls11_client_tls_server,
     tls12_client_tls_server].

init_per_suite(Config) ->
    catch crypto:stop(),
    try crypto:start() of
	ok ->
            case ssl_test_lib:sufficient_crypto_support('tlsv1.3') of                
                true ->
                    ssl_test_lib:clean_start(),
                    [{client_type, erlang}, {server_type, erlang} | 
                     Config];
                false ->
                    {skip, "Insufficient crypto support for TLS-1.3"}
            end
    catch _:_ ->
	    {skip, "Crypto did not start"}
    end.

end_per_suite(_Config) ->
    ssl:stop(),
    application:stop(crypto).

init_per_group(rsa, Config0) ->
    Config = ssl_test_lib:make_rsa_cert(Config0),
    COpts = proplists:get_value(client_rsa_opts, Config),
    SOpts = proplists:get_value(server_rsa_opts, Config),
    [{client_type, erlang},
     {server_type, erlang},{client_cert_opts, COpts}, {server_cert_opts, SOpts} | 
     lists:delete(server_cert_opts, lists:delete(client_cert_opts, Config))];
init_per_group(ecdsa, Config0) ->
    PKAlg = crypto:supports(public_keys),
    case lists:member(ecdsa, PKAlg) andalso 
        (lists:member(ecdh, PKAlg) orelse lists:member(dh, PKAlg)) of
        true ->
            Config = ssl_test_lib:make_ecdsa_cert(Config0),
            COpts = proplists:get_value(client_ecdsa_opts, Config),
            SOpts = proplists:get_value(server_ecdsa_opts, Config),
            [{client_type, erlang},
             {server_type, erlang},{client_cert_opts, COpts}, {server_cert_opts, SOpts} | 
             lists:delete(server_cert_opts, lists:delete(client_cert_opts, Config))];
        false ->
            {skip, "Missing EC crypto support"}
    end.

end_per_group(GroupName, Config) ->
    ssl_test_lib:end_per_group(GroupName, Config).
%%--------------------------------------------------------------------
%% Test Cases --------------------------------------------------------
%%--------------------------------------------------------------------

tls13_client_tls12_server() ->
    [{doc,"Test that a TLS 1.3 client can connect to a TLS 1.2 server."}].

tls13_client_tls12_server(Config) when is_list(Config) ->
    ClientOpts = [{versions,
                   ['tlsv1.3', 'tlsv1.2']} | ssl_test_lib:ssl_options(client_cert_opts, Config)],
    ServerOpts =  [{versions,
                   ['tlsv1.1', 'tlsv1.2']} | ssl_test_lib:ssl_options(server_cert_opts, Config)],
    ssl_test_lib:basic_test(ClientOpts, ServerOpts, Config).
    
tls13_client_with_ext_tls12_server() ->
     [{doc,"Test basic connection between TLS 1.2 server and TLS 1.3 client when " 
       "client has TLS 1.3 specific extensions"}].

tls13_client_with_ext_tls12_server(Config) ->
    ClientOpts0 = ssl_test_lib:ssl_options(client_cert_opts, Config),
    ServerOpts0 = ssl_test_lib:ssl_options(server_cert_opts, Config),
  
    ServerOpts = [{versions, ['tlsv1.2']}|ServerOpts0],
    ClientOpts = [{versions, ['tlsv1.2','tlsv1.3']},
                  {signature_algs_cert, [ecdsa_secp384r1_sha384,
                                         ecdsa_secp256r1_sha256,
                                         rsa_pss_rsae_sha256,
                                         rsa_pkcs1_sha256,
                                         {sha256,rsa},{sha256,dsa}]}|ClientOpts0],
    ssl_test_lib:basic_test(ClientOpts, ServerOpts, Config).
   
tls12_client_tls13_server() ->
    [{doc,"Test that a TLS 1.2 client can connect to a TLS 1.3 server."}].

tls12_client_tls13_server(Config) when is_list(Config) ->    
    ClientOpts = [{versions,
                   ['tlsv1.1', 'tlsv1.2']} | ssl_test_lib:ssl_options(client_cert_opts, Config)],
    ServerOpts =  [{versions,
                   ['tlsv1.3', 'tlsv1.2']} | ssl_test_lib:ssl_options(server_cert_opts, Config)],
    ssl_test_lib:basic_test(ClientOpts, ServerOpts, Config).

tls_client_tls10_server() ->
    [{doc,"Test that a TLS 1.0-1.3 client can connect to a TLS 1.0 server."}].
tls_client_tls10_server(Config) when is_list(Config) ->
    CCiphers = ssl:filter_cipher_suites(ssl:cipher_suites(all, 'tlsv1.3'),
                                        [{key_exchange, fun(srp_rsa)  -> false;
                                                           (srp_anon) -> false;
                                                           (srp_dss) -> false;
                                                           (_) -> true end}]),        
    ClientOpts = [{versions,
                   ['tlsv1', 'tlsv1.1', 'tlsv1.2', 'tlsv1.3']},
                  {ciphers, CCiphers}
                 |
                  ssl_test_lib:ssl_options(client_cert_opts, Config)],
    ServerOpts =  [{versions,
                   ['tlsv1']},
                   {ciphers, ssl:cipher_suites(all, 'tlsv1')}
                  | ssl_test_lib:ssl_options(server_cert_opts, Config)],
    ssl_test_lib:basic_test(ClientOpts, ServerOpts, Config).

tls_client_tls11_server() ->
    [{doc,"Test that a TLS 1.0-1.3 client can connect to a TLS 1.1 server."}].
tls_client_tls11_server(Config) when is_list(Config) ->
    CCiphers = ssl:filter_cipher_suites(ssl:cipher_suites(all, 'tlsv1.3'),
                                        [{key_exchange, fun(srp_rsa)  -> false;
                                                           (srp_anon) -> false;
                                                           (srp_dss) -> false;
                                                           (_) -> true end}]),    
    ClientOpts = [{versions,
                   ['tlsv1', 'tlsv1.1', 'tlsv1.2', 'tlsv1.3']},
                  {ciphers, CCiphers} |
                  ssl_test_lib:ssl_options(client_cert_opts, Config)],
    ServerOpts =  [{versions,
                    ['tlsv1.1']},   
                   {ciphers, ssl:cipher_suites(all, 'tlsv1.1')}  
                  | ssl_test_lib:ssl_options(server_cert_opts, Config)],
    ssl_test_lib:basic_test(ClientOpts, ServerOpts, Config).

tls_client_tls12_server() ->
    [{doc,"Test that a TLS 1.0-1.3 client can connect to a TLS 1.2 server."}].
tls_client_tls12_server(Config) when is_list(Config) ->
    ClientOpts = [{versions,
                   ['tlsv1', 'tlsv1.1', 'tlsv1.2', 'tlsv1.3']} |
                  ssl_test_lib:ssl_options(client_cert_opts, Config)],
    ServerOpts =  [{versions,
                   ['tlsv1.2']} | ssl_test_lib:ssl_options(server_cert_opts, Config)],
    ssl_test_lib:basic_test(ClientOpts, ServerOpts, Config).

tls10_client_tls_server() ->
    [{doc,"Test that a TLS 1.0 client can connect to a TLS 1.0-1.3 server."}].
tls10_client_tls_server(Config) when is_list(Config) ->
    SCiphers = ssl:filter_cipher_suites(ssl:cipher_suites(all, 'tlsv1.3'),
                                        [{key_exchange, fun(srp_rsa)  -> false;
                                                           (srp_anon) -> false;
                                                           (srp_dss) -> false;
                                                           (_) -> true end}]),    
    ClientOpts = [{versions,
                   ['tlsv1']}, {ciphers, ssl:cipher_suites(all, 'tlsv1')} | ssl_test_lib:ssl_options(client_cert_opts, Config)],
    ServerOpts =  [{versions,
                   ['tlsv1','tlsv1.1', 'tlsv1.2', 'tlsv1.3']},
                   {ciphers, SCiphers}
                  |
                   ssl_test_lib:ssl_options(server_cert_opts, Config)],
    ssl_test_lib:basic_test(ClientOpts, ServerOpts, Config).

tls11_client_tls_server() ->
    [{doc,"Test that a TLS 1.1 client can connect to a TLS 1.0-1.3 server."}].
tls11_client_tls_server(Config) when is_list(Config) ->
    SCiphers = ssl:filter_cipher_suites(ssl:cipher_suites(all, 'tlsv1.3'),
                                        [{key_exchange, fun(srp_rsa)  -> false;
                                                           (srp_anon) -> false;
                                                           (srp_dss) -> false;
                                                           (_) -> true end}]),
    
    ClientOpts = [{versions,
                   ['tlsv1.1']},  {ciphers, ssl:cipher_suites(all, 'tlsv1.1')} | 
                  ssl_test_lib:ssl_options(client_cert_opts, Config)],
    ServerOpts =  [{versions,
                   ['tlsv1','tlsv1.1', 'tlsv1.2', 'tlsv1.3']},
                    {ciphers, SCiphers}
                  |
                   ssl_test_lib:ssl_options(server_cert_opts, Config)],
    ssl_test_lib:basic_test(ClientOpts, ServerOpts, Config).

tls12_client_tls_server() ->
    [{doc,"Test that a TLS 1.2 client can connect to a TLS 1.0-1.3 server."}].
tls12_client_tls_server(Config) when is_list(Config) ->
    ClientOpts = [{versions,
                   ['tlsv1.2']} | ssl_test_lib:ssl_options(client_cert_opts, Config)],
    ServerOpts =  [{versions,
                   ['tlsv1','tlsv1.1', 'tlsv1.2', 'tlsv1.3']} |
                   ssl_test_lib:ssl_options(server_cert_opts, Config)],
    ssl_test_lib:basic_test(ClientOpts, ServerOpts, Config).


middle_box_tls13_client() ->
    [{doc,"Test that a TLS 1.3 client can connect to a 1.3 server with and without middle box compatible mode."}].
middle_box_tls13_client(Config) when is_list(Config) ->
    ClientOpts = [{versions,
                   ['tlsv1.3']} | ssl_test_lib:ssl_options(client_cert_opts, Config)],
    ServerOpts =  [{versions, ['tlsv1.3']} |
                   ssl_test_lib:ssl_options(server_cert_opts, Config)],
    middlebox_test(true, not_empty, ClientOpts, ServerOpts, Config),
    middlebox_test(false, empty, ClientOpts, ServerOpts, Config).

middle_box_tls12_enabled_client() ->
    [{doc,"Test that a TLS 1.2 enabled client can connect to a TLS 1.3 server with and without middle box compatible mode."}].
middle_box_tls12_enabled_client(Config) when is_list(Config) ->
    ClientOpts = [{versions, ['tlsv1.2', 'tlsv1.3']} | ssl_test_lib:ssl_options(client_cert_opts, Config)],
    ServerOpts =  [{versions, ['tlsv1.3']} |
                   ssl_test_lib:ssl_options(server_cert_opts, Config)],
    middlebox_test(true, not_empty, ClientOpts, ServerOpts, Config),
    middlebox_test(false, empty, ClientOpts, ServerOpts, Config).

middle_box_client_tls_v2_session_reused() ->
    [{doc, "Test that TLS-1.3 middlebox enabled client can reuse TLS-1.2 session when talking to TLS-1.2 server"}].
middle_box_client_tls_v2_session_reused(Config) when is_list(Config) ->
    {ClientNode, ServerNode, Hostname} = ssl_test_lib:run_where(Config),
    ClientOpts = ssl_test_lib:ssl_options(client_cert_opts, Config),
    ServerOpts = ssl_test_lib:ssl_options(server_cert_opts, Config),

    Server = ssl_test_lib:start_server([{node, ServerNode}, {port, 0},
					{from, self()},
                                        {mfa, {ssl_test_lib, send_recv_result_active, []}},
                                        {options, [{versions, ['tlsv1.2']} | ServerOpts]}]),
    Port = ssl_test_lib:inet_port(Server),
    {_Client, CSock} = ssl_test_lib:start_client([return_socket, {node, ClientNode}, {port, Port},
                                                  {host, Hostname},
                                                  {from, self()},
                                                  {mfa, {ssl_test_lib, send_recv_result_active, []}},
                                                  {options,
                                                   [{versions, ['tlsv1.2']}, {reuse_sessions, save}| ClientOpts]}]),
    Server ! listen,
    {ok,[{session_id, SessionId}, {session_data, SessData}]} = ssl:connection_information(CSock, [session_id, session_data]),
    {_Client1, CSock1}  = ssl_test_lib:start_client([return_socket,
                                                     {node, ClientNode}, {port, Port},
                                                     {host, Hostname},
                                                     {from, self()},
                                                     {mfa, {ssl_test_lib, send_recv_result_active, []}},
                                                     {options,
                                                      [{versions, ['tlsv1.3', 'tlsv1.2']},
                                                       {middlebox_comp_mode, true},
                                                       {reuse_session, {SessionId, SessData}} | ClientOpts]}]),
    {ok,[{session_id, SessionId}]}  = ssl:connection_information(CSock1, [session_id]).

%%--------------------------------------------------------------------
%% Internal functions and callbacks -----------------------------------
%%--------------------------------------------------------------------
<<<<<<< HEAD

=======
>>>>>>> 11940acc
middlebox_test(Mode, Expected, ClientOpts, ServerOpts, Config) ->
    {ClientNode, ServerNode, Hostname} = ssl_test_lib:run_where(Config),
    Server = ssl_test_lib:start_server([{node, ServerNode}, {port, 0},
					{from, self()},
                                        {mfa, {?MODULE, check_session_id, [Expected]}},
                                        {options, ServerOpts}]),
    Port = ssl_test_lib:inet_port(Server),
    Client = ssl_test_lib:start_client([{node, ClientNode}, {port, Port},
					{host, Hostname},
                                        {from, self()},
                                        {mfa, {?MODULE, check_session_id, [Expected]}},
                                        {options,
                                         [{middlebox_comp_mode, Mode}| ClientOpts]}]),
    ssl_test_lib:check_result(Server, ok, Client, ok).

<<<<<<< HEAD
check_session_id(Socket, Expected) ->
   {ok, [{session_id, SessionId}]} = ssl:connection_information(Socket, [session_id]),
    case {Expected, SessionId} of
        {empty, <<>>} ->
            ok;
        {not_empty, SessionId} when SessionId =/= <<>> ->
            ok;
        _ ->
            {nok, {{expected, Expected}, {got, SessionId}}}
    end.

=======
check_session_id(Socket, empty) ->
   {ok, [{session_id, SessionId}]} = ssl:connection_information(Socket, [session_id]),
    case SessionId of
        <<>> ->
            ok;
        _ ->
            {nok, {{expected, <<>>}, {got, SessionId}}}
    end;
check_session_id(Socket, not_empty) ->
    {ok, [{session_id, SessionId}]} = ssl:connection_information(Socket, [session_id]),
    case SessionId of
        <<>> ->
            {nok, {{expected, not_empty}, {got, SessionId}}};
        _ ->
            ok
    end.
>>>>>>> 11940acc
<|MERGE_RESOLUTION|>--- conflicted
+++ resolved
@@ -332,10 +332,7 @@
 %%--------------------------------------------------------------------
 %% Internal functions and callbacks -----------------------------------
 %%--------------------------------------------------------------------
-<<<<<<< HEAD
-
-=======
->>>>>>> 11940acc
+
 middlebox_test(Mode, Expected, ClientOpts, ServerOpts, Config) ->
     {ClientNode, ServerNode, Hostname} = ssl_test_lib:run_where(Config),
     Server = ssl_test_lib:start_server([{node, ServerNode}, {port, 0},
@@ -351,7 +348,6 @@
                                          [{middlebox_comp_mode, Mode}| ClientOpts]}]),
     ssl_test_lib:check_result(Server, ok, Client, ok).
 
-<<<<<<< HEAD
 check_session_id(Socket, Expected) ->
    {ok, [{session_id, SessionId}]} = ssl:connection_information(Socket, [session_id]),
     case {Expected, SessionId} of
@@ -363,21 +359,3 @@
             {nok, {{expected, Expected}, {got, SessionId}}}
     end.
 
-=======
-check_session_id(Socket, empty) ->
-   {ok, [{session_id, SessionId}]} = ssl:connection_information(Socket, [session_id]),
-    case SessionId of
-        <<>> ->
-            ok;
-        _ ->
-            {nok, {{expected, <<>>}, {got, SessionId}}}
-    end;
-check_session_id(Socket, not_empty) ->
-    {ok, [{session_id, SessionId}]} = ssl:connection_information(Socket, [session_id]),
-    case SessionId of
-        <<>> ->
-            {nok, {{expected, not_empty}, {got, SessionId}}};
-        _ ->
-            ok
-    end.
->>>>>>> 11940acc
