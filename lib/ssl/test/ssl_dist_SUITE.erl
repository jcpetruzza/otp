--- conflicted
+++ resolved
@@ -38,15 +38,12 @@
 %% Test cases
 -export([basic/0,
          basic/1,
-<<<<<<< HEAD
          embedded/0,
          embedded/1,
-=======
          ktls_encrypt_decrypt/0,
          ktls_encrypt_decrypt/1,
          ktls_verify/0,
          ktls_verify/1,
->>>>>>> bd659206
          monitor_nodes/1,
          payload/0,
          payload/1,
@@ -115,12 +112,9 @@
 %%--------------------------------------------------------------------
 all() ->
     [basic,
-<<<<<<< HEAD
      embedded,
-=======
      ktls_encrypt_decrypt,
      ktls_verify,
->>>>>>> bd659206
      monitor_nodes,
      payload,
      dist_port_overload,
