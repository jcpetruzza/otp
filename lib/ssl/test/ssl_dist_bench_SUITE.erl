%%%-------------------------------------------------------------------
%% %CopyrightBegin%
%%
%% Copyright Ericsson AB 2017-2018. All Rights Reserved.
%%
%% Licensed under the Apache License, Version 2.0 (the "License");
%% you may not use this file except in compliance with the License.
%% You may obtain a copy of the License at
%%
%%     http://www.apache.org/licenses/LICENSE-2.0
%%
%% Unless required by applicable law or agreed to in writing, software
%% distributed under the License is distributed on an "AS IS" BASIS,
%% WITHOUT WARRANTIES OR CONDITIONS OF ANY KIND, either express or implied.
%% See the License for the specific language governing permissions and
%% limitations under the License.
%%
%% %CopyrightEnd%
%%
-module(ssl_dist_bench_SUITE).

-include_lib("common_test/include/ct_event.hrl").
-include_lib("public_key/include/public_key.hrl").

%% CT meta
-export([suite/0, all/0, groups/0,
         init_per_suite/1, end_per_suite/1,
         init_per_group/2, end_per_group/2,
         init_per_testcase/2, end_per_testcase/2]).

%% Test cases
-export(
   [setup/1,
    roundtrip/1,
<<<<<<< HEAD
    sched_utilization/1,
=======
    throughput_0/1,
    throughput_64/1,
>>>>>>> f37c8b37
    throughput_1024/1,
    throughput_4096/1,
    throughput_16384/1,
    throughput_65536/1,
    throughput_262144/1,
    throughput_1048576/1]).

%% Debug
-export([payload/1]).

%%%-------------------------------------------------------------------

suite() -> [{ct_hooks, [{ts_install_cth, [{nodenames, 2}]}]}].

all() -> [{group, ssl}, {group, plain}].

groups() ->
    [{ssl, all_groups()},
     {plain, all_groups()},
     %%
     {setup, [{repeat, 1}], [setup]},
     {roundtrip, [{repeat, 1}], [roundtrip]},
     {sched_utilization,[{repeat, 1}], [sched_utilization]},
     {throughput, [{repeat, 1}],
      [throughput_0,
       throughput_64,
       throughput_1024,
       throughput_4096,
       throughput_16384,
       throughput_65536,
       throughput_262144,
       throughput_1048576]}].

all_groups() ->
    [{group, setup},
     {group, roundtrip},
     {group, throughput},
     {group, sched_utilization}
    ].

init_per_suite(Config) ->
    Digest = sha1,
    ECCurve = secp521r1,
    TLSVersion = 'tlsv1.2',
    TLSCipher = {ecdhe_ecdsa,aes_128_cbc,sha256,sha256},
    %%
    Node = node(),
    try
        Node =/= nonode@nohost orelse
            throw({skipped,"Node not distributed"}),
        verify_node_src_addr(),
        {supported, SSLVersions} =
            lists:keyfind(supported, 1, ssl:versions()),
        lists:member(TLSVersion, SSLVersions) orelse
            throw(
              {skipped,
               "SSL does not support " ++ term_to_string(TLSVersion)}),
        lists:member(ECCurve, ssl:eccs(TLSVersion)) orelse
            throw(
              {skipped,
               "SSL does not support " ++ term_to_string(ECCurve)}),
        lists:member(TLSCipher, ssl:cipher_suites()) orelse
            throw(
              {skipped,
               "SSL does not support " ++ term_to_string(TLSCipher)})
    of
        _ ->
            PrivDir = proplists:get_value(priv_dir, Config),
            %%
            [_, HostA] = split_node(Node),
            NodeAName = ?MODULE_STRING ++ "_node_a",
            NodeAString = NodeAName ++ "@" ++ HostA,
            NodeAConfFile = filename:join(PrivDir, NodeAString ++ ".conf"),
            NodeA = list_to_atom(NodeAString),
            %%
            ServerNode = ssl_bench_test_lib:setup(dist_server),
            [_, HostB] = split_node(ServerNode),
            NodeBName = ?MODULE_STRING ++ "_node_b",
            NodeBString = NodeBName ++ "@" ++ HostB,
            NodeBConfFile = filename:join(PrivDir, NodeBString ++ ".conf"),
            NodeB = list_to_atom(NodeBString),
            %%
            CertOptions =
                [{digest, Digest},
                 {key, {namedCurve, ECCurve}}],
            RootCert =
                public_key:pkix_test_root_cert(
                  ?MODULE_STRING ++ " ROOT CA", CertOptions),
            SSLConf =
                [{verify, verify_peer},
                 {versions, [TLSVersion]},
                 {ciphers, [TLSCipher]}],
            ServerConf =
                [{fail_if_no_peer_cert, true},
                 {verify_fun,
                  {fun inet_tls_dist:verify_client/3,[]}}
                 | SSLConf],
            ClientConf = SSLConf,
            %%
            write_node_conf(
              NodeAConfFile, NodeA, ServerConf, ClientConf,
              CertOptions, RootCert),
            write_node_conf(
              NodeBConfFile, NodeB, ServerConf, ClientConf,
              CertOptions, RootCert),
            %%
            [{node_a_name, NodeAName},
             {node_a, NodeA},
             {node_a_dist_args,
              "-proto_dist inet_tls "
              "-ssl_dist_optfile " ++ NodeAConfFile ++ " "},
             {node_b_name, NodeBName},
             {node_b, NodeB},
             {node_b_dist_args,
              "-proto_dist inet_tls "
              "-ssl_dist_optfile " ++ NodeBConfFile ++ " "},
             {server_node, ServerNode}
             |Config]
    catch
        throw:Result ->
            Result
    end.

end_per_suite(Config) ->
    ServerNode = proplists:get_value(server_node, Config),
    slave:stop(ServerNode).

init_per_group(ssl, Config) ->
    [{ssl_dist, true}, {ssl_dist_prefix, "SSL"}|Config];
init_per_group(plain, Config) ->
    [{ssl_dist, false}, {ssl_dist_prefix, "Plain"}|Config];
init_per_group(_GroupName, Config) ->
    Config.

end_per_group(_GroupName, _Config) ->
    ok.

init_per_testcase(_Func, Conf) ->
    Conf.

end_per_testcase(_Func, _Conf) ->
    ok.

-define(COUNT, 400).

%%%-------------------------------------------------------------------
%%% CommonTest API helpers

verify_node_src_addr() ->
    Msg = "Hello, world!",
    {ok,Host} = inet:gethostname(),
    {ok,DstAddr} = inet:getaddr(Host, inet),
    {ok,Socket} = gen_udp:open(0, [{active,false}]),
    {ok,Port} = inet:port(Socket),
    ok = gen_udp:send(Socket, DstAddr, Port, Msg),
    case gen_udp:recv(Socket, length(Msg) + 1, 1000) of
        {ok,{DstAddr,Port,Msg}} ->
            ok;
        {ok,{SrcAddr,Port,Msg}} ->
            throw({skipped,
                   "Src and dst address mismatch: " ++
                       term_to_string(SrcAddr) ++ " =:= " ++
                       term_to_string(DstAddr)});
        Weird ->
            error(Weird)
    end.

write_node_conf(
  ConfFile, Node, ServerConf, ClientConf, CertOptions, RootCert) ->
    [Name,Host] = split_node(Node),
    Conf =
        public_key:pkix_test_data(
          #{root => RootCert,
            peer =>
                [{extensions,
                  [
                   #'Extension'{
                      extnID = ?'id-ce-subjectAltName',
                      extnValue = [{dNSName, Host}],
                      critical = true},
                   #'Extension'{
                      extnID = ?'id-ce-subjectAltName',
                      extnValue =
                          [{directoryName,
                            {rdnSequence,
                             [[#'AttributeTypeAndValue'{
                                  type = ?'id-at-commonName',
                                  value =
                                      {utf8String,
                                       unicode:characters_to_binary(
                                         Name, utf8)
                                      }
                                 }]]}}],
                      critical = true}
                  ]} | CertOptions]}),
    NodeConf =
        [{server, ServerConf ++ Conf}, {client, ClientConf ++ Conf}],
    {ok, Fd} = file:open(ConfFile, [write]),
    ok = file:change_mode(ConfFile, 8#400),
    io:format(Fd, "~p.~n", [NodeConf]),
    ok = file:close(Fd).

split_node(Node) ->
    string:split(atom_to_list(Node), "@").

%%%-------------------------------------------------------------------
%%% Test cases

%%-----------------------
%% Connection setup speed

setup(Config) ->
    run_nodepair_test(fun setup/5, Config).

setup(A, B, Prefix, HA, HB) ->
    Rounds = 50,
    [] = ssl_apply(HA, erlang, nodes, []),
    [] = ssl_apply(HB, erlang, nodes, []),
    {SetupTime, CycleTime} =
        ssl_apply(HA, fun () -> setup_runner(A, B, Rounds) end),
    ok = ssl_apply(HB, fun () -> setup_wait_nodedown(A, 10000) end),
    %% [] = ssl_apply(HA, erlang, nodes, []),
    %% [] = ssl_apply(HB, erlang, nodes, []),
    SetupSpeed = round((Rounds*1000000*1000) / SetupTime),
    CycleSpeed = round((Rounds*1000000*1000) / CycleTime),
    _ = report(Prefix++" Setup", SetupSpeed, "setups/1000s"),
    report(Prefix++" Setup Cycle", CycleSpeed, "cycles/1000s").

%% Runs on node A against rex in node B
setup_runner(A, B, Rounds) ->
    StartTime = start_time(),
    SetupTime = setup_loop(A, B, 0, Rounds),
    {microseconds(SetupTime), microseconds(elapsed_time(StartTime))}.

setup_loop(_A, _B, T, 0) ->
    T;
setup_loop(A, B, T, N) ->
    StartTime = start_time(),
    [N,A] = [N|rpc:block_call(B, erlang, nodes, [])],
    Time = elapsed_time(StartTime),
    [N,B] = [N|erlang:nodes()],
    Mref = erlang:monitor(process, {rex,B}),
    true = net_kernel:disconnect(B),
    receive
        {'DOWN',Mref,process,_,_} ->
            [] = erlang:nodes(),
            setup_loop(A, B, Time + T, N - 1)
    end.

setup_wait_nodedown(A, Time) ->
    ok = net_kernel:monitor_nodes(true),
    case nodes() of
        [] ->
            ok;
        [A] ->
            receive
                {nodedown,A} ->
                    ok;
                Unexpected ->
                    {error,{unexpected,Unexpected}}
            after Time ->
                    {error,timeout}
            end
    end.


%%----------------
%% Roundtrip speed

roundtrip(Config) ->
    run_nodepair_test(fun roundtrip/5, Config).

roundtrip(A, B, Prefix, HA, HB) ->
    Rounds = 40000,
    [] = ssl_apply(HA, erlang, nodes, []),
    [] = ssl_apply(HB, erlang, nodes, []),
    ok = ssl_apply(HA, net_kernel, allow, [[B]]),
    ok = ssl_apply(HB, net_kernel, allow, [[A]]),
    Time = ssl_apply(HA, fun () -> roundtrip_runner(A, B, Rounds) end),
    [B] = ssl_apply(HA, erlang, nodes, []),
    [A] = ssl_apply(HB, erlang, nodes, []),
    Speed = round((Rounds*1000000) / Time),
    report(Prefix++" Roundtrip", Speed, "pings/s").

%% Runs on node A and spawns a server on node B
roundtrip_runner(A, B, Rounds) ->
    ClientPid = self(),
    [A] = rpc:call(B, erlang, nodes, []),
    ServerPid =
        erlang:spawn(
          B,
          fun () -> roundtrip_server(ClientPid, Rounds) end),
    ServerMon = erlang:monitor(process, ServerPid),
    microseconds(
      roundtrip_client(ServerPid, ServerMon, start_time(), Rounds)).

roundtrip_server(_Pid, 0) ->
    ok;
roundtrip_server(Pid, N) ->
    receive
        N ->
            Pid ! N,
            roundtrip_server(Pid, N-1)
    end.

roundtrip_client(_Pid, Mon, StartTime, 0) ->
    Time = elapsed_time(StartTime),
    receive
        {'DOWN', Mon, _, _, normal} ->
            Time;
        {'DOWN', Mon, _, _, Other} ->
            exit(Other)
    end;
roundtrip_client(Pid, Mon, StartTime, N) ->
    Pid ! N,
    receive
        N ->
            roundtrip_client(Pid, Mon, StartTime, N - 1)
    end.

%%---------------------------------------
%% Scheduler utilization at constant load


sched_utilization(Config) ->
    run_nodepair_test(
      fun(A, B, Prefix, HA, HB) ->
              sched_utilization(A, B, Prefix, HA, HB, proplists:get_value(ssl_dist, Config))
      end, Config).

sched_utilization(A, B, Prefix, HA, HB, SSL) ->
    [] = ssl_apply(HA, erlang, nodes, []),
    [] = ssl_apply(HB, erlang, nodes, []),
    {ClientMsacc, ServerMsacc, Msgs} =
        ssl_apply(HA, fun () -> sched_util_runner(A, B, SSL) end),
    [B] = ssl_apply(HA, erlang, nodes, []),
    [A] = ssl_apply(HB, erlang, nodes, []),
    msacc:print(ClientMsacc),
    msacc:print(ServerMsacc),
    ct:pal("Got ~p msgs",[length(Msgs)]),
    report(Prefix++" Sched Utilization Client",
           10000 * msacc:stats(system_runtime,ClientMsacc) /
               msacc:stats(system_realtime,ClientMsacc), "util 0.01 %"),
    report(Prefix++" Sched Utilization Server",
           10000 * msacc:stats(system_runtime,ServerMsacc) /
               msacc:stats(system_realtime,ServerMsacc), "util 0.01 %"),
    ok.

%% Runs on node A and spawns a server on node B
%% We want to avoid getting busy_dist_port as it hides the true SU usage
%% of the receiver and sender.
sched_util_runner(A, B, true) ->
    sched_util_runner(A, B, 50);
sched_util_runner(A, B, false) ->
    sched_util_runner(A, B, 250);
sched_util_runner(A, B, Senders) ->
    Payload = payload(5),
    [A] = rpc:call(B, erlang, nodes, []),
    ServerPid =
        erlang:spawn(
          B,
          fun () -> throughput_server() end),
    ServerMsacc =
        erlang:spawn(
          B,
          fun() ->
                  receive
                      {start,Pid} ->
                          msacc:start(10000),
                          Pid ! {ServerPid,msacc:stats()}
                  end
          end),
    ServerMon = erlang:monitor(process, ServerPid),
    ClientPid =
        spawn_link(fun() ->
                           %% We spawn 250 senders which should mean that we
                           %% have a load of 250 msgs/msec
                           [spawn_link(fun() -> throughput_client(ServerPid,Payload) end) ||
                               _ <- lists:seq(1, Senders)]
                   end),

    erlang:system_monitor(self(),[busy_dist_port]),
    ServerMsacc ! {start,self()},
    msacc:start(10000),
    ClientMsaccStats = msacc:stats(),
    ServerMsaccStats = receive {ServerPid,Stats} -> Stats end,
    {ClientMsaccStats,ServerMsaccStats, flush()}.

flush() ->
    receive
        M ->
            [M | flush()]
    after 0 ->
            []
    end.

throughput_server() ->
    receive _ -> ok end,
    receive _ -> ok end,
    receive _ -> ok end,
    receive _ -> ok end,
    receive _ -> ok end,
    receive _ -> ok end,
    receive _ -> ok end,
    receive _ -> ok end,
    receive _ -> ok end,
    receive _ -> ok end,
    throughput_server().

throughput_client(Pid, Payload) ->
    Pid ! Payload,
    receive after 1 -> throughput_client(Pid, Payload) end.

%%-----------------
%% Throughput speed

throughput_0(Config) ->
    run_nodepair_test(
      fun (A, B, Prefix, HA, HB) ->
              throughput(A, B, Prefix, HA, HB, 500000, 0)
      end, Config).

throughput_64(Config) ->
    run_nodepair_test(
      fun (A, B, Prefix, HA, HB) ->
              throughput(A, B, Prefix, HA, HB, 500000, 64)
      end, Config).

throughput_1024(Config) ->
    run_nodepair_test(
      fun (A, B, Prefix, HA, HB) ->
              throughput(A, B, Prefix, HA, HB, 100000, 1024)
      end, Config).

throughput_4096(Config) ->
    run_nodepair_test(
      fun (A, B, Prefix, HA, HB) ->
              throughput(A, B, Prefix, HA, HB, 50000, 4096)
      end, Config).

throughput_16384(Config) ->
    run_nodepair_test(
      fun (A, B, Prefix, HA, HB) ->
              throughput(A, B, Prefix, HA, HB, 10000, 16384)
      end, Config).

throughput_65536(Config) ->
    run_nodepair_test(
      fun (A, B, Prefix, HA, HB) ->
              throughput(A, B, Prefix, HA, HB, 2000, 65536)
      end, Config).

throughput_262144(Config) ->
    run_nodepair_test(
      fun (A, B, Prefix, HA, HB) ->
              throughput(A, B, Prefix, HA, HB, 500, 262144)
      end, Config).

throughput_1048576(Config) ->
    run_nodepair_test(
      fun (A, B, Prefix, HA, HB) ->
              throughput(A, B, Prefix, HA, HB, 200, 1048576)
      end, Config).

throughput(A, B, Prefix, HA, HB, Packets, Size) ->
    [] = ssl_apply(HA, erlang, nodes, []),
    [] = ssl_apply(HB, erlang, nodes, []),
    #{time := Time,
      dist_stats := DistStats,
      client_msacc_stats := ClientMsaccStats,
      client_prof := ClientProf,
      server_msacc_stats := ServerMsaccStats,
      server_prof := ServerProf} =
        ssl_apply(HA, fun () -> throughput_runner(A, B, Packets, Size) end),
    [B] = ssl_apply(HA, erlang, nodes, []),
    [A] = ssl_apply(HB, erlang, nodes, []),
    ClientMsaccStats =:= undefined orelse
        msacc:print(ClientMsaccStats),
    io:format("DistStats: ~p~n", [DistStats]),
    Overhead =
        50 % Distribution protocol headers (empirical) (TLS+=54)
        + byte_size(erlang:term_to_binary([0|<<>>])), % Benchmark overhead
    Bytes = Packets * (Size + Overhead),
    io:format("~w bytes, ~.4g s~n", [Bytes,Time/1000000]),
    ClientMsaccStats =:= undefined orelse
        io:format(
          "Sender core usage ratio: ~.4g ns/byte~n",
          [msacc:stats(system_runtime, ClientMsaccStats)*1000/Bytes]),
    ServerMsaccStats =:= undefined orelse
        begin
            io:format(
              "Receiver core usage ratio: ~.4g ns/byte~n",
              [msacc:stats(system_runtime, ServerMsaccStats)*1000/Bytes]),
            msacc:print(ServerMsaccStats)
        end,
    io:format("******* ClientProf:~n", []), prof_print(ClientProf),
    io:format("******* ServerProf:~n", []), prof_print(ServerProf),
    Speed = round((Bytes * 1000000) / (1024 * Time)),
    report(Prefix++" Throughput_"++integer_to_list(Size), Speed, "kB/s").

%% Runs on node A and spawns a server on node B
throughput_runner(A, B, Rounds, Size) ->
    Payload = payload(Size),
    [A] = rpc:call(B, erlang, nodes, []),
    ClientPid = self(),
    ServerPid =
        erlang:spawn(
          B,
          fun () -> throughput_server(ClientPid, Rounds) end),
    ServerMon = erlang:monitor(process, ServerPid),
    msacc:available() andalso
        begin
            msacc:stop(),
            msacc:reset(),
            msacc:start(),
            ok
        end,
    prof_start(),
    {Time,ServerMsaccStats,ServerProf} =
        throughput_client(ServerPid, ServerMon, Payload, Rounds),
    prof_stop(),
    ClientMsaccStats =
        case msacc:available() of
            true ->
                MStats = msacc:stats(),
                msacc:stop(),
                MStats;
            false ->
                undefined
        end,
    ClientProf = prof_end(),
    [{_Node,Socket}] = dig_dist_node_sockets(),
    DistStats = inet:getstat(Socket),
    #{time => microseconds(Time),
      dist_stats => DistStats,
      client_msacc_stats => ClientMsaccStats,
      client_prof => ClientProf,
      server_msacc_stats => ServerMsaccStats,
      server_prof => ServerProf}.

dig_dist_node_sockets() ->
    [case DistCtrl of
         {_Node,Socket} = NodeSocket when is_port(Socket) ->
             NodeSocket;
         {Node,DistCtrlPid} when is_pid(DistCtrlPid) ->
             [{links,DistCtrlLinks}] = process_info(DistCtrlPid, [links]),
             case [S || S <- DistCtrlLinks, is_port(S)] of
                 [Socket] ->
                     {Node,Socket};
                 [] ->
                     [{monitors,[{process,DistSenderPid}]}] =
                         process_info(DistCtrlPid, [monitors]),
                     [{links,DistSenderLinks}] =
                         process_info(DistSenderPid, [links]),
                     [Socket] = [S || S <- DistSenderLinks, is_port(S)],
                     {Node,Socket}
             end
     end || DistCtrl <- erlang:system_info(dist_ctrl)].


throughput_server(Pid, N) ->
    msacc:available() andalso
        begin
            msacc:stop(),
            msacc:reset(),
            msacc:start(),
            ok
        end,
    prof_start(),
    throughput_server_loop(Pid, N).

throughput_server_loop(_Pid, 0) ->
    prof_stop(),
    MsaccStats =
        case msacc:available() of
            true ->
                msacc:stop(),
                MStats = msacc:stats(),
                msacc:reset(),
                MStats;
            false ->
                undefined
        end,
    Prof = prof_end(),
    exit({ok,MsaccStats,Prof});
throughput_server_loop(Pid, N) ->
    receive
        {Pid, N, _} ->
            throughput_server_loop(Pid, N-1)
    end.

throughput_client(Pid, Mon, Payload, N) ->
    throughput_client_loop(Pid, Mon, Payload, N, start_time()).

throughput_client_loop(_Pid, Mon, _Payload, 0, StartTime) ->
    receive
        {'DOWN', Mon, _, _, {ok,MsaccStats,Prof}} ->
            {elapsed_time(StartTime),MsaccStats,Prof};
        {'DOWN', Mon, _, _, Other} ->
            exit(Other)
    end;
throughput_client_loop(Pid, Mon, Payload, N, StartTime) ->
    Pid ! {self(), N, Payload},
    throughput_client_loop(Pid, Mon, Payload, N - 1, StartTime).


-define(prof, none). % none | cprof | eprof

-if(?prof =:= cprof).
prof_start() ->
    cprof:stop(),
    cprof:start(),
    ok.
-elif(?prof =:= eprof).
prof_start() ->
    {ok,_} = eprof:start(),
    profiling = eprof:start_profiling(processes()),
    ok.
-elif(?prof =:= none).
prof_start() ->
    ok.
-endif.

-if(?prof =:= cprof).
prof_stop() ->
    cprof:pause(),
    ok.
-elif(?prof =:= eprof).
prof_stop() ->
    _ = eprof:stop_profiling(),
    ok.
-elif(?prof =:= none).
prof_stop() ->
    ok.
-endif.

-if(?prof =:= cprof).
prof_end() ->
    Prof = cprof:analyse(),
    cprof:stop(),
    Prof.
-elif(?prof =:= eprof).
prof_end() ->
    eprof:dump_data().
-elif(?prof =:= none).
prof_end() ->
    [].
-endif.

-if(?prof =:= cprof).
prof_print(Prof) ->
    io:format("~p.~n", [Prof]).
-elif(?prof =:= eprof).
prof_print(Dump) ->
    eprof:analyze(undefined, total, [], Dump).
-elif(?prof =:= none).
prof_print([]) ->
    ok.
-endif.

%%%-------------------------------------------------------------------
%%% Test cases helpers

run_nodepair_test(TestFun, Config) ->
    A = proplists:get_value(node_a, Config),
    B = proplists:get_value(node_b, Config),
    Prefix = proplists:get_value(ssl_dist_prefix, Config),
    HA = start_ssl_node_a(Config),
    HB = start_ssl_node_b(Config),
    try TestFun(A, B, Prefix, HA, HB)
    after
        stop_ssl_node_a(HA),
        stop_ssl_node_b(HB, Config),
        ok
    end.

ssl_apply(Handle, M, F, Args) ->
    case ssl_dist_test_lib:apply_on_ssl_node(Handle, M, F, Args) of
        {'EXIT',Reason} ->
            error(Reason);
        Result ->
            Result
    end.

ssl_apply(Handle, Fun) ->
    case ssl_dist_test_lib:apply_on_ssl_node(Handle, Fun) of
        {'EXIT',Reason} ->
            error(Reason);
        Result ->
            Result
    end.

start_ssl_node_a(Config) ->
    Name = proplists:get_value(node_a_name, Config),
    Args = get_node_args(node_a_dist_args, Config),
    ssl_dist_test_lib:start_ssl_node(Name, Args).

start_ssl_node_b(Config) ->
    Name = proplists:get_value(node_b_name, Config),
    Args = get_node_args(node_b_dist_args, Config),
    ServerNode = proplists:get_value(server_node, Config),
    rpc:call(
      ServerNode, ssl_dist_test_lib, start_ssl_node, [Name, Args]).

stop_ssl_node_a(HA) ->
    ssl_dist_test_lib:stop_ssl_node(HA).

stop_ssl_node_b(HB, Config) ->
    ServerNode = proplists:get_value(server_node, Config),
    rpc:call(ServerNode, ssl_dist_test_lib, stop_ssl_node, [HB]).

get_node_args(Tag, Config) ->
    case proplists:get_value(ssl_dist, Config) of
        true ->
            proplists:get_value(Tag, Config);
        false ->
            ""
    end.



payload(Size) ->
    iolist_to_binary(
      [case Size bsr 8 of
           0 ->
               [];
           Blocks ->
               payload(Blocks, create_binary(256))
       end | create_binary(Size band 255)]).
%%
payload(0, _) ->
    [];
payload(Blocks, Block) ->
    Half = payload(Blocks bsr 1, Block),
    [Half, Half |
     if
         Blocks band 1 =:= 1 ->
             Block;
         true ->
             []
     end].

create_binary(Size) ->
    create_binary(Size, <<>>).
%%
create_binary(0, Bin) ->
    Bin;
create_binary(Size, Bin) ->
    NextSize = Size - 1,
    create_binary(NextSize, <<Bin/binary, NextSize>>).

start_time() ->
    erlang:system_time().

elapsed_time(StartTime) ->
    erlang:system_time() - StartTime.

microseconds(Time) ->
    erlang:convert_time_unit(Time, native, microsecond).

report(Name, Value, Unit) ->
    ct:pal("~s: ~w ~s", [Name, Value, Unit]),
    ct_event:notify(
      #event{
         name = benchmark_data,
         data = [{value, Value}, {suite, "ssl_dist"}, {name, Name}]}),
    {comment, term_to_string(Value) ++ " " ++ Unit}.

term_to_string(Term) ->
    unicode:characters_to_list(
      io_lib:write(Term, [{encoding, unicode}])).<|MERGE_RESOLUTION|>--- conflicted
+++ resolved
@@ -32,12 +32,9 @@
 -export(
    [setup/1,
     roundtrip/1,
-<<<<<<< HEAD
     sched_utilization/1,
-=======
     throughput_0/1,
     throughput_64/1,
->>>>>>> f37c8b37
     throughput_1024/1,
     throughput_4096/1,
     throughput_16384/1,
@@ -410,14 +407,15 @@
                           Pid ! {ServerPid,msacc:stats()}
                   end
           end),
-    ServerMon = erlang:monitor(process, ServerPid),
-    ClientPid =
-        spawn_link(fun() ->
-                           %% We spawn 250 senders which should mean that we
-                           %% have a load of 250 msgs/msec
-                           [spawn_link(fun() -> throughput_client(ServerPid,Payload) end) ||
-                               _ <- lists:seq(1, Senders)]
-                   end),
+    spawn_link(
+      fun() ->
+              %% We spawn 250 senders which should mean that we
+              %% have a load of 250 msgs/msec
+              [spawn_link(
+                 fun() ->
+                         throughput_client(ServerPid,Payload)
+                 end) || _ <- lists:seq(1, Senders)]
+      end),
 
     erlang:system_monitor(self(),[busy_dist_port]),
     ServerMsacc ! {start,self()},
