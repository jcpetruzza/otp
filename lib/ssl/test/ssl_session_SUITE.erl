%%
%% %CopyrightBegin%
%%
%% Copyright Ericsson AB 2007-2019. All Rights Reserved.
%%
%% Licensed under the Apache License, Version 2.0 (the "License");
%% you may not use this file except in compliance with the License.
%% You may obtain a copy of the License at
%%
%%     http://www.apache.org/licenses/LICENSE-2.0
%%
%% Unless required by applicable law or agreed to in writing, software
%% distributed under the License is distributed on an "AS IS" BASIS,
%% WITHOUT WARRANTIES OR CONDITIONS OF ANY KIND, either express or implied.
%% See the License for the specific language governing permissions and
%% limitations under the License.
%%
%% %CopyrightEnd%
%%

%%
-module(ssl_session_SUITE).

%% Note: This directive should only be used in test suites.
-compile(export_all).

-include("tls_handshake.hrl").
-include("ssl_record.hrl").

-include_lib("common_test/include/ct.hrl").
-include_lib("public_key/include/public_key.hrl").

-define(SLEEP, 500).
-define(EXPIRE, 10).

%%--------------------------------------------------------------------
%% Common Test interface functions -----------------------------------
%%--------------------------------------------------------------------
all() -> 
    [
     {group, 'tlsv1.2'},
     {group, 'tlsv1.1'},
     {group, 'tlsv1'},
     {group, 'dtlsv1.2'},
     {group, 'dtlsv1'}
    ].

groups() ->
    [{'dtlsv1.2', [], session_tests()},
     {'dtlsv1', [], session_tests()},
<<<<<<< HEAD
     {'tlsv1.3', [], session_tests()},
     {'tlsv1.2', [], session_tests()},
     {'tlsv1.1', [], session_tests()},
     {'tlsv1', [], session_tests()}
=======
     {'tlsv1.3', [], session_tests() ++ tls_session_tests()},
     {'tlsv1.2', [], session_tests() ++ tls_session_tests()},
     {'tlsv1.1', [], session_tests() ++ tls_session_tests()},
     {'tlsv1', [], session_tests() ++ tls_session_tests()},
     {'sslv3', [], session_tests() ++ tls_session_tests()}
>>>>>>> d030be50
    ].

session_tests() ->
    [reuse_session,
     reuse_session_expired,
     server_does_not_want_to_reuse_session,
     no_reuses_session_server_restart_new_cert,
     no_reuses_session_server_restart_new_cert_file].

tls_session_tests() ->
       [session_table_stable_size_on_tcp_close].

init_per_suite(Config0) ->
    catch crypto:stop(),
    try crypto:start() of
	ok ->
	    ssl_test_lib:clean_start(),
            Config = ssl_test_lib:make_rsa_cert(Config0),
            ssl_test_lib:make_dsa_cert(Config)
    catch _:_ ->
	    {skip, "Crypto did not start"}
    end.

end_per_suite(_Config) ->
    ssl:stop(),
    application:stop(crypto).

init_per_group(GroupName, Config) ->
    ssl_test_lib:clean_tls_version(Config),                          
    case ssl_test_lib:is_tls_version(GroupName) andalso ssl_test_lib:sufficient_crypto_support(GroupName) of
	true ->
	    ssl_test_lib:init_tls_version(GroupName, Config);
	_ ->
	    case ssl_test_lib:sufficient_crypto_support(GroupName) of
		true ->
		    ssl:start(),
		    Config;
		false ->
		    {skip, "Missing crypto support"}
	    end
    end.

end_per_group(GroupName, Config) ->
  case ssl_test_lib:is_tls_version(GroupName) of
      true ->
          ssl_test_lib:clean_tls_version(Config);
      false ->
          Config
  end.

init_per_testcase(reuse_session_expired, Config)  ->
    Versions = ssl_test_lib:protocol_version(Config),
    ssl:stop(),
    application:load(ssl),    
    ssl_test_lib:clean_env(),
    ssl_test_lib:set_protocol_versions(Versions),
    application:set_env(ssl, session_lifetime, ?EXPIRE),
    ssl:start(),
    ssl_test_lib:ct_log_supported_protocol_versions(Config),
    ct:timetrap({seconds, 30}),
    Config;
init_per_testcase(_, Config)  ->
    ssl_test_lib:ct_log_supported_protocol_versions(Config),
    ct:timetrap({seconds, 15}),
    Config.

end_per_testcase(reuse_session_expired, Config) ->
    application:unset_env(ssl, session_lifetime),    
    Config;
end_per_testcase(_, Config) ->
    Config.

%%--------------------------------------------------------------------
%% Test Cases --------------------------------------------------------
%%--------------------------------------------------------------------
reuse_session() ->
    [{doc,"Test reuse of sessions (short handshake)"}].
reuse_session(Config) when is_list(Config) -> 
    ClientOpts = ssl_test_lib:ssl_options(client_rsa_verify_opts, Config),
    ServerOpts = ssl_test_lib:ssl_options(server_rsa_verify_opts, Config),
    
    ssl_test_lib:reuse_session(ClientOpts, ServerOpts, Config).
%%--------------------------------------------------------------------
reuse_session_expired() ->
    [{doc,"Test sessions is not reused when it has expired"}].
reuse_session_expired(Config) when is_list(Config) -> 
    ClientOpts = ssl_test_lib:ssl_options(client_rsa_verify_opts, Config),
    ServerOpts = ssl_test_lib:ssl_options(server_rsa_verify_opts, Config),
    {ClientNode, ServerNode, Hostname} = ssl_test_lib:run_where(Config),
    
    Server0 =
	ssl_test_lib:start_server([{node, ServerNode}, {port, 0},
				   {from, self()},
				   {mfa, {ssl_test_lib, no_result, []}},
				   {tcp_options, [{active, false}]},
				   {options, ServerOpts}]),
    Port0 = ssl_test_lib:inet_port(Server0),
    
    Client0 = ssl_test_lib:start_client([{node, ClientNode},
                                         {port, Port0}, {host, Hostname},
                                         {mfa, {ssl_test_lib, session_id, []}},
                                         {from, self()},  {options, [{reuse_sessions, save} | ClientOpts]}]),
    Server0 ! listen,
    
    Client1 = ssl_test_lib:start_client([{node, ClientNode},
                                         {port, Port0}, {host, Hostname},
                                         {mfa, {ssl_test_lib, session_id, []}},
                                         {from, self()},  {options, ClientOpts}]),    
    
    SID = receive
              {Client0, Id0} ->
                  Id0
          end,
       
    receive
        {Client1, SID} ->
            ok
    after ?SLEEP ->
              ct:fail(session_not_reused)
    end,
    
    Server0 ! listen,
    
    %% Make sure session is unregistered due to expiration
    ct:sleep((?EXPIRE*2)),

    make_sure_expired(Hostname, Port0, SID),
    
    Client2 =
	ssl_test_lib:start_client([{node, ClientNode}, 
				   {port, Port0}, {host, Hostname},
				   {mfa, {ssl_test_lib, session_id, []}},
				   {from, self()}, {options, ClientOpts}]),   
    receive
	{Client2, SID} ->
            end_per_testcase(?FUNCTION_NAME, Config),
	    ct:fail(session_reused_when_session_expired);
	{Client2, _} ->
	    ok
    end,
    process_flag(trap_exit, false),
    ssl_test_lib:close(Server0),
    ssl_test_lib:close(Client0),
    ssl_test_lib:close(Client1),
    ssl_test_lib:close(Client2).

make_sure_expired(Host, Port, Id) ->
    {status, _, _, StatusInfo} = sys:get_status(whereis(ssl_manager)),
    [_, _,_, _, Prop] = StatusInfo,
    State = ssl_test_lib:state(Prop),
    ClientCache = element(2, State),

    case ssl_session_cache:lookup(ClientCache, {{Host,  Port}, Id}) of
	undefined ->
   	   ok; 
	#session{is_resumable = false} ->
   	   ok;
	_ ->
	    ct:sleep(?SLEEP),
            make_sure_expired(Host, Port, Id)
    end.     

%%--------------------------------------------------------------------
server_does_not_want_to_reuse_session() ->
    [{doc,"Test reuse of sessions (short handshake)"}].
server_does_not_want_to_reuse_session(Config) when is_list(Config) -> 
    ClientOpts = ssl_test_lib:ssl_options(client_rsa_verify_opts, Config),
    ServerOpts = ssl_test_lib:ssl_options(server_rsa_verify_opts, Config),
    {ClientNode, ServerNode, Hostname} = ssl_test_lib:run_where(Config),

    Server = 
	ssl_test_lib:start_server([{node, ServerNode}, {port, 0}, 
				   {from, self()},
		      {mfa, {ssl_test_lib, session_info_result, []}},
				   {options, [{reuse_session, fun(_,_,_,_) ->
								      false
							      end} | 
					      ServerOpts]}]),
    Port = ssl_test_lib:inet_port(Server),
    Client0 =
	ssl_test_lib:start_client([{node, ClientNode}, 
		      {port, Port}, {host, Hostname},
			    {mfa, {ssl_test_lib, no_result, []}},
		      {from, self()},  {options, ClientOpts}]),   
    SessionInfo = 
	receive
	    {Server, Info} ->
		Info
	end,
       
    Server ! {listen, {mfa, {ssl_test_lib, no_result, []}}},
    
    %% Make sure session is registered
    ct:sleep(?SLEEP),

    Client1 =
	ssl_test_lib:start_client([{node, ClientNode}, 
		      {port, Port}, {host, Hostname},
		      {mfa, {ssl_test_lib, session_info_result, []}},
		      {from, self()},  {options, ClientOpts}]),    
    receive
	{Client1, SessionInfo} ->
	    ct:fail(session_reused_when_server_does_not_want_to);
	{Client1, _Other} ->
	   ok
    end,
    ssl_test_lib:close(Client0),
    ssl_test_lib:close(Server),
    ssl_test_lib:close(Client1).

no_reuses_session_server_restart_new_cert() ->
    [{doc,"Check that a session is not reused if the server is restarted with a new cert."}].
no_reuses_session_server_restart_new_cert(Config) when is_list(Config) ->

    ClientOpts = ssl_test_lib:ssl_options(client_rsa_opts, Config),
    ServerOpts = ssl_test_lib:ssl_options(server_rsa_verify_opts, Config),
    DsaServerOpts = ssl_test_lib:ssl_options(server_dsa_verify_opts, Config),
    DsaClientOpts = ssl_test_lib:ssl_options(client_dsa_opts, Config),
    {ClientNode, ServerNode, Hostname} = ssl_test_lib:run_where(Config),

    Server =
	ssl_test_lib:start_server([{node, ServerNode}, {port, 0},
				   {from, self()},
		      {mfa, {ssl_test_lib, session_info_result, []}},
				   {options, ServerOpts}]),
    Port = ssl_test_lib:inet_port(Server),
    Client0 =
	ssl_test_lib:start_client([{node, ClientNode},
		      {port, Port}, {host, Hostname},
			    {mfa, {ssl_test_lib, no_result, []}},
		      {from, self()},  {options, ClientOpts}]),
    SessionInfo =
	receive
	    {Server, Info} ->
		Info
	end,

    %% Make sure session is registered
    ct:sleep(?SLEEP),
    Monitor = erlang:monitor(process, Server),
    ssl_test_lib:close(Server),
    ssl_test_lib:close(Client0),
    receive
	{'DOWN', Monitor, _, _, _} ->
	    ok
    end,
    
    Server1 =
	ssl_test_lib:start_server([{node, ServerNode}, {port, Port},
				   {from, self()},
		      {mfa, {ssl_test_lib, no_result, []}},
				   {options, [{reuseaddr, true} | DsaServerOpts]}]),

    Client1 =
	ssl_test_lib:start_client([{node, ClientNode},
		      {port, Port}, {host, Hostname},
		      {mfa, {ssl_test_lib, session_info_result, []}},
		      {from, self()},  {options, DsaClientOpts}]),
    receive
	{Client1, SessionInfo} ->
	    ct:fail(session_reused_when_server_has_new_cert);
	{Client1, _Other} ->
	   ok
    end,
    ssl_test_lib:close(Server1),
    ssl_test_lib:close(Client1).

%%--------------------------------------------------------------------
no_reuses_session_server_restart_new_cert_file() ->
    [{doc,"Check that a session is not reused if a server is restarted with a new "
      "cert contained in a file with the same name as the old cert."}].

no_reuses_session_server_restart_new_cert_file(Config) when is_list(Config) ->
    ClientOpts = ssl_test_lib:ssl_options(client_rsa_opts, Config),
    ServerOpts = ssl_test_lib:ssl_options(server_rsa_verify_opts, Config),
    DsaServerOpts = ssl_test_lib:ssl_options(server_dsa_verify_opts, Config),
    PrivDir =  proplists:get_value(priv_dir, Config),

    NewServerOpts0 = ssl_test_lib:new_config(PrivDir, ServerOpts),
    {ClientNode, ServerNode, Hostname} = ssl_test_lib:run_where(Config),

    Server =
	ssl_test_lib:start_server([{node, ServerNode}, {port, 0},
				   {from, self()},
		      {mfa, {ssl_test_lib, session_info_result, []}},
				   {options, NewServerOpts0}]),
    Port = ssl_test_lib:inet_port(Server),
    Client0 =
	ssl_test_lib:start_client([{node, ClientNode},
		      {port, Port}, {host, Hostname},
			    {mfa, {ssl_test_lib, no_result, []}},
		      {from, self()},  {options, ClientOpts}]),
    SessionInfo =
	receive
	    {Server, Info} ->
		Info
	end,

    %% Make sure session is registered and we get
    %% new file time stamp when calling new_config!
    ct:sleep(?SLEEP* 2),
    ssl_test_lib:close(Server),
    ssl_test_lib:close(Client0),

    ssl:clear_pem_cache(),

    NewServerOpts1 = ssl_test_lib:new_config(PrivDir, DsaServerOpts),

    Server1 =
	ssl_test_lib:start_server([{node, ServerNode}, {port, Port},
				   {from, self()},
		      {mfa, {ssl_test_lib, no_result, []}},
				   {options,  [{reuseaddr, true} | NewServerOpts1]}]),
    Client1 =
	ssl_test_lib:start_client([{node, ClientNode},
		      {port, Port}, {host, Hostname},
		      {mfa, {ssl_test_lib, session_info_result, []}},
				   {from, self()},  {options, ClientOpts}]),
    receive
	{Client1, SessionInfo} ->
	    ct:fail(session_reused_when_server_has_new_cert);
	{Client1, _Other} ->
	   ok
    end,
    ssl_test_lib:close(Server1),
    ssl_test_lib:close(Client1).

session_table_stable_size_on_tcp_close() ->
      [{doc, "Check that new sessions are cleanup when connection is closed abruptly during first handshake"}].

session_table_stable_size_on_tcp_close(Config) when is_list(Config)->
    ServerOpts = ssl_test_lib:ssl_options(server_rsa_verify_opts, Config),
    {_, ServerNode, Hostname} = ssl_test_lib:run_where(Config),

    {status, _, _, StatusInfo} = sys:get_status(whereis(ssl_manager)),
    [_, _,_, _, Prop] = StatusInfo,
    State = ssl_test_lib:state(Prop),
    ServerCache = element(3, State),

    N = ets:info(ServerCache, size),

    Server = ssl_test_lib:start_server_error([{node, ServerNode}, {port, 0},
                                              {from, self()},
                                              {options,  [{reuseaddr, true} | ServerOpts]}]),
    Port = ssl_test_lib:inet_port(Server),
    faulty_client(Hostname, Port),
    check_table_did_not_grow(ServerCache, N).


%%--------------------------------------------------------------------
%% Internal functions ------------------------------------------------
%%--------------------------------------------------------------------
check_table_did_not_grow(ServerCache, N) ->
    ct:sleep(500),
    check_table_did_not_grow(ServerCache, N, 10).

check_table_did_not_grow(_, _, 0) ->
    ct:fail(table_grew);
check_table_did_not_grow(ServerCache, N, Tries) ->
    case ets:info(ServerCache, size) of
        N ->
            ok;
        _ ->
            ct:sleep(500),
            check_table_did_not_grow(ServerCache, N, Tries -1)
    end.

faulty_client(Host, Port) ->
    {ok, Sock} = gen_tcp:connect(Host, Port, [], 10000),
    Random = crypto:strong_rand_bytes(32),
    CH = client_hello(Random),
    CHBin = encode_client_hello(CH, Random),
    gen_tcp:send(Sock, CHBin),
    ct:sleep(100),
    gen_tcp:close(Sock).


server(LOpts, Port) ->
    {ok, LSock} = ssl:listen(Port, LOpts),
    Pid = spawn_link(?MODULE, accept_loop, [LSock]),
    ssl:controlling_process(LSock, Pid),
    Pid.

accept_loop(Sock) ->
    {ok, CSock} = ssl:transport_accept(Sock),
    _ = ssl:handshake(CSock),
    accept_loop(Sock).


encode_client_hello(CH, Random) ->
    HSBin = tls_handshake:encode_handshake(CH, {3,3}),
    CS = connection_states(Random),
    {Encoded, _} = tls_record:encode_handshake(HSBin, {3,3}, CS),
    Encoded.

client_hello(Random) ->
    CipherSuites = [<<0,255>>, <<"À,">>, <<"À0">>, <<"À$">>, <<"À(">>,
		    <<"À.">>, <<"À2">>, <<"À&">>, <<"À*">>, <<0,159>>,
		    <<0,163>>, <<0,107>>, <<0,106>>, <<"À+">>, <<"À/">>,
		    <<"À#">>, <<"À'">>, <<"À-">>, <<"À1">>, <<"À%">>,
		    <<"À)">>, <<0,158>>, <<0,162>>, <<0,103>>, <<0,64>>,
		    <<"À\n">>, <<192,20>>, <<0,57>>, <<0,56>>, <<192,5>>,
		    <<192,15>>, <<"À\t">>, <<192,19>>, <<0,51>>, <<0,50>>,
		    <<192,4>>, <<192,14>>],
    Extensions = #{alpn => undefined,
		   ec_point_formats =>
		       {ec_point_formats,
			[0]},
		   elliptic_curves =>
		       {elliptic_curves,
			[{1,3,132,0,39},
			 {1,3,132,0,38},
			 {1,3,132,0,35},
			 {1,3,36,3,3,2,
			  8,1,1,13},
			 {1,3,132,0,36},
			 {1,3,132,0,37},
			 {1,3,36,3,3,2,
			  8,1,1,11},
			 {1,3,132,0,34},
			 {1,3,132,0,16},
			 {1,3,132,0,17},
			 {1,3,36,3,3,2,
			  8,1,1,7},
			 {1,3,132,0,10},
			 {1,2,840,
			  10045,3,1,7},
			 {1,3,132,0,3},
			 {1,3,132,0,26},
			 {1,3,132,0,27},
			 {1,3,132,0,32},
			 {1,3,132,0,33},
			 {1,3,132,0,24},
			 {1,3,132,0,25},
			 {1,3,132,0,31},
			 {1,2,840,
			  10045,3,1,1},
			 {1,3,132,0,1},
			 {1,3,132,0,2},
			 {1,3,132,0,15},
			 {1,3,132,0,9},
			 {1,3,132,0,8},
			 {1,3,132,0,
			  30}]},
		   next_protocol_negotiation =>
		       undefined,
		   renegotiation_info =>
		       {renegotiation_info,
			undefined},
		   signature_algs =>
		       {hash_sign_algos,
			[{sha512,ecdsa},
			 {sha512,rsa},
			 {sha384,ecdsa},
			 {sha384,rsa},
			 {sha256,ecdsa},
			 {sha256,rsa},
			 {sha224,ecdsa},
			 {sha224,rsa},
			 {sha,ecdsa},
			 {sha,rsa},
			 {sha,dsa}]},
		   sni =>
		       {sni,
			"localhost"},
		   srp =>
		       undefined},

    #client_hello{client_version = {3,3},
		  random = Random,
		  session_id = crypto:strong_rand_bytes(32),
		  cipher_suites = CipherSuites,
		  compression_methods = [0],
		  extensions = Extensions
		 }.

connection_states(Random) ->
    #{current_write =>
          #{beast_mitigation => one_n_minus_one,cipher_state => undefined,
		 client_verify_data => undefined,compression_state => undefined,
		 mac_secret => undefined,secure_renegotiation => undefined,
            security_parameters =>
                #security_parameters{
                  cipher_suite = <<0,0>>,
                   connection_end = 1,
                   bulk_cipher_algorithm = 0,
                   cipher_type = 0,
                   iv_size = 0,
                   key_size = 0,
                   key_material_length = 0,
                   expanded_key_material_length = 0,
                   mac_algorithm = 0,
                   prf_algorithm = 0,
                   hash_size = 0,
                   compression_algorithm = 0,
                   master_secret = undefined,
                   resumption_master_secret = undefined,
                   client_random = Random,
                   server_random = undefined,
                   exportable = undefined},
            sequence_number => 0,server_verify_data => undefined}}.<|MERGE_RESOLUTION|>--- conflicted
+++ resolved
@@ -48,18 +48,10 @@
 groups() ->
     [{'dtlsv1.2', [], session_tests()},
      {'dtlsv1', [], session_tests()},
-<<<<<<< HEAD
-     {'tlsv1.3', [], session_tests()},
-     {'tlsv1.2', [], session_tests()},
-     {'tlsv1.1', [], session_tests()},
-     {'tlsv1', [], session_tests()}
-=======
      {'tlsv1.3', [], session_tests() ++ tls_session_tests()},
      {'tlsv1.2', [], session_tests() ++ tls_session_tests()},
      {'tlsv1.1', [], session_tests() ++ tls_session_tests()},
-     {'tlsv1', [], session_tests() ++ tls_session_tests()},
-     {'sslv3', [], session_tests() ++ tls_session_tests()}
->>>>>>> d030be50
+     {'tlsv1', [], session_tests() ++ tls_session_tests()}
     ].
 
 session_tests() ->
