--- conflicted
+++ resolved
@@ -155,15 +155,11 @@
      {rsa_pss_rsae_1_3, [], all_version_tests() ++ rsa_tests() ++ tls_1_3_tests() ++ tls_1_3_rsa_tests()},
      {rsa_pss_pss, [], all_version_tests() ++ rsa_tests()},
      {rsa_pss_pss_1_3, [], all_version_tests() ++ rsa_tests() ++ tls_1_3_tests() ++ tls_1_3_rsa_tests()},
-<<<<<<< HEAD
-     {ecdsa_1_3, [], all_version_tests() ++ tls_1_3_tests()},
-     {eddsa_1_3, [], all_version_tests() ++ tls_1_3_tests()}
-=======
      {ecdsa_1_3, [], all_version_tests() ++ tls_1_3_tests() ++
           [signature_algorithms_bad_curve_secp256r1,
            signature_algorithms_bad_curve_secp384r1,
-           signature_algorithms_bad_curve_secp521r1]}
->>>>>>> c33fc9cc
+           signature_algorithms_bad_curve_secp521r1]},
+     {eddsa_1_3, [], all_version_tests() ++ tls_1_3_tests()}
     ].
 
 ssl_protocol_groups() ->
