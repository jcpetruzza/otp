%%
%% %CopyrightBegin%
%%
%% Copyright Ericsson AB 2013-2017. All Rights Reserved.
%%
%% Licensed under the Apache License, Version 2.0 (the "License");
%% you may not use this file except in compliance with the License.
%% You may obtain a copy of the License at
%%
%%     http://www.apache.org/licenses/LICENSE-2.0
%%
%% Unless required by applicable law or agreed to in writing, software
%% distributed under the License is distributed on an "AS IS" BASIS,
%% WITHOUT WARRANTIES OR CONDITIONS OF ANY KIND, either express or implied.
%% See the License for the specific language governing permissions and
%% limitations under the License.
%%
%% %CopyrightEnd%
%%

%%
%%----------------------------------------------------------------------
%% Purpose: Common handling of a TLS/SSL/DTLS connection, see also
%% tls_connection.erl and dtls_connection.erl
%%----------------------------------------------------------------------

-module(ssl_connection).

-include("ssl_api.hrl").
-include("ssl_connection.hrl").
-include("ssl_handshake.hrl").
-include("ssl_alert.hrl").
-include("ssl_record.hrl").
-include("ssl_cipher.hrl").
-include("ssl_internal.hrl").
-include("ssl_srp.hrl").
-include_lib("public_key/include/public_key.hrl").

%% Setup
-export([connect/8, ssl_accept/7, handshake/2, handshake/3,
	 socket_control/4, socket_control/5, start_or_recv_cancel_timer/2]).

%% User Events 
-export([send/2, recv/3, close/2, shutdown/2,
	 new_user/2, get_opts/2, set_opts/2, 
	 peer_certificate/1, renegotiation/1, negotiated_protocol/1, prf/5,
         get_sslsocket/1, handshake_complete/3,
	 connection_information/2, handle_common_event/5
	]).

%% General gen_statem state functions with extra callback argument 
%% to determine if it is an SSL/TLS or DTLS gen_statem machine
-export([init/4, hello/4, abbreviated/4, certify/4, cipher/4,
         connection/4, death_row/4, downgrade/4]).

%% gen_statem callbacks
-export([terminate/3, format_status/2]).

%%
-export([handle_info/3, handle_call/5, handle_session/7, ssl_config/3,
	 prepare_connection/2, hibernate_after/3]).

%% Alert and close handling
-export([handle_own_alert/4,handle_alert/3, 
	 handle_normal_shutdown/3 
	]).

%% Data handling
-export([write_application_data/3, read_application_data/2]).

%%====================================================================
%% Internal application API
%%====================================================================	     
%%--------------------------------------------------------------------
-spec connect(tls_connection | dtls_connection,
	      host(), inet:port_number(), 
	      port() | {tuple(), port()}, %% TLS | DTLS  
	      {#ssl_options{}, #socket_options{},
	       %% Tracker only needed on server side
	       undefined},
	      pid(), tuple(), timeout()) ->
		     {ok, #sslsocket{}} | {error, reason()}.
%%
%% Description: Connect to an ssl server.
%%--------------------------------------------------------------------
connect(Connection, Host, Port, Socket, Options, User, CbInfo, Timeout) ->
    try Connection:start_fsm(client, Host, Port, Socket, Options, User, CbInfo,
			     Timeout)
    catch
	exit:{noproc, _} ->
	    {error, ssl_not_started}
    end.
%%--------------------------------------------------------------------
-spec ssl_accept(tls_connection | dtls_connection,
		 inet:port_number(), port(),
		 {#ssl_options{}, #socket_options{}, undefined | pid()},
		 pid(), tuple(), timeout()) ->
			{ok, #sslsocket{}} | {error, reason()}.
%%
%% Description: Performs accept on an ssl listen socket. e.i. performs
%%              ssl handshake. 
%%--------------------------------------------------------------------
ssl_accept(Connection, Port, Socket, Opts, User, CbInfo, Timeout) ->
    try Connection:start_fsm(server, "localhost", Port, Socket, Opts, User, 
		  CbInfo, Timeout)
    catch
	exit:{noproc, _} ->
	    {error, ssl_not_started}
    end.	

%%--------------------------------------------------------------------
-spec handshake(#sslsocket{}, timeout()) ->  ok | {error, reason()}.
%%
%% Description: Starts ssl handshake. 
%%--------------------------------------------------------------------
handshake(#sslsocket{pid = Pid}, Timeout) ->  
    case call(Pid, {start, Timeout}) of
	connected ->
	    ok;
 	Error ->
	    Error
    end.

%%--------------------------------------------------------------------
-spec handshake(#sslsocket{}, {#ssl_options{},#socket_options{}},
		timeout()) ->  ok | {error, reason()}.
%%
%% Description: Starts ssl handshake with some new options 
%%--------------------------------------------------------------------
handshake(#sslsocket{pid = Pid}, SslOptions, Timeout) ->  
    case call(Pid, {start, SslOptions, Timeout}) of
	connected ->
	    ok;
 	Error ->
	    Error
    end.

%--------------------------------------------------------------------
-spec socket_control(tls_connection | dtls_connection, port(), pid(), atom()) -> 
    {ok, #sslsocket{}} | {error, reason()}.  
%%
%% Description: Set the ssl process to own the accept socket
%%--------------------------------------------------------------------	    
socket_control(Connection, Socket, Pid, Transport) ->
    socket_control(Connection, Socket, Pid, Transport, undefined).

%--------------------------------------------------------------------
-spec socket_control(tls_connection | dtls_connection, port(), pid(), atom(), pid()| undefined) -> 
    {ok, #sslsocket{}} | {error, reason()}.  
%%--------------------------------------------------------------------	    
socket_control(Connection, Socket, Pid, Transport, udp_listener) ->
    %% dtls listener process must have the socket control
    {ok, Connection:socket(Pid, Transport, Socket, Connection, undefined)};

socket_control(tls_connection = Connection, Socket, Pid, Transport, ListenTracker) ->
    case Transport:controlling_process(Socket, Pid) of
	ok ->
	    {ok, Connection:socket(Pid, Transport, Socket, Connection, ListenTracker)};
	{error, Reason}	->
	    {error, Reason}
    end;
socket_control(dtls_connection = Connection, {_, Socket}, Pid, Transport, ListenTracker) ->
    case Transport:controlling_process(Socket, Pid) of
	ok ->
	    {ok, Connection:socket(Pid, Transport, Socket, Connection, ListenTracker)};
	{error, Reason}	->
	    {error, Reason}
    end.
%%--------------------------------------------------------------------
-spec send(pid(), iodata()) -> ok | {error, reason()}.
%%
%% Description: Sends data over the ssl connection
%%--------------------------------------------------------------------
send(Pid, Data) -> 
    call(Pid, {application_data, 
				    %% iolist_to_binary should really
				    %% be called iodata_to_binary()
				    erlang:iolist_to_binary(Data)}).

%%--------------------------------------------------------------------
-spec recv(pid(), integer(), timeout()) ->  
    {ok, binary() | list()} | {error, reason()}.
%%
%% Description:  Receives data when active = false
%%--------------------------------------------------------------------
recv(Pid, Length, Timeout) -> 
    call(Pid, {recv, Length, Timeout}).

%%--------------------------------------------------------------------
-spec connection_information(pid(), boolean()) -> {ok, list()} | {error, reason()}.
%%
%% Description: Get the SNI hostname
%%--------------------------------------------------------------------
connection_information(Pid, IncludeSecrityInfo) when is_pid(Pid) ->
    call(Pid, {connection_information, IncludeSecrityInfo}).

%%--------------------------------------------------------------------
-spec close(pid(), {close, Timeout::integer() | 
				    {NewController::pid(), Timeout::integer()}}) -> 
		   ok | {ok, port()} | {error, reason()}.  
%%
%% Description:  Close an ssl connection
%%--------------------------------------------------------------------
close(ConnectionPid, How) ->
    case call(ConnectionPid, How) of
	{error, closed} ->
	    ok;
	Other ->
	    Other
    end.
%%--------------------------------------------------------------------
-spec shutdown(pid(), atom()) -> ok | {error, reason()}.  
%%
%% Description: Same as gen_tcp:shutdown/2
%%--------------------------------------------------------------------
shutdown(ConnectionPid, How) ->
    call(ConnectionPid, {shutdown, How}).

%%--------------------------------------------------------------------
-spec new_user(pid(), pid()) ->  ok | {error, reason()}.
%%
%% Description:  Changes process that receives the messages when active = true
%% or once. 
%%--------------------------------------------------------------------
new_user(ConnectionPid, User) ->
    call(ConnectionPid, {new_user, User}).

%%--------------------------------------------------------------------
-spec negotiated_protocol(pid()) -> {ok, binary()} | {error, reason()}.
%%
%% Description:  Returns the negotiated protocol
%%--------------------------------------------------------------------
negotiated_protocol(ConnectionPid) ->
    call(ConnectionPid, negotiated_protocol).

%%--------------------------------------------------------------------
-spec get_opts(pid(), list()) -> {ok, list()} | {error, reason()}.    
%%
%% Description: Same as inet:getopts/2
%%--------------------------------------------------------------------
get_opts(ConnectionPid, OptTags) ->
    call(ConnectionPid, {get_opts, OptTags}).
%%--------------------------------------------------------------------
-spec set_opts(pid(), list()) -> ok | {error, reason()}. 
%%
%% Description:  Same as inet:setopts/2
%%--------------------------------------------------------------------
set_opts(ConnectionPid, Options) ->
    call(ConnectionPid, {set_opts, Options}).

%%--------------------------------------------------------------------
-spec peer_certificate(pid()) -> {ok, binary()| undefined} | {error, reason()}.
%%
%% Description: Returns the peer cert
%%--------------------------------------------------------------------
peer_certificate(ConnectionPid) ->
    call(ConnectionPid, peer_certificate). 

%%--------------------------------------------------------------------
-spec renegotiation(pid()) -> ok | {error, reason()}.
%%
%% Description: Starts a renegotiation of the ssl session.
%%--------------------------------------------------------------------
renegotiation(ConnectionPid) ->
    call(ConnectionPid, renegotiate). 


get_sslsocket(ConnectionPid) ->
    call(ConnectionPid, get_sslsocket).

handshake_complete(ConnectionPid, Node, DHandle) ->
    call(ConnectionPid, {handshake_complete, Node, DHandle}).

%%--------------------------------------------------------------------
-spec prf(pid(), binary() | 'master_secret', binary(),
	  [binary() | ssl:prf_random()], non_neg_integer()) ->
		 {ok, binary()} | {error, reason()} | {'EXIT', term()}.
%%
%% Description: use a ssl sessions TLS PRF to generate key material
%%--------------------------------------------------------------------
prf(ConnectionPid, Secret, Label, Seed, WantedLength) ->
    call(ConnectionPid, {prf, Secret, Label, Seed, WantedLength}).

%%--------------------------------------------------------------------
-spec handle_session(#server_hello{}, ssl_record:ssl_version(),
		     binary(), ssl_record:connection_states(), _,_, #state{}) ->
			    gen_statem:state_function_result().
%%--------------------------------------------------------------------
handle_session(#server_hello{cipher_suite = CipherSuite,
			     compression_method = Compression}, 
	       Version, NewId, ConnectionStates, ProtoExt, Protocol0,
	       #state{session = #session{session_id = OldId},
		      negotiated_version = ReqVersion,
		      negotiated_protocol = CurrentProtocol} = State0) ->
    {KeyAlgorithm, _, _, _} =
	ssl_cipher:suite_definition(CipherSuite),
    
    PremasterSecret = make_premaster_secret(ReqVersion, KeyAlgorithm),

    {ExpectNPN, Protocol} = case Protocol0 of
				undefined -> 
				    {false, CurrentProtocol};
				_ -> 
				    {ProtoExt =:= npn, Protocol0}
			    end,

    State = State0#state{key_algorithm = KeyAlgorithm,
			 negotiated_version = Version,
			 connection_states = ConnectionStates,
			 premaster_secret = PremasterSecret,
			 expecting_next_protocol_negotiation = ExpectNPN,
			 negotiated_protocol = Protocol},
    
    case ssl_session:is_new(OldId, NewId) of
	true ->
	    handle_new_session(NewId, CipherSuite, Compression,
			       State#state{connection_states = ConnectionStates});
	false ->
	    handle_resumed_session(NewId,
				   State#state{connection_states = ConnectionStates})
    end.

%%--------------------------------------------------------------------
-spec ssl_config(#ssl_options{}, client | server, #state{}) -> #state{}.
%%--------------------------------------------------------------------
ssl_config(Opts, Role, State) ->
    {ok, #{cert_db_ref := Ref, 
           cert_db_handle := CertDbHandle, 
           fileref_db_handle := FileRefHandle, 
           session_cache := CacheHandle, 
           crl_db_info := CRLDbHandle,
           private_key := Key,
           dh_params := DHParams,
           own_certificate := OwnCert}} =
	ssl_config:init(Opts, Role), 
    Handshake = ssl_handshake:init_handshake_history(),
    TimeStamp = erlang:monotonic_time(),
    Session = State#state.session,
    State#state{tls_handshake_history = Handshake,
		session = Session#session{own_certificate = OwnCert,
					  time_stamp = TimeStamp},
		file_ref_db = FileRefHandle,
		cert_db_ref = Ref,
		cert_db = CertDbHandle,
		crl_db = CRLDbHandle,
		session_cache = CacheHandle,
		private_key = Key,
		diffie_hellman_params = DHParams,
		ssl_options = Opts}.

%%====================================================================
%% gen_statem state functions
%%====================================================================	
%%--------------------------------------------------------------------
-spec init(gen_statem:event_type(),
	   {start, timeout()} |  {start, {list(), list()}, timeout()}| term(),
	    #state{}, tls_connection | dtls_connection) ->
		   gen_statem:state_function_result().
%%--------------------------------------------------------------------

init({call, From}, {start, Timeout}, State0, Connection) ->
    Timer = start_or_recv_cancel_timer(Timeout, From),
    {Record, State} = Connection:next_record(State0#state{start_or_recv_from = From,
							  timer = Timer}),
    Connection:next_event(hello, Record, State);
init({call, From}, {start, {Opts, EmOpts}, Timeout}, 
     #state{role = Role, ssl_options = OrigSSLOptions,
            socket_options = SockOpts} = State0, Connection) ->
    try 
        SslOpts = ssl:handle_options(Opts, OrigSSLOptions),
        case SslOpts of
            #ssl_options{erl_dist = true} ->
                process_flag(priority, max);
            _ ->
                ok
        end,
	State = ssl_config(SslOpts, Role, State0),
	init({call, From}, {start, Timeout}, 
	     State#state{ssl_options = SslOpts, socket_options = new_emulated(EmOpts, SockOpts)}, Connection)
    catch throw:Error ->
	    {stop_and_reply, normal, {reply, From, {error, Error}}}
    end;
init({call, From}, Msg, State, Connection) ->
    handle_call(Msg, From, ?FUNCTION_NAME, State, Connection);
init(_Type, _Event, _State, _Connection) ->
    {keep_state_and_data, [postpone]}.
	
%%--------------------------------------------------------------------
-spec hello(gen_statem:event_type(),
	    #hello_request{} | #server_hello{} | term(),
	    #state{}, tls_connection | dtls_connection) ->
		   gen_statem:state_function_result().
%%--------------------------------------------------------------------
hello({call, From}, Msg, State, Connection) ->
    handle_call(Msg, From, ?FUNCTION_NAME, State, Connection);
hello(internal, {common_client_hello, Type, ServerHelloExt}, State, Connection) ->
    do_server_hello(Type, ServerHelloExt, State, Connection);
hello(info, Msg, State, _) ->
    handle_info(Msg, ?FUNCTION_NAME, State);
hello(Type, Msg, State, Connection) ->
    handle_common_event(Type, Msg, ?FUNCTION_NAME, State, Connection).

%%--------------------------------------------------------------------
-spec abbreviated(gen_statem:event_type(),
		  #hello_request{} | #finished{} | term(),
		  #state{}, tls_connection | dtls_connection) ->
			 gen_statem:state_function_result().
%%--------------------------------------------------------------------
abbreviated({call, From}, Msg, State, Connection) ->
    handle_call(Msg, From, ?FUNCTION_NAME, State, Connection);

abbreviated(internal, #finished{verify_data = Data} = Finished,
	    #state{role = server,
		   negotiated_version = Version,
		   expecting_finished = true,
		   tls_handshake_history = Handshake,
		   session = #session{master_secret = MasterSecret},
		   connection_states = ConnectionStates0} =
		State0, Connection) ->
    case ssl_handshake:verify_connection(ssl:tls_version(Version), Finished, client,
					 get_current_prf(ConnectionStates0, write),
					 MasterSecret, Handshake) of
        verified ->
	    ConnectionStates =
		ssl_record:set_client_verify_data(current_both, Data, ConnectionStates0),
	    {Record, State} = prepare_connection(State0#state{connection_states = ConnectionStates,
							      expecting_finished = false}, Connection),
	    Connection:next_event(connection, Record, State);
	#alert{} = Alert ->
	    handle_own_alert(Alert, Version, ?FUNCTION_NAME, State0)
    end;

abbreviated(internal, #finished{verify_data = Data} = Finished,
	    #state{role = client, tls_handshake_history = Handshake0,
		   session = #session{master_secret = MasterSecret},
		   negotiated_version = Version,
		   connection_states = ConnectionStates0} = State0, Connection) ->
    case ssl_handshake:verify_connection(ssl:tls_version(Version), Finished, server,
					 get_pending_prf(ConnectionStates0, write),
					 MasterSecret, Handshake0) of
        verified ->
	    ConnectionStates1 =
		ssl_record:set_server_verify_data(current_read, Data, ConnectionStates0),
	    {State1, Actions} =
		finalize_handshake(State0#state{connection_states = ConnectionStates1},
				   ?FUNCTION_NAME, Connection),
	    {Record, State} = prepare_connection(State1#state{expecting_finished = false}, Connection),
	    Connection:next_event(connection, Record, State, Actions);
	#alert{} = Alert ->
	    handle_own_alert(Alert, Version, ?FUNCTION_NAME, State0)
    end;

%% only allowed to send next_protocol message after change cipher spec
%% & before finished message and it is not allowed during renegotiation
abbreviated(internal, #next_protocol{selected_protocol = SelectedProtocol},
	    #state{role = server, expecting_next_protocol_negotiation = true} = State0,
	    Connection) ->
    {Record, State} =
	Connection:next_record(State0#state{negotiated_protocol = SelectedProtocol}),
    Connection:next_event(?FUNCTION_NAME, Record, 
			  State#state{expecting_next_protocol_negotiation = false});
abbreviated(internal, 
	    #change_cipher_spec{type = <<1>>},  #state{connection_states = ConnectionStates0} =
		State0, Connection) ->
    ConnectionStates1 =
	ssl_record:activate_pending_connection_state(ConnectionStates0, read, Connection),
    {Record, State} = Connection:next_record(State0#state{connection_states = 
							      ConnectionStates1}),
    Connection:next_event(?FUNCTION_NAME, Record, State#state{expecting_finished = true});
abbreviated(info, Msg, State, _) ->
    handle_info(Msg, ?FUNCTION_NAME, State);
abbreviated(Type, Msg, State, Connection) ->
    handle_common_event(Type, Msg, ?FUNCTION_NAME, State, Connection).
 
%%--------------------------------------------------------------------
-spec certify(gen_statem:event_type(),
	      #hello_request{} | #certificate{} |  #server_key_exchange{} |
	      #certificate_request{} | #server_hello_done{} | #client_key_exchange{} | term(),
	      #state{}, tls_connection | dtls_connection) ->
		     gen_statem:state_function_result().
%%--------------------------------------------------------------------
certify({call, From}, Msg, State, Connection) ->
    handle_call(Msg, From, ?FUNCTION_NAME, State, Connection);
certify(info, Msg, State, _) ->
    handle_info(Msg, ?FUNCTION_NAME, State);
certify(internal, #certificate{asn1_certificates = []},
	#state{role = server, negotiated_version = Version,
	       ssl_options = #ssl_options{verify = verify_peer,
					  fail_if_no_peer_cert = true}} =
	    State, _) ->
    Alert =  ?ALERT_REC(?FATAL,?HANDSHAKE_FAILURE),
    handle_own_alert(Alert, Version, ?FUNCTION_NAME, State);

certify(internal, #certificate{asn1_certificates = []},
	#state{role = server,
	       ssl_options = #ssl_options{verify = verify_peer,
					  fail_if_no_peer_cert = false}} =
	State0, Connection) ->
    {Record, State} = 
	Connection:next_record(State0#state{client_certificate_requested = false}),
    Connection:next_event(?FUNCTION_NAME, Record, State);

certify(internal, #certificate{},
	#state{role = server,
	       negotiated_version = Version,
	       ssl_options = #ssl_options{verify = verify_none}} =
	    State, _) ->
    Alert =  ?ALERT_REC(?FATAL,?UNEXPECTED_MESSAGE, unrequested_certificate),
    handle_own_alert(Alert, Version, ?FUNCTION_NAME, State);

certify(internal, #certificate{} = Cert,
        #state{negotiated_version = Version,
	       role = Role,
	       cert_db = CertDbHandle,
	       cert_db_ref = CertDbRef,
	       crl_db = CRLDbInfo,
	       ssl_options = Opts} = State, Connection) ->
    case ssl_handshake:certify(Cert, CertDbHandle, CertDbRef, 
			       Opts, CRLDbInfo, Role) of
        {PeerCert, PublicKeyInfo} ->
	    handle_peer_cert(Role, PeerCert, PublicKeyInfo,
			     State#state{client_certificate_requested = false}, Connection);
	#alert{} = Alert ->
            handle_own_alert(Alert, Version, ?FUNCTION_NAME, State)
    end;

certify(internal, #server_key_exchange{exchange_keys = Keys},
        #state{role = client, negotiated_version = Version,
	       key_algorithm = Alg,
	       public_key_info = PubKeyInfo,
	       connection_states = ConnectionStates} = State, Connection)
  when Alg == dhe_dss; Alg == dhe_rsa;
       Alg == ecdhe_rsa; Alg == ecdhe_ecdsa;
       Alg == dh_anon; Alg == ecdh_anon;
       Alg == psk; Alg == dhe_psk; Alg == ecdhe_psk; Alg == rsa_psk;
       Alg == srp_dss; Alg == srp_rsa; Alg == srp_anon ->

    Params = ssl_handshake:decode_server_key(Keys, Alg, ssl:tls_version(Version)),

    %% Use negotiated value if TLS-1.2 otherwhise return default
    HashSign = negotiated_hashsign(Params#server_key_params.hashsign, Alg, PubKeyInfo, ssl:tls_version(Version)),

    case is_anonymous(Alg) of
	true ->
	    calculate_secret(Params#server_key_params.params,
			     State#state{hashsign_algorithm = HashSign}, Connection);
	false ->
	    case  ssl_handshake:verify_server_key(Params, HashSign, 
						  ConnectionStates, ssl:tls_version(Version), PubKeyInfo) of
		true ->
		    calculate_secret(Params#server_key_params.params,
				     State#state{hashsign_algorithm = HashSign}, 
				     Connection);
		false ->
		    handle_own_alert(?ALERT_REC(?FATAL, ?DECRYPT_ERROR),
						Version, ?FUNCTION_NAME, State)
	    end
    end;

certify(internal, #certificate_request{},
	#state{role = client, negotiated_version = Version,
               key_algorithm = Alg} = State, _)
  when Alg == dh_anon; Alg == ecdh_anon;
       Alg == psk; Alg == dhe_psk; Alg == ecdhe_psk; Alg == rsa_psk;
       Alg == srp_dss; Alg == srp_rsa; Alg == srp_anon ->
    handle_own_alert(?ALERT_REC(?FATAL, ?HANDSHAKE_FAILURE),
                     Version, certify, State);

certify(internal, #certificate_request{} = CertRequest,
	#state{session = #session{own_certificate = Cert},
	       role = client,
	       ssl_options = #ssl_options{signature_algs = SupportedHashSigns},
	       negotiated_version = Version} = State0, Connection) ->
    case ssl_handshake:select_hashsign(CertRequest, Cert, SupportedHashSigns, ssl:tls_version(Version)) of
	#alert {} = Alert ->
	    handle_own_alert(Alert, Version, ?FUNCTION_NAME, State0);
	NegotiatedHashSign -> 
	    {Record, State} = Connection:next_record(State0#state{client_certificate_requested = true}),
	    Connection:next_event(?FUNCTION_NAME, Record,
				  State#state{cert_hashsign_algorithm = NegotiatedHashSign})
    end;

%% PSK and RSA_PSK might bypass the Server-Key-Exchange
certify(internal, #server_hello_done{},
	#state{session = #session{master_secret = undefined},
	       negotiated_version = Version,
	       psk_identity = PSKIdentity,
	       ssl_options = #ssl_options{user_lookup_fun = PSKLookup},
	       premaster_secret = undefined,
	       role = client,
	       key_algorithm = Alg} = State0, Connection)
  when Alg == psk ->
    case ssl_handshake:premaster_secret({Alg, PSKIdentity}, PSKLookup) of
	#alert{} = Alert ->
	    handle_own_alert(Alert, Version, ?FUNCTION_NAME, State0);
	PremasterSecret ->
	    State = master_secret(PremasterSecret,
				  State0#state{premaster_secret = PremasterSecret}),
	    client_certify_and_key_exchange(State, Connection)
    end;

certify(internal, #server_hello_done{},
	#state{session = #session{master_secret = undefined},
	       ssl_options = #ssl_options{user_lookup_fun = PSKLookup},
	       negotiated_version = {Major, Minor} = Version,
	       psk_identity = PSKIdentity,
	       premaster_secret = undefined,
	       role = client,
	       key_algorithm = Alg} = State0, Connection)
  when Alg == rsa_psk ->
    Rand = ssl_cipher:random_bytes(?NUM_OF_PREMASTERSECRET_BYTES-2),
    RSAPremasterSecret = <<?BYTE(Major), ?BYTE(Minor), Rand/binary>>,
    case ssl_handshake:premaster_secret({Alg, PSKIdentity}, PSKLookup, 
					RSAPremasterSecret) of
	#alert{} = Alert ->
	    handle_own_alert(Alert, Version, ?FUNCTION_NAME, State0);
	PremasterSecret ->
	    State = master_secret(PremasterSecret, 
				  State0#state{premaster_secret = RSAPremasterSecret}),
	    client_certify_and_key_exchange(State, Connection)
    end;

%% Master secret was determined with help of server-key exchange msg
certify(internal, #server_hello_done{}, 
	#state{session = #session{master_secret = MasterSecret} = Session,
	       connection_states = ConnectionStates0,
	       negotiated_version = Version,
	       premaster_secret = undefined,
	       role = client} = State0, Connection) ->
    case ssl_handshake:master_secret(ssl:tls_version(Version), Session,
				     ConnectionStates0, client) of
	{MasterSecret, ConnectionStates} ->
	    State = State0#state{connection_states = ConnectionStates},
	    client_certify_and_key_exchange(State, Connection);
	#alert{} = Alert ->
	    handle_own_alert(Alert, Version, ?FUNCTION_NAME, State0)
    end;

%% Master secret is calculated from premaster_secret
certify(internal, #server_hello_done{},
	#state{session = Session0,
	       connection_states = ConnectionStates0,
	       negotiated_version = Version,
	       premaster_secret = PremasterSecret,
	       role = client} = State0, Connection) ->
    case ssl_handshake:master_secret(ssl:tls_version(Version), PremasterSecret,
				     ConnectionStates0, client) of
	{MasterSecret, ConnectionStates} ->
	    Session = Session0#session{master_secret = MasterSecret},
	    State = State0#state{connection_states = ConnectionStates,
				 session = Session},
	    client_certify_and_key_exchange(State, Connection);
	#alert{} = Alert ->
	    handle_own_alert(Alert, Version, ?FUNCTION_NAME, State0)
    end;

certify(internal = Type, #client_key_exchange{} = Msg,
	#state{role = server,
	       client_certificate_requested = true,
	       ssl_options = #ssl_options{fail_if_no_peer_cert = true}} = State, 
	Connection) ->
    %% We expect a certificate here
    handle_common_event(Type, Msg, ?FUNCTION_NAME, State, Connection);

certify(internal, #client_key_exchange{exchange_keys = Keys},
	State = #state{key_algorithm = KeyAlg, negotiated_version = Version}, Connection) ->
    try
	certify_client_key_exchange(ssl_handshake:decode_client_key(Keys, KeyAlg, ssl:tls_version(Version)),
				    State, Connection)
    catch
	#alert{} = Alert ->
	    handle_own_alert(Alert, Version, ?FUNCTION_NAME, State)
    end;

certify(Type, Msg, State, Connection) ->
    handle_common_event(Type, Msg, ?FUNCTION_NAME, State, Connection).
 
%%--------------------------------------------------------------------
-spec cipher(gen_statem:event_type(),
	     #hello_request{} | #certificate_verify{} | #finished{} | term(),
	     #state{}, tls_connection | dtls_connection) ->
		    gen_statem:state_function_result().
%%--------------------------------------------------------------------
cipher({call, From}, Msg, State, Connection) ->
    handle_call(Msg, From, ?FUNCTION_NAME, State, Connection);

cipher(info, Msg, State, _) ->
    handle_info(Msg, ?FUNCTION_NAME, State);

cipher(internal, #certificate_verify{signature = Signature, 
				     hashsign_algorithm = CertHashSign},
       #state{role = server,
	      key_algorithm = KexAlg,
	      public_key_info = PublicKeyInfo,
	      negotiated_version = Version,
	      session = #session{master_secret = MasterSecret},
	      tls_handshake_history = Handshake
	     } = State0, Connection) ->
    
    TLSVersion = ssl:tls_version(Version),
    %% Use negotiated value if TLS-1.2 otherwhise return default
    HashSign = negotiated_hashsign(CertHashSign, KexAlg, PublicKeyInfo, TLSVersion),
    case ssl_handshake:certificate_verify(Signature, PublicKeyInfo,
					  TLSVersion, HashSign, MasterSecret, Handshake) of
	valid ->
	    {Record, State} = Connection:next_record(State0),
	    Connection:next_event(?FUNCTION_NAME, Record,
				  State#state{cert_hashsign_algorithm = HashSign});
	#alert{} = Alert ->
	    handle_own_alert(Alert, Version, ?FUNCTION_NAME, State0)
    end;

%% client must send a next protocol message if we are expecting it
cipher(internal, #finished{},
       #state{role = server, expecting_next_protocol_negotiation = true,
	      negotiated_protocol = undefined, negotiated_version = Version} = State0,
       _Connection) ->
    handle_own_alert(?ALERT_REC(?FATAL,?UNEXPECTED_MESSAGE), Version, ?FUNCTION_NAME, State0);

cipher(internal, #finished{verify_data = Data} = Finished,
       #state{negotiated_version = Version,
	      host = Host,
	      port = Port,
	      role = Role,
	      expecting_finished = true,
	      session = #session{master_secret = MasterSecret}
	      = Session0,
	      connection_states = ConnectionStates0,
	      tls_handshake_history = Handshake0} = State, Connection) ->
    case ssl_handshake:verify_connection(ssl:tls_version(Version), Finished,
					 opposite_role(Role),
					 get_current_prf(ConnectionStates0, read),
					 MasterSecret, Handshake0) of
        verified ->
	    Session = register_session(Role, Host, Port, Session0),
	    cipher_role(Role, Data, Session, 
			State#state{expecting_finished = false}, Connection);
        #alert{} = Alert ->
	    handle_own_alert(Alert, Version, ?FUNCTION_NAME, State)
    end;

%% only allowed to send next_protocol message after change cipher spec
%% & before finished message and it is not allowed during renegotiation
cipher(internal, #next_protocol{selected_protocol = SelectedProtocol},
       #state{role = server, expecting_next_protocol_negotiation = true,
	      expecting_finished = true} = State0, Connection) ->
    {Record, State} = 
	Connection:next_record(State0#state{negotiated_protocol = SelectedProtocol}),
    Connection:next_event(?FUNCTION_NAME, Record, 
			  State#state{expecting_next_protocol_negotiation = false});
cipher(internal, #change_cipher_spec{type = <<1>>},  #state{connection_states = ConnectionStates0} =
	   State0, Connection) ->
    ConnectionStates1 =
	ssl_record:activate_pending_connection_state(ConnectionStates0, read, Connection),
    {Record, State} = Connection:next_record(State0#state{connection_states = 
							      ConnectionStates1}),
    Connection:next_event(?FUNCTION_NAME, Record, State#state{expecting_finished = true});
cipher(Type, Msg, State, Connection) ->
    handle_common_event(Type, Msg, ?FUNCTION_NAME, State, Connection).

%%--------------------------------------------------------------------
-spec connection(gen_statem:event_type(), term(), 
		 #state{}, tls_connection | dtls_connection) ->
			gen_statem:state_function_result().
%%--------------------------------------------------------------------
connection({call, {FromPid, _} = From}, {application_data, Data},
	   #state{protocol_cb = Connection} = State, Connection) ->
    %% We should look into having a worker process to do this to 
    %% parallize send and receive decoding and not block the receiver
    %% if sending is overloading the socket.
     try
	 write_application_data(Data, From, State)
     catch throw:Error ->
<<<<<<< HEAD
             case self() of
                 FromPid ->
                     {stop, {shutdown, Error}};
                 _ ->
                     hibernate_after(
                       connection, State, [{reply, From, Error}])
             end
=======
	     hibernate_after(?FUNCTION_NAME, State, [{reply, From, Error}])
>>>>>>> c4151bc7
     end;
connection({call, RecvFrom}, {recv, N, Timeout},  
	   #state{protocol_cb = Connection,  socket_options =
		      #socket_options{active = false}} = State0, Connection) ->
    Timer = start_or_recv_cancel_timer(Timeout, RecvFrom),
    Connection:passive_receive(State0#state{bytes_to_read = N,
					    start_or_recv_from = RecvFrom, 
					    timer = Timer}, ?FUNCTION_NAME);
connection({call, From}, renegotiate, #state{protocol_cb = Connection} = State, 
	   Connection) ->
    Connection:renegotiate(State#state{renegotiation = {true, From}}, []);
connection({call, From}, peer_certificate, 
	   #state{session = #session{peer_certificate = Cert}} = State, _) ->
    hibernate_after(?FUNCTION_NAME, State, [{reply, From,  {ok, Cert}}]); 
connection({call, From}, {connection_information, true}, State, _) ->
    Info = connection_info(State) ++ security_info(State),
    hibernate_after(?FUNCTION_NAME, State, [{reply, From, {ok, Info}}]);
connection({call, From}, {connection_information, false}, State, _) ->
    Info = connection_info(State),
    hibernate_after(?FUNCTION_NAME, State, [{reply, From, {ok, Info}}]);
connection({call, From}, negotiated_protocol, 
	   #state{negotiated_protocol = undefined} = State, _) ->
    hibernate_after(?FUNCTION_NAME, State, [{reply, From, {error, protocol_not_negotiated}}]);
connection({call, From}, negotiated_protocol, 
	   #state{negotiated_protocol = SelectedProtocol} = State, _) ->
    hibernate_after(?FUNCTION_NAME, State,
		    [{reply, From, {ok, SelectedProtocol}}]);
connection(
  {call, From}, {handshake_complete, _Node, DHandle},
  #state{
     ssl_options = #ssl_options{erl_dist = true},
     socket_options = SockOpts,
     protocol_specific = ProtocolSpecific} = State,
  Connection) ->
    %% From now on we execute on normal priority
    process_flag(priority, normal),
    try erlang:dist_ctrl_get_data_notification(DHandle) of
        _ ->
            NewState =
                State#state{
                  socket_options =
                      SockOpts#socket_options{active = true},
                  protocol_specific =
                      ProtocolSpecific#{d_handle => DHandle}},
            {Record, NewerState} = Connection:next_record_if_active(NewState),
            Connection:next_event(connection, Record, NewerState, [{reply, From, ok}])
    catch _:Reason ->
            death_row(State, Reason)
    end;
connection({call, From}, Msg, State, Connection) ->
<<<<<<< HEAD
    handle_call(Msg, From, connection, State, Connection);
connection(
  info, dist_data = Msg,
  #state{
     ssl_options = #ssl_options{erl_dist = true},
     protocol_specific = #{d_handle := DHandle}} = State,
  _) ->
    eat_msgs(Msg),
    try send_dist_data(connection, State, DHandle, [])
    catch _:Reason ->
            death_row(State, Reason)
    end;
connection(
  info, tick = Msg,
  #state{
     ssl_options = #ssl_options{erl_dist = true},
     protocol_specific = #{d_handle := _}},
  _) ->
    eat_msgs(Msg),
    {keep_state_and_data,
     [{next_event, {call, {self(), undefined}}, {application_data, <<>>}}]};
=======
    handle_call(Msg, From, ?FUNCTION_NAME, State, Connection);
>>>>>>> c4151bc7
connection(info, Msg, State, _) ->
    handle_info(Msg, ?FUNCTION_NAME, State);
connection(internal, {recv, _}, State, Connection) ->
    Connection:passive_receive(State, ?FUNCTION_NAME);
connection(Type, Msg, State, Connection) ->
    handle_common_event(Type, Msg, ?FUNCTION_NAME, State, Connection).

%%--------------------------------------------------------------------
-spec death_row(gen_statem:event_type(), term(),
		#state{}, tls_connection | dtls_connection) ->
		       gen_statem:state_function_result().
%%--------------------------------------------------------------------
%% We just wait for the owner to die which triggers the monitor,
%% or the socket may die too
death_row(
  info, {'DOWN', MonitorRef, _, _, Reason},
  #state{user_application={MonitorRef,_Pid} = State},
  _) ->
    {stop, {shutdown, Reason}, State};
death_row(
  info, {'EXIT', Socket, Reason}, #state{socket = Socket} = State, _) ->
    {stop, {shutdown, Reason}, State};
death_row(state_timeout, Reason, _State, _Connection) ->
    {stop, {shutdown,Reason}};
death_row(_Type, _Msg, State, _Connection) ->
    {keep_state, State, [postpone]}.

%% State entry function
death_row(State, Reason) ->
    {next_state, death_row, State, [{state_timeout, 5000, Reason}]}.

%%--------------------------------------------------------------------
-spec downgrade(gen_statem:event_type(), term(), 
		#state{}, tls_connection | dtls_connection) ->
		       gen_statem:state_function_result().
%%--------------------------------------------------------------------
downgrade(internal, #alert{description = ?CLOSE_NOTIFY},
	  #state{transport_cb = Transport, socket = Socket,
		 downgrade = {Pid, From}} = State, _) ->
    tls_socket:setopts(Transport, Socket, [{active, false}, {packet, 0}, {mode, binary}]),
    Transport:controlling_process(Socket, Pid),
    gen_statem:reply(From, {ok, Socket}),
    stop_normal(State);
downgrade(timeout, downgrade, #state{downgrade = {_, From}} = State, _) ->
    gen_statem:reply(From, {error, timeout}),
    stop_normal(State);
downgrade(Type, Event, State, Connection) ->
    handle_common_event(Type, Event, ?FUNCTION_NAME, State, Connection).

%%--------------------------------------------------------------------
%% Event handling functions called by state functions to handle
%% common or unexpected events for the state.
%%--------------------------------------------------------------------
handle_common_event(internal, {handshake, {#hello_request{} = Handshake, _}}, connection = StateName,  
		    #state{role = client} = State, _) ->
    %% Should not be included in handshake history
    {next_state, StateName, State#state{renegotiation = {true, peer}}, [{next_event, internal, Handshake}]};
handle_common_event(internal, {handshake, {#hello_request{}, _}}, StateName, #state{role = client}, _) 
  when StateName =/= connection ->
    {keep_state_and_data};
handle_common_event(internal, {handshake, {Handshake, Raw}}, StateName, 
		    #state{tls_handshake_history = Hs0,
			   ssl_options = #ssl_options{v2_hello_compatible = V2HComp}} = State0, 
		    Connection) ->
   
    PossibleSNI = Connection:select_sni_extension(Handshake),
    %% This function handles client SNI hello extension when Handshake is
    %% a client_hello, which needs to be determined by the connection callback.
    %% In other cases this is a noop
    State = handle_sni_extension(PossibleSNI, State0),
    HsHist = ssl_handshake:update_handshake_history(Hs0, iolist_to_binary(Raw), V2HComp),
    {next_state, StateName, State#state{tls_handshake_history = HsHist}, 
     [{next_event, internal, Handshake}]};
handle_common_event(internal, {protocol_record, TLSorDTLSRecord}, StateName, State, Connection) -> 
    Connection:handle_common_event(internal, TLSorDTLSRecord, StateName, State);
handle_common_event(timeout, hibernate, _, _, _) ->
    {keep_state_and_data, [hibernate]};
handle_common_event(internal, {application_data, Data}, StateName, State0, Connection) ->
    case read_application_data(Data, State0) of
	{stop, Reason, State} ->
   	    {stop, Reason, State};
	{Record, State} ->
   	    Connection:next_event(StateName, Record, State)
    end;
handle_common_event(internal, #change_cipher_spec{type = <<1>>}, StateName, 
		    #state{negotiated_version = Version} = State,  _) ->
    handle_own_alert(?ALERT_REC(?FATAL, ?HANDSHAKE_FAILURE), Version, 
				StateName, State);
handle_common_event(_Type, Msg, StateName, #state{negotiated_version = Version} = State, 
		    _) ->
    Alert =  ?ALERT_REC(?FATAL,?UNEXPECTED_MESSAGE),
    handle_own_alert(Alert, Version, {StateName, Msg}, State).

handle_call({application_data, _Data}, _, _, _, _) ->
    %% In renegotiation priorities handshake, send data when handshake is finished
    {keep_state_and_data, [postpone]};
handle_call({close, {Pid, Timeout}}, From, StateName, State0, Connection) when is_pid(Pid) ->
    %% terminate will send close alert to peer
    State = State0#state{downgrade = {Pid, From}},
    Connection:terminate(downgrade, StateName, State),
    %% User downgrades connection
    %% When downgrading an TLS connection to a transport connection
    %% we must recive the close alert from the peer before releasing the 
    %% transport socket.
    {next_state, downgrade, State#state{terminated = true}, [{timeout, Timeout, downgrade}]};
handle_call({close, _} = Close, From, StateName, State, Connection) ->
    %% Run terminate before returning so that the reuseaddr
    %% inet-option works properly
    Result = Connection:terminate(Close, StateName, State#state{terminated = true}),
    {stop_and_reply, {shutdown, normal},  
     {reply, From, Result}, State};
handle_call({shutdown, How0}, From, _,
	    #state{transport_cb = Transport,
		   negotiated_version = Version,
		   connection_states = ConnectionStates,
		   socket = Socket} = State, Connection) ->
    case How0 of
	How when How == write; How == both ->	    
	    Alert = ?ALERT_REC(?WARNING, ?CLOSE_NOTIFY),
	    {BinMsg, _} =
		Connection:encode_alert(Alert, Version, ConnectionStates),
	    Connection:send(Transport, Socket, BinMsg);
	_ ->
	    ok
    end,

    case Transport:shutdown(Socket, How0) of
	ok ->
	    {keep_state_and_data, [{reply, From, ok}]};
	Error ->
	    gen_statem:reply(From, {error, Error}),
            stop_normal(State)
    end;
handle_call({recv, _N, _Timeout}, From, _,  
		  #state{socket_options = 
			     #socket_options{active = Active}}, _) when Active =/= false ->
    {keep_state_and_data, [{reply, From, {error, einval}}]};
handle_call({recv, N, Timeout}, RecvFrom, StateName, State, _) ->
    %% Doing renegotiate wait with handling request until renegotiate is
    %% finished. 
    Timer = start_or_recv_cancel_timer(Timeout, RecvFrom),
    {next_state, StateName, State#state{bytes_to_read = N, start_or_recv_from = RecvFrom,
					timer = Timer}, 
     [{next_event, internal, {recv, RecvFrom}}]};
handle_call({new_user, User}, From, StateName, 
		  State =#state{user_application = {OldMon, _}}, _) ->
    NewMon = erlang:monitor(process, User),
    erlang:demonitor(OldMon, [flush]),
    {next_state, StateName, State#state{user_application = {NewMon,User}},
     [{reply, From, ok}]};
handle_call({get_opts, OptTags}, From, _,
		  #state{socket = Socket,
			 transport_cb = Transport,
			 socket_options = SockOpts}, Connection) ->
    OptsReply = get_socket_opts(Connection, Transport, Socket, OptTags, SockOpts, []),
    {keep_state_and_data, [{reply, From, OptsReply}]};
handle_call({set_opts, Opts0}, From, StateName, 
	    #state{socket_options = Opts1, 
			 socket = Socket,
			 transport_cb = Transport} = State0, Connection) ->
    {Reply, Opts} = set_socket_opts(Connection, Transport, Socket, Opts0, Opts1, []),
    State = State0#state{socket_options = Opts},
    handle_active_option(Opts#socket_options.active, StateName, From, Reply, State);
    
handle_call(renegotiate, From, StateName, _, _) when StateName =/= connection ->
    {keep_state_and_data, [{reply, From, {error, already_renegotiating}}]};

handle_call(
  get_sslsocket, From, _StateName,
  #state{transport_cb = Transport, socket = Socket, tracker = Tracker},
  Connection) ->
    SslSocket =
        Connection:socket(self(), Transport, Socket, Connection, Tracker),
    {keep_state_and_data, [{reply, From, SslSocket}]};

handle_call({prf, Secret, Label, Seed, WantedLength}, From, _,
	    #state{connection_states = ConnectionStates,
		   negotiated_version = Version}, _) ->
    #{security_parameters := SecParams} =
	ssl_record:current_connection_state(ConnectionStates, read),
    #security_parameters{master_secret = MasterSecret,
			 client_random = ClientRandom,
			 server_random = ServerRandom,
			 prf_algorithm = PRFAlgorithm} = SecParams,
    Reply = try
		SecretToUse = case Secret of
				  _ when is_binary(Secret) -> Secret;
				  master_secret -> MasterSecret
			      end,
		SeedToUse = lists:reverse(
			      lists:foldl(fun(X, Acc) when is_binary(X) -> [X|Acc];
					     (client_random, Acc) -> [ClientRandom|Acc];
					     (server_random, Acc) -> [ServerRandom|Acc]
					  end, [], Seed)),
		ssl_handshake:prf(ssl:tls_version(Version), PRFAlgorithm, SecretToUse, Label, SeedToUse, WantedLength)
	    catch
		exit:_ -> {error, badarg};
		error:Reason -> {error, Reason}
	    end,
    {keep_state_and_data, [{reply, From, Reply}]};
handle_call(_,_,_,_,_) ->
    {keep_state_and_data, [postpone]}.

handle_info({ErrorTag, Socket, econnaborted}, StateName,  
	    #state{socket = Socket, transport_cb = Transport,
		   protocol_cb = Connection,
		   start_or_recv_from = StartFrom, role = Role,
		   error_tag = ErrorTag,
		   tracker = Tracker} = State)  when StateName =/= connection ->
    alert_user(Transport, Tracker,Socket, 
	       StartFrom, ?ALERT_REC(?FATAL, ?CLOSE_NOTIFY), Role, Connection),
    stop_normal(State);

handle_info({ErrorTag, Socket, Reason}, StateName, #state{socket = Socket,
							  error_tag = ErrorTag} = State)  ->
    Report = io_lib:format("SSL: Socket error: ~p ~n", [Reason]),
    error_logger:error_report(Report),
    handle_normal_shutdown(?ALERT_REC(?FATAL, ?CLOSE_NOTIFY), StateName, State),
    stop_normal(State);

handle_info(
  {'DOWN', MonitorRef, _, _, _}, _,
  #state{user_application={MonitorRef,_Pid}} = State) ->
    stop_normal(State);

%%% So that terminate will be run when supervisor issues shutdown
handle_info({'EXIT', _Sup, shutdown}, _StateName, State) ->
    {stop, shutdown, State};
handle_info({'EXIT', Socket, normal}, _StateName, #state{socket = Socket} = State) ->
    %% Handle as transport close"
    {stop, {shutdown, transport_closed}, State};
handle_info({'EXIT', Socket, Reason}, _StateName, #state{socket = Socket} = State) ->
    {stop, {shutdown, Reason}, State};

handle_info(allow_renegotiate, StateName, State) ->
    {next_state, StateName, State#state{allow_renegotiate = true}};

handle_info({cancel_start_or_recv, StartFrom}, StateName,
	    #state{renegotiation = {false, first}} = State) when StateName =/= connection ->
    {stop_and_reply, {shutdown, user_timeout},  
     {reply, StartFrom, {error, timeout}}, State#state{timer = undefined}};

handle_info({cancel_start_or_recv, RecvFrom}, StateName, 
	    #state{start_or_recv_from = RecvFrom} = State) when RecvFrom =/= undefined ->
    {next_state, StateName, State#state{start_or_recv_from = undefined,
					bytes_to_read = undefined,
					timer = undefined}, [{reply, RecvFrom, {error, timeout}}]};

handle_info({cancel_start_or_recv, _RecvFrom}, StateName, State) ->
    {next_state, StateName, State#state{timer = undefined}};

handle_info(Msg, StateName, #state{socket = Socket, error_tag = Tag} = State) ->
    Report = io_lib:format("SSL: Got unexpected info: ~p ~n", [{Msg, Tag, Socket}]),
    error_logger:info_report(Report),
    {next_state, StateName, State}.



send_dist_data(StateName, State, DHandle, Acc) ->
    case erlang:dist_ctrl_get_data(DHandle) of
        none ->
            erlang:dist_ctrl_get_data_notification(DHandle),
            hibernate_after(StateName, State, lists:reverse(Acc));
        Data ->
            send_dist_data(
              StateName, State, DHandle,
              [{next_event, {call, {self(), undefined}}, {application_data, Data}}
               |Acc])
    end.

%% Overload mitigation
eat_msgs(Msg) ->
    receive Msg -> eat_msgs(Msg)
    after 0 -> ok
    end.

%% When running with erl_dist the stop reason 'normal'
%% would be too silent and prevent cleanup
stop_normal(State) ->
    Reason =
        case State of
            #state{ssl_options = #ssl_options{erl_dist = true}} ->
                {shutdown, normal};
            _ ->
                normal
        end,
    {stop, Reason, State}.

%%--------------------------------------------------------------------
%% gen_statem callbacks
%%--------------------------------------------------------------------
terminate(_, _, #state{terminated = true}) ->
    %% Happens when user closes the connection using ssl:close/1
    %% we want to guarantee that Transport:close has been called
    %% when ssl:close/1 returns unless it is a downgrade where
    %% we want to guarantee that close alert is received before
    %% returning. In both cases terminate has been run manually
    %% before run by gen_statem which will end up here
    ok;

terminate({shutdown, transport_closed} = Reason, 
	  _StateName, #state{protocol_cb = Connection,
			     socket = Socket, transport_cb = Transport} = State) ->
    handle_trusted_certs_db(State),
    Connection:close(Reason, Socket, Transport, undefined, undefined);
terminate({shutdown, own_alert}, _StateName, #state{%%send_queue = SendQueue, 
						protocol_cb = Connection,
						socket = Socket, 
						transport_cb = Transport} = State) ->
    handle_trusted_certs_db(State),
    case application:get_env(ssl, alert_timeout) of
	{ok, Timeout} when is_integer(Timeout) ->
	    Connection:close({timeout, Timeout}, Socket, Transport, undefined, undefined);
	_ ->
	    Connection:close({timeout, ?DEFAULT_TIMEOUT}, Socket, Transport, undefined, undefined)
    end;
terminate(Reason, connection, #state{negotiated_version = Version,
				     protocol_cb = Connection,
				     connection_states = ConnectionStates0, 
				     ssl_options = #ssl_options{padding_check = Check},
				     transport_cb = Transport, socket = Socket
				    } = State) ->
    handle_trusted_certs_db(State),
    {BinAlert, ConnectionStates} = terminate_alert(Reason, Version, ConnectionStates0, Connection),
    Connection:send(Transport, Socket, BinAlert),
    Connection:close(Reason, Socket, Transport, ConnectionStates, Check);

terminate(Reason, _StateName, #state{transport_cb = Transport, protocol_cb = Connection,
				     socket = Socket 
				    } = State) ->
    handle_trusted_certs_db(State),
    Connection:close(Reason, Socket, Transport, undefined, undefined).

format_status(normal, [_, StateName, State]) ->
    [{data, [{"State", {StateName, State}}]}];  
format_status(terminate, [_, StateName, State]) ->
    SslOptions = (State#state.ssl_options),
    NewOptions = SslOptions#ssl_options{password = ?SECRET_PRINTOUT,
					cert = ?SECRET_PRINTOUT,
					cacerts = ?SECRET_PRINTOUT,
					key = ?SECRET_PRINTOUT,			      
					dh = ?SECRET_PRINTOUT,
					psk_identity = ?SECRET_PRINTOUT,
					srp_identity = ?SECRET_PRINTOUT},
    [{data, [{"State", {StateName, State#state{connection_states = ?SECRET_PRINTOUT,
					       protocol_buffers =  ?SECRET_PRINTOUT,
					       user_data_buffer = ?SECRET_PRINTOUT,
					       tls_handshake_history =  ?SECRET_PRINTOUT,
					       session =  ?SECRET_PRINTOUT,
					       private_key =  ?SECRET_PRINTOUT,
					       diffie_hellman_params = ?SECRET_PRINTOUT,
					       diffie_hellman_keys =  ?SECRET_PRINTOUT,
					       srp_params = ?SECRET_PRINTOUT,
					       srp_keys =  ?SECRET_PRINTOUT,
					       premaster_secret =  ?SECRET_PRINTOUT,
					       ssl_options = NewOptions,
					       flight_buffer =  ?SECRET_PRINTOUT}
		       }}]}].

%%--------------------------------------------------------------------
%%% 
%%--------------------------------------------------------------------
write_application_data(Data0, {FromPid, _} = From,
		       #state{socket = Socket,
			      negotiated_version = Version,
			      protocol_cb = Connection,
			      transport_cb = Transport,
			      connection_states = ConnectionStates0,
			      socket_options = SockOpts,
			      ssl_options = #ssl_options{renegotiate_at = RenegotiateAt}} = State) ->
    Data = encode_packet(Data0, SockOpts),
    
    case time_to_renegotiate(Data, ConnectionStates0, RenegotiateAt) of
	true ->
	    Connection:renegotiate(State#state{renegotiation = {true, internal}}, 
			[{next_event, {call, From}, {application_data, Data0}}]);
	false ->
	    {Msgs, ConnectionStates} =
                Connection:encode_data(Data, Version, ConnectionStates0),
            NewState = State#state{connection_states = ConnectionStates},
	    case Connection:send(Transport, Socket, Msgs) of
                ok when FromPid =:= self() ->
                    hibernate_after(connection, NewState, []);
                Error when FromPid =:= self() ->
                    {stop, {shutdown, Error}, NewState};
                ok ->
                    hibernate_after(connection, NewState, [{reply, From, ok}]);
                Result ->
                    hibernate_after(connection, NewState, [{reply, From, Result}])
            end
    end.

read_application_data(Data, #state{user_application = {_Mon, Pid},
				   socket = Socket,
				   protocol_cb = Connection,
				   transport_cb = Transport,
				   socket_options = SOpts,
				   bytes_to_read = BytesToRead,
				   start_or_recv_from = RecvFrom,
				   timer = Timer,
				   user_data_buffer = Buffer0,
				   tracker = Tracker} = State0) ->
    Buffer1 = if 
		  Buffer0 =:= <<>> -> Data;
		  Data =:= <<>> -> Buffer0;
		  true -> <<Buffer0/binary, Data/binary>>
	      end,
    case get_data(SOpts, BytesToRead, Buffer1) of
	{ok, ClientData, Buffer} -> % Send data
            case State0 of
                #state{
                   ssl_options = #ssl_options{erl_dist = true},
                  protocol_specific = #{d_handle := DHandle}} ->
                    State =
                        State0#state{
                          user_data_buffer = Buffer,
                          bytes_to_read = undefined},
                    try erlang:dist_ctrl_put_data(DHandle, ClientData) of
                        _
                          when SOpts#socket_options.active =:= false;
                               Buffer =:= <<>> ->
                            %% Passive mode, wait for active once or recv
                            %% Active and empty, get more data
                            Connection:next_record_if_active(State);
                        _ -> %% We have more data
                            read_application_data(<<>>, State)
                    catch _:Reason ->
                            death_row(State, Reason)
                    end;
                _ ->
                    SocketOpt =
                        deliver_app_data(
                          Transport, Socket, SOpts,
                          ClientData, Pid, RecvFrom, Tracker, Connection),
                    cancel_timer(Timer),
                    State =
                        State0#state{
                          user_data_buffer = Buffer,
                          start_or_recv_from = undefined,
                          timer = undefined,
                          bytes_to_read = undefined,
                          socket_options = SocketOpt
                         },
                    if
                        SocketOpt#socket_options.active =:= false;
                        Buffer =:= <<>> ->
                            %% Passive mode, wait for active once or recv
                            %% Active and empty, get more data
                            Connection:next_record_if_active(State);
                        true -> %% We have more data
                            read_application_data(<<>>, State)
                    end
            end;
	{more, Buffer} -> % no reply, we need more data
	    Connection:next_record(State0#state{user_data_buffer = Buffer});
	{passive, Buffer} ->
	    Connection:next_record_if_active(State0#state{user_data_buffer = Buffer});
	{error,_Reason} -> %% Invalid packet in packet mode
	    deliver_packet_error(Transport, Socket, SOpts, Buffer1, Pid, RecvFrom, Tracker, Connection),
            stop_normal(State0)
    end.
%%--------------------------------------------------------------------
%%% 
%%--------------------------------------------------------------------
handle_alert(#alert{level = ?FATAL} = Alert, StateName,
	     #state{socket = Socket, transport_cb = Transport, 
		    protocol_cb = Connection,
		    ssl_options = SslOpts, start_or_recv_from = From, host = Host,
		    port = Port, session = Session, user_application = {_Mon, Pid},
		    role = Role, socket_options = Opts, tracker = Tracker} = State) ->
    invalidate_session(Role, Host, Port, Session),
    log_alert(SslOpts#ssl_options.log_alert, Role, Connection:protocol_name(), 
              StateName, Alert#alert{role = opposite_role(Role)}),
    alert_user(Transport, Tracker, Socket, StateName, Opts, Pid, From, Alert, Role, Connection),
    stop_normal(State);

handle_alert(#alert{level = ?WARNING, description = ?CLOSE_NOTIFY} = Alert, 
	     StateName, State) -> 
    handle_normal_shutdown(Alert, StateName, State),
    {stop, {shutdown, peer_close}};

handle_alert(#alert{level = ?WARNING, description = ?NO_RENEGOTIATION} = Alert, StateName, 
	     #state{role = Role, ssl_options = SslOpts, protocol_cb = Connection, renegotiation = {true, internal}} = State) ->
    log_alert(SslOpts#ssl_options.log_alert, Role, 
              Connection:protocol_name(), StateName, Alert#alert{role = opposite_role(Role)}),
    handle_normal_shutdown(Alert, StateName, State),
    {stop, {shutdown, peer_close}};

handle_alert(#alert{level = ?WARNING, description = ?NO_RENEGOTIATION} = Alert, StateName, 
	     #state{role = Role,
                    ssl_options = SslOpts, renegotiation = {true, From},
		    protocol_cb = Connection} = State0) ->
    log_alert(SslOpts#ssl_options.log_alert,  Role,
              Connection:protocol_name(), StateName, Alert#alert{role = opposite_role(Role)}),
    gen_statem:reply(From, {error, renegotiation_rejected}),
    {Record, State1} = Connection:next_record(State0),
    %% Go back to connection!
    State = Connection:reinit_handshake_data(State1#state{renegotiation = undefined}),
    Connection:next_event(connection, Record, State);

%% Gracefully log and ignore all other warning alerts
handle_alert(#alert{level = ?WARNING} = Alert, StateName,
	     #state{ssl_options = SslOpts, protocol_cb = Connection, role = Role} = State0) ->
    log_alert(SslOpts#ssl_options.log_alert,  Role,
              Connection:protocol_name(), StateName, Alert#alert{role = opposite_role(Role)}),
    {Record, State} = Connection:next_record(State0),
    Connection:next_event(StateName, Record, State).

%%--------------------------------------------------------------------
%%% Internal functions
%%--------------------------------------------------------------------
connection_info(#state{sni_hostname = SNIHostname, 
		       session = #session{session_id = SessionId,
                                          cipher_suite = CipherSuite, ecc = ECCCurve},
		       protocol_cb = Connection,
		       negotiated_version =  {_,_} = Version, 
		       ssl_options = Opts}) ->
    RecordCB = record_cb(Connection),
    CipherSuiteDef = ssl_cipher:erl_suite_definition(CipherSuite),
    IsNamedCurveSuite = lists:member(element(1,CipherSuiteDef),
			      [ecdh_ecdsa, ecdhe_ecdsa, ecdh_anon]),
    CurveInfo = case ECCCurve of
		    {namedCurve, Curve} when IsNamedCurveSuite ->
			[{ecc, {named_curve, pubkey_cert_records:namedCurves(Curve)}}];
		    _ ->
			[]
		end,
    [{protocol, RecordCB:protocol_version(Version)},
     {session_id, SessionId},
     {cipher_suite, CipherSuiteDef},
     {sni_hostname, SNIHostname} | CurveInfo] ++ ssl_options_list(Opts).

security_info(#state{connection_states = ConnectionStates}) ->
    #{security_parameters :=
	  #security_parameters{client_random = ClientRand, 
                               server_random = ServerRand,
                               master_secret = MasterSecret}} =
	ssl_record:current_connection_state(ConnectionStates, read),
    [{client_random, ClientRand}, {server_random, ServerRand}, {master_secret, MasterSecret}].

do_server_hello(Type, #hello_extensions{next_protocol_negotiation = NextProtocols} =
		    ServerHelloExt,
		#state{negotiated_version = Version,
		       session = #session{session_id = SessId},
		       connection_states = ConnectionStates0}
		= State0, Connection) when is_atom(Type) ->

    ServerHello =
	ssl_handshake:server_hello(SessId, ssl:tls_version(Version), ConnectionStates0, ServerHelloExt),
    State = server_hello(ServerHello,
			 State0#state{expecting_next_protocol_negotiation =
					  NextProtocols =/= undefined}, Connection),
    case Type of
	new ->
	    new_server_hello(ServerHello, State, Connection);
	resumed ->
	    resumed_server_hello(State, Connection)
    end.

new_server_hello(#server_hello{cipher_suite = CipherSuite,
			      compression_method = Compression,
			      session_id = SessionId},
		#state{session = Session0,
		       negotiated_version = Version} = State0, Connection) ->
    try server_certify_and_key_exchange(State0, Connection) of
        #state{} = State1 ->
            {State2, Actions} = server_hello_done(State1, Connection),
	    Session =
		Session0#session{session_id = SessionId,
				 cipher_suite = CipherSuite,
				 compression_method = Compression},
	    {Record, State} = Connection:next_record(State2#state{session = Session}),
	    Connection:next_event(certify, Record, State, Actions)
    catch
        #alert{} = Alert ->
	    handle_own_alert(Alert, Version, hello, State0)
    end.

resumed_server_hello(#state{session = Session,
			    connection_states = ConnectionStates0,
			    negotiated_version = Version} = State0, Connection) ->

    case ssl_handshake:master_secret(ssl:tls_version(Version), Session,
				     ConnectionStates0, server) of
	{_, ConnectionStates1} ->
	    State1 = State0#state{connection_states = ConnectionStates1,
				  session = Session},
	    {State2, Actions} =
		finalize_handshake(State1, abbreviated, Connection),
	    {Record, State} = Connection:next_record(State2),
	    Connection:next_event(abbreviated, Record, State, Actions);
	#alert{} = Alert ->
	    handle_own_alert(Alert, Version, hello, State0)
    end.

server_hello(ServerHello, State0, Connection) ->
    CipherSuite = ServerHello#server_hello.cipher_suite,
    {KeyAlgorithm, _, _, _} = ssl_cipher:suite_definition(CipherSuite),
    State = Connection:queue_handshake(ServerHello, State0),
    State#state{key_algorithm = KeyAlgorithm}.

server_hello_done(State, Connection) ->
    HelloDone = ssl_handshake:server_hello_done(),
    Connection:send_handshake(HelloDone, State).

handle_peer_cert(Role, PeerCert, PublicKeyInfo,
		 #state{session = #session{cipher_suite = CipherSuite} = Session} = State0,
		 Connection) ->
    State1 = State0#state{session =
			 Session#session{peer_certificate = PeerCert},
			 public_key_info = PublicKeyInfo},
    {KeyAlg,_,_,_} = ssl_cipher:suite_definition(CipherSuite),
    State2 = handle_peer_cert_key(Role, PeerCert, PublicKeyInfo, KeyAlg, State1),

    {Record, State} = Connection:next_record(State2),
    Connection:next_event(certify, Record, State).

handle_peer_cert_key(client, _,
		     {?'id-ecPublicKey',  #'ECPoint'{point = _ECPoint} = PublicKey,
		      PublicKeyParams},
		     KeyAlg, State)  when KeyAlg == ecdh_rsa;
					  KeyAlg == ecdh_ecdsa ->
    ECDHKey = public_key:generate_key(PublicKeyParams),
    PremasterSecret = ssl_handshake:premaster_secret(PublicKey, ECDHKey),
    master_secret(PremasterSecret, State#state{diffie_hellman_keys = ECDHKey});

%% We do currently not support cipher suites that use fixed DH.
%% If we want to implement that the following clause can be used
%% to extract DH parameters form cert.
%% handle_peer_cert_key(client, _PeerCert, {?dhpublicnumber, PublicKey, PublicKeyParams},
%%                      {_,SignAlg},
%% 		        #state{diffie_hellman_keys = {_, MyPrivatKey}} = State) when
%%                                                                           SignAlg == dh_rsa;
%% 									     SignAlg == dh_dss ->
%%     dh_master_secret(PublicKeyParams, PublicKey, MyPrivatKey, State);
handle_peer_cert_key(_, _, _, _, State) ->
    State.

certify_client(#state{client_certificate_requested = true, role = client,
		      cert_db = CertDbHandle,
                      cert_db_ref = CertDbRef,
		      session = #session{own_certificate = OwnCert}}
	       = State, Connection) ->
    Certificate = ssl_handshake:certificate(OwnCert, CertDbHandle, CertDbRef, client),
    Connection:queue_handshake(Certificate, State);

certify_client(#state{client_certificate_requested = false} = State, _) ->
    State.

verify_client_cert(#state{client_certificate_requested = true, role = client,
			  negotiated_version = Version,
			  private_key = PrivateKey,
			  session = #session{master_secret = MasterSecret,
					     own_certificate = OwnCert},
			  cert_hashsign_algorithm = HashSign,
			  tls_handshake_history = Handshake0} = State, Connection) ->

    case ssl_handshake:client_certificate_verify(OwnCert, MasterSecret,
						 ssl:tls_version(Version), HashSign, PrivateKey, Handshake0) of
        #certificate_verify{} = Verified ->
           Connection:queue_handshake(Verified, State);
	ignore ->
	    State;
	#alert{} = Alert ->
	    throw(Alert)
    end;
verify_client_cert(#state{client_certificate_requested = false} = State, _) ->
    State.

client_certify_and_key_exchange(#state{negotiated_version = Version} =
				State0, Connection) ->
    try do_client_certify_and_key_exchange(State0, Connection) of
        State1 = #state{} ->
	    {State2, Actions} = finalize_handshake(State1, certify, Connection),
            State3 = State2#state{
		       %% Reinitialize
		       client_certificate_requested = false},
	    {Record, State} = Connection:next_record(State3),
	    Connection:next_event(cipher, Record, State, Actions)
    catch
        throw:#alert{} = Alert ->
	    handle_own_alert(Alert, Version, certify, State0)
    end.

do_client_certify_and_key_exchange(State0, Connection) ->
    State1 = certify_client(State0, Connection),
    State2 = key_exchange(State1, Connection),
    verify_client_cert(State2, Connection).

server_certify_and_key_exchange(State0, Connection) ->
    State1 = certify_server(State0, Connection),
    State2 = key_exchange(State1, Connection),
    request_client_cert(State2, Connection).

certify_client_key_exchange(#encrypted_premaster_secret{premaster_secret= EncPMS},
			    #state{private_key = Key} = State, Connection) ->
    PremasterSecret = ssl_handshake:premaster_secret(EncPMS, Key),
    calculate_master_secret(PremasterSecret, State, Connection, certify, cipher);

certify_client_key_exchange(#client_diffie_hellman_public{dh_public = ClientPublicDhKey},
			    #state{diffie_hellman_params = #'DHParameter'{} = Params,
				   diffie_hellman_keys = {_, ServerDhPrivateKey}} = State,
			    Connection) ->
    PremasterSecret = ssl_handshake:premaster_secret(ClientPublicDhKey, ServerDhPrivateKey, Params),
    calculate_master_secret(PremasterSecret, State, Connection, certify, cipher);

certify_client_key_exchange(#client_ec_diffie_hellman_public{dh_public = ClientPublicEcDhPoint},
			    #state{diffie_hellman_keys = ECDHKey} = State, Connection) ->
    PremasterSecret = ssl_handshake:premaster_secret(#'ECPoint'{point = ClientPublicEcDhPoint}, ECDHKey),
    calculate_master_secret(PremasterSecret, State, Connection, certify, cipher);

certify_client_key_exchange(#client_psk_identity{} = ClientKey,
			    #state{ssl_options = 
				       #ssl_options{user_lookup_fun = PSKLookup}} = State0,
			    Connection) ->
    PremasterSecret = ssl_handshake:premaster_secret(ClientKey, PSKLookup),
    calculate_master_secret(PremasterSecret, State0, Connection, certify, cipher);

certify_client_key_exchange(#client_dhe_psk_identity{} = ClientKey,
			    #state{diffie_hellman_params = #'DHParameter'{} = Params,
				   diffie_hellman_keys = {_, ServerDhPrivateKey},
				   ssl_options = 
				       #ssl_options{user_lookup_fun = PSKLookup}} = State0,
			    Connection) ->
    PremasterSecret = 
	ssl_handshake:premaster_secret(ClientKey, ServerDhPrivateKey, Params, PSKLookup),
    calculate_master_secret(PremasterSecret, State0, Connection, certify, cipher);

certify_client_key_exchange(#client_ecdhe_psk_identity{} = ClientKey,
			    #state{diffie_hellman_keys = ServerEcDhPrivateKey,
				   ssl_options =
				       #ssl_options{user_lookup_fun = PSKLookup}} = State,
			    Connection) ->
    PremasterSecret =
	ssl_handshake:premaster_secret(ClientKey, ServerEcDhPrivateKey, PSKLookup),
    calculate_master_secret(PremasterSecret, State, Connection, certify, cipher);

certify_client_key_exchange(#client_rsa_psk_identity{} = ClientKey,
			    #state{private_key = Key,
				   ssl_options = 
				       #ssl_options{user_lookup_fun = PSKLookup}} = State0,
			    Connection) ->
    PremasterSecret = ssl_handshake:premaster_secret(ClientKey, Key, PSKLookup),
    calculate_master_secret(PremasterSecret, State0, Connection, certify, cipher);

certify_client_key_exchange(#client_srp_public{} = ClientKey,
			    #state{srp_params = Params,
				   srp_keys = Key
				  } = State0, Connection) ->
    PremasterSecret = ssl_handshake:premaster_secret(ClientKey, Key, Params),
    calculate_master_secret(PremasterSecret, State0, Connection, certify, cipher).

certify_server(#state{key_algorithm = Algo} = State, _) when Algo == dh_anon; 
							     Algo == ecdh_anon; 
							     Algo == psk; 
							     Algo == dhe_psk; 
							     Algo == ecdhe_psk; 
							     Algo == srp_anon  ->
    State;

certify_server(#state{cert_db = CertDbHandle,
		      cert_db_ref = CertDbRef,
		      session = #session{own_certificate = OwnCert}} = State, Connection) ->
    case ssl_handshake:certificate(OwnCert, CertDbHandle, CertDbRef, server) of
	Cert = #certificate{} ->
	    Connection:queue_handshake(Cert, State);
	Alert = #alert{} ->
	    throw(Alert)
    end.

key_exchange(#state{role = server, key_algorithm = rsa} = State,_) ->
    State;
key_exchange(#state{role = server, key_algorithm = Algo,
		    hashsign_algorithm = HashSignAlgo,
		    diffie_hellman_params = #'DHParameter'{} = Params,
		    private_key = PrivateKey,
		    connection_states = ConnectionStates0,
		    negotiated_version = Version
		   } = State0, Connection)
  when Algo == dhe_dss;
       Algo == dhe_rsa;
       Algo == dh_anon ->
    DHKeys = public_key:generate_key(Params),
    #{security_parameters := SecParams} =
	ssl_record:pending_connection_state(ConnectionStates0, read),
    #security_parameters{client_random = ClientRandom,
			 server_random = ServerRandom} = SecParams,
    Msg = ssl_handshake:key_exchange(server, ssl:tls_version(Version), {dh, DHKeys, Params,
					       HashSignAlgo, ClientRandom,
					       ServerRandom,
					       PrivateKey}),
    State = Connection:queue_handshake(Msg, State0),
    State#state{diffie_hellman_keys = DHKeys};

key_exchange(#state{role = server, private_key = Key, key_algorithm = Algo} = State, _)
  when Algo == ecdh_ecdsa; Algo == ecdh_rsa ->
    State#state{diffie_hellman_keys = Key};
key_exchange(#state{role = server, key_algorithm = Algo,
		    hashsign_algorithm = HashSignAlgo,
		    private_key = PrivateKey,
		    session = #session{ecc = ECCCurve},
		    connection_states = ConnectionStates0,
		    negotiated_version = Version
		   } = State0, Connection)
  when Algo == ecdhe_ecdsa; Algo == ecdhe_rsa;
       Algo == ecdh_anon ->

    ECDHKeys = public_key:generate_key(ECCCurve),
    #{security_parameters := SecParams} = 
	ssl_record:pending_connection_state(ConnectionStates0, read),
    #security_parameters{client_random = ClientRandom,
			 server_random = ServerRandom} = SecParams,
    Msg =  ssl_handshake:key_exchange(server, ssl:tls_version(Version), 
				      {ecdh, ECDHKeys,
				       HashSignAlgo, ClientRandom,
				       ServerRandom,
				       PrivateKey}),
    State = Connection:queue_handshake(Msg, State0),
    State#state{diffie_hellman_keys = ECDHKeys};

key_exchange(#state{role = server, key_algorithm = psk,
		    ssl_options = #ssl_options{psk_identity = undefined}} = State, _) ->
    State;
key_exchange(#state{role = server, key_algorithm = psk,
		    ssl_options = #ssl_options{psk_identity = PskIdentityHint},
		    hashsign_algorithm = HashSignAlgo,
		    private_key = PrivateKey,
		    connection_states = ConnectionStates0,
		    negotiated_version = Version
		   } = State0, Connection) ->
    #{security_parameters := SecParams} = 
	ssl_record:pending_connection_state(ConnectionStates0, read),
    #security_parameters{client_random = ClientRandom,
			 server_random = ServerRandom} = SecParams,
    Msg = ssl_handshake:key_exchange(server, ssl:tls_version(Version), 
				     {psk, PskIdentityHint,
				      HashSignAlgo, ClientRandom,
				      ServerRandom,
						       PrivateKey}),
    Connection:queue_handshake(Msg, State0);

key_exchange(#state{role = server, key_algorithm = dhe_psk,
		    ssl_options = #ssl_options{psk_identity = PskIdentityHint},
		    hashsign_algorithm = HashSignAlgo,
		    diffie_hellman_params = #'DHParameter'{} = Params,
		    private_key = PrivateKey,
		    connection_states = ConnectionStates0,
		    negotiated_version = Version
		   } = State0, Connection) ->
    DHKeys = public_key:generate_key(Params),
    #{security_parameters := SecParams} =
	ssl_record:pending_connection_state(ConnectionStates0, read),
    #security_parameters{client_random = ClientRandom,
			 server_random = ServerRandom} = SecParams,
    Msg =  ssl_handshake:key_exchange(server, ssl:tls_version(Version), 
				      {dhe_psk, 
				       PskIdentityHint, DHKeys, Params,
				       HashSignAlgo, ClientRandom,
				       ServerRandom,
				       PrivateKey}),
    State = Connection:queue_handshake(Msg, State0),
    State#state{diffie_hellman_keys = DHKeys};

key_exchange(#state{role = server, key_algorithm = ecdhe_psk,
		    ssl_options = #ssl_options{psk_identity = PskIdentityHint},
		    hashsign_algorithm = HashSignAlgo,
		    private_key = PrivateKey,
                    session = #session{ecc = ECCCurve},
		    connection_states = ConnectionStates0,
		    negotiated_version = Version
		   } = State0, Connection) ->
    ECDHKeys = public_key:generate_key(ECCCurve),
    #{security_parameters := SecParams} =
	ssl_record:pending_connection_state(ConnectionStates0, read),
    #security_parameters{client_random = ClientRandom,
			 server_random = ServerRandom} = SecParams,
    Msg =  ssl_handshake:key_exchange(server, ssl:tls_version(Version),
				      {ecdhe_psk,
				       PskIdentityHint, ECDHKeys,
				       HashSignAlgo, ClientRandom,
				       ServerRandom,
				       PrivateKey}),
    State = Connection:queue_handshake(Msg, State0),
    State#state{diffie_hellman_keys = ECDHKeys};

key_exchange(#state{role = server, key_algorithm = rsa_psk,
		    ssl_options = #ssl_options{psk_identity = undefined}} = State, _) ->
    State;
key_exchange(#state{role = server, key_algorithm = rsa_psk,
		    ssl_options = #ssl_options{psk_identity = PskIdentityHint},
		    hashsign_algorithm = HashSignAlgo,
		    private_key = PrivateKey,
		    connection_states = ConnectionStates0,
		    negotiated_version = Version
		   } = State0, Connection) ->
    #{security_parameters := SecParams} =
	ssl_record:pending_connection_state(ConnectionStates0, read),
    #security_parameters{client_random = ClientRandom,
			 server_random = ServerRandom} = SecParams,
    Msg =  ssl_handshake:key_exchange(server, ssl:tls_version(Version), 
				      {psk, PskIdentityHint,
				       HashSignAlgo, ClientRandom,
				       ServerRandom,
				       PrivateKey}),
    Connection:queue_handshake(Msg, State0);

key_exchange(#state{role = server, key_algorithm = Algo,
		    ssl_options = #ssl_options{user_lookup_fun = LookupFun},
		    hashsign_algorithm = HashSignAlgo,
		    session = #session{srp_username = Username},
		    private_key = PrivateKey,
		    connection_states = ConnectionStates0,
		    negotiated_version = Version
		   } = State0, Connection)
  when Algo == srp_dss;
       Algo == srp_rsa;
       Algo == srp_anon ->
    SrpParams = handle_srp_identity(Username, LookupFun),
    Keys = case generate_srp_server_keys(SrpParams, 0) of
	       Alert = #alert{} ->
		   throw(Alert);
	       Keys0 = {_,_} ->
		   Keys0
	   end,
    #{security_parameters := SecParams} =
	ssl_record:pending_connection_state(ConnectionStates0, read),
    #security_parameters{client_random = ClientRandom,
			 server_random = ServerRandom} = SecParams,
    Msg =  ssl_handshake:key_exchange(server, ssl:tls_version(Version),
				      {srp, Keys, SrpParams,
				       HashSignAlgo, ClientRandom,
				       ServerRandom,
				       PrivateKey}),
    State = Connection:queue_handshake(Msg, State0),
    State#state{srp_params = SrpParams,
		srp_keys = Keys};

key_exchange(#state{role = client,
		    key_algorithm = rsa,
		    public_key_info = PublicKeyInfo,
		    negotiated_version = Version,
		    premaster_secret = PremasterSecret} = State0, Connection) ->
    Msg = rsa_key_exchange(ssl:tls_version(Version), PremasterSecret, PublicKeyInfo),
    Connection:queue_handshake(Msg, State0);

key_exchange(#state{role = client,
		    key_algorithm = Algorithm,
		    negotiated_version = Version,
		    diffie_hellman_keys = {DhPubKey, _}
		   } = State0, Connection)
  when Algorithm == dhe_dss;
       Algorithm == dhe_rsa;
       Algorithm == dh_anon ->
    Msg =  ssl_handshake:key_exchange(client, ssl:tls_version(Version), {dh, DhPubKey}),
    Connection:queue_handshake(Msg, State0);

key_exchange(#state{role = client,
		    key_algorithm = Algorithm,
		    negotiated_version = Version,
		    diffie_hellman_keys = Keys} = State0, Connection)
  when Algorithm == ecdhe_ecdsa; Algorithm == ecdhe_rsa;
       Algorithm == ecdh_ecdsa; Algorithm == ecdh_rsa;
       Algorithm == ecdh_anon ->
    Msg = ssl_handshake:key_exchange(client, ssl:tls_version(Version), {ecdh, Keys}),
    Connection:queue_handshake(Msg, State0);

key_exchange(#state{role = client,
		    ssl_options = SslOpts,
		    key_algorithm = psk,
		    negotiated_version = Version} = State0, Connection) ->
    Msg =  ssl_handshake:key_exchange(client, ssl:tls_version(Version), 
				      {psk, SslOpts#ssl_options.psk_identity}),
    Connection:queue_handshake(Msg, State0);

key_exchange(#state{role = client,
		    ssl_options = SslOpts,
		    key_algorithm = dhe_psk,
		    negotiated_version = Version,
		    diffie_hellman_keys = {DhPubKey, _}} = State0, Connection) ->
    Msg =  ssl_handshake:key_exchange(client, ssl:tls_version(Version),
				      {dhe_psk, 
				       SslOpts#ssl_options.psk_identity, DhPubKey}),
    Connection:queue_handshake(Msg, State0);

key_exchange(#state{role = client,
		    ssl_options = SslOpts,
		    key_algorithm = ecdhe_psk,
		    negotiated_version = Version,
		    diffie_hellman_keys = ECDHKeys} = State0, Connection) ->
    Msg =  ssl_handshake:key_exchange(client, ssl:tls_version(Version),
				      {ecdhe_psk,
				       SslOpts#ssl_options.psk_identity, ECDHKeys}),
    Connection:queue_handshake(Msg, State0);

key_exchange(#state{role = client,
		    ssl_options = SslOpts,
		    key_algorithm = rsa_psk,
		    public_key_info = PublicKeyInfo,
		    negotiated_version = Version,
		    premaster_secret = PremasterSecret}
	     = State0, Connection) ->
    Msg = rsa_psk_key_exchange(ssl:tls_version(Version), SslOpts#ssl_options.psk_identity,
			       PremasterSecret, PublicKeyInfo),
    Connection:queue_handshake(Msg, State0);

key_exchange(#state{role = client,
		    key_algorithm = Algorithm,
		    negotiated_version = Version,
		    srp_keys = {ClientPubKey, _}}
	     = State0, Connection)
  when Algorithm == srp_dss;
       Algorithm == srp_rsa;
       Algorithm == srp_anon ->
    Msg =  ssl_handshake:key_exchange(client, ssl:tls_version(Version), {srp, ClientPubKey}),
    Connection:queue_handshake(Msg, State0).

rsa_key_exchange(Version, PremasterSecret, PublicKeyInfo = {Algorithm, _, _})
  when Algorithm == ?rsaEncryption;
       Algorithm == ?md2WithRSAEncryption;
       Algorithm == ?md5WithRSAEncryption;
       Algorithm == ?sha1WithRSAEncryption;
       Algorithm == ?sha224WithRSAEncryption;
       Algorithm == ?sha256WithRSAEncryption;
       Algorithm == ?sha384WithRSAEncryption;
       Algorithm == ?sha512WithRSAEncryption
       ->
    ssl_handshake:key_exchange(client, ssl:tls_version(Version),
			       {premaster_secret, PremasterSecret,
				PublicKeyInfo});
rsa_key_exchange(_, _, _) ->
    throw (?ALERT_REC(?FATAL,?HANDSHAKE_FAILURE, pub_key_is_not_rsa)).

rsa_psk_key_exchange(Version, PskIdentity, PremasterSecret, 
		     PublicKeyInfo = {Algorithm, _, _})
  when Algorithm == ?rsaEncryption;
       Algorithm == ?md2WithRSAEncryption;
       Algorithm == ?md5WithRSAEncryption;
       Algorithm == ?sha1WithRSAEncryption;
       Algorithm == ?sha224WithRSAEncryption;
       Algorithm == ?sha256WithRSAEncryption;
       Algorithm == ?sha384WithRSAEncryption;
       Algorithm == ?sha512WithRSAEncryption
       ->
    ssl_handshake:key_exchange(client, ssl:tls_version(Version),
			       {psk_premaster_secret, PskIdentity, PremasterSecret,
				PublicKeyInfo});
rsa_psk_key_exchange(_, _, _, _) ->
    throw (?ALERT_REC(?FATAL,?HANDSHAKE_FAILURE, pub_key_is_not_rsa)).

request_client_cert(#state{key_algorithm = Alg} = State, _)
  when Alg == dh_anon; Alg == ecdh_anon;
       Alg == psk; Alg == dhe_psk; Alg == ecdhe_psk; Alg == rsa_psk;
       Alg == srp_dss; Alg == srp_rsa; Alg == srp_anon ->
    State;

request_client_cert(#state{ssl_options = #ssl_options{verify = verify_peer, 
						      signature_algs = SupportedHashSigns},
			   connection_states = ConnectionStates0,
			   cert_db = CertDbHandle,
			   cert_db_ref = CertDbRef,
			   negotiated_version = Version} = State0, Connection) ->
    #{security_parameters :=
	  #security_parameters{cipher_suite = CipherSuite}} =
	ssl_record:pending_connection_state(ConnectionStates0, read),
    TLSVersion =  ssl:tls_version(Version),
    HashSigns = ssl_handshake:available_signature_algs(SupportedHashSigns, 
						       TLSVersion),
    Msg = ssl_handshake:certificate_request(CipherSuite, CertDbHandle, CertDbRef, 
					    HashSigns, TLSVersion),
    State = Connection:queue_handshake(Msg, State0),
    State#state{client_certificate_requested = true};

request_client_cert(#state{ssl_options = #ssl_options{verify = verify_none}} =
		    State, _) ->
    State.

calculate_master_secret(PremasterSecret, 
			#state{negotiated_version = Version,
			       connection_states = ConnectionStates0,
			       session = Session0} = State0, Connection,
			_Current, Next) ->
    case ssl_handshake:master_secret(ssl:tls_version(Version), PremasterSecret,
				     ConnectionStates0, server) of
	{MasterSecret, ConnectionStates} ->
	    Session = Session0#session{master_secret = MasterSecret},
	    State1 = State0#state{connection_states = ConnectionStates,
				  session = Session},
	    {Record, State} = Connection:next_record(State1),
	    Connection:next_event(Next, Record, State);
	#alert{} = Alert ->
	    handle_own_alert(Alert, Version, certify, State0)
    end.

finalize_handshake(State0, StateName, Connection) ->
    #state{connection_states = ConnectionStates0} =
	State1 = cipher_protocol(State0, Connection),

    ConnectionStates =
        ssl_record:activate_pending_connection_state(ConnectionStates0,
                                                     write, Connection),

    State2 = State1#state{connection_states = ConnectionStates},
    State = next_protocol(State2, Connection),
    finished(State, StateName, Connection).

next_protocol(#state{role = server} = State, _) ->
    State;
next_protocol(#state{negotiated_protocol = undefined} = State, _) ->
    State;
next_protocol(#state{expecting_next_protocol_negotiation = false} = State, _) ->
    State;
next_protocol(#state{negotiated_protocol = NextProtocol} = State0, Connection) ->
    NextProtocolMessage = ssl_handshake:next_protocol(NextProtocol),
    Connection:queue_handshake(NextProtocolMessage, State0).

cipher_protocol(State, Connection) ->
    Connection:queue_change_cipher(#change_cipher_spec{}, State).

finished(#state{role = Role, negotiated_version = Version,
		session = Session,
                connection_states = ConnectionStates0,
                tls_handshake_history = Handshake0} = State0, StateName, Connection) ->
    MasterSecret = Session#session.master_secret,
    Finished = ssl_handshake:finished(ssl:tls_version(Version), Role,
				       get_current_prf(ConnectionStates0, write),
				       MasterSecret, Handshake0),
    ConnectionStates = save_verify_data(Role, Finished, ConnectionStates0, StateName),
    Connection:send_handshake(Finished, State0#state{connection_states =
								 ConnectionStates}).

save_verify_data(client, #finished{verify_data = Data}, ConnectionStates, certify) ->
    ssl_record:set_client_verify_data(current_write, Data, ConnectionStates);
save_verify_data(server, #finished{verify_data = Data}, ConnectionStates, cipher) ->
    ssl_record:set_server_verify_data(current_both, Data, ConnectionStates);
save_verify_data(client, #finished{verify_data = Data}, ConnectionStates, abbreviated) ->
    ssl_record:set_client_verify_data(current_both, Data, ConnectionStates);
save_verify_data(server, #finished{verify_data = Data}, ConnectionStates, abbreviated) ->
    ssl_record:set_server_verify_data(current_write, Data, ConnectionStates).

calculate_secret(#server_dh_params{dh_p = Prime, dh_g = Base, 
				   dh_y = ServerPublicDhKey} = Params,
		 State, Connection) ->
    Keys = {_, PrivateDhKey} = crypto:generate_key(dh, [Prime, Base]),
    PremasterSecret =
	ssl_handshake:premaster_secret(ServerPublicDhKey, PrivateDhKey, Params),
    calculate_master_secret(PremasterSecret,
			    State#state{diffie_hellman_keys = Keys}, 
			    Connection, certify, certify);

calculate_secret(#server_ecdh_params{curve = ECCurve, public = ECServerPubKey},
		     State=#state{session=Session}, Connection) ->
    ECDHKeys = public_key:generate_key(ECCurve),
    PremasterSecret = 
	ssl_handshake:premaster_secret(#'ECPoint'{point = ECServerPubKey}, ECDHKeys),
    calculate_master_secret(PremasterSecret,
			    State#state{diffie_hellman_keys = ECDHKeys,
					session = Session#session{ecc = ECCurve}},
			    Connection, certify, certify);

calculate_secret(#server_psk_params{
		    hint = IdentityHint},
		 State0, Connection) ->
    %% store for later use
    {Record, State} = Connection:next_record(State0#state{psk_identity = IdentityHint}),
    Connection:next_event(certify, Record, State);

calculate_secret(#server_dhe_psk_params{
		    dh_params = #server_dh_params{dh_p = Prime, dh_g = Base}} = ServerKey,
		    #state{ssl_options = #ssl_options{user_lookup_fun = PSKLookup}} = 
		     State, Connection) ->
    Keys = {_, PrivateDhKey} =
	crypto:generate_key(dh, [Prime, Base]),
    PremasterSecret = ssl_handshake:premaster_secret(ServerKey, PrivateDhKey, PSKLookup),
    calculate_master_secret(PremasterSecret, State#state{diffie_hellman_keys = Keys},
			    Connection, certify, certify);

calculate_secret(#server_ecdhe_psk_params{
                    dh_params = #server_ecdh_params{curve = ECCurve}} = ServerKey,
                 #state{ssl_options = #ssl_options{user_lookup_fun = PSKLookup}} = 
		     State=#state{session=Session}, Connection) ->
    ECDHKeys = public_key:generate_key(ECCurve),

    PremasterSecret = ssl_handshake:premaster_secret(ServerKey, ECDHKeys, PSKLookup),
    calculate_master_secret(PremasterSecret,
			    State#state{diffie_hellman_keys = ECDHKeys,
					session = Session#session{ecc = ECCurve}},
			    Connection, certify, certify);

calculate_secret(#server_srp_params{srp_n = Prime, srp_g = Generator} = ServerKey,
		 #state{ssl_options = #ssl_options{srp_identity = SRPId}} = State, 
		 Connection) ->
    Keys = generate_srp_client_keys(Generator, Prime, 0),
    PremasterSecret = ssl_handshake:premaster_secret(ServerKey, Keys, SRPId),
    calculate_master_secret(PremasterSecret, State#state{srp_keys = Keys}, Connection, 
			    certify, certify).

master_secret(#alert{} = Alert, _) ->
    Alert;
master_secret(PremasterSecret, #state{session = Session,
				      negotiated_version = Version, role = Role,
				      connection_states = ConnectionStates0} = State) ->
    case ssl_handshake:master_secret(ssl:tls_version(Version), PremasterSecret,
				     ConnectionStates0, Role) of
	{MasterSecret, ConnectionStates} ->
	    State#state{
	      session =
		  Session#session{master_secret = MasterSecret},
	      connection_states = ConnectionStates};
	#alert{} = Alert ->
	    Alert
    end.

generate_srp_server_keys(_SrpParams, 10) ->
    ?ALERT_REC(?FATAL, ?ILLEGAL_PARAMETER);
generate_srp_server_keys(SrpParams =
			     #srp_user{generator = Generator, prime = Prime,
				       verifier = Verifier}, N) ->
    case crypto:generate_key(srp, {host, [Verifier, Generator, Prime, '6a']}) of
	error ->
	    generate_srp_server_keys(SrpParams, N+1);
	Keys ->
	    Keys
    end.

generate_srp_client_keys(_Generator, _Prime, 10) ->
    ?ALERT_REC(?FATAL, ?ILLEGAL_PARAMETER);
generate_srp_client_keys(Generator, Prime, N) ->

    case crypto:generate_key(srp, {user, [Generator, Prime, '6a']}) of
	error ->
	    generate_srp_client_keys(Generator, Prime, N+1);
	Keys ->
	    Keys
    end.

handle_srp_identity(Username, {Fun, UserState}) ->
    case Fun(srp, Username, UserState) of
	{ok, {SRPParams, Salt, DerivedKey}}
	  when is_atom(SRPParams), is_binary(Salt), is_binary(DerivedKey) ->
	    {Generator, Prime} = ssl_srp_primes:get_srp_params(SRPParams),
	    Verifier = crypto:mod_pow(Generator, DerivedKey, Prime),
	    #srp_user{generator = Generator, prime = Prime,
		      salt = Salt, verifier = Verifier};
	#alert{} = Alert ->
	    throw(Alert);
	_ ->
	    throw(?ALERT_REC(?FATAL, ?ILLEGAL_PARAMETER))
    end.


cipher_role(client, Data, Session, #state{connection_states = ConnectionStates0} = State0,
	    Connection) ->
    ConnectionStates = ssl_record:set_server_verify_data(current_both, Data, 
							 ConnectionStates0),
     {Record, State} = prepare_connection(State0#state{session = Session,
						       connection_states = ConnectionStates},
					 Connection),
    Connection:next_event(connection, Record, State);
cipher_role(server, Data, Session,  #state{connection_states = ConnectionStates0} = State0,
	    Connection) ->
    ConnectionStates1 = ssl_record:set_client_verify_data(current_read, Data, 
							  ConnectionStates0),
    {State1, Actions} =
	finalize_handshake(State0#state{connection_states = ConnectionStates1,
					session = Session}, cipher, Connection),
    {Record, State} = prepare_connection(State1, Connection),
    Connection:next_event(connection, Record, State, Actions).

is_anonymous(Algo) when Algo == dh_anon;
			Algo == ecdh_anon;
			Algo == psk;
			Algo == dhe_psk;
			Algo == ecdhe_psk;
			Algo == rsa_psk;
			Algo == srp_anon ->
    true;
is_anonymous(_) ->
    false.

get_current_prf(CStates, Direction) ->
    #{security_parameters := SecParams} = ssl_record:current_connection_state(CStates, Direction),
    SecParams#security_parameters.prf_algorithm.
get_pending_prf(CStates, Direction) ->
    #{security_parameters := SecParams} = ssl_record:pending_connection_state(CStates, Direction),
    SecParams#security_parameters.prf_algorithm.

opposite_role(client) ->
    server;
opposite_role(server) ->
    client.

record_cb(tls_connection) ->
    tls_record;
record_cb(dtls_connection) ->
    dtls_record.

call(FsmPid, Event) ->
    try gen_statem:call(FsmPid, Event)
    catch
 	exit:{noproc, _} ->
 	    {error, closed};
	exit:{normal, _} ->
	    {error, closed};
	exit:{{shutdown, _},_} ->
	    {error, closed}
    end.

get_socket_opts(_, _,_,[], _, Acc) ->
    {ok, Acc};
get_socket_opts(Connection, Transport, Socket, [mode | Tags], SockOpts, Acc) ->
    get_socket_opts(Connection, Transport, Socket, Tags, SockOpts, 
		    [{mode, SockOpts#socket_options.mode} | Acc]);
get_socket_opts(Connection, Transport, Socket, [packet | Tags], SockOpts, Acc) ->
    case SockOpts#socket_options.packet of
	{Type, headers} ->
	    get_socket_opts(Connection, Transport, Socket, Tags, SockOpts, [{packet, Type} | Acc]);
	Type ->
	    get_socket_opts(Connection, Transport, Socket, Tags, SockOpts, [{packet, Type} | Acc])
    end;
get_socket_opts(Connection, Transport, Socket, [header | Tags], SockOpts, Acc) ->
    get_socket_opts(Connection, Transport, Socket, Tags, SockOpts, 
		    [{header, SockOpts#socket_options.header} | Acc]);
get_socket_opts(Connection, Transport, Socket, [active | Tags], SockOpts, Acc) ->
    get_socket_opts(Connection, Transport, Socket, Tags, SockOpts, 
		    [{active, SockOpts#socket_options.active} | Acc]);
get_socket_opts(Connection, Transport, Socket, [Tag | Tags], SockOpts, Acc) ->
    case Connection:getopts(Transport, Socket, [Tag]) of
        {ok, [Opt]} ->
            get_socket_opts(Connection, Transport, Socket, Tags, SockOpts, [Opt | Acc]);
        {error, Reason} ->
            {error, {options, {socket_options, Tag, Reason}}}
    end;
get_socket_opts(_,_, _,Opts, _,_) ->
    {error, {options, {socket_options, Opts, function_clause}}}.

set_socket_opts(_,_,_, [], SockOpts, []) ->
    {ok, SockOpts};
set_socket_opts(ConnectionCb, Transport, Socket, [], SockOpts, Other) ->
    %% Set non emulated options 
    try ConnectionCb:setopts(Transport, Socket, Other) of
	ok ->
	    {ok, SockOpts};
	{error, InetError} ->
	    {{error, {options, {socket_options, Other, InetError}}}, SockOpts}
    catch
	_:Error ->
	    %% So that inet behavior does not crash our process
	    {{error, {options, {socket_options, Other, Error}}}, SockOpts}
    end;

set_socket_opts(ConnectionCb, Transport,Socket, [{mode, Mode}| Opts], SockOpts, Other) 
  when Mode == list; Mode == binary ->
    set_socket_opts(ConnectionCb, Transport, Socket, Opts, 
		    SockOpts#socket_options{mode = Mode}, Other);
set_socket_opts(_, _, _, [{mode, _} = Opt| _], SockOpts, _) ->
    {{error, {options, {socket_options, Opt}}}, SockOpts};
set_socket_opts(ConnectionCb, Transport,Socket, [{packet, Packet}| Opts], SockOpts, Other) 
  when Packet == raw;
       Packet == 0;
       Packet == 1;
       Packet == 2;
       Packet == 4;
       Packet == asn1;
       Packet == cdr;
       Packet == sunrm;
       Packet == fcgi;
       Packet == tpkt;
       Packet == line;
       Packet == http;
       Packet == httph;
       Packet == http_bin;
       Packet == httph_bin ->
    set_socket_opts(ConnectionCb, Transport, Socket, Opts, 
		    SockOpts#socket_options{packet = Packet}, Other);
set_socket_opts(_, _, _, [{packet, _} = Opt| _], SockOpts, _) ->
    {{error, {options, {socket_options, Opt}}}, SockOpts};
set_socket_opts(ConnectionCb, Transport, Socket, [{header, Header}| Opts], SockOpts, Other) 
  when is_integer(Header) ->
    set_socket_opts(ConnectionCb, Transport, Socket, Opts, 
		    SockOpts#socket_options{header = Header}, Other);
set_socket_opts(_, _, _, [{header, _} = Opt| _], SockOpts, _) ->
    {{error,{options, {socket_options, Opt}}}, SockOpts};
set_socket_opts(ConnectionCb, Transport, Socket, [{active, Active}| Opts], SockOpts, Other) 
  when Active == once;
       Active == true;
       Active == false ->
    set_socket_opts(ConnectionCb, Transport, Socket, Opts, 
		    SockOpts#socket_options{active = Active}, Other);
set_socket_opts(_,_, _, [{active, _} = Opt| _], SockOpts, _) ->
    {{error, {options, {socket_options, Opt}} }, SockOpts};
set_socket_opts(ConnectionCb, Transport, Socket, [Opt | Opts], SockOpts, Other) ->
    set_socket_opts(ConnectionCb, Transport, Socket, Opts, SockOpts, [Opt | Other]).

start_or_recv_cancel_timer(infinity, _RecvFrom) ->
    undefined;
start_or_recv_cancel_timer(Timeout, RecvFrom) ->
    erlang:send_after(Timeout, self(), {cancel_start_or_recv, RecvFrom}).

hibernate_after(connection = StateName, 
		#state{ssl_options=#ssl_options{hibernate_after = HibernateAfter}} = State,
		Actions) ->
    {next_state, StateName, State, [{timeout, HibernateAfter, hibernate} | Actions]};
hibernate_after(StateName, State, Actions) ->
    {next_state, StateName, State, Actions}.
 
terminate_alert(normal, Version, ConnectionStates, Connection)  ->
    Connection:encode_alert(?ALERT_REC(?WARNING, ?CLOSE_NOTIFY),
		     Version, ConnectionStates);
terminate_alert({Reason, _}, Version, ConnectionStates, Connection) when Reason == close;
									 Reason == shutdown ->
    Connection:encode_alert(?ALERT_REC(?WARNING, ?CLOSE_NOTIFY),
		     Version, ConnectionStates);

terminate_alert(_, Version, ConnectionStates, Connection) ->
    {BinAlert, _} = Connection:encode_alert(?ALERT_REC(?FATAL, ?INTERNAL_ERROR),
					    Version, ConnectionStates),
    BinAlert.

handle_trusted_certs_db(#state{ssl_options = 
				   #ssl_options{cacertfile = <<>>, cacerts = []}}) ->
    %% No trusted certs specified
    ok;
handle_trusted_certs_db(#state{cert_db_ref = Ref,
			       cert_db = CertDb,
			       ssl_options = #ssl_options{cacertfile = <<>>}}) when CertDb =/= undefined ->
    %% Certs provided as DER directly can not be shared
    %% with other connections and it is safe to delete them when the connection ends.
    ssl_pkix_db:remove_trusted_certs(Ref, CertDb);
handle_trusted_certs_db(#state{file_ref_db = undefined}) ->
    %% Something went wrong early (typically cacertfile does not
    %% exist) so there is nothing to handle
    ok;
handle_trusted_certs_db(#state{cert_db_ref = Ref,
			       file_ref_db = RefDb,
			       ssl_options = #ssl_options{cacertfile = File}}) ->
    case ssl_pkix_db:ref_count(Ref, RefDb, -1) of
	0 ->
	    ssl_manager:clean_cert_db(Ref, File);
	_ ->
	    ok
    end.

prepare_connection(#state{renegotiation = Renegotiate, 
			  start_or_recv_from = RecvFrom} = State0, Connection) 
  when Renegotiate =/= {false, first}, 
       RecvFrom =/= undefined ->
    State1 = Connection:reinit_handshake_data(State0),   
    {Record, State} = Connection:next_record(State1),
    {Record, ack_connection(State)};
prepare_connection(State0, Connection) ->
    State = Connection:reinit_handshake_data(State0),
    {no_record, ack_connection(State)}.

ack_connection(#state{renegotiation = {true, Initiater}} = State) 
  when Initiater == internal;
       Initiater == peer ->
    State#state{renegotiation = undefined};
ack_connection(#state{renegotiation = {true, From}} = State) ->    
    gen_statem:reply(From, ok),
    State#state{renegotiation = undefined};
ack_connection(#state{renegotiation = {false, first}, 
		      start_or_recv_from = StartFrom,
		      timer = Timer} = State) when StartFrom =/= undefined ->
    gen_statem:reply(StartFrom, connected),
    cancel_timer(Timer),
    State#state{renegotiation = undefined, 
		start_or_recv_from = undefined, timer = undefined};
ack_connection(State) ->
    State.

cancel_timer(undefined) ->
    ok;
cancel_timer(Timer) ->
    erlang:cancel_timer(Timer),
    ok.

register_session(client, Host, Port, #session{is_resumable = new} = Session0) ->
    Session = Session0#session{is_resumable = true},
    ssl_manager:register_session(Host, Port, Session),
    Session;
register_session(server, _, Port, #session{is_resumable = new} = Session0) ->
    Session = Session0#session{is_resumable = true},
    ssl_manager:register_session(Port, Session),
    Session;
register_session(_, _, _, Session) ->
    Session. %% Already registered

handle_new_session(NewId, CipherSuite, Compression, 
		   #state{session = Session0,
			  protocol_cb = Connection} = State0) ->
    Session = Session0#session{session_id = NewId,
			       cipher_suite = CipherSuite,
			       compression_method = Compression},
    {Record, State} = Connection:next_record(State0#state{session = Session}),
    Connection:next_event(certify, Record, State).

handle_resumed_session(SessId, #state{connection_states = ConnectionStates0,
				      negotiated_version = Version,
				      host = Host, port = Port,
				      protocol_cb = Connection,
				      session_cache = Cache,
				      session_cache_cb = CacheCb} = State0) ->
    Session = CacheCb:lookup(Cache, {{Host, Port}, SessId}),
    case ssl_handshake:master_secret(ssl:tls_version(Version), Session,
				     ConnectionStates0, client) of
	{_, ConnectionStates} ->
	    {Record, State} =
		Connection:next_record(State0#state{
			      connection_states = ConnectionStates,
			      session = Session}),
	    Connection:next_event(abbreviated, Record, State);
	#alert{} = Alert ->
	    handle_own_alert(Alert, Version, hello, State0)
    end.

make_premaster_secret({MajVer, MinVer}, rsa) ->
    Rand = ssl_cipher:random_bytes(?NUM_OF_PREMASTERSECRET_BYTES-2),
    <<?BYTE(MajVer), ?BYTE(MinVer), Rand/binary>>;
make_premaster_secret(_, _) ->
    undefined.

negotiated_hashsign(undefined, KexAlg, PubKeyInfo, Version) ->
    %% Not negotiated choose default 
    case is_anonymous(KexAlg) of
	true ->
	    {null, anon};
	false ->
	    {PubAlg, _, _} = PubKeyInfo,
	    ssl_handshake:select_hashsign_algs(undefined, PubAlg, Version)
    end;
negotiated_hashsign(HashSign = {_, _}, _, _, _) ->
    HashSign.

ssl_options_list(SslOptions) ->
    Fileds = record_info(fields, ssl_options),
    Values = tl(tuple_to_list(SslOptions)),
    ssl_options_list(Fileds, Values, []).

ssl_options_list([],[], Acc) ->
    lists:reverse(Acc);
%% Skip internal options, only return user options
ssl_options_list([protocol | Keys], [_ | Values], Acc) ->
    ssl_options_list(Keys, Values, Acc);
ssl_options_list([erl_dist | Keys], [_ | Values], Acc) ->
    ssl_options_list(Keys, Values, Acc);
ssl_options_list([renegotiate_at | Keys], [_ | Values], Acc) ->
    ssl_options_list(Keys, Values, Acc);
ssl_options_list([ciphers = Key | Keys], [Value | Values], Acc) ->
   ssl_options_list(Keys, Values, 
		    [{Key, lists:map(
			     fun(Suite) -> 
				     ssl_cipher:erl_suite_definition(Suite) 
			     end, Value)} 
		     | Acc]);
ssl_options_list([Key | Keys], [Value | Values], Acc) ->
   ssl_options_list(Keys, Values, [{Key, Value} | Acc]).

handle_active_option(false, connection = StateName, To, Reply, State) ->
    hibernate_after(StateName, State, [{reply, To, Reply}]);

handle_active_option(_, connection = StateName0, To, Reply, #state{protocol_cb = Connection,
							      user_data_buffer = <<>>} = State0) ->
    %% Need data, set active once
    {Record, State1} = Connection:next_record_if_active(State0),
    %% Note: Renogotiation may cause StateName0 =/= StateName
    case Connection:next_event(StateName0, Record, State1) of
	{next_state, StateName, State} ->
	    hibernate_after(StateName, State, [{reply, To, Reply}]);
	{next_state, StateName, State, Actions} -> 
	    hibernate_after(StateName, State, [{reply, To, Reply} | Actions]);
	{stop, Reason, State} ->
	    {stop, Reason, State}
    end;
handle_active_option(_, StateName, To, Reply, #state{user_data_buffer = <<>>} = State) ->
    %% Active once already set 
    {next_state, StateName, State, [{reply, To, Reply}]};

%% user_data_buffer =/= <<>>
handle_active_option(_, StateName0, To, Reply, #state{protocol_cb = Connection} = State0) -> 
    case read_application_data(<<>>, State0) of
	{stop, Reason, State} ->
	    {stop, Reason, State};
	{Record, State1} ->
	    %% Note: Renogotiation may cause StateName0 =/= StateName
	    case Connection:next_event(StateName0, Record, State1) of
		{next_state, StateName, State} ->
		    hibernate_after(StateName, State, [{reply, To, Reply}]);
		{next_state, StateName, State, Actions} -> 
		    hibernate_after(StateName, State, [{reply, To, Reply} | Actions]);
		{stop, _, _} = Stop ->
		    Stop
	    end
    end.

encode_packet(Data, #socket_options{packet=Packet}) ->
    case Packet of
	1 -> encode_size_packet(Data, 8,  (1 bsl 8) - 1);
	2 -> encode_size_packet(Data, 16, (1 bsl 16) - 1);
	4 -> encode_size_packet(Data, 32, (1 bsl 32) - 1);
	_ -> Data
    end.

encode_size_packet(Bin, Size, Max) ->
    Len = erlang:byte_size(Bin),
    case Len > Max of
	true  -> throw({error, {badarg, {packet_to_large, Len, Max}}});
	false -> <<Len:Size, Bin/binary>>
    end.

time_to_renegotiate(_Data, 
		    #{current_write := #{sequence_number := Num}}, 
		    RenegotiateAt) ->
    
    %% We could do test:
    %% is_time_to_renegotiate((erlang:byte_size(_Data) div ?MAX_PLAIN_TEXT_LENGTH) + 1, RenegotiateAt),
    %% but we chose to have a some what lower renegotiateAt and a much cheaper test 
    is_time_to_renegotiate(Num, RenegotiateAt).

is_time_to_renegotiate(N, M) when N < M->
    false;
is_time_to_renegotiate(_,_) ->
    true.


%% Picks ClientData 
get_data(_, _, <<>>) ->
    {more, <<>>};
%% Recv timed out save buffer data until next recv
get_data(#socket_options{active=false}, undefined, Buffer) ->
    {passive, Buffer};
get_data(#socket_options{active=Active, packet=Raw}, BytesToRead, Buffer) 
  when Raw =:= raw; Raw =:= 0 ->   %% Raw Mode
    if 
	Active =/= false orelse BytesToRead =:= 0  ->
	    %% Active true or once, or passive mode recv(0)  
	    {ok, Buffer, <<>>};
	byte_size(Buffer) >= BytesToRead ->  
	    %% Passive Mode, recv(Bytes) 
	    <<Data:BytesToRead/binary, Rest/binary>> = Buffer,
	    {ok, Data, Rest};
	true ->
	    %% Passive Mode not enough data
	    {more, Buffer}
    end;
get_data(#socket_options{packet=Type, packet_size=Size}, _, Buffer) ->
    PacketOpts = [{packet_size, Size}], 
    case decode_packet(Type, Buffer, PacketOpts) of
	{more, _} ->
	    {more, Buffer};
	Decoded ->
	    Decoded
    end.

decode_packet({http, headers}, Buffer, PacketOpts) ->
    decode_packet(httph, Buffer, PacketOpts);
decode_packet({http_bin, headers}, Buffer, PacketOpts) ->
    decode_packet(httph_bin, Buffer, PacketOpts);
decode_packet(Type, Buffer, PacketOpts) ->
    erlang:decode_packet(Type, Buffer, PacketOpts).

%% Just like with gen_tcp sockets, an ssl socket that has been configured with
%% {packet, http} (or {packet, http_bin}) will automatically switch to expect
%% HTTP headers after it sees a HTTP Request or HTTP Response line. We
%% represent the current state as follows:
%%    #socket_options.packet =:= http: Expect a HTTP Request/Response line
%%    #socket_options.packet =:= {http, headers}: Expect HTTP Headers
%% Note that if the user has explicitly configured the socket to expect
%% HTTP headers using the {packet, httph} option, we don't do any automatic
%% switching of states.
deliver_app_data(Transport, Socket, SOpts = #socket_options{active=Active, packet=Type},
		 Data, Pid, From, Tracker, Connection) ->
    send_or_reply(Active, Pid, From, format_reply(Transport, Socket, SOpts, Data, Tracker, Connection)),
    SO = case Data of
	     {P, _, _, _} when ((P =:= http_request) or (P =:= http_response)),
			       ((Type =:= http) or (Type =:= http_bin)) ->
	         SOpts#socket_options{packet={Type, headers}};
	     http_eoh when tuple_size(Type) =:= 2 ->
                 % End of headers - expect another Request/Response line
	         {Type1, headers} = Type,
	         SOpts#socket_options{packet=Type1};
	     _ ->
	         SOpts
	 end,
    case Active of
        once ->
            SO#socket_options{active=false};
	_ ->
	    SO
    end.

format_reply(_, _,#socket_options{active = false, mode = Mode, packet = Packet,
				  header = Header}, Data, _, _) ->
    {ok, do_format_reply(Mode, Packet, Header, Data)};
format_reply(Transport, Socket, #socket_options{active = _, mode = Mode, packet = Packet,
						header = Header}, Data, Tracker, Connection) ->
    {ssl, Connection:socket(self(), Transport, Socket, Connection, Tracker), 
     do_format_reply(Mode, Packet, Header, Data)}.

deliver_packet_error(Transport, Socket, SO= #socket_options{active = Active}, Data, Pid, From, Tracker, Connection) ->
    send_or_reply(Active, Pid, From, format_packet_error(Transport, Socket, SO, Data, Tracker, Connection)).

format_packet_error(_, _,#socket_options{active = false, mode = Mode}, Data, _, _) ->
    {error, {invalid_packet, do_format_reply(Mode, raw, 0, Data)}};
format_packet_error(Transport, Socket, #socket_options{active = _, mode = Mode}, Data, Tracker, Connection) ->
    {ssl_error, Connection:socket(self(), Transport, Socket, Connection, Tracker), 
     {invalid_packet, do_format_reply(Mode, raw, 0, Data)}}.

do_format_reply(binary, _, N, Data) when N > 0 ->  % Header mode
    header(N, Data);
do_format_reply(binary, _, _, Data) ->
    Data;
do_format_reply(list, Packet, _, Data)
  when Packet == http; Packet == {http, headers};
       Packet == http_bin; Packet == {http_bin, headers};
       Packet == httph; Packet == httph_bin ->
    Data;
do_format_reply(list, _,_, Data) ->
    binary_to_list(Data).

header(0, <<>>) ->
    <<>>;
header(_, <<>>) ->
    [];
header(0, Binary) ->
    Binary;
header(N, Binary) ->
    <<?BYTE(ByteN), NewBinary/binary>> = Binary,
    [ByteN | header(N-1, NewBinary)].

send_or_reply(false, _Pid, From, Data) when From =/= undefined ->
    gen_statem:reply(From, Data);
%% Can happen when handling own alert or tcp error/close and there is
%% no outstanding gen_fsm sync events
send_or_reply(false, no_pid, _, _) ->
    ok;
send_or_reply(_, Pid, _From, Data) ->
    send_user(Pid, Data).

send_user(Pid, Msg) ->
    Pid ! Msg.

alert_user(Transport, Tracker, Socket, connection, Opts, Pid, From, Alert, Role, Connection) ->
    alert_user(Transport, Tracker, Socket, Opts#socket_options.active, Pid, From, Alert, Role, Connection);
alert_user(Transport, Tracker, Socket,_, _, _, From, Alert, Role, Connection) ->
    alert_user(Transport, Tracker, Socket, From, Alert, Role, Connection).

alert_user(Transport, Tracker, Socket, From, Alert, Role, Connection) ->
    alert_user(Transport, Tracker, Socket, false, no_pid, From, Alert, Role, Connection).

alert_user(_, _, _, false = Active, Pid, From,  Alert, Role, _) when From =/= undefined ->
    %% If there is an outstanding ssl_accept | recv
    %% From will be defined and send_or_reply will
    %% send the appropriate error message.
    ReasonCode = ssl_alert:reason_code(Alert, Role),
    send_or_reply(Active, Pid, From, {error, ReasonCode});
alert_user(Transport, Tracker, Socket, Active, Pid, From, Alert, Role, Connection) ->
    case ssl_alert:reason_code(Alert, Role) of
	closed ->
	    send_or_reply(Active, Pid, From,
			  {ssl_closed, Connection:socket(self(), 
							 Transport, Socket, Connection, Tracker)});
	ReasonCode ->
	    send_or_reply(Active, Pid, From,
			  {ssl_error, Connection:socket(self(), 
							Transport, Socket, Connection, Tracker), ReasonCode})
    end.

log_alert(true, Role, ProtocolName, StateName, #alert{role = Role} = Alert) ->
    Txt = ssl_alert:own_alert_txt(Alert),
    error_logger:info_report(io_lib:format("~s ~p: In state ~p ~s\n", [ProtocolName, Role, StateName, Txt]));
log_alert(true, Role, ProtocolName, StateName, Alert) ->
    Txt = ssl_alert:alert_txt(Alert),
    error_logger:info_report(io_lib:format("~s ~p: In state ~p ~s\n", [ProtocolName, Role, StateName, Txt]));
log_alert(false, _, _, _, _) ->
    ok.

handle_own_alert(Alert, Version, StateName, 
		 #state{role = Role,
                        transport_cb = Transport,
                        socket = Socket,
                        protocol_cb = Connection,
                        connection_states = ConnectionStates,
                        ssl_options = SslOpts} = State) ->
    try %% Try to tell the other side
	{BinMsg, _} =
	Connection:encode_alert(Alert, Version, ConnectionStates),
	Connection:send(Transport, Socket, BinMsg)
    catch _:_ ->  %% Can crash if we are in a uninitialized state
	    ignore
    end,
    try %% Try to tell the local user
	log_alert(SslOpts#ssl_options.log_alert, Role, Connection:protocol_name(), StateName, Alert#alert{role = Role}),
	handle_normal_shutdown(Alert,StateName, State)
    catch _:_ ->
	    ok
    end,
    {stop, {shutdown, own_alert}}.

handle_normal_shutdown(Alert, _, #state{socket = Socket,
					transport_cb = Transport,
					protocol_cb = Connection,
					start_or_recv_from = StartFrom,
					tracker = Tracker,
					role = Role, renegotiation = {false, first}}) ->
    alert_user(Transport, Tracker,Socket, StartFrom, Alert, Role, Connection);

handle_normal_shutdown(Alert, StateName, #state{socket = Socket,
						socket_options = Opts,
						transport_cb = Transport,
						protocol_cb = Connection,
						user_application = {_Mon, Pid},
						tracker = Tracker,
						start_or_recv_from = RecvFrom, role = Role}) ->
    alert_user(Transport, Tracker, Socket, StateName, Opts, Pid, RecvFrom, Alert, Role, Connection).

invalidate_session(client, Host, Port, Session) ->
    ssl_manager:invalidate_session(Host, Port, Session);
invalidate_session(server, _, Port, Session) ->
    ssl_manager:invalidate_session(Port, Session).

handle_sni_extension(undefined, State) ->
    State;
handle_sni_extension(#sni{hostname = Hostname}, State0) ->
    NewOptions = update_ssl_options_from_sni(State0#state.ssl_options, Hostname),
    case NewOptions of
	undefined ->
	    State0;
	_ ->
	    {ok, #{cert_db_ref := Ref, 
                   cert_db_handle := CertDbHandle, 
                   fileref_db_handle := FileRefHandle, 
                   session_cache := CacheHandle, 
                   crl_db_info := CRLDbHandle,
                   private_key := Key,
                   dh_params := DHParams,
                   own_certificate := OwnCert}} =
                 ssl_config:init(NewOptions, State0#state.role),
             State0#state{
               session = State0#state.session#session{own_certificate = OwnCert},
               file_ref_db = FileRefHandle,
               cert_db_ref = Ref,
               cert_db = CertDbHandle,
               crl_db = CRLDbHandle,
               session_cache = CacheHandle,
               private_key = Key,
	      diffie_hellman_params = DHParams,
	      ssl_options = NewOptions,
	      sni_hostname = Hostname
	     }
    end.

update_ssl_options_from_sni(OrigSSLOptions, SNIHostname) ->
    SSLOption = 
	case OrigSSLOptions#ssl_options.sni_fun of
	    undefined ->
		proplists:get_value(SNIHostname, 
				    OrigSSLOptions#ssl_options.sni_hosts);
	    SNIFun ->
		SNIFun(SNIHostname)
	end,
    case SSLOption of
        undefined ->
            undefined;
        _ ->
            ssl:handle_options(SSLOption, OrigSSLOptions)
    end.

new_emulated([], EmOpts) ->
    EmOpts;
new_emulated(NewEmOpts, _) ->
    NewEmOpts.<|MERGE_RESOLUTION|>--- conflicted
+++ resolved
@@ -771,17 +771,13 @@
      try
 	 write_application_data(Data, From, State)
      catch throw:Error ->
-<<<<<<< HEAD
              case self() of
                  FromPid ->
                      {stop, {shutdown, Error}};
                  _ ->
                      hibernate_after(
-                       connection, State, [{reply, From, Error}])
+                       ?FUNCTION_NAME, State, [{reply, From, Error}])
              end
-=======
-	     hibernate_after(?FUNCTION_NAME, State, [{reply, From, Error}])
->>>>>>> c4151bc7
      end;
 connection({call, RecvFrom}, {recv, N, Timeout},  
 	   #state{protocol_cb = Connection,  socket_options =
@@ -832,8 +828,7 @@
             death_row(State, Reason)
     end;
 connection({call, From}, Msg, State, Connection) ->
-<<<<<<< HEAD
-    handle_call(Msg, From, connection, State, Connection);
+    handle_call(Msg, From, ?FUNCTION_NAME, State, Connection);
 connection(
   info, dist_data = Msg,
   #state{
@@ -841,7 +836,7 @@
      protocol_specific = #{d_handle := DHandle}} = State,
   _) ->
     eat_msgs(Msg),
-    try send_dist_data(connection, State, DHandle, [])
+    try send_dist_data(?FUNCTION_NAME, State, DHandle, [])
     catch _:Reason ->
             death_row(State, Reason)
     end;
@@ -854,9 +849,6 @@
     eat_msgs(Msg),
     {keep_state_and_data,
      [{next_event, {call, {self(), undefined}}, {application_data, <<>>}}]};
-=======
-    handle_call(Msg, From, ?FUNCTION_NAME, State, Connection);
->>>>>>> c4151bc7
 connection(info, Msg, State, _) ->
     handle_info(Msg, ?FUNCTION_NAME, State);
 connection(internal, {recv, _}, State, Connection) ->
