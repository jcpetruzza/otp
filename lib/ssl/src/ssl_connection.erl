%%
%% %CopyrightBegin%
%%
%% Copyright Ericsson AB 2013-2019. All Rights Reserved.
%%
%% Licensed under the Apache License, Version 2.0 (the "License");
%% you may not use this file except in compliance with the License.
%% You may obtain a copy of the License at
%%
%%     http://www.apache.org/licenses/LICENSE-2.0
%%
%% Unless required by applicable law or agreed to in writing, software
%% distributed under the License is distributed on an "AS IS" BASIS,
%% WITHOUT WARRANTIES OR CONDITIONS OF ANY KIND, either express or implied.
%% See the License for the specific language governing permissions and
%% limitations under the License.
%%
%% %CopyrightEnd%
%%

%%
%%----------------------------------------------------------------------
%% Purpose: Common handling of a TLS/SSL/DTLS connection, see also
%% tls_connection.erl and dtls_connection.erl
%%----------------------------------------------------------------------

-module(ssl_connection).

-include("ssl_api.hrl").
-include("ssl_connection.hrl").
-include("ssl_handshake.hrl").
-include("ssl_alert.hrl").
-include("ssl_record.hrl").
-include("ssl_cipher.hrl").
-include("ssl_internal.hrl").
-include("ssl_srp.hrl").
-include_lib("public_key/include/public_key.hrl").
-include_lib("kernel/include/logger.hrl").

%% Setup

-export([connect/8, handshake/7, handshake/2, handshake/3, handle_common_event/5,
         handshake_continue/3, handshake_cancel/1,
	 socket_control/4, socket_control/5]).

%% User Events 
-export([send/2, recv/3, close/2, shutdown/2,
	 new_user/2, get_opts/2, set_opts/2, 
	 peer_certificate/1, renegotiation/1, negotiated_protocol/1, prf/5,
	 connection_information/2
	]).

%% Alert and close handling
-export([handle_own_alert/4, handle_alert/3, 
	 handle_normal_shutdown/3, 
         handle_trusted_certs_db/1]).

%% Data handling
-export([read_application_data/2, internal_renegotiation/2]).

%% Help functions for tls|dtls_connection.erl
-export([handle_session/7, ssl_config/3,
	 prepare_connection/2, hibernate_after/3]).

%% General gen_statem state functions with extra callback argument 
%% to determine if it is an SSL/TLS or DTLS gen_statem machine
-export([init/4, error/4, hello/4, user_hello/4, abbreviated/4, certify/4, cipher/4,
         connection/4, downgrade/4]).

%% gen_statem callbacks
-export([terminate/3, format_status/2]).

%% Erlang Distribution export
-export([dist_handshake_complete/2]).

%%====================================================================
%% Setup
%%====================================================================
%%--------------------------------------------------------------------
-spec connect(tls_connection | dtls_connection,
	      ssl:host(), inet:port_number(), 
	      port() | {tuple(), port()}, %% TLS | DTLS  
	      {ssl_options(), #socket_options{},
	       %% Tracker only needed on server side
	       undefined},
	      pid(), tuple(), timeout()) ->
		     {ok, #sslsocket{}} | {error, reason()}.
%%
%% Description: Connect to an ssl server.
%%--------------------------------------------------------------------
connect(Connection, Host, Port, Socket, Options, User, CbInfo, Timeout) ->
    try Connection:start_fsm(client, Host, Port, Socket, Options, User, CbInfo,
			     Timeout)
    catch
	exit:{noproc, _} ->
	    {error, ssl_not_started}
    end.
%%--------------------------------------------------------------------
-spec handshake(tls_connection | dtls_connection,
		 inet:port_number(), port(),
		 {ssl_options(), #socket_options{}, undefined | pid()},
		 pid(), tuple(), timeout()) ->
			{ok, #sslsocket{}} | {error, reason()}.
%%
%% Description: Performs accept on an ssl listen socket. e.i. performs
%%              ssl handshake. 
%%--------------------------------------------------------------------
handshake(Connection, Port, Socket, Opts, User, CbInfo, Timeout) ->
    try Connection:start_fsm(server, "localhost", Port, Socket, Opts, User, 
		  CbInfo, Timeout)
    catch
	exit:{noproc, _} ->
	    {error, ssl_not_started}
    end.	

%%--------------------------------------------------------------------
-spec handshake(#sslsocket{}, timeout()) ->  {ok, #sslsocket{}} |
                                             {ok,  #sslsocket{}, map()}| {error, reason()}.
%%
%% Description: Starts ssl handshake. 
%%--------------------------------------------------------------------
handshake(#sslsocket{pid = [Pid|_]} = Socket, Timeout) ->  
    case call(Pid, {start, Timeout}) of
	connected ->
	    {ok, Socket};
        {ok, Ext} ->
            {ok, Socket, no_records(Ext)};
 	Error ->
	    Error
    end.

%%--------------------------------------------------------------------
-spec handshake(#sslsocket{}, {ssl_options(),#socket_options{}}, timeout()) ->
                       {ok, #sslsocket{}} | {ok, #sslsocket{}, map()} | {error, reason()}.
%%
%% Description: Starts ssl handshake with some new options 
%%--------------------------------------------------------------------
handshake(#sslsocket{pid = [Pid|_]} = Socket, SslOptions, Timeout) ->  
    case call(Pid, {start, SslOptions, Timeout}) of
	connected ->
	    {ok, Socket};
 	Error ->
	    Error
    end.

%%--------------------------------------------------------------------
-spec handshake_continue(#sslsocket{}, [ssl:tls_server_option()],
                         timeout()) ->  {ok,  #sslsocket{}}| {error, reason()}.
%%
%% Description: Continues handshake with new options
%%--------------------------------------------------------------------
handshake_continue(#sslsocket{pid = [Pid|_]} = Socket, SslOptions, Timeout) ->  
    case call(Pid, {handshake_continue, SslOptions, Timeout}) of
	connected ->
	    {ok, Socket};
 	Error ->
	    Error
    end.
%%--------------------------------------------------------------------
-spec handshake_cancel(#sslsocket{}) ->  ok | {error, reason()}.
%%
%% Description: Cancels connection
%%--------------------------------------------------------------------
handshake_cancel(#sslsocket{pid = [Pid|_]}) ->  
    case call(Pid, cancel) of
	closed ->
            ok;
        Error ->
	    Error
    end.
%--------------------------------------------------------------------
-spec socket_control(tls_connection | dtls_connection, port(), [pid()], atom()) -> 
    {ok, #sslsocket{}} | {error, reason()}.  
%%
%% Description: Set the ssl process to own the accept socket
%%--------------------------------------------------------------------	    
socket_control(Connection, Socket, Pid, Transport) ->
    socket_control(Connection, Socket, Pid, Transport, undefined).

%--------------------------------------------------------------------
-spec socket_control(tls_connection | dtls_connection, port(), [pid()], atom(), [pid()] | atom()) -> 
    {ok, #sslsocket{}} | {error, reason()}.  
%%--------------------------------------------------------------------	    
socket_control(Connection, Socket, Pids, Transport, udp_listener) ->
    %% dtls listener process must have the socket control
    {ok, Connection:socket(Pids, Transport, Socket, undefined)};

socket_control(tls_connection = Connection, Socket, [Pid|_] = Pids, Transport, Trackers) ->
    case Transport:controlling_process(Socket, Pid) of
	ok ->
	    {ok, Connection:socket(Pids, Transport, Socket, Trackers)};
	{error, Reason}	->
	    {error, Reason}
    end;
socket_control(dtls_connection = Connection, {_, Socket}, [Pid|_] = Pids, Transport, Trackers) ->
    case Transport:controlling_process(Socket, Pid) of
	ok ->
	    {ok, Connection:socket(Pids, Transport, Socket, Trackers)};
	{error, Reason}	->
	    {error, Reason}
    end.


%%====================================================================
%% User events
%%====================================================================

%%--------------------------------------------------------------------
-spec send(pid(), iodata()) -> ok | {error, reason()}.
%%
%% Description: Sends data over the ssl connection
%%--------------------------------------------------------------------
send(Pid, Data) -> 
    call(Pid, {application_data, 
				    %% iolist_to_iovec should really
				    %% be called iodata_to_iovec()
				    erlang:iolist_to_iovec(Data)}).

%%--------------------------------------------------------------------
-spec recv(pid(), integer(), timeout()) ->  
    {ok, binary() | list()} | {error, reason()}.
%%
%% Description:  Receives data when active = false
%%--------------------------------------------------------------------
recv(Pid, Length, Timeout) -> 
    call(Pid, {recv, Length, Timeout}).

%%--------------------------------------------------------------------
-spec connection_information(pid(), boolean()) -> {ok, list()} | {error, reason()}.
%%
%% Description: Get the SNI hostname
%%--------------------------------------------------------------------
connection_information(Pid, IncludeSecrityInfo) when is_pid(Pid) ->
    call(Pid, {connection_information, IncludeSecrityInfo}).

%%--------------------------------------------------------------------
-spec close(pid(), {close, Timeout::integer() | 
				    {NewController::pid(), Timeout::integer()}}) -> 
		   ok | {ok, port()} | {error, reason()}.  
%%
%% Description:  Close an ssl connection
%%--------------------------------------------------------------------
close(ConnectionPid, How) ->
    case call(ConnectionPid, How) of
	{error, closed} ->
	    ok;
	Other ->
	    Other
    end.
%%--------------------------------------------------------------------
-spec shutdown(pid(), atom()) -> ok | {error, reason()}.  
%%
%% Description: Same as gen_tcp:shutdown/2
%%--------------------------------------------------------------------
shutdown(ConnectionPid, How) ->
    call(ConnectionPid, {shutdown, How}).

%%--------------------------------------------------------------------
-spec new_user(pid(), pid()) ->  ok | {error, reason()}.
%%
%% Description:  Changes process that receives the messages when active = true
%% or once. 
%%--------------------------------------------------------------------
new_user(ConnectionPid, User) ->
    call(ConnectionPid, {new_user, User}).

%%--------------------------------------------------------------------
-spec negotiated_protocol(pid()) -> {ok, binary()} | {error, reason()}.
%%
%% Description:  Returns the negotiated protocol
%%--------------------------------------------------------------------
negotiated_protocol(ConnectionPid) ->
    call(ConnectionPid, negotiated_protocol).

%%--------------------------------------------------------------------
-spec get_opts(pid(), list()) -> {ok, list()} | {error, reason()}.    
%%
%% Description: Same as inet:getopts/2
%%--------------------------------------------------------------------
get_opts(ConnectionPid, OptTags) ->
    call(ConnectionPid, {get_opts, OptTags}).
%%--------------------------------------------------------------------
-spec set_opts(pid(), list()) -> ok | {error, reason()}. 
%%
%% Description:  Same as inet:setopts/2
%%--------------------------------------------------------------------
set_opts(ConnectionPid, Options) ->
    call(ConnectionPid, {set_opts, Options}).

%%--------------------------------------------------------------------
-spec peer_certificate(pid()) -> {ok, binary()| undefined} | {error, reason()}.
%%
%% Description: Returns the peer cert
%%--------------------------------------------------------------------
peer_certificate(ConnectionPid) ->
    call(ConnectionPid, peer_certificate). 

%%--------------------------------------------------------------------
-spec renegotiation(pid()) -> ok | {error, reason()}.
%%
%% Description: Starts a renegotiation of the ssl session.
%%--------------------------------------------------------------------
renegotiation(ConnectionPid) ->
    call(ConnectionPid, renegotiate). 

%%--------------------------------------------------------------------
-spec internal_renegotiation(pid(), ssl_record:connection_states()) -> 
                                    ok. 
%%
%% Description: Starts a renegotiation of the ssl session.
%%--------------------------------------------------------------------
internal_renegotiation(ConnectionPid, #{current_write := WriteState}) ->
    gen_statem:cast(ConnectionPid, {internal_renegotiate, WriteState}). 

dist_handshake_complete(ConnectionPid, DHandle) ->
    gen_statem:cast(ConnectionPid, {dist_handshake_complete, DHandle}).

%%--------------------------------------------------------------------
-spec prf(pid(), binary() | 'master_secret', binary(),
	  [binary() | ssl:prf_random()], non_neg_integer()) ->
		 {ok, binary()} | {error, reason()} | {'EXIT', term()}.
%%
%% Description: use a ssl sessions TLS PRF to generate key material
%%--------------------------------------------------------------------
prf(ConnectionPid, Secret, Label, Seed, WantedLength) ->
    call(ConnectionPid, {prf, Secret, Label, Seed, WantedLength}).

%%====================================================================
%% Alert and close handling
%%====================================================================
handle_own_alert(Alert0, _, StateName,
		 #state{static_env = #static_env{role = Role,
                                                 protocol_cb = Connection},
                        ssl_options = #{log_level := LogLevel}} = State) ->
    try %% Try to tell the other side
        send_alert(Alert0, StateName, State)
    catch _:_ ->  %% Can crash if we are in a uninitialized state
	    ignore
    end,
    try %% Try to tell the local user
        Alert = Alert0#alert{role = Role},
	log_alert(LogLevel, Role, Connection:protocol_name(), StateName, Alert),
	handle_normal_shutdown(Alert,StateName, State)
    catch _:_ ->
	    ok
    end,
    {stop, {shutdown, own_alert}, State}.

handle_normal_shutdown(Alert, StateName, #state{static_env = #static_env{role = Role,
                                                                         socket = Socket,
                                                                         transport_cb = Transport,
                                                                         protocol_cb = Connection,
                                                                         trackers = Trackers},
                                                handshake_env = #handshake_env{renegotiation = {false, first}},
                                                start_or_recv_from = StartFrom} = State) ->
    Pids = Connection:pids(State),
    alert_user(Pids, Transport, Trackers, Socket, StartFrom, Alert, Role, StateName, Connection);

handle_normal_shutdown(Alert, StateName, #state{static_env = #static_env{role = Role,
                                                                         socket = Socket,
                                                                         transport_cb = Transport,
                                                                         protocol_cb = Connection,
                                                                         trackers = Trackers},
                                                connection_env  = #connection_env{user_application = {_Mon, Pid}},
                                                socket_options = Opts,
						start_or_recv_from = RecvFrom} = State) ->
    Pids = Connection:pids(State),
    alert_user(Pids, Transport, Trackers, Socket, StateName, Opts, Pid, RecvFrom, Alert, Role, StateName, Connection).

handle_alert(#alert{level = ?FATAL} = Alert0, StateName,
	     #state{static_env = #static_env{role = Role,
                                             socket = Socket,
                                             host = Host,
                                             port = Port,
                                             trackers = Trackers,
                                             transport_cb = Transport,
                                             protocol_cb = Connection},
                    connection_env  = #connection_env{user_application = {_Mon, Pid}},
		    ssl_options = #{log_level := LogLevel},
                    start_or_recv_from = From,
                    session = Session, 
		    socket_options = Opts} = State) ->
    invalidate_session(Role, Host, Port, Session),
    Alert = Alert0#alert{role = opposite_role(Role)},
    log_alert(LogLevel, Role, Connection:protocol_name(),
              StateName, Alert),
    Pids = Connection:pids(State),
    alert_user(Pids, Transport, Trackers, Socket, StateName, Opts, Pid, From, Alert, Role, StateName, Connection),
    {stop, {shutdown, normal}, State};

handle_alert(#alert{level = ?WARNING, description = ?CLOSE_NOTIFY} = Alert, 
	     downgrade= StateName, State) -> 
    {next_state, StateName, State, [{next_event, internal, Alert}]};
handle_alert(#alert{level = ?WARNING, description = ?CLOSE_NOTIFY} = Alert0, 
             StateName, #state{static_env = #static_env{role = Role}} = State) -> 
    Alert = Alert0#alert{role = opposite_role(Role)},
    handle_normal_shutdown(Alert, StateName, State),
    {stop,{shutdown, peer_close}, State};
handle_alert(#alert{level = ?WARNING, description = ?NO_RENEGOTIATION} = Alert0, StateName, 
	     #state{static_env = #static_env{role = Role,
                                             protocol_cb = Connection},
                    handshake_env = #handshake_env{renegotiation = {true, internal}},
                    ssl_options = #{log_level := LogLevel}} = State) ->
    Alert = Alert0#alert{role = opposite_role(Role)},
    log_alert(LogLevel, Role,
              Connection:protocol_name(), StateName, Alert),
    handle_normal_shutdown(Alert, StateName, State),
    {stop,{shutdown, peer_close}, State};

handle_alert(#alert{level = ?WARNING, description = ?NO_RENEGOTIATION} = Alert, connection = StateName, 
	     #state{static_env = #static_env{role = Role,
                                             protocol_cb = Connection},
                    handshake_env = #handshake_env{renegotiation = {true, From}} = HsEnv,
                    ssl_options = #{log_level := LogLevel}
		   } = State0) ->
    log_alert(LogLevel, Role,
              Connection:protocol_name(), StateName, Alert#alert{role = opposite_role(Role)}),
    gen_statem:reply(From, {error, renegotiation_rejected}),
    State = Connection:reinit_handshake_data(State0),
    Connection:next_event(connection, no_record, State#state{handshake_env = HsEnv#handshake_env{renegotiation = undefined}});

handle_alert(#alert{level = ?WARNING, description = ?NO_RENEGOTIATION} = Alert, StateName, 
	     #state{static_env = #static_env{role = Role,
                                             protocol_cb = Connection},
                    handshake_env = #handshake_env{renegotiation = {true, From}} = HsEnv,
                    ssl_options = #{log_level := LogLevel}
                   } = State0) ->
    log_alert(LogLevel, Role,
              Connection:protocol_name(), StateName, Alert#alert{role = opposite_role(Role)}),
    gen_statem:reply(From, {error, renegotiation_rejected}),
    %% Go back to connection!
    State = Connection:reinit(State0#state{handshake_env = HsEnv#handshake_env{renegotiation = undefined}}),
    Connection:next_event(connection, no_record, State);

%% Gracefully log and ignore all other warning alerts
handle_alert(#alert{level = ?WARNING} = Alert, StateName,
	     #state{static_env = #static_env{role = Role,
                                             protocol_cb = Connection},
                    ssl_options = #{log_level := LogLevel}} = State) ->
    log_alert(LogLevel, Role,
              Connection:protocol_name(), StateName,
              Alert#alert{role = opposite_role(Role)}),
    Connection:next_event(StateName, no_record, State).

%%====================================================================
%% Data handling
%%====================================================================
passive_receive(#state{user_data_buffer = {Front,BufferSize,Rear},
                       %% Assert! Erl distribution uses active sockets 
                       connection_env = #connection_env{erl_dist_handle = undefined}}
                = State0, StateName, Connection, StartTimerAction) ->
    case BufferSize of
	0 ->
	    Connection:next_event(StateName, no_record, State0, StartTimerAction);
	_ ->
	    case read_application_data(State0, Front, BufferSize, Rear) of
                {stop, _, _} = ShutdownError ->
                    ShutdownError;
                {Record, State} ->
                    case State#state.start_or_recv_from of
                        undefined ->
                            %% Cancel recv timeout as data has been delivered
                            Connection:next_event(StateName, Record, State,
                                                  [{{timeout, recv}, infinity, timeout}]);
                        _ ->
                            Connection:next_event(StateName, Record, State, StartTimerAction)
                    end
            end
    end.

read_application_data(
  Data,
  #state{
     user_data_buffer = {Front0,BufferSize0,Rear0},
     connection_env = #connection_env{erl_dist_handle = DHandle}} = State) ->
    %%
    Front = Front0,
    BufferSize = BufferSize0 + byte_size(Data),
    Rear = [Data|Rear0],
    case DHandle of
        undefined ->
            read_application_data(State, Front, BufferSize, Rear);
        _ ->
            try read_application_dist_data(DHandle, Front, BufferSize, Rear) of
                Buffer ->
                    {no_record, State#state{user_data_buffer = Buffer}}
            catch error:_ ->
                    {stop,disconnect,
                     State#state{user_data_buffer = {Front,BufferSize,Rear}}}
            end
    end.


read_application_data(#state{
                         socket_options = SocketOpts,
                         bytes_to_read = BytesToRead,
                         start_or_recv_from = RecvFrom} = State, Front, BufferSize, Rear) ->
    read_application_data(State, Front, BufferSize, Rear, SocketOpts, RecvFrom, BytesToRead).

%% Pick binary from queue front, if empty wait for more data
read_application_data(State, [Bin|Front], BufferSize, Rear, SocketOpts, RecvFrom, BytesToRead) ->
    read_application_data_bin(State, Front, BufferSize, Rear, SocketOpts, RecvFrom, BytesToRead, Bin);
read_application_data(State, [] = Front, BufferSize, [] = Rear, SocketOpts, RecvFrom, BytesToRead) ->
    0 = BufferSize, % Assert
    {no_record, State#state{socket_options = SocketOpts,
                            bytes_to_read = BytesToRead,
                            start_or_recv_from = RecvFrom,
                            user_data_buffer = {Front,BufferSize,Rear}}};
read_application_data(State, [], BufferSize, Rear, SocketOpts, RecvFrom, BytesToRead) ->
    [Bin|Front] = lists:reverse(Rear),
    read_application_data_bin(State, Front, BufferSize, [], SocketOpts, RecvFrom, BytesToRead, Bin).

read_application_data_bin(State, Front, BufferSize, Rear, SocketOpts, RecvFrom, BytesToRead, <<>>) ->
    %% Done with this binary - get next
    read_application_data(State, Front, BufferSize, Rear, SocketOpts, RecvFrom, BytesToRead);
read_application_data_bin(State, Front0, BufferSize0, Rear0, SocketOpts0, RecvFrom, BytesToRead, Bin0) ->
    %% Decode one packet from a binary
    case get_data(SocketOpts0, BytesToRead, Bin0) of
	{ok, Data, Bin} -> % Send data
            BufferSize = BufferSize0 - (byte_size(Bin0) - byte_size(Bin)),
            read_application_data_deliver(
              State, [Bin|Front0], BufferSize, Rear0, SocketOpts0, RecvFrom, Data);
        {more, undefined} ->
            %% We need more data, do not know how much
            if
                byte_size(Bin0) < BufferSize0 ->
                    %% We have more data in the buffer besides the first binary - concatenate all and retry
                    Bin = iolist_to_binary([Bin0,Front0|lists:reverse(Rear0)]),
                    read_application_data_bin(
                      State, [], BufferSize0, [], SocketOpts0, RecvFrom, BytesToRead, Bin);
                true ->
                    %% All data is in the first binary, no use to retry - wait for more
                    {no_record, State#state{socket_options = SocketOpts0,
                                            bytes_to_read = BytesToRead,
                                            start_or_recv_from = RecvFrom,
                                            user_data_buffer = {[Bin0|Front0],BufferSize0,Rear0}}}
            end;
        {more, Size} when Size =< BufferSize0 ->
            %% We have a packet in the buffer - collect it in a binary and decode
            {Data,Front,Rear} = iovec_from_front(Size - byte_size(Bin0), Front0, Rear0, [Bin0]),
            Bin = iolist_to_binary(Data),
            read_application_data_bin(
              State, Front, BufferSize0, Rear, SocketOpts0, RecvFrom, BytesToRead, Bin);
        {more, _Size} ->
            %% We do not have a packet in the buffer - wait for more
            {no_record, State#state{socket_options = SocketOpts0,
                                    bytes_to_read = BytesToRead,
                                    start_or_recv_from = RecvFrom,
                                    user_data_buffer = {[Bin0|Front0],BufferSize0,Rear0}}};
        passive ->
            {no_record, State#state{socket_options = SocketOpts0,
                                    bytes_to_read = BytesToRead,
                                    start_or_recv_from = RecvFrom,
                                    user_data_buffer = {[Bin0|Front0],BufferSize0,Rear0}}};
	{error,_Reason} ->
            %% Invalid packet in packet mode
            #state{
               static_env =
                   #static_env{
                      socket = Socket,
                      protocol_cb = Connection,
                      transport_cb = Transport,
                      trackers = Trackers},
               connection_env =
                   #connection_env{user_application = {_Mon, Pid}}} = State,
            Buffer = iolist_to_binary([Bin0,Front0|lists:reverse(Rear0)]),
	    deliver_packet_error(
              Connection:pids(State), Transport, Socket, SocketOpts0,
              Buffer, Pid, RecvFrom, Trackers, Connection),
            {stop, {shutdown, normal}, State#state{socket_options = SocketOpts0,
                                                   bytes_to_read = BytesToRead,
                                                   start_or_recv_from = RecvFrom,
                                                   user_data_buffer = {[Buffer],BufferSize0,[]}}}
    end.

read_application_data_deliver(State, Front, BufferSize, Rear, SocketOpts0, RecvFrom, Data) ->
    #state{
       static_env =
           #static_env{
              socket = Socket,
              protocol_cb = Connection,
              transport_cb = Transport,
              trackers = Trackers},
       connection_env =
           #connection_env{user_application = {_Mon, Pid}}} = State,
    SocketOpts =
        deliver_app_data(
          Connection:pids(State), Transport, Socket, SocketOpts0, Data, Pid, RecvFrom, Trackers, Connection),
    if
        SocketOpts#socket_options.active =:= false ->
            %% Passive mode, wait for active once or recv
            {no_record,
             State#state{
               user_data_buffer = {Front,BufferSize,Rear},
               start_or_recv_from = undefined,
                bytes_to_read = undefined,
               socket_options = SocketOpts
              }};
        true -> %% Try to deliver more data
            read_application_data(State, Front, BufferSize, Rear, SocketOpts, undefined, undefined)
    end.


read_application_dist_data(DHandle, [Bin|Front], BufferSize, Rear) ->
    read_application_dist_data(DHandle, Front, BufferSize, Rear, Bin);
read_application_dist_data(_DHandle, [] = Front, BufferSize, [] = Rear) ->
    BufferSize = 0,
    {Front,BufferSize,Rear};
read_application_dist_data(DHandle, [], BufferSize, Rear) ->
    [Bin|Front] = lists:reverse(Rear),
    read_application_dist_data(DHandle, Front, BufferSize, [], Bin).
%%
read_application_dist_data(DHandle, Front0, BufferSize, Rear0, Bin0) ->
    case Bin0 of
        %%
        %% START Optimization
        %% It is cheaper to match out several packets in one match operation than to loop for each
        <<SizeA:32, DataA:SizeA/binary,
          SizeB:32, DataB:SizeB/binary,
          SizeC:32, DataC:SizeC/binary,
          SizeD:32, DataD:SizeD/binary, Rest/binary>>
          when 0 < SizeA, 0 < SizeB, 0 < SizeC, 0 < SizeD ->
            %% We have 4 complete packets in the first binary
            erlang:dist_ctrl_put_data(DHandle, DataA),
            erlang:dist_ctrl_put_data(DHandle, DataB),
            erlang:dist_ctrl_put_data(DHandle, DataC),
            erlang:dist_ctrl_put_data(DHandle, DataD),
            read_application_dist_data(
              DHandle, Front0, BufferSize - (4*4+SizeA+SizeB+SizeC+SizeD), Rear0, Rest);
        <<SizeA:32, DataA:SizeA/binary,
          SizeB:32, DataB:SizeB/binary,
          SizeC:32, DataC:SizeC/binary, Rest/binary>>
          when 0 < SizeA, 0 < SizeB, 0 < SizeC ->
            %% We have 3 complete packets in the first binary
            erlang:dist_ctrl_put_data(DHandle, DataA),
            erlang:dist_ctrl_put_data(DHandle, DataB),
            erlang:dist_ctrl_put_data(DHandle, DataC),
            read_application_dist_data(
              DHandle, Front0, BufferSize - (3*4+SizeA+SizeB+SizeC), Rear0, Rest);
        <<SizeA:32, DataA:SizeA/binary,
          SizeB:32, DataB:SizeB/binary, Rest/binary>>
          when 0 < SizeA, 0 < SizeB ->
            %% We have 2 complete packets in the first binary
            erlang:dist_ctrl_put_data(DHandle, DataA),
            erlang:dist_ctrl_put_data(DHandle, DataB),
            read_application_dist_data(
              DHandle, Front0, BufferSize - (2*4+SizeA+SizeB), Rear0, Rest);
        %% END Optimization
        %%
        %% Basic one packet code path
        <<Size:32, Data:Size/binary, Rest/binary>> ->
            %% We have a complete packet in the first binary
            0 < Size andalso erlang:dist_ctrl_put_data(DHandle, Data),
            read_application_dist_data(DHandle, Front0, BufferSize - (4+Size), Rear0, Rest);
        <<Size:32, FirstData/binary>> when 4+Size =< BufferSize ->
            %% We have a complete packet in the buffer
            %% - fetch the missing content from the buffer front
            {Data,Front,Rear} = iovec_from_front(Size - byte_size(FirstData), Front0, Rear0, [FirstData]),
            0 < Size andalso erlang:dist_ctrl_put_data(DHandle, Data),
            read_application_dist_data(DHandle, Front, BufferSize - (4+Size), Rear);
        <<Bin/binary>> ->
            %% In OTP-21 the match context reuse optimization fails if we use Bin0 in recursion, so here we
            %% match out the whole binary which will trick the optimization into keeping the match context
            %% for the first binary contains complete packet code above
            case Bin of
                <<_Size:32, _InsufficientData/binary>> ->
                    %% We have a length field in the first binary but there is not enough data
                    %% in the buffer to form a complete packet - await more data
                    {[Bin|Front0],BufferSize,Rear0};
                <<IncompleteLengthField/binary>> when 4 < BufferSize ->
                    %% We do not have a length field in the first binary but the buffer
                    %% contains enough data to maybe form a packet
                    %% - fetch a tiny binary from the buffer front to complete the length field
                    {LengthField,Front,Rear} =
                        case IncompleteLengthField of
                            <<>> ->
                                iovec_from_front(4, Front0, Rear0, []);
                            _ ->
                                iovec_from_front(
                                  4 - byte_size(IncompleteLengthField), Front0, Rear0, [IncompleteLengthField])
                        end,
                    LengthBin = iolist_to_binary(LengthField),
                    read_application_dist_data(DHandle, Front, BufferSize, Rear, LengthBin);
                <<IncompleteLengthField/binary>> ->
                    %% We do not have enough data in the buffer to even form a length field - await more data
                    case IncompleteLengthField of
                        <<>> ->
                            {Front0,BufferSize,Rear0};
                        _ ->
                            {[IncompleteLengthField|Front0],BufferSize,Rear0}
                    end
            end
    end.

iovec_from_front(0, Front, Rear, Acc) ->
    {lists:reverse(Acc),Front,Rear};
iovec_from_front(Size, [], Rear, Acc) ->
    case Rear of
        %% Avoid lists:reverse/1 for simple cases.
        %% Case clause for [] to avoid infinite loop.
        [_] ->
            iovec_from_front(Size, Rear, [], Acc);
        [Bin2,Bin1] ->
            iovec_from_front(Size, [Bin1,Bin2], [], Acc);
        [Bin3,Bin2,Bin1] ->
            iovec_from_front(Size, [Bin1,Bin2,Bin3], [], Acc);
        [_,_,_|_] = Rear ->
            iovec_from_front(Size, lists:reverse(Rear), [], Acc)
    end;
iovec_from_front(Size, [Bin|Front], Rear, []) ->
    case Bin of
        <<Last:Size/binary>> -> % Just enough
            {[Last],Front,Rear};
        <<Last:Size/binary, Rest/binary>> -> % More than enough, split here
            {[Last],[Rest|Front],Rear};
        <<>> -> % Not enough, skip empty binaries
            iovec_from_front(Size, Front, Rear, []);
        <<_/binary>> -> % Not enough
            BinSize = byte_size(Bin),
            iovec_from_front(Size - BinSize, Front, Rear, [Bin])
    end;
iovec_from_front(Size, [Bin|Front], Rear, Acc) ->
    case Bin of
        <<Last:Size/binary>> -> % Just enough
            {lists:reverse(Acc, [Last]),Front,Rear};
        <<Last:Size/binary, Rest/binary>> -> % More than enough, split here
            {lists:reverse(Acc, [Last]),[Rest|Front],Rear};
        <<>> -> % Not enough, skip empty binaries
            iovec_from_front(Size, Front, Rear, Acc);
        <<_/binary>> -> % Not enough
            BinSize = byte_size(Bin),
            iovec_from_front(Size - BinSize, Front, Rear, [Bin|Acc])
    end.


%%====================================================================
%% Help functions for tls|dtls_connection.erl
%%====================================================================
%%--------------------------------------------------------------------
-spec handle_session(#server_hello{}, ssl_record:ssl_version(),
		     binary(), ssl_record:connection_states(), _,_, #state{}) ->
			    gen_statem:state_function_result().
%%--------------------------------------------------------------------
handle_session(#server_hello{cipher_suite = CipherSuite,
			     compression_method = Compression}, 
	       Version, NewId, ConnectionStates, ProtoExt, Protocol0,
	       #state{session = #session{session_id = OldId},
		      handshake_env = #handshake_env{negotiated_protocol = CurrentProtocol} = HsEnv,
                      connection_env = #connection_env{negotiated_version = ReqVersion} = CEnv} = State0) ->
    #{key_exchange := KeyAlgorithm} =
	ssl_cipher_format:suite_bin_to_map(CipherSuite),
    
    PremasterSecret = make_premaster_secret(ReqVersion, KeyAlgorithm),

    {ExpectNPN, Protocol} = case Protocol0 of
				undefined -> 

				    {false, CurrentProtocol};
				_ -> 
				    {ProtoExt =:= npn, Protocol0}
			    end,

    State = State0#state{connection_states = ConnectionStates,
			 handshake_env = HsEnv#handshake_env{kex_algorithm = KeyAlgorithm,
                                                             premaster_secret = PremasterSecret,
                                                             expecting_next_protocol_negotiation = ExpectNPN,
                                                             negotiated_protocol = Protocol},
                         connection_env = CEnv#connection_env{negotiated_version = Version}},
    
    case ssl_session:is_new(OldId, NewId) of
	true ->
	    handle_new_session(NewId, CipherSuite, Compression,
			       State#state{connection_states = ConnectionStates});
	false ->
	    handle_resumed_session(NewId,
				   State#state{connection_states = ConnectionStates})
    end.

%%--------------------------------------------------------------------
-spec ssl_config(ssl_options(), client | server, #state{}) -> #state{}.
%%--------------------------------------------------------------------
ssl_config(Opts, Role, #state{static_env = InitStatEnv0, 
                              handshake_env = HsEnv,
                              connection_env = CEnv} = State0) ->
    {ok, #{cert_db_ref := Ref, 
           cert_db_handle := CertDbHandle, 
           fileref_db_handle := FileRefHandle, 
           session_cache := CacheHandle, 
           crl_db_info := CRLDbHandle,
           private_key := Key,
           dh_params := DHParams,
           own_certificate := OwnCert}} =
	ssl_config:init(Opts, Role), 
    TimeStamp = erlang:monotonic_time(),
    Session = State0#state.session,
    
    State0#state{session = Session#session{own_certificate = OwnCert,
                                           time_stamp = TimeStamp},
                 static_env = InitStatEnv0#static_env{
                                file_ref_db = FileRefHandle,
                                cert_db_ref = Ref,
                                cert_db = CertDbHandle,
                                crl_db = CRLDbHandle,
                                session_cache = CacheHandle
                               },
                 handshake_env = HsEnv#handshake_env{diffie_hellman_params = DHParams},
                 connection_env = CEnv#connection_env{private_key = Key},
                 ssl_options = Opts}.

%%====================================================================
%% gen_statem general state functions with connection cb argument
%%====================================================================	
%%--------------------------------------------------------------------
-spec init(gen_statem:event_type(),
	   {start, timeout()} |  {start, {list(), list()}, timeout()}| term(),
	    #state{}, tls_connection | dtls_connection) ->
		   gen_statem:state_function_result().
%%--------------------------------------------------------------------

init({call, From}, {start, Timeout}, State0, Connection) ->
    Connection:next_event(hello, no_record, State0#state{start_or_recv_from = From},
                          [{{timeout, handshake}, Timeout, close}]);
init({call, From}, {start, {Opts, EmOpts}, Timeout}, 
     #state{static_env = #static_env{role = Role},
            ssl_options = OrigSSLOptions,
            socket_options = SockOpts} = State0, Connection) ->
    try 
        SslOpts = ssl:handle_options(Opts, Role, OrigSSLOptions),
	State = ssl_config(SslOpts, Role, State0),
	init({call, From}, {start, Timeout}, 
	     State#state{ssl_options = SslOpts, 
                         socket_options = new_emulated(EmOpts, SockOpts)}, Connection)
    catch throw:Error ->
	   {stop_and_reply, {shutdown, normal}, {reply, From, {error, Error}}, State0}
    end;
init({call, From}, {new_user, _} = Msg, State, Connection) ->
    handle_call(Msg, From, ?FUNCTION_NAME, State, Connection);
init({call, From}, _Msg, _State, _Connection) ->
    {keep_state_and_data, [{reply, From, {error, notsup_on_transport_accept_socket}}]}; 
init(_Type, _Event, _State, _Connection) ->
    {keep_state_and_data, [postpone]}.
	
%%--------------------------------------------------------------------
-spec error(gen_statem:event_type(),
	   {start, timeout()} | term(), #state{},
            tls_connection | dtls_connection) ->
		   gen_statem:state_function_result().
%%--------------------------------------------------------------------
error({call, From}, {close, _}, State, _Connection) ->
    {stop_and_reply, {shutdown, normal}, {reply, From, ok}, State};
error({call, From}, _Msg, State, _Connection) ->
    {next_state, ?FUNCTION_NAME, State, [{reply, From, {error, closed}}]}.

%%--------------------------------------------------------------------
-spec hello(gen_statem:event_type(),
	    #hello_request{} | #server_hello{} | term(),
	    #state{}, tls_connection | dtls_connection) ->
		   gen_statem:state_function_result().
%%--------------------------------------------------------------------
hello({call, From}, Msg, State, Connection) ->
    handle_call(Msg, From, ?FUNCTION_NAME, State, Connection);
hello(internal, {common_client_hello, Type, ServerHelloExt}, State, Connection) ->
    do_server_hello(Type, ServerHelloExt, State, Connection);
hello(info, Msg, State, _) ->
    handle_info(Msg, ?FUNCTION_NAME, State);
hello(Type, Msg, State, Connection) ->
    handle_common_event(Type, Msg, ?FUNCTION_NAME, State, Connection).

user_hello({call, From}, cancel, #state{connection_env = #connection_env{negotiated_version = Version}} = State, _) ->
    gen_statem:reply(From, ok),
    handle_own_alert(?ALERT_REC(?FATAL, ?USER_CANCELED, user_canceled),
                     Version, ?FUNCTION_NAME, State);
user_hello({call, From}, {handshake_continue, NewOptions, Timeout},
           #state{static_env = #static_env{role = Role},
                  handshake_env = #handshake_env{hello = Hello},
                  ssl_options = Options0} = State0, _Connection) ->
    Options = ssl:handle_options(NewOptions, Role, Options0#{handshake => full}),
    State = ssl_config(Options, Role, State0),
    {next_state, hello, State#state{start_or_recv_from = From}, 
     [{next_event, internal, Hello}, {{timeout, handshake}, Timeout, close}]};
user_hello(_, _, _, _) ->
    {keep_state_and_data, [postpone]}.

%%--------------------------------------------------------------------
-spec abbreviated(gen_statem:event_type(),
		  #hello_request{} | #finished{} | term(),
		  #state{}, tls_connection | dtls_connection) ->
			 gen_statem:state_function_result().
%%--------------------------------------------------------------------
abbreviated({call, From}, Msg, State, Connection) ->
    handle_call(Msg, From, ?FUNCTION_NAME, State, Connection);
abbreviated(internal, #finished{verify_data = Data} = Finished,
	    #state{static_env = #static_env{role = server},
                   handshake_env = #handshake_env{tls_handshake_history = Hist,
                                                  expecting_finished = true} = HsEnv,
		   connection_env = #connection_env{negotiated_version = Version},
		   session = #session{master_secret = MasterSecret},
		   connection_states = ConnectionStates0} =
		State0, Connection) ->
    case ssl_handshake:verify_connection(ssl:tls_version(Version), Finished, client,
					 get_current_prf(ConnectionStates0, write),
					 MasterSecret, Hist) of
        verified ->
	    ConnectionStates =
		ssl_record:set_client_verify_data(current_both, Data, ConnectionStates0),
	    {Record, State} = prepare_connection(State0#state{connection_states = ConnectionStates,
                                                              handshake_env = HsEnv#handshake_env{expecting_finished = false}}, Connection),
	    Connection:next_event(connection, Record, State, [{{timeout, handshake}, infinity, close}]);
	#alert{} = Alert ->
	    handle_own_alert(Alert, Version, ?FUNCTION_NAME, State0)
    end;
abbreviated(internal, #finished{verify_data = Data} = Finished,
	    #state{static_env = #static_env{role = client},
                   handshake_env = #handshake_env{tls_handshake_history = Hist0},
                   connection_env = #connection_env{negotiated_version = Version},
		   session = #session{master_secret = MasterSecret},
		   connection_states = ConnectionStates0} = State0, Connection) ->
    case ssl_handshake:verify_connection(ssl:tls_version(Version), Finished, server,
					 get_pending_prf(ConnectionStates0, write),
					 MasterSecret, Hist0) of
        verified ->
	    ConnectionStates1 =
		ssl_record:set_server_verify_data(current_read, Data, ConnectionStates0),
	    {#state{handshake_env = HsEnv} = State1, Actions} =
		finalize_handshake(State0#state{connection_states = ConnectionStates1},
				   ?FUNCTION_NAME, Connection),
	    {Record, State} = prepare_connection(State1#state{handshake_env = HsEnv#handshake_env{expecting_finished = false}}, Connection),
	    Connection:next_event(connection, Record, State, [{{timeout, handshake}, infinity, close} | Actions]);
	#alert{} = Alert ->
	    handle_own_alert(Alert, Version, ?FUNCTION_NAME, State0)
    end;
%% only allowed to send next_protocol message after change cipher spec
%% & before finished message and it is not allowed during renegotiation
abbreviated(internal, #next_protocol{selected_protocol = SelectedProtocol},
	    #state{static_env = #static_env{role = server},
                   handshake_env = #handshake_env{expecting_next_protocol_negotiation = true} = HsEnv} = State,
	    Connection) ->
    Connection:next_event(?FUNCTION_NAME, no_record, 
			  State#state{handshake_env = HsEnv#handshake_env{negotiated_protocol = SelectedProtocol,
                                                                         expecting_next_protocol_negotiation = false}});
abbreviated(internal, 
	    #change_cipher_spec{type = <<1>>},  
            #state{connection_states = ConnectionStates0,
                   handshake_env = HsEnv} = State, Connection) ->
    ConnectionStates1 =
	ssl_record:activate_pending_connection_state(ConnectionStates0, read, Connection),
    Connection:next_event(?FUNCTION_NAME, no_record, State#state{connection_states = 
                                                                     ConnectionStates1,
                                                                 handshake_env = HsEnv#handshake_env{expecting_finished = true}});
abbreviated(info, Msg, State, _) ->
    handle_info(Msg, ?FUNCTION_NAME, State);
abbreviated(Type, Msg, State, Connection) ->
    handle_common_event(Type, Msg, ?FUNCTION_NAME, State, Connection).
 
%%--------------------------------------------------------------------
-spec certify(gen_statem:event_type(),
	      #hello_request{} | #certificate{} |  #server_key_exchange{} |
	      #certificate_request{} | #server_hello_done{} | #client_key_exchange{} | term(),
	      #state{}, tls_connection | dtls_connection) ->
		     gen_statem:state_function_result().
%%--------------------------------------------------------------------
certify({call, From}, Msg, State, Connection) ->
    handle_call(Msg, From, ?FUNCTION_NAME, State, Connection);
certify(info, Msg, State, _) ->
    handle_info(Msg, ?FUNCTION_NAME, State);
certify(internal, #certificate{asn1_certificates = []},
	#state{static_env = #static_env{role = server},
               connection_env = #connection_env{negotiated_version = Version},
	       ssl_options = #{verify := verify_peer,
                               fail_if_no_peer_cert := true}} =
	    State, _) ->
    Alert =  ?ALERT_REC(?FATAL,?HANDSHAKE_FAILURE, no_client_certificate_provided),
    handle_own_alert(Alert, Version, ?FUNCTION_NAME, State);
certify(internal, #certificate{asn1_certificates = []},
	#state{static_env = #static_env{role = server},
	       ssl_options = #{verify := verify_peer,
                               fail_if_no_peer_cert := false}} =
	State0, Connection) ->
    Connection:next_event(?FUNCTION_NAME, no_record, State0#state{client_certificate_requested = false});
certify(internal, #certificate{},
	#state{static_env = #static_env{role = server},
               connection_env = #connection_env{negotiated_version = Version},
	       ssl_options = #{verify := verify_none}} =
	    State, _) ->
    Alert =  ?ALERT_REC(?FATAL,?UNEXPECTED_MESSAGE, unrequested_certificate),
    handle_own_alert(Alert, Version, ?FUNCTION_NAME, State);
certify(internal, #certificate{} = Cert,
        #state{static_env = #static_env{
                               role = Role,
                               host = Host,
                               cert_db = CertDbHandle,
                               cert_db_ref = CertDbRef,
                               crl_db = CRLDbInfo},
               connection_env = #connection_env{negotiated_version = Version},
	       ssl_options = Opts} = State, Connection) ->
    case ssl_handshake:certify(Cert, CertDbHandle, CertDbRef, 
			       Opts, CRLDbInfo, Role, Host) of
        {PeerCert, PublicKeyInfo} ->
	    handle_peer_cert(Role, PeerCert, PublicKeyInfo,
			     State#state{client_certificate_requested = false}, Connection);
	#alert{} = Alert ->
            handle_own_alert(Alert, Version, ?FUNCTION_NAME, State)
    end;
certify(internal, #server_key_exchange{exchange_keys = Keys},
        #state{static_env = #static_env{role = client},
               handshake_env = #handshake_env{kex_algorithm = KexAlg,
                                              public_key_info = PubKeyInfo} = HsEnv,
               connection_env = #connection_env{negotiated_version = Version},
               session = Session,
	       connection_states = ConnectionStates} = State, Connection)
  when KexAlg == dhe_dss; 
       KexAlg == dhe_rsa;
       KexAlg == ecdhe_rsa; 
       KexAlg == ecdhe_ecdsa;
       KexAlg == dh_anon; 
       KexAlg == ecdh_anon;
       KexAlg == psk; 
       KexAlg == dhe_psk; 
       KexAlg == ecdhe_psk; 
       KexAlg == rsa_psk;
       KexAlg == srp_dss; 
       KexAlg == srp_rsa; 
       KexAlg == srp_anon ->

    Params = ssl_handshake:decode_server_key(Keys, KexAlg, ssl:tls_version(Version)),

    %% Use negotiated value if TLS-1.2 otherwhise return default
    HashSign = negotiated_hashsign(Params#server_key_params.hashsign, KexAlg, PubKeyInfo, ssl:tls_version(Version)),

    case is_anonymous(KexAlg) of
	true ->
	    calculate_secret(Params#server_key_params.params,
			     State#state{handshake_env = HsEnv#handshake_env{hashsign_algorithm = HashSign}}, Connection);
	false ->
	    case  ssl_handshake:verify_server_key(Params, HashSign, 
						  ConnectionStates, ssl:tls_version(Version), PubKeyInfo) of
		true ->
		    calculate_secret(Params#server_key_params.params,
				     State#state{handshake_env = HsEnv#handshake_env{hashsign_algorithm = HashSign},
                                                 session = session_handle_params(Params#server_key_params.params, Session)},
                    Connection);
		false ->
		    handle_own_alert(?ALERT_REC(?FATAL, ?DECRYPT_ERROR),
						Version, ?FUNCTION_NAME, State)
	    end
    end;
certify(internal, #certificate_request{},
	#state{static_env = #static_env{role = client},
               handshake_env = #handshake_env{kex_algorithm = KexAlg},
               connection_env = #connection_env{negotiated_version = Version}} = State, _)
  when KexAlg == dh_anon; 
       KexAlg == ecdh_anon;
       KexAlg == psk; 
       KexAlg == dhe_psk; 
       KexAlg == ecdhe_psk; 
       KexAlg == rsa_psk;
       KexAlg == srp_dss; 
       KexAlg == srp_rsa; 
       KexAlg == srp_anon ->
    handle_own_alert(?ALERT_REC(?FATAL, ?HANDSHAKE_FAILURE),
                     Version, ?FUNCTION_NAME, State);
certify(internal, #certificate_request{},
	#state{static_env = #static_env{role = client},
               session = #session{own_certificate = undefined}} = State, Connection) ->
    %% The client does not have a certificate and will send an empty reply, the server may fail 
    %% or accept the connection by its own preference. No signature algorihms needed as there is
    %% no certificate to verify.
    Connection:next_event(?FUNCTION_NAME, no_record, State#state{client_certificate_requested = true});
certify(internal, #certificate_request{} = CertRequest,
	#state{static_env = #static_env{role = client},
               handshake_env = HsEnv,
               connection_env = #connection_env{negotiated_version = Version},
               session = #session{own_certificate = Cert},
               ssl_options = #{signature_algs := SupportedHashSigns}} = State, Connection) ->
    case ssl_handshake:select_hashsign(CertRequest, Cert, 
                                       SupportedHashSigns, ssl:tls_version(Version)) of
	#alert {} = Alert ->
	    handle_own_alert(Alert, Version, ?FUNCTION_NAME, State);
	NegotiatedHashSign -> 	
	    Connection:next_event(?FUNCTION_NAME, no_record,
				  State#state{client_certificate_requested = true,
                                              handshake_env = HsEnv#handshake_env{cert_hashsign_algorithm = NegotiatedHashSign}})
    end;
%% PSK and RSA_PSK might bypass the Server-Key-Exchange
certify(internal, #server_hello_done{},
	#state{static_env = #static_env{role = client},
               session = #session{master_secret = undefined},
               connection_env = #connection_env{negotiated_version = Version},
               handshake_env = #handshake_env{kex_algorithm = KexAlg,
                                              premaster_secret = undefined,
                                              server_psk_identity = PSKIdentity} = HsEnv,
	       ssl_options = #{user_lookup_fun := PSKLookup}} = State0, Connection)
  when KexAlg == psk ->
    case ssl_handshake:premaster_secret({KexAlg, PSKIdentity}, PSKLookup) of
	#alert{} = Alert ->
	    handle_own_alert(Alert, Version, ?FUNCTION_NAME, State0);
	PremasterSecret ->
	    State = master_secret(PremasterSecret,
				  State0#state{handshake_env =
                                                   HsEnv#handshake_env{premaster_secret = PremasterSecret}}),
            client_certify_and_key_exchange(State, Connection)
    end;
certify(internal, #server_hello_done{},
	#state{static_env = #static_env{role = client},
               connection_env = #connection_env{negotiated_version = {Major, Minor}} = Version,
               handshake_env = #handshake_env{kex_algorithm = KexAlg,
                                              premaster_secret = undefined,
                                              server_psk_identity = PSKIdentity} = HsEnv,
               session = #session{master_secret = undefined},
	       ssl_options = #{user_lookup_fun := PSKLookup}} = State0, Connection)
  when KexAlg == rsa_psk ->
    Rand = ssl_cipher:random_bytes(?NUM_OF_PREMASTERSECRET_BYTES-2),
    RSAPremasterSecret = <<?BYTE(Major), ?BYTE(Minor), Rand/binary>>,
    case ssl_handshake:premaster_secret({KexAlg, PSKIdentity}, PSKLookup, 
					RSAPremasterSecret) of
	#alert{} = Alert ->
	    handle_own_alert(Alert, Version, ?FUNCTION_NAME, State0);
	PremasterSecret ->
	    State = master_secret(PremasterSecret, 
				  State0#state{handshake_env = 
                                                   HsEnv#handshake_env{premaster_secret = RSAPremasterSecret}}),
	    client_certify_and_key_exchange(State, Connection)
    end;
%% Master secret was determined with help of server-key exchange msg
certify(internal, #server_hello_done{}, 
	#state{static_env = #static_env{role = client},
               connection_env = #connection_env{negotiated_version = Version},
               handshake_env = #handshake_env{premaster_secret = undefined},
               session = #session{master_secret = MasterSecret} = Session,
	       connection_states = ConnectionStates0} = State0, Connection) ->
    case ssl_handshake:master_secret(ssl:tls_version(Version), Session,
				     ConnectionStates0, client) of
	{MasterSecret, ConnectionStates} ->
	    State = State0#state{connection_states = ConnectionStates},
	    client_certify_and_key_exchange(State, Connection);
	#alert{} = Alert ->
	    handle_own_alert(Alert, Version, ?FUNCTION_NAME, State0)
    end;
%% Master secret is calculated from premaster_secret
certify(internal, #server_hello_done{},
	#state{static_env = #static_env{role = client},
               connection_env = #connection_env{negotiated_version = Version},
               handshake_env = #handshake_env{premaster_secret = PremasterSecret},
               session = Session0,
	       connection_states = ConnectionStates0} = State0, Connection) ->
    case ssl_handshake:master_secret(ssl:tls_version(Version), PremasterSecret,
				     ConnectionStates0, client) of
	{MasterSecret, ConnectionStates} ->
	    Session = Session0#session{master_secret = MasterSecret},
	    State = State0#state{connection_states = ConnectionStates,
				 session = Session},
	    client_certify_and_key_exchange(State, Connection);
	#alert{} = Alert ->
	    handle_own_alert(Alert, Version, ?FUNCTION_NAME, State0)
    end;
certify(internal = Type, #client_key_exchange{} = Msg,
	#state{static_env = #static_env{role = server},
	       client_certificate_requested = true,
	       ssl_options = #{fail_if_no_peer_cert := true}} = State,
	Connection) ->
    %% We expect a certificate here
    handle_common_event(Type, Msg, ?FUNCTION_NAME, State, Connection);
certify(internal, #client_key_exchange{exchange_keys = Keys},
	State = #state{handshake_env = #handshake_env{kex_algorithm = KeyAlg}, 
                       connection_env = #connection_env{negotiated_version = Version}}, Connection) ->
    try
	certify_client_key_exchange(ssl_handshake:decode_client_key(Keys, KeyAlg, ssl:tls_version(Version)),
				    State, Connection)
    catch
	#alert{} = Alert ->
	    handle_own_alert(Alert, Version, ?FUNCTION_NAME, State)
    end;
certify(Type, Msg, State, Connection) ->
    handle_common_event(Type, Msg, ?FUNCTION_NAME, State, Connection).
 
%%--------------------------------------------------------------------
-spec cipher(gen_statem:event_type(),
	     #hello_request{} | #certificate_verify{} | #finished{} | term(),
	     #state{}, tls_connection | dtls_connection) ->
		    gen_statem:state_function_result().
%%--------------------------------------------------------------------
cipher({call, From}, Msg, State, Connection) ->
    handle_call(Msg, From, ?FUNCTION_NAME, State, Connection);
cipher(info, Msg, State, _) ->
    handle_info(Msg, ?FUNCTION_NAME, State);
cipher(internal, #certificate_verify{signature = Signature, 
				     hashsign_algorithm = CertHashSign},
       #state{static_env = #static_env{role = server},
              handshake_env = #handshake_env{tls_handshake_history = Hist,
                                             kex_algorithm = KexAlg,
                                             public_key_info = PubKeyInfo} = HsEnv,
              connection_env = #connection_env{negotiated_version = Version},
	      session = #session{master_secret = MasterSecret}
	     } = State, Connection) ->
    
    TLSVersion = ssl:tls_version(Version),
    %% Use negotiated value if TLS-1.2 otherwhise return default
    HashSign = negotiated_hashsign(CertHashSign, KexAlg, PubKeyInfo, TLSVersion),
    case ssl_handshake:certificate_verify(Signature, PubKeyInfo,
					  TLSVersion, HashSign, MasterSecret, Hist) of
	valid ->
	    Connection:next_event(?FUNCTION_NAME, no_record,
				  State#state{handshake_env = HsEnv#handshake_env{cert_hashsign_algorithm = HashSign}});
	#alert{} = Alert ->
	    handle_own_alert(Alert, Version, ?FUNCTION_NAME, State)
    end;
%% client must send a next protocol message if we are expecting it
cipher(internal, #finished{},
       #state{static_env = #static_env{role = server},
              handshake_env = #handshake_env{expecting_next_protocol_negotiation = true,
                                             negotiated_protocol = undefined},
              connection_env = #connection_env{negotiated_version = Version}} = State0,
       _Connection) ->
    handle_own_alert(?ALERT_REC(?FATAL,?UNEXPECTED_MESSAGE), Version, ?FUNCTION_NAME, State0);
cipher(internal, #finished{verify_data = Data} = Finished,
       #state{static_env = #static_env{role = Role,
                                       host = Host,
                                       port = Port},
              handshake_env = #handshake_env{tls_handshake_history = Hist,
                                             expecting_finished = true} = HsEnv,
              connection_env = #connection_env{negotiated_version = Version},
	      session = #session{master_secret = MasterSecret}
	      = Session0,
              ssl_options = SslOpts,
	      connection_states = ConnectionStates0} = State, Connection) ->
    case ssl_handshake:verify_connection(ssl:tls_version(Version), Finished,
					 opposite_role(Role),
					 get_current_prf(ConnectionStates0, read),
					 MasterSecret, Hist) of
        verified ->
	    Session = handle_session(Role, SslOpts, Host, Port, Session0),
	    cipher_role(Role, Data, Session, 
			State#state{handshake_env = HsEnv#handshake_env{expecting_finished = false}}, Connection);
        #alert{} = Alert ->
	    handle_own_alert(Alert, Version, ?FUNCTION_NAME, State)
    end;
%% only allowed to send next_protocol message after change cipher spec
%% & before finished message and it is not allowed during renegotiation
cipher(internal, #next_protocol{selected_protocol = SelectedProtocol},
       #state{static_env = #static_env{role = server},
              handshake_env = #handshake_env{expecting_finished = true,
                                             expecting_next_protocol_negotiation = true} = HsEnv} = State, Connection) ->
    Connection:next_event(?FUNCTION_NAME, no_record, 
			  State#state{handshake_env = HsEnv#handshake_env{negotiated_protocol = SelectedProtocol,
                                                                          expecting_next_protocol_negotiation = false}});
cipher(internal, #change_cipher_spec{type = <<1>>},  #state{handshake_env = HsEnv, connection_states = ConnectionStates0} =
	   State, Connection) ->
    ConnectionStates =
	ssl_record:activate_pending_connection_state(ConnectionStates0, read, Connection),
    Connection:next_event(?FUNCTION_NAME, no_record, State#state{handshake_env = HsEnv#handshake_env{expecting_finished = true},
                                                                 connection_states = ConnectionStates});
cipher(Type, Msg, State, Connection) ->
    handle_common_event(Type, Msg, ?FUNCTION_NAME, State, Connection).

%%--------------------------------------------------------------------
-spec connection(gen_statem:event_type(), term(), 
		 #state{}, tls_connection | dtls_connection) ->
			gen_statem:state_function_result().
%%--------------------------------------------------------------------
connection({call, RecvFrom}, {recv, N, Timeout},  
	   #state{static_env = #static_env{protocol_cb = Connection},
                  socket_options =
                      #socket_options{active = false}} = State0, Connection) ->
    passive_receive(State0#state{bytes_to_read = N,
                                 start_or_recv_from = RecvFrom}, ?FUNCTION_NAME, Connection,
                    [{{timeout, recv}, Timeout, timeout}]);

connection({call, From}, renegotiate, #state{static_env = #static_env{protocol_cb = Connection},
                                             handshake_env = HsEnv} = State,
	   Connection) ->
    Connection:renegotiate(State#state{handshake_env = HsEnv#handshake_env{renegotiation = {true, From}}}, []);
connection({call, From}, peer_certificate, 
	   #state{session = #session{peer_certificate = Cert}} = State, _) ->
    hibernate_after(?FUNCTION_NAME, State, [{reply, From,  {ok, Cert}}]); 
connection({call, From}, {connection_information, true}, State, _) ->
    Info = connection_info(State) ++ security_info(State),
    hibernate_after(?FUNCTION_NAME, State, [{reply, From, {ok, Info}}]);
connection({call, From}, {connection_information, false}, State, _) ->
    Info = connection_info(State),
    hibernate_after(?FUNCTION_NAME, State, [{reply, From, {ok, Info}}]);
connection({call, From}, negotiated_protocol, 
	   #state{handshake_env = #handshake_env{alpn = undefined,
                                                 negotiated_protocol = undefined}} = State, _) ->
    hibernate_after(?FUNCTION_NAME, State, [{reply, From, {error, protocol_not_negotiated}}]);
connection({call, From}, negotiated_protocol, 
	   #state{handshake_env = #handshake_env{alpn = undefined,
                                                 negotiated_protocol = SelectedProtocol}} = State, _) ->
    hibernate_after(?FUNCTION_NAME, State,
		    [{reply, From, {ok, SelectedProtocol}}]);
connection({call, From}, negotiated_protocol,
	   #state{handshake_env = #handshake_env{alpn = SelectedProtocol,
                                                 negotiated_protocol = undefined}} = State, _) ->
    hibernate_after(?FUNCTION_NAME, State,
		    [{reply, From, {ok, SelectedProtocol}}]);
connection({call, From}, Msg, State, Connection) ->
    handle_call(Msg, From, ?FUNCTION_NAME, State, Connection);
connection(cast, {internal_renegotiate, WriteState}, #state{static_env = #static_env{protocol_cb = Connection},
                                                            handshake_env = HsEnv,
                                                            connection_states = ConnectionStates} 
           = State, Connection) -> 
    Connection:renegotiate(State#state{handshake_env = HsEnv#handshake_env{renegotiation = {true, internal}},
                                       connection_states = ConnectionStates#{current_write => WriteState}}, []);
connection(cast, {dist_handshake_complete, DHandle},
           #state{ssl_options = #{erl_dist := true},
                  connection_env = CEnv,
                  socket_options = SockOpts} = State0, Connection) ->
    process_flag(priority, normal),
    State1 =
        State0#state{
          socket_options = SockOpts#socket_options{active = true},
          connection_env = CEnv#connection_env{erl_dist_handle = DHandle},
          bytes_to_read = undefined},
    {Record, State} = read_application_data(<<>>, State1),
    Connection:next_event(connection, Record, State);
connection(info, Msg, State, _) ->
    handle_info(Msg, ?FUNCTION_NAME, State);
connection(internal, {recv, RecvFrom}, #state{start_or_recv_from = RecvFrom} = State, Connection) ->
    passive_receive(State, ?FUNCTION_NAME, Connection, []);
connection(Type, Msg, State, Connection) ->
    handle_common_event(Type, Msg, ?FUNCTION_NAME, State, Connection).

%%--------------------------------------------------------------------
-spec downgrade(gen_statem:event_type(), term(), 
		#state{}, tls_connection | dtls_connection) ->
		       gen_statem:state_function_result().
%%--------------------------------------------------------------------
downgrade(Type, Event, State, Connection) ->
    handle_common_event(Type, Event, ?FUNCTION_NAME, State, Connection).

%%--------------------------------------------------------------------
%% Event handling functions called by state functions to handle
%% common or unexpected events for the state.
%%--------------------------------------------------------------------
handle_common_event(internal, {handshake, {#hello_request{} = Handshake, _}}, connection = StateName,  
		    #state{static_env = #static_env{role = client}, 
                           handshake_env = HsEnv} = State, _) ->
    %% Should not be included in handshake history
    {next_state, StateName, State#state{handshake_env = HsEnv#handshake_env{renegotiation = {true, peer}}},
     [{next_event, internal, Handshake}]};
handle_common_event(internal, {handshake, {#hello_request{}, _}}, StateName,
                    #state{static_env = #static_env{role = client}}, _)
  when StateName =/= connection ->
    keep_state_and_data;
handle_common_event(internal, {handshake, {Handshake, Raw}}, StateName,
		    #state{handshake_env = #handshake_env{tls_handshake_history = Hist0}} = State0,
		    Connection) ->
   
    PossibleSNI = Connection:select_sni_extension(Handshake),
    %% This function handles client SNI hello extension when Handshake is
    %% a client_hello, which needs to be determined by the connection callback.
    %% In other cases this is a noop
    State = #state{handshake_env = HsEnv} = handle_sni_extension(PossibleSNI, State0),

    Hist = ssl_handshake:update_handshake_history(Hist0, Raw),
    {next_state, StateName, State#state{handshake_env = HsEnv#handshake_env{tls_handshake_history = Hist}}, 
     [{next_event, internal, Handshake}]};
handle_common_event(internal, {protocol_record, TLSorDTLSRecord}, StateName, State, Connection) -> 
    Connection:handle_protocol_record(TLSorDTLSRecord, StateName, State);
handle_common_event(timeout, hibernate, _, _, _) ->
    {keep_state_and_data, [hibernate]};
handle_common_event(internal, #change_cipher_spec{type = <<1>>}, StateName, 
		    #state{connection_env = #connection_env{negotiated_version = Version}} = State,  _) ->
    handle_own_alert(?ALERT_REC(?FATAL, ?HANDSHAKE_FAILURE), Version, 
				StateName, State);
handle_common_event({timeout, handshake}, close, _StateName, #state{start_or_recv_from = StartFrom} = State, _) ->
    {stop_and_reply,
     {shutdown, user_timeout},
     {reply, StartFrom, {error, timeout}}, State#state{start_or_recv_from = undefined}};
handle_common_event({timeout, recv}, timeout, StateName, #state{start_or_recv_from = RecvFrom} = State, _) ->
    {next_state, StateName, State#state{start_or_recv_from = undefined,
                                        bytes_to_read = undefined}, [{reply, RecvFrom, {error, timeout}}]};
<<<<<<< HEAD
handle_common_event({recv, RecvFrom}, internal, StateName, #state{start_or_recv_from = RecvFrom}, _) when
=======
handle_common_event(internal, {recv, RecvFrom}, StateName, #state{start_or_recv_from = RecvFrom}, _) when
>>>>>>> 54453fdf
      StateName =/= connection ->
    {keep_state_and_data, [postpone]};
handle_common_event(Type, Msg, StateName, #state{connection_env =
                                                      #connection_env{negotiated_version = Version}} = State,
		    _) ->
    Alert =  ?ALERT_REC(?FATAL,?UNEXPECTED_MESSAGE, {unexpected_msg, {Type,Msg}}),
    handle_own_alert(Alert, Version, StateName, State).

handle_call({application_data, _Data}, _, _, _, _) ->
    %% In renegotiation priorities handshake, send data when handshake is finished
    {keep_state_and_data, [postpone]};
handle_call({close, _} = Close, From, StateName, #state{connection_env = CEnv} = State, _Connection) ->
    %% Run terminate before returning so that the reuseaddr
    %% inet-option works properly
    Result = terminate(Close, StateName, State),
    {stop_and_reply,
     {shutdown, normal},
     {reply, From, Result}, State#state{connection_env = CEnv#connection_env{terminated = true}}};
handle_call({shutdown, read_write = How}, From, StateName,
	    #state{static_env = #static_env{transport_cb = Transport,
                                            socket = Socket},
                   connection_env = CEnv} = State, _) ->
    try send_alert(?ALERT_REC(?WARNING, ?CLOSE_NOTIFY),
                   StateName, State) of
        _ -> 
            case Transport:shutdown(Socket, How) of
                ok ->
                    {next_state, StateName, State#state{connection_env = 
                                                            CEnv#connection_env{terminated = true}},
                     [{reply, From, ok}]};
                Error ->
                    {stop_and_reply, {shutdown, normal}, {reply, From, Error}, 
                     State#state{connection_env = CEnv#connection_env{terminated = true}}}
            end
    catch
        throw:Return ->
            Return
    end;
handle_call({shutdown, How0}, From, StateName,
	    #state{static_env = #static_env{transport_cb = Transport,
                                            socket = Socket}} = State, _) ->
    case Transport:shutdown(Socket, How0) of
	ok ->
	    {next_state, StateName, State, [{reply, From, ok}]};
	Error ->
            {stop_and_reply, {shutdown, normal}, {reply, From, Error}, State}
    end;
handle_call({recv, _N, _Timeout}, From, _,  
		  #state{socket_options = 
			     #socket_options{active = Active}}, _) when Active =/= false ->
    {keep_state_and_data, [{reply, From, {error, einval}}]};
handle_call({recv, N, Timeout}, RecvFrom, StateName, State, _) ->
    %% Doing renegotiate wait with handling request until renegotiate is
    %% finished. 
    {next_state, StateName, State#state{bytes_to_read = N, start_or_recv_from = RecvFrom},
     [{next_event, internal, {recv, RecvFrom}} , {{timeout, recv}, Timeout, timeout}]};
handle_call({new_user, User}, From, StateName, 
            State = #state{connection_env = #connection_env{user_application = {OldMon, _}} = CEnv}, _) ->
    NewMon = erlang:monitor(process, User),
    erlang:demonitor(OldMon, [flush]),
    {next_state, StateName, State#state{connection_env = CEnv#connection_env{user_application = {NewMon, User}}},
     [{reply, From, ok}]};
handle_call({get_opts, OptTags}, From, _,
            #state{static_env = #static_env{socket = Socket,
                                            transport_cb = Transport},
			 socket_options = SockOpts}, Connection) ->
    OptsReply = get_socket_opts(Connection, Transport, Socket, OptTags, SockOpts, []),
    {keep_state_and_data, [{reply, From, OptsReply}]};
handle_call({set_opts, Opts0}, From, StateName, 
	    #state{static_env =  #static_env{socket = Socket,
                                            transport_cb = Transport,
                                             trackers = Trackers},
                   connection_env = 
                       #connection_env{user_application = {_Mon, Pid}},
                   socket_options = Opts1
                  } = State0, Connection) ->
    {Reply, Opts} = set_socket_opts(Connection, Transport, Socket, Opts0, Opts1, []),
    case {proplists:lookup(active, Opts0), Opts} of
        {{_, N}, #socket_options{active=false}} when is_integer(N) ->
            send_user(
              Pid,
              format_passive(
                Connection:pids(State0), Transport, Socket, Trackers, Connection));
        _ ->
            ok
    end,
    State = State0#state{socket_options = Opts},
    handle_active_option(Opts#socket_options.active, StateName, From, Reply, State);
    
handle_call(renegotiate, From, StateName, _, _) when StateName =/= connection ->
    {keep_state_and_data, [{reply, From, {error, already_renegotiating}}]};

handle_call({prf, Secret, Label, Seed, WantedLength}, From, _,
	    #state{connection_states = ConnectionStates,
		   connection_env = #connection_env{negotiated_version = Version}}, _) ->
    #{security_parameters := SecParams} =
	ssl_record:current_connection_state(ConnectionStates, read),
    #security_parameters{master_secret = MasterSecret,
			 client_random = ClientRandom,
			 server_random = ServerRandom,
			 prf_algorithm = PRFAlgorithm} = SecParams,
    Reply = try
		SecretToUse = case Secret of
				  _ when is_binary(Secret) -> Secret;
				  master_secret -> MasterSecret
			      end,
		SeedToUse = lists:reverse(
			      lists:foldl(fun(X, Acc) when is_binary(X) -> [X|Acc];
					     (client_random, Acc) -> [ClientRandom|Acc];
					     (server_random, Acc) -> [ServerRandom|Acc]
					  end, [], Seed)),
		ssl_handshake:prf(ssl:tls_version(Version), PRFAlgorithm, SecretToUse, Label, SeedToUse, WantedLength)
	    catch
		exit:_ -> {error, badarg};
		error:Reason -> {error, Reason}
	    end,
    {keep_state_and_data, [{reply, From, Reply}]};
handle_call(_,_,_,_,_) ->
    {keep_state_and_data, [postpone]}.

handle_info({ErrorTag, Socket, econnaborted}, StateName,  
	    #state{static_env = #static_env{role = Role,
                                            socket = Socket,
                                            transport_cb = Transport,
                                            error_tag = ErrorTag,
                                            trackers = Trackers,
                                            protocol_cb = Connection},
		   start_or_recv_from = StartFrom
		  } = State)  when StateName =/= connection ->
    Pids = Connection:pids(State),
    alert_user(Pids, Transport, Trackers,Socket, 
	       StartFrom, ?ALERT_REC(?FATAL, ?CLOSE_NOTIFY), Role, StateName, Connection),
    {stop, {shutdown, normal}, State};

handle_info({ErrorTag, Socket, Reason}, StateName, #state{static_env = #static_env{socket = Socket,
                                                                                   error_tag = ErrorTag},
                                                          ssl_options = #{log_level := Level}} = State)  ->
    ssl_logger:log(info, Level, #{description => "Socket error", 
                                  reason => [{error_tag, ErrorTag}, {description, Reason}]}, ?LOCATION),
    handle_normal_shutdown(?ALERT_REC(?FATAL, ?CLOSE_NOTIFY), StateName, State),
    {stop, {shutdown,normal}, State};

handle_info({'DOWN', MonitorRef, _, _, Reason}, _,
            #state{connection_env = #connection_env{user_application = {MonitorRef, _Pid}},
                   ssl_options = #{erl_dist := true}}) ->
    {stop, {shutdown, Reason}};
handle_info({'DOWN', MonitorRef, _, _, _}, _,
            #state{connection_env = #connection_env{user_application = {MonitorRef, _Pid}}}) ->
    {stop, {shutdown, normal}};
handle_info({'EXIT', Pid, _Reason}, StateName,
            #state{connection_env = #connection_env{user_application = {_MonitorRef, Pid}}} = State) ->
    %% It seems the user application has linked to us
    %% - ignore that and let the monitor handle this
    {next_state, StateName, State};
%%% So that terminate will be run when supervisor issues shutdown
handle_info({'EXIT', _Sup, shutdown}, _StateName, State) ->
    {stop, shutdown, State};
handle_info({'EXIT', Socket, normal}, _StateName, #state{static_env = #static_env{socket = Socket}} = State) ->
    %% Handle as transport close"
    {stop,{shutdown, transport_closed}, State};
handle_info({'EXIT', Socket, Reason}, _StateName, #state{static_env = #static_env{socket = Socket}} = State) ->
    {stop,{shutdown, Reason}, State};

handle_info(allow_renegotiate, StateName, #state{handshake_env = HsEnv} = State) ->
    {next_state, StateName, State#state{handshake_env = HsEnv#handshake_env{allow_renegotiate = true}}};

handle_info(Msg, StateName, #state{static_env = #static_env{socket = Socket, error_tag = ErrorTag},
                                   ssl_options = #{log_level := Level}} = State) ->
    ssl_logger:log(notice, Level, #{description => "Unexpected INFO message", 
                                    reason => [{message, Msg}, {socket, Socket}, 
                                               {error_tag, ErrorTag}]}, ?LOCATION),
    {next_state, StateName, State}.

%%====================================================================
%% general gen_statem callbacks
%%====================================================================
terminate(_, _, #state{connection_env = #connection_env{terminated = true}}) ->
    %% Happens when user closes the connection using ssl:close/1
    %% we want to guarantee that Transport:close has been called
    %% when ssl:close/1 returns unless it is a downgrade where
    %% we want to guarantee that close alert is received before
    %% returning. In both cases terminate has been run manually
    %% before run by gen_statem which will end up here
    ok;
terminate({shutdown, transport_closed} = Reason, 
	  _StateName, #state{static_env = #static_env{protocol_cb = Connection,
                                                      socket = Socket,
                                                      transport_cb = Transport}} = State) ->
    handle_trusted_certs_db(State),
    Connection:close(Reason, Socket, Transport, undefined, undefined);
terminate({shutdown, own_alert}, _StateName, #state{
						static_env = #static_env{protocol_cb = Connection,
                                                                         socket = Socket,
                                                                         transport_cb = Transport}} = State) ->
    handle_trusted_certs_db(State),
    case application:get_env(ssl, alert_timeout) of
	{ok, Timeout} when is_integer(Timeout) ->
	    Connection:close({timeout, Timeout}, Socket, Transport, undefined, undefined);
	_ ->
	    Connection:close({timeout, ?DEFAULT_TIMEOUT}, Socket, Transport, undefined, undefined)
    end;
terminate({shutdown, downgrade = Reason}, downgrade, #state{static_env = #static_env{protocol_cb = Connection,
                                                                                     transport_cb = Transport,
                                                                                     socket = Socket}
                                                           } = State) ->
    handle_trusted_certs_db(State),
    Connection:close(Reason, Socket, Transport, undefined, undefined);
terminate(Reason, connection, #state{static_env = #static_env{
                                                     protocol_cb = Connection,
                                                     transport_cb = Transport,
                                                     socket = Socket},
                                     connection_states = ConnectionStates,
                                     ssl_options = #{padding_check := Check}
                                    } = State) ->
    handle_trusted_certs_db(State),
    Alert = terminate_alert(Reason),
    %% Send the termination ALERT if possible
    catch (ok = Connection:send_alert_in_connection(Alert, State)),
    Connection:close({timeout, ?DEFAULT_TIMEOUT}, Socket, Transport, ConnectionStates, Check);
terminate(Reason, _StateName, #state{static_env = #static_env{transport_cb = Transport,
                                                              protocol_cb = Connection,
                                                              socket = Socket}
				    } = State) ->
    handle_trusted_certs_db(State),
    Connection:close(Reason, Socket, Transport, undefined, undefined).

format_status(normal, [_, StateName, State]) ->
    [{data, [{"State", {StateName, State}}]}];  
format_status(terminate, [_, StateName, State]) ->
    SslOptions = (State#state.ssl_options),
    NewOptions = SslOptions#{password => ?SECRET_PRINTOUT,
                             cert => ?SECRET_PRINTOUT,
                             cacerts => ?SECRET_PRINTOUT,
                             key => ?SECRET_PRINTOUT,
                             dh => ?SECRET_PRINTOUT,
                             psk_identity => ?SECRET_PRINTOUT,
                             srp_identity => ?SECRET_PRINTOUT},
    [{data, [{"State", {StateName, State#state{connection_states = ?SECRET_PRINTOUT,
					       protocol_buffers =  ?SECRET_PRINTOUT,
					       user_data_buffer = ?SECRET_PRINTOUT,
					       handshake_env =  ?SECRET_PRINTOUT,
                                               connection_env = ?SECRET_PRINTOUT,
					       session =  ?SECRET_PRINTOUT,
					       ssl_options = NewOptions,
					       flight_buffer =  ?SECRET_PRINTOUT}
		       }}]}].

%%--------------------------------------------------------------------
%%% Internal functions
%%--------------------------------------------------------------------
send_alert(Alert, connection, #state{static_env = #static_env{protocol_cb = Connection}} = State) ->
     Connection:send_alert_in_connection(Alert, State);
send_alert(Alert, _, #state{static_env = #static_env{protocol_cb = Connection}} = State) ->
    Connection:send_alert(Alert, State).

connection_info(#state{static_env = #static_env{protocol_cb = Connection},
                       handshake_env = #handshake_env{sni_hostname = SNIHostname,
                                                      resumption = Resumption},
                       session = #session{session_id = SessionId,
                                          cipher_suite = CipherSuite, ecc = ECCCurve},
		       connection_env = #connection_env{negotiated_version =  {_,_} = Version}, 
		       ssl_options = Opts}) ->
    RecordCB = record_cb(Connection),
    CipherSuiteDef = #{key_exchange := KexAlg} = ssl_cipher_format:suite_bin_to_map(CipherSuite),
    IsNamedCurveSuite = lists:member(KexAlg,
                                     [ecdh_ecdsa, ecdhe_ecdsa, ecdh_rsa, ecdhe_rsa, ecdh_anon]),
    CurveInfo = case ECCCurve of
		    {namedCurve, Curve} when IsNamedCurveSuite ->
			[{ecc, {named_curve, pubkey_cert_records:namedCurves(Curve)}}];
		    _ ->
			[]
		end,
    [{protocol, RecordCB:protocol_version(Version)},
     {session_id, SessionId},
     {session_resumption, Resumption},
     {cipher_suite, ssl_cipher_format:suite_legacy(CipherSuiteDef)},
     {selected_cipher_suite, CipherSuiteDef},
     {sni_hostname, SNIHostname} | CurveInfo] ++ ssl_options_list(Opts).

security_info(#state{connection_states = ConnectionStates}) ->
    #{security_parameters :=
	  #security_parameters{client_random = ClientRand, 
                               server_random = ServerRand,
                               master_secret = MasterSecret}} =
	ssl_record:current_connection_state(ConnectionStates, read),
    [{client_random, ClientRand}, {server_random, ServerRand}, {master_secret, MasterSecret}].

do_server_hello(Type, #{next_protocol_negotiation := NextProtocols} =
		    ServerHelloExt,
		#state{connection_env = #connection_env{negotiated_version = Version},
                       handshake_env = HsEnv,
		       session = #session{session_id = SessId},
		       connection_states = ConnectionStates0,
                       ssl_options = #{versions := [HighestVersion|_]}}
		= State0, Connection) when is_atom(Type) ->
    %% TLS 1.3 - Section 4.1.3
    %% Override server random values for TLS 1.3 downgrade protection mechanism.
    ConnectionStates1 = update_server_random(ConnectionStates0, Version, HighestVersion),
    State1 = State0#state{connection_states = ConnectionStates1},
    ServerHello =
	ssl_handshake:server_hello(SessId, ssl:tls_version(Version),
                                   ConnectionStates1, ServerHelloExt),
    State = server_hello(ServerHello,
			 State1#state{handshake_env = HsEnv#handshake_env{expecting_next_protocol_negotiation =
                                                                              NextProtocols =/= undefined}}, Connection),
    case Type of
	new ->
	    new_server_hello(ServerHello, State, Connection);
	resumed ->
	    resumed_server_hello(State, Connection)
    end.

update_server_random(#{pending_read := #{security_parameters := ReadSecParams0} =
                           ReadState0,
                       pending_write := #{security_parameters := WriteSecParams0} =
                           WriteState0} = ConnectionStates,
                     Version, HighestVersion) ->
    ReadRandom = override_server_random(
                   ReadSecParams0#security_parameters.server_random,
                   Version,
                   HighestVersion),
    WriteRandom = override_server_random(
                    WriteSecParams0#security_parameters.server_random,
                    Version,
                    HighestVersion),
    ReadSecParams = ReadSecParams0#security_parameters{server_random = ReadRandom},
    WriteSecParams = WriteSecParams0#security_parameters{server_random = WriteRandom},
    ReadState = ReadState0#{security_parameters => ReadSecParams},
    WriteState = WriteState0#{security_parameters => WriteSecParams},

    ConnectionStates#{pending_read => ReadState, pending_write => WriteState}.

%% TLS 1.3 - Section 4.1.3
%%
%% If negotiating TLS 1.2, TLS 1.3 servers MUST set the last eight bytes
%% of their Random value to the bytes:
%%
%%   44 4F 57 4E 47 52 44 01
%%
%% If negotiating TLS 1.1 or below, TLS 1.3 servers MUST and TLS 1.2
%% servers SHOULD set the last eight bytes of their Random value to the
%% bytes:
%%
%%   44 4F 57 4E 47 52 44 00
override_server_random(<<Random0:24/binary,_:8/binary>> = Random, {M,N}, {Major,Minor})
  when Major > 3 orelse Major =:= 3 andalso Minor >= 4 -> %% TLS 1.3 or above
    if M =:= 3 andalso N =:= 3 ->                         %% Negotating TLS 1.2
            Down = ?RANDOM_OVERRIDE_TLS12,
            <<Random0/binary,Down/binary>>;
       M =:= 3 andalso N < 3 ->                           %% Negotating TLS 1.1 or prior
            Down = ?RANDOM_OVERRIDE_TLS11,
            <<Random0/binary,Down/binary>>;
       true ->
            Random
    end;
override_server_random(<<Random0:24/binary,_:8/binary>> = Random, {M,N}, {Major,Minor})
  when Major =:= 3 andalso Minor =:= 3 ->   %% TLS 1.2
    if M =:= 3 andalso N < 3 ->             %% Negotating TLS 1.1 or prior
            Down = ?RANDOM_OVERRIDE_TLS11,
            <<Random0/binary,Down/binary>>;
       true ->
            Random
    end;
override_server_random(Random, _, _) ->
    Random.

new_server_hello(#server_hello{cipher_suite = CipherSuite,
			      compression_method = Compression,
			      session_id = SessionId},
                 #state{session = Session0,
                        connection_env = #connection_env{negotiated_version = Version}} = State0, Connection) ->
    try server_certify_and_key_exchange(State0, Connection) of
        #state{} = State1 ->
            {State, Actions} = server_hello_done(State1, Connection),
	    Session =
		Session0#session{session_id = SessionId,
				 cipher_suite = CipherSuite,
				 compression_method = Compression},
	    Connection:next_event(certify, no_record, State#state{session = Session}, Actions)
    catch
        #alert{} = Alert ->
	    handle_own_alert(Alert, Version, hello, State0)
    end.

resumed_server_hello(#state{session = Session,
			    connection_states = ConnectionStates0,
			    connection_env = #connection_env{negotiated_version = Version}} = State0, Connection) ->

    case ssl_handshake:master_secret(ssl:tls_version(Version), Session,
				     ConnectionStates0, server) of
	{_, ConnectionStates1} ->
	    State1 = State0#state{connection_states = ConnectionStates1,
				  session = Session},
	    {State, Actions} =
		finalize_handshake(State1, abbreviated, Connection),
	    Connection:next_event(abbreviated, no_record, State, Actions);
	#alert{} = Alert ->
	    handle_own_alert(Alert, Version, hello, State0)
    end.

server_hello(ServerHello, State0, Connection) ->
    CipherSuite = ServerHello#server_hello.cipher_suite,
    #{key_exchange := KeyAlgorithm}  = ssl_cipher_format:suite_bin_to_map(CipherSuite),
    #state{handshake_env = HsEnv} = State = Connection:queue_handshake(ServerHello, State0),
    State#state{handshake_env = HsEnv#handshake_env{kex_algorithm = KeyAlgorithm}}.

server_hello_done(State, Connection) ->
    HelloDone = ssl_handshake:server_hello_done(),
    Connection:send_handshake(HelloDone, State).

handle_peer_cert(Role, PeerCert, PublicKeyInfo,
		 #state{handshake_env = HsEnv,
                    session = #session{cipher_suite = CipherSuite} = Session} = State0,
		 Connection) ->
    State1 = State0#state{handshake_env = HsEnv#handshake_env{public_key_info = PublicKeyInfo},
                          session =
                              Session#session{peer_certificate = PeerCert}},
    #{key_exchange := KeyAlgorithm} = ssl_cipher_format:suite_bin_to_map(CipherSuite),
    State = handle_peer_cert_key(Role, PeerCert, PublicKeyInfo, KeyAlgorithm, State1),
    Connection:next_event(certify, no_record, State).

handle_peer_cert_key(client, _,
		     {?'id-ecPublicKey',  #'ECPoint'{point = _ECPoint} = PublicKey,
		      PublicKeyParams},
		     KeyAlg, #state{handshake_env = HsEnv,
                                    session = Session} = State)  when KeyAlg == ecdh_rsa;
                                                                      KeyAlg == ecdh_ecdsa ->
    ECDHKey = public_key:generate_key(PublicKeyParams),
    PremasterSecret = ssl_handshake:premaster_secret(PublicKey, ECDHKey),
    master_secret(PremasterSecret, State#state{handshake_env = HsEnv#handshake_env{kex_keys = ECDHKey},
                                               session = Session#session{ecc = PublicKeyParams}});
handle_peer_cert_key(_, _, _, _, State) ->
    State.

certify_client(#state{static_env = #static_env{role = client,
                                               cert_db = CertDbHandle,
                                               cert_db_ref = CertDbRef},
                      client_certificate_requested = true,
		      session = #session{own_certificate = OwnCert}}
	       = State, Connection) ->
    Certificate = ssl_handshake:certificate(OwnCert, CertDbHandle, CertDbRef, client),
    Connection:queue_handshake(Certificate, State);
certify_client(#state{client_certificate_requested = false} = State, _) ->
    State.

verify_client_cert(#state{static_env = #static_env{role = client},
                          handshake_env = #handshake_env{tls_handshake_history = Hist,
                                                         cert_hashsign_algorithm = HashSign},
                          connection_env = #connection_env{negotiated_version = Version,
                                                           private_key = PrivateKey},
                          client_certificate_requested = true,
			  session = #session{master_secret = MasterSecret,
					     own_certificate = OwnCert}} = State, Connection) ->

    case ssl_handshake:client_certificate_verify(OwnCert, MasterSecret,
						 ssl:tls_version(Version), HashSign, PrivateKey, Hist) of
        #certificate_verify{} = Verified ->
           Connection:queue_handshake(Verified, State);
	ignore ->
	    State;
	#alert{} = Alert ->
	    throw(Alert)
    end;
verify_client_cert(#state{client_certificate_requested = false} = State, _) ->
    State.

client_certify_and_key_exchange(#state{connection_env = #connection_env{negotiated_version = Version}} =
				State0, Connection) ->
    try do_client_certify_and_key_exchange(State0, Connection) of
        State1 = #state{} ->
	    {State2, Actions} = finalize_handshake(State1, certify, Connection),
            State = State2#state{
                      %% Reinitialize
                      client_certificate_requested = false},
	    Connection:next_event(cipher, no_record, State, Actions)
    catch
        throw:#alert{} = Alert ->
	    handle_own_alert(Alert, Version, certify, State0)
    end.

do_client_certify_and_key_exchange(State0, Connection) ->
    State1 = certify_client(State0, Connection),
    State2 = key_exchange(State1, Connection),
    verify_client_cert(State2, Connection).

server_certify_and_key_exchange(State0, Connection) ->
    State1 = certify_server(State0, Connection),
    State2 = key_exchange(State1, Connection),
    request_client_cert(State2, Connection).

certify_client_key_exchange(#encrypted_premaster_secret{premaster_secret= EncPMS},
			    #state{connection_env = #connection_env{private_key = Key}, 
                                   handshake_env = #handshake_env{client_hello_version = {Major, Minor} = Version}}
                            = State, Connection) ->
    FakeSecret = make_premaster_secret(Version, rsa),
    %% Countermeasure for Bleichenbacher attack always provide some kind of premaster secret
    %% and fail handshake later.RFC 5246 section 7.4.7.1.
    PremasterSecret =
        try ssl_handshake:premaster_secret(EncPMS, Key) of
            Secret when erlang:byte_size(Secret) == ?NUM_OF_PREMASTERSECRET_BYTES ->
                case Secret of
                    <<?BYTE(Major), ?BYTE(Minor), Rest/binary>> -> %% Correct
                        <<?BYTE(Major), ?BYTE(Minor), Rest/binary>>;
                    <<?BYTE(_), ?BYTE(_), Rest/binary>> -> %% Version mismatch
                        <<?BYTE(Major), ?BYTE(Minor), Rest/binary>>
                end;
            _ -> %% erlang:byte_size(Secret) =/= ?NUM_OF_PREMASTERSECRET_BYTES
                FakeSecret
        catch 
            #alert{description = ?DECRYPT_ERROR} ->
                FakeSecret
        end,    
    calculate_master_secret(PremasterSecret, State, Connection, certify, cipher);
certify_client_key_exchange(#client_diffie_hellman_public{dh_public = ClientPublicDhKey},
			    #state{handshake_env = #handshake_env{diffie_hellman_params = #'DHParameter'{} = Params,
                                                                  kex_keys = {_, ServerDhPrivateKey}}
				  } = State,
			    Connection) ->
    PremasterSecret = ssl_handshake:premaster_secret(ClientPublicDhKey, ServerDhPrivateKey, Params),
    calculate_master_secret(PremasterSecret, State, Connection, certify, cipher);

certify_client_key_exchange(#client_ec_diffie_hellman_public{dh_public = ClientPublicEcDhPoint},
			    #state{handshake_env = #handshake_env{kex_keys = ECDHKey}} = State, Connection) ->
    PremasterSecret = ssl_handshake:premaster_secret(#'ECPoint'{point = ClientPublicEcDhPoint}, ECDHKey),
    calculate_master_secret(PremasterSecret, State, Connection, certify, cipher);
certify_client_key_exchange(#client_psk_identity{} = ClientKey,
			    #state{ssl_options = 
				       #{user_lookup_fun := PSKLookup}} = State0,
			    Connection) ->
    PremasterSecret = ssl_handshake:premaster_secret(ClientKey, PSKLookup),
    calculate_master_secret(PremasterSecret, State0, Connection, certify, cipher);
certify_client_key_exchange(#client_dhe_psk_identity{} = ClientKey,
			    #state{handshake_env = #handshake_env{diffie_hellman_params = #'DHParameter'{} = Params,
                                                                  kex_keys = {_, ServerDhPrivateKey}},
				   ssl_options = 
				       #{user_lookup_fun := PSKLookup}} = State0,
			    Connection) ->
    PremasterSecret = 
	ssl_handshake:premaster_secret(ClientKey, ServerDhPrivateKey, Params, PSKLookup),
    calculate_master_secret(PremasterSecret, State0, Connection, certify, cipher);
certify_client_key_exchange(#client_ecdhe_psk_identity{} = ClientKey,
			    #state{handshake_env = #handshake_env{kex_keys = ServerEcDhPrivateKey},
				   ssl_options =
				       #{user_lookup_fun := PSKLookup}} = State,
			    Connection) ->
    PremasterSecret =
	ssl_handshake:premaster_secret(ClientKey, ServerEcDhPrivateKey, PSKLookup),
    calculate_master_secret(PremasterSecret, State, Connection, certify, cipher);
certify_client_key_exchange(#client_rsa_psk_identity{} = ClientKey,
			    #state{connection_env = #connection_env{private_key = Key},
				   ssl_options = 
				       #{user_lookup_fun := PSKLookup}} = State0,
			    Connection) ->
    PremasterSecret = ssl_handshake:premaster_secret(ClientKey, Key, PSKLookup),
    calculate_master_secret(PremasterSecret, State0, Connection, certify, cipher);
certify_client_key_exchange(#client_srp_public{} = ClientKey,
			    #state{handshake_env = #handshake_env{srp_params = Params,
                                                                  kex_keys = Key}
				  } = State0, Connection) ->
    PremasterSecret = ssl_handshake:premaster_secret(ClientKey, Key, Params),
    calculate_master_secret(PremasterSecret, State0, Connection, certify, cipher).

certify_server(#state{handshake_env = #handshake_env{kex_algorithm = KexAlg}} = 
                   State, _) when KexAlg == dh_anon; 
                                  KexAlg == ecdh_anon; 
                                  KexAlg == psk; 
                                  KexAlg == dhe_psk; 
                                  KexAlg == ecdhe_psk; 
                                  KexAlg == srp_anon  ->
    State;
certify_server(#state{static_env = #static_env{cert_db = CertDbHandle,
                                               cert_db_ref = CertDbRef},
		      session = #session{own_certificate = OwnCert}} = State, Connection) ->
    case ssl_handshake:certificate(OwnCert, CertDbHandle, CertDbRef, server) of
	Cert = #certificate{} ->
	    Connection:queue_handshake(Cert, State);
	Alert = #alert{} ->
	    throw(Alert)
    end.

key_exchange(#state{static_env = #static_env{role = server}, 
                    handshake_env = #handshake_env{kex_algorithm = rsa}} = State,_) ->
    State;
key_exchange(#state{static_env = #static_env{role = server}, 
		    handshake_env = #handshake_env{kex_algorithm = KexAlg,
                                                   diffie_hellman_params = #'DHParameter'{} = Params,
                                                   hashsign_algorithm = HashSignAlgo},
                    connection_env = #connection_env{negotiated_version = Version,
                                                     private_key = PrivateKey},
		    connection_states = ConnectionStates0} = State0, Connection)
  when KexAlg == dhe_dss;
       KexAlg == dhe_rsa;
       KexAlg == dh_anon ->
    DHKeys = public_key:generate_key(Params),
    #{security_parameters := SecParams} =
	ssl_record:pending_connection_state(ConnectionStates0, read),
    #security_parameters{client_random = ClientRandom,
			 server_random = ServerRandom} = SecParams,
    Msg = ssl_handshake:key_exchange(server, ssl:tls_version(Version), {dh, DHKeys, Params,
					       HashSignAlgo, ClientRandom,
					       ServerRandom,
					       PrivateKey}),
    #state{handshake_env = HsEnv} = State = Connection:queue_handshake(Msg, State0),
    State#state{handshake_env = HsEnv#handshake_env{kex_keys = DHKeys}};
key_exchange(#state{static_env = #static_env{role = server},
                    handshake_env = #handshake_env{kex_algorithm = KexAlg} = HsEnv,
                    connection_env = #connection_env{private_key = #'ECPrivateKey'{parameters = ECCurve} = Key},
                   session = Session} = State, _)
  when KexAlg == ecdh_ecdsa; 
       KexAlg == ecdh_rsa ->
    State#state{handshake_env = HsEnv#handshake_env{kex_keys = Key},
                session = Session#session{ecc = ECCurve}};
key_exchange(#state{static_env = #static_env{role = server}, 
                    handshake_env = #handshake_env{kex_algorithm = KexAlg,
                                                   hashsign_algorithm = HashSignAlgo},
                    connection_env = #connection_env{negotiated_version = Version,
                                                     private_key = PrivateKey},
		    session = #session{ecc = ECCCurve},
		    connection_states = ConnectionStates0} = State0, Connection)
  when KexAlg == ecdhe_ecdsa; 
       KexAlg == ecdhe_rsa;
       KexAlg == ecdh_anon ->

    ECDHKeys = public_key:generate_key(ECCCurve),
    #{security_parameters := SecParams} = 
	ssl_record:pending_connection_state(ConnectionStates0, read),
    #security_parameters{client_random = ClientRandom,
			 server_random = ServerRandom} = SecParams,
    Msg =  ssl_handshake:key_exchange(server, ssl:tls_version(Version), 
				      {ecdh, ECDHKeys,
				       HashSignAlgo, ClientRandom,
				       ServerRandom,
				       PrivateKey}),
    #state{handshake_env = HsEnv} = State = Connection:queue_handshake(Msg, State0),
    State#state{handshake_env = HsEnv#handshake_env{kex_keys = ECDHKeys}};
key_exchange(#state{static_env = #static_env{role = server}, 
                    handshake_env = #handshake_env{kex_algorithm = psk},
		    ssl_options = #{psk_identity := undefined}} = State, _) ->
    State;
key_exchange(#state{static_env = #static_env{role = server}, 
		    ssl_options = #{psk_identity := PskIdentityHint},
		    handshake_env = #handshake_env{kex_algorithm = psk,
                                                   hashsign_algorithm = HashSignAlgo},     
                    connection_env = #connection_env{negotiated_version = Version,
                                                     private_key = PrivateKey},
             connection_states = ConnectionStates0} = State0, Connection) ->
    #{security_parameters := SecParams} = 
	ssl_record:pending_connection_state(ConnectionStates0, read),
    #security_parameters{client_random = ClientRandom,
			 server_random = ServerRandom} = SecParams,
    Msg = ssl_handshake:key_exchange(server, ssl:tls_version(Version), 
				     {psk, PskIdentityHint,
				      HashSignAlgo, ClientRandom,
				      ServerRandom,
                                      PrivateKey}),
    Connection:queue_handshake(Msg, State0);
key_exchange(#state{static_env = #static_env{role = server},                    
		    ssl_options = #{psk_identity := PskIdentityHint},
		    handshake_env = #handshake_env{kex_algorithm = dhe_psk,
                                                   diffie_hellman_params = #'DHParameter'{} = Params,
                                                   hashsign_algorithm = HashSignAlgo},                                        
                    connection_env = #connection_env{negotiated_version = Version,
                                                     private_key = PrivateKey},
		    connection_states = ConnectionStates0
		   } = State0, Connection) ->
    DHKeys = public_key:generate_key(Params),
    #{security_parameters := SecParams} =
	ssl_record:pending_connection_state(ConnectionStates0, read),
    #security_parameters{client_random = ClientRandom,
			 server_random = ServerRandom} = SecParams,
    Msg =  ssl_handshake:key_exchange(server, ssl:tls_version(Version), 
				      {dhe_psk, 
				       PskIdentityHint, DHKeys, Params,
				       HashSignAlgo, ClientRandom,
				       ServerRandom,
				       PrivateKey}),
    #state{handshake_env = HsEnv} = State = Connection:queue_handshake(Msg, State0),
    State#state{handshake_env = HsEnv#handshake_env{kex_keys = DHKeys}};
key_exchange(#state{static_env = #static_env{role = server}, 
		    ssl_options = #{psk_identity := PskIdentityHint},
                    handshake_env = #handshake_env{kex_algorithm = ecdhe_psk,
                                                   hashsign_algorithm = HashSignAlgo},
                    connection_env = #connection_env{negotiated_version = Version,
                                                     private_key = PrivateKey},
                    session = #session{ecc = ECCCurve},
		    connection_states = ConnectionStates0
		   } = State0, Connection) ->
    ECDHKeys = public_key:generate_key(ECCCurve),
    #{security_parameters := SecParams} =
	ssl_record:pending_connection_state(ConnectionStates0, read),
    #security_parameters{client_random = ClientRandom,
			 server_random = ServerRandom} = SecParams,
    Msg =  ssl_handshake:key_exchange(server, ssl:tls_version(Version),
				      {ecdhe_psk,
				       PskIdentityHint, ECDHKeys,
				       HashSignAlgo, ClientRandom,
				       ServerRandom,
				       PrivateKey}),
    #state{handshake_env = HsEnv} = State = Connection:queue_handshake(Msg, State0),
    State#state{handshake_env = HsEnv#handshake_env{kex_keys = ECDHKeys}};
key_exchange(#state{static_env = #static_env{role = server}, 
                    handshake_env = #handshake_env{kex_algorithm = rsa_psk},
		    ssl_options = #{psk_identity := undefined}} = State, _) ->
    State;
key_exchange(#state{static_env = #static_env{role = server}, 
		    ssl_options = #{psk_identity := PskIdentityHint},
                    handshake_env = #handshake_env{kex_algorithm = rsa_psk,
                                                   hashsign_algorithm = HashSignAlgo}, 
                    connection_env = #connection_env{negotiated_version = Version,
                                                     private_key = PrivateKey},
		    connection_states = ConnectionStates0
		   } = State0, Connection) ->
    #{security_parameters := SecParams} =
	ssl_record:pending_connection_state(ConnectionStates0, read),
    #security_parameters{client_random = ClientRandom,
			 server_random = ServerRandom} = SecParams,
    Msg =  ssl_handshake:key_exchange(server, ssl:tls_version(Version), 
				      {psk, PskIdentityHint,
				       HashSignAlgo, ClientRandom,
				       ServerRandom,
				       PrivateKey}),
    Connection:queue_handshake(Msg, State0);
key_exchange(#state{static_env = #static_env{role = server}, 
		    ssl_options = #{user_lookup_fun := LookupFun},
                    handshake_env = #handshake_env{kex_algorithm = KexAlg,
                                                   hashsign_algorithm = HashSignAlgo}, 
                    connection_env = #connection_env{negotiated_version = Version,
                                                     private_key = PrivateKey},
		    session = #session{srp_username = Username},
		    connection_states = ConnectionStates0
		   } = State0, Connection)
  when KexAlg == srp_dss;
       KexAlg == srp_rsa;
       KexAlg == srp_anon ->
    SrpParams = handle_srp_identity(Username, LookupFun),
    Keys = case generate_srp_server_keys(SrpParams, 0) of
	       Alert = #alert{} ->
		   throw(Alert);
	       Keys0 = {_,_} ->
		   Keys0
	   end,
    #{security_parameters := SecParams} =
	ssl_record:pending_connection_state(ConnectionStates0, read),
    #security_parameters{client_random = ClientRandom,
			 server_random = ServerRandom} = SecParams,
    Msg =  ssl_handshake:key_exchange(server, ssl:tls_version(Version),
				      {srp, Keys, SrpParams,
				       HashSignAlgo, ClientRandom,
				       ServerRandom,
				       PrivateKey}),
    #state{handshake_env = HsEnv} = State = Connection:queue_handshake(Msg, State0),
    State#state{handshake_env = HsEnv#handshake_env{srp_params = SrpParams,
                                                    kex_keys = Keys}};
key_exchange(#state{static_env = #static_env{role = client},
                    handshake_env = #handshake_env{kex_algorithm = rsa,
                                                   public_key_info = PublicKeyInfo,
                                                   premaster_secret = PremasterSecret},
                    connection_env = #connection_env{negotiated_version = Version}
		   } = State0, Connection) ->
    Msg = rsa_key_exchange(ssl:tls_version(Version), PremasterSecret, PublicKeyInfo),
    Connection:queue_handshake(Msg, State0);
key_exchange(#state{static_env = #static_env{role = client},
                    handshake_env = #handshake_env{kex_algorithm = KexAlg,
                                                   kex_keys = {DhPubKey, _}},
                    connection_env = #connection_env{negotiated_version = Version}
                   } = State0, Connection)
  when KexAlg == dhe_dss;
       KexAlg == dhe_rsa;
       KexAlg == dh_anon ->
    Msg =  ssl_handshake:key_exchange(client, ssl:tls_version(Version), {dh, DhPubKey}),
    Connection:queue_handshake(Msg, State0);

key_exchange(#state{static_env = #static_env{role = client},
                    handshake_env = #handshake_env{kex_algorithm = KexAlg,
                                                   kex_keys = #'ECPrivateKey'{parameters = ECCurve} = Key},
                    connection_env = #connection_env{negotiated_version = Version},
                    session = Session
		   } = State0, Connection)
  when KexAlg == ecdhe_ecdsa; 
       KexAlg == ecdhe_rsa;
       KexAlg == ecdh_ecdsa; 
       KexAlg == ecdh_rsa;
       KexAlg == ecdh_anon ->
    Msg = ssl_handshake:key_exchange(client, ssl:tls_version(Version), {ecdh, Key}),
    Connection:queue_handshake(Msg, State0#state{session = Session#session{ecc = ECCurve}});
key_exchange(#state{static_env = #static_env{role = client},
                    handshake_env = #handshake_env{kex_algorithm = psk},
                    connection_env = #connection_env{negotiated_version = Version},
		    ssl_options = #{psk_identity := PSKIdentity}} = State0, Connection) ->
    Msg =  ssl_handshake:key_exchange(client, ssl:tls_version(Version), 
				      {psk, PSKIdentity}),
    Connection:queue_handshake(Msg, State0);
key_exchange(#state{static_env = #static_env{role = client},
                    handshake_env = #handshake_env{kex_algorithm = dhe_psk,
                                                   kex_keys = {DhPubKey, _}},
                    connection_env = #connection_env{negotiated_version = Version},
		    ssl_options = #{psk_identity := PSKIdentity}} = State0, Connection) ->
    Msg =  ssl_handshake:key_exchange(client, ssl:tls_version(Version),
				      {dhe_psk, 
				       PSKIdentity, DhPubKey}),
    Connection:queue_handshake(Msg, State0);

key_exchange(#state{static_env = #static_env{role = client},
                    handshake_env = #handshake_env{kex_algorithm = ecdhe_psk,
                                                   kex_keys = ECDHKeys},
                    connection_env = #connection_env{negotiated_version = Version},
		    ssl_options = #{psk_identity := PSKIdentity}} = State0, Connection) ->
    Msg =  ssl_handshake:key_exchange(client, ssl:tls_version(Version),
				      {ecdhe_psk,
				       PSKIdentity, ECDHKeys}),
    Connection:queue_handshake(Msg, State0);

key_exchange(#state{static_env = #static_env{role = client},
                    handshake_env = #handshake_env{kex_algorithm = rsa_psk,
                                                   public_key_info = PublicKeyInfo,
                                                   premaster_secret = PremasterSecret},
                    connection_env = #connection_env{negotiated_version = Version},
		    ssl_options = #{psk_identity := PSKIdentity}}
	     = State0, Connection) ->
    Msg = rsa_psk_key_exchange(ssl:tls_version(Version), PSKIdentity,
			       PremasterSecret, PublicKeyInfo),
    Connection:queue_handshake(Msg, State0);
key_exchange(#state{static_env = #static_env{role = client},
                    handshake_env = #handshake_env{kex_algorithm = KexAlg,
                                                   kex_keys = {ClientPubKey, _}},
                    connection_env = #connection_env{negotiated_version = Version}}
	     = State0, Connection)
  when KexAlg == srp_dss;
       KexAlg == srp_rsa;
       KexAlg == srp_anon ->
    Msg =  ssl_handshake:key_exchange(client, ssl:tls_version(Version), {srp, ClientPubKey}),
    Connection:queue_handshake(Msg, State0).

rsa_key_exchange(Version, PremasterSecret, PublicKeyInfo = {Algorithm, _, _})
  when Algorithm == ?rsaEncryption;
       Algorithm == ?md2WithRSAEncryption;
       Algorithm == ?md5WithRSAEncryption;
       Algorithm == ?sha1WithRSAEncryption;
       Algorithm == ?sha224WithRSAEncryption;
       Algorithm == ?sha256WithRSAEncryption;
       Algorithm == ?sha384WithRSAEncryption;
       Algorithm == ?sha512WithRSAEncryption
       ->
    ssl_handshake:key_exchange(client, ssl:tls_version(Version),
			       {premaster_secret, PremasterSecret,
				PublicKeyInfo});
rsa_key_exchange(_, _, _) ->
    throw (?ALERT_REC(?FATAL,?HANDSHAKE_FAILURE, pub_key_is_not_rsa)).

rsa_psk_key_exchange(Version, PskIdentity, PremasterSecret, 
		     PublicKeyInfo = {Algorithm, _, _})
  when Algorithm == ?rsaEncryption;
       Algorithm == ?md2WithRSAEncryption;
       Algorithm == ?md5WithRSAEncryption;
       Algorithm == ?sha1WithRSAEncryption;
       Algorithm == ?sha224WithRSAEncryption;
       Algorithm == ?sha256WithRSAEncryption;
       Algorithm == ?sha384WithRSAEncryption;
       Algorithm == ?sha512WithRSAEncryption
       ->
    ssl_handshake:key_exchange(client, ssl:tls_version(Version),
			       {psk_premaster_secret, PskIdentity, PremasterSecret,
				PublicKeyInfo});
rsa_psk_key_exchange(_, _, _, _) ->
    throw (?ALERT_REC(?FATAL,?HANDSHAKE_FAILURE, pub_key_is_not_rsa)).

request_client_cert(#state{handshake_env = #handshake_env{kex_algorithm = Alg}} = State, _)
  when Alg == dh_anon; 
       Alg == ecdh_anon;
       Alg == psk; 
       Alg == dhe_psk; 
       Alg == ecdhe_psk; 
       Alg == rsa_psk;
       Alg == srp_dss; 
       Alg == srp_rsa; 
       Alg == srp_anon ->
    State;

request_client_cert(#state{static_env = #static_env{cert_db = CertDbHandle,
                                                    cert_db_ref = CertDbRef},
                           connection_env = #connection_env{negotiated_version = Version},
                           ssl_options = #{verify := verify_peer,
                                           signature_algs := SupportedHashSigns},
                           connection_states = ConnectionStates0} = State0, Connection) ->
    #{security_parameters :=
	  #security_parameters{cipher_suite = CipherSuite}} =
	ssl_record:pending_connection_state(ConnectionStates0, read),
    TLSVersion =  ssl:tls_version(Version),
    HashSigns = ssl_handshake:available_signature_algs(SupportedHashSigns, 
						       TLSVersion),
    Msg = ssl_handshake:certificate_request(CipherSuite, CertDbHandle, CertDbRef, 
					    HashSigns, TLSVersion),
    State = Connection:queue_handshake(Msg, State0),
    State#state{client_certificate_requested = true};

request_client_cert(#state{ssl_options = #{verify := verify_none}} =
		    State, _) ->
    State.

calculate_master_secret(PremasterSecret, 
			#state{connection_env = #connection_env{negotiated_version = Version},
			       connection_states = ConnectionStates0,
			       session = Session0} = State0, Connection,
			_Current, Next) ->
    case ssl_handshake:master_secret(ssl:tls_version(Version), PremasterSecret,
				     ConnectionStates0, server) of
	{MasterSecret, ConnectionStates} ->
	    Session = Session0#session{master_secret = MasterSecret},
	    State = State0#state{connection_states = ConnectionStates,
				  session = Session},
	    Connection:next_event(Next, no_record, State);
	#alert{} = Alert ->
	    handle_own_alert(Alert, Version, certify, State0)
    end.

finalize_handshake(State0, StateName, Connection) ->
    #state{connection_states = ConnectionStates0} =
	State1 = cipher_protocol(State0, Connection),

    ConnectionStates =
        ssl_record:activate_pending_connection_state(ConnectionStates0,
                                                     write, Connection),

    State2 = State1#state{connection_states = ConnectionStates},
    State = next_protocol(State2, Connection),
    finished(State, StateName, Connection).

next_protocol(#state{static_env = #static_env{role = server}} = State, _) ->
    State;
next_protocol(#state{handshake_env = #handshake_env{negotiated_protocol = undefined}} = State, _) ->
    State;
next_protocol(#state{handshake_env = #handshake_env{expecting_next_protocol_negotiation = false}} = State, _) ->
    State;
next_protocol(#state{handshake_env = #handshake_env{negotiated_protocol = NextProtocol}} = State0, Connection) ->
    NextProtocolMessage = ssl_handshake:next_protocol(NextProtocol),
    Connection:queue_handshake(NextProtocolMessage, State0).

cipher_protocol(State, Connection) ->
    Connection:queue_change_cipher(#change_cipher_spec{}, State).

finished(#state{static_env = #static_env{role = Role},
                handshake_env = #handshake_env{tls_handshake_history = Hist},
                connection_env = #connection_env{negotiated_version = Version},
		session = Session,
                connection_states = ConnectionStates0} = State0, 
         StateName, Connection) ->
    MasterSecret = Session#session.master_secret,
    Finished = ssl_handshake:finished(ssl:tls_version(Version), Role,
				       get_current_prf(ConnectionStates0, write),
				       MasterSecret, Hist),
    ConnectionStates = save_verify_data(Role, Finished, ConnectionStates0, StateName),
    Connection:send_handshake(Finished, State0#state{connection_states =
								 ConnectionStates}).

save_verify_data(client, #finished{verify_data = Data}, ConnectionStates, certify) ->
    ssl_record:set_client_verify_data(current_write, Data, ConnectionStates);
save_verify_data(server, #finished{verify_data = Data}, ConnectionStates, cipher) ->
    ssl_record:set_server_verify_data(current_both, Data, ConnectionStates);
save_verify_data(client, #finished{verify_data = Data}, ConnectionStates, abbreviated) ->
    ssl_record:set_client_verify_data(current_both, Data, ConnectionStates);
save_verify_data(server, #finished{verify_data = Data}, ConnectionStates, abbreviated) ->
    ssl_record:set_server_verify_data(current_write, Data, ConnectionStates).

calculate_secret(#server_dh_params{dh_p = Prime, dh_g = Base, 
				   dh_y = ServerPublicDhKey} = Params,
		 #state{handshake_env = HsEnv} = State, Connection) ->
    Keys = {_, PrivateDhKey} = crypto:generate_key(dh, [Prime, Base]),
    PremasterSecret =
	ssl_handshake:premaster_secret(ServerPublicDhKey, PrivateDhKey, Params),
    calculate_master_secret(PremasterSecret,
			    State#state{handshake_env = HsEnv#handshake_env{kex_keys = Keys}}, 
			    Connection, certify, certify);

calculate_secret(#server_ecdh_params{curve = ECCurve, public = ECServerPubKey},
		     #state{handshake_env = HsEnv,
                            session = Session} = State, Connection) ->
    ECDHKeys = public_key:generate_key(ECCurve),
    PremasterSecret = 
	ssl_handshake:premaster_secret(#'ECPoint'{point = ECServerPubKey}, ECDHKeys),
    calculate_master_secret(PremasterSecret,
			    State#state{handshake_env = HsEnv#handshake_env{kex_keys = ECDHKeys},
					session = Session#session{ecc = ECCurve}},
			    Connection, certify, certify);

calculate_secret(#server_psk_params{
		    hint = IdentityHint},
		 #state{handshake_env = HsEnv} = State, Connection) ->
    %% store for later use
    Connection:next_event(certify, no_record, 
                          State#state{handshake_env = 
                                          HsEnv#handshake_env{server_psk_identity = IdentityHint}});

calculate_secret(#server_dhe_psk_params{
		    dh_params = #server_dh_params{dh_p = Prime, dh_g = Base}} = ServerKey,
		    #state{handshake_env = HsEnv,
                           ssl_options = #{user_lookup_fun := PSKLookup}} =
		     State, Connection) ->
    Keys = {_, PrivateDhKey} =
	crypto:generate_key(dh, [Prime, Base]),
    PremasterSecret = ssl_handshake:premaster_secret(ServerKey, PrivateDhKey, PSKLookup),
    calculate_master_secret(PremasterSecret, State#state{handshake_env = HsEnv#handshake_env{kex_keys = Keys}},
			    Connection, certify, certify);

calculate_secret(#server_ecdhe_psk_params{
                    dh_params = #server_ecdh_params{curve = ECCurve}} = ServerKey,
                 #state{ssl_options = #{user_lookup_fun := PSKLookup}} =
		     #state{handshake_env = HsEnv,
                            session = Session} = State, Connection) ->
    ECDHKeys = public_key:generate_key(ECCurve),

    PremasterSecret = ssl_handshake:premaster_secret(ServerKey, ECDHKeys, PSKLookup),
    calculate_master_secret(PremasterSecret,
			    State#state{handshake_env = HsEnv#handshake_env{kex_keys = ECDHKeys},
					session = Session#session{ecc = ECCurve}},
			    Connection, certify, certify);

calculate_secret(#server_srp_params{srp_n = Prime, srp_g = Generator} = ServerKey,
		 #state{handshake_env = HsEnv,
                        ssl_options = #{srp_identity := SRPId}} = State,
		 Connection) ->
    Keys = generate_srp_client_keys(Generator, Prime, 0),
    PremasterSecret = ssl_handshake:premaster_secret(ServerKey, Keys, SRPId),
    calculate_master_secret(PremasterSecret, State#state{handshake_env = HsEnv#handshake_env{kex_keys = Keys}}, Connection, 
			    certify, certify).

master_secret(#alert{} = Alert, _) ->
    Alert;
master_secret(PremasterSecret, #state{static_env = #static_env{role = Role},
                                      connection_env = #connection_env{negotiated_version = Version},
                                      session = Session,
				      connection_states = ConnectionStates0} = State) ->
    case ssl_handshake:master_secret(ssl:tls_version(Version), PremasterSecret,
				     ConnectionStates0, Role) of
	{MasterSecret, ConnectionStates} ->
	    State#state{
	      session =
		  Session#session{master_secret = MasterSecret},
	      connection_states = ConnectionStates};
	#alert{} = Alert ->
	    Alert
    end.

generate_srp_server_keys(_SrpParams, 10) ->
    ?ALERT_REC(?FATAL, ?ILLEGAL_PARAMETER);
generate_srp_server_keys(SrpParams =
			     #srp_user{generator = Generator, prime = Prime,
				       verifier = Verifier}, N) ->
    try crypto:generate_key(srp, {host, [Verifier, Generator, Prime, '6a']}) of
	Keys ->
	    Keys
    catch
	error:_ ->
	    generate_srp_server_keys(SrpParams, N+1)
    end.

generate_srp_client_keys(_Generator, _Prime, 10) ->
    ?ALERT_REC(?FATAL, ?ILLEGAL_PARAMETER);
generate_srp_client_keys(Generator, Prime, N) ->

    try crypto:generate_key(srp, {user, [Generator, Prime, '6a']}) of
	Keys ->
	    Keys
    catch
	error:_ ->
	    generate_srp_client_keys(Generator, Prime, N+1)
    end.

handle_srp_identity(Username, {Fun, UserState}) ->
    case Fun(srp, Username, UserState) of
	{ok, {SRPParams, Salt, DerivedKey}}
	  when is_atom(SRPParams), is_binary(Salt), is_binary(DerivedKey) ->
	    {Generator, Prime} = ssl_srp_primes:get_srp_params(SRPParams),
	    Verifier = crypto:mod_pow(Generator, DerivedKey, Prime),
	    #srp_user{generator = Generator, prime = Prime,
		      salt = Salt, verifier = Verifier};
	#alert{} = Alert ->
	    throw(Alert);
	_ ->
	    throw(?ALERT_REC(?FATAL, ?ILLEGAL_PARAMETER))
    end.


cipher_role(client, Data, Session, #state{connection_states = ConnectionStates0} = State0,
	    Connection) ->
    ConnectionStates = ssl_record:set_server_verify_data(current_both, Data, 
							 ConnectionStates0),
     {Record, State} = prepare_connection(State0#state{session = Session,
						       connection_states = ConnectionStates},
					 Connection),
    Connection:next_event(connection, Record, State, [{{timeout, handshake}, infinity, close}]);
cipher_role(server, Data, Session,  #state{connection_states = ConnectionStates0} = State0,
	    Connection) ->
    ConnectionStates1 = ssl_record:set_client_verify_data(current_read, Data, 
							  ConnectionStates0),
    {State1, Actions} =
	finalize_handshake(State0#state{connection_states = ConnectionStates1,
					session = Session}, cipher, Connection),
    {Record, State} = prepare_connection(State1, Connection),
    Connection:next_event(connection, Record, State, [{{timeout, handshake}, infinity, close} | Actions]).

is_anonymous(KexAlg) when KexAlg == dh_anon;
                          KexAlg == ecdh_anon;
                          KexAlg == psk;
                          KexAlg == dhe_psk;
                          KexAlg == ecdhe_psk;
                          KexAlg == rsa_psk;
                          KexAlg == srp_anon ->
    true;
is_anonymous(_) ->
    false.

get_current_prf(CStates, Direction) ->
    #{security_parameters := SecParams} = ssl_record:current_connection_state(CStates, Direction),
    SecParams#security_parameters.prf_algorithm.
get_pending_prf(CStates, Direction) ->
    #{security_parameters := SecParams} = ssl_record:pending_connection_state(CStates, Direction),
    SecParams#security_parameters.prf_algorithm.

opposite_role(client) ->
    server;
opposite_role(server) ->
    client.

record_cb(tls_connection) ->
    tls_record;
record_cb(dtls_connection) ->
    dtls_record.

call(FsmPid, Event) ->
    try gen_statem:call(FsmPid, Event)
    catch
 	exit:{noproc, _} ->
 	    {error, closed};
	exit:{normal, _} ->
	    {error, closed};
	exit:{{shutdown, _},_} ->
	    {error, closed}
    end.

get_socket_opts(_, _,_,[], _, Acc) ->
    {ok, Acc};
get_socket_opts(Connection, Transport, Socket, [mode | Tags], SockOpts, Acc) ->
    get_socket_opts(Connection, Transport, Socket, Tags, SockOpts, 
		    [{mode, SockOpts#socket_options.mode} | Acc]);
get_socket_opts(Connection, Transport, Socket, [packet | Tags], SockOpts, Acc) ->
    case SockOpts#socket_options.packet of
	{Type, headers} ->
	    get_socket_opts(Connection, Transport, Socket, Tags, SockOpts, [{packet, Type} | Acc]);
	Type ->
	    get_socket_opts(Connection, Transport, Socket, Tags, SockOpts, [{packet, Type} | Acc])
    end;
get_socket_opts(Connection, Transport, Socket, [header | Tags], SockOpts, Acc) ->
    get_socket_opts(Connection, Transport, Socket, Tags, SockOpts, 
		    [{header, SockOpts#socket_options.header} | Acc]);
get_socket_opts(Connection, Transport, Socket, [active | Tags], SockOpts, Acc) ->
    get_socket_opts(Connection, Transport, Socket, Tags, SockOpts, 
		    [{active, SockOpts#socket_options.active} | Acc]);
get_socket_opts(Connection, Transport, Socket, [Tag | Tags], SockOpts, Acc) ->
    case Connection:getopts(Transport, Socket, [Tag]) of
        {ok, [Opt]} ->
            get_socket_opts(Connection, Transport, Socket, Tags, SockOpts, [Opt | Acc]);
        {error, Reason} ->
            {error, {options, {socket_options, Tag, Reason}}}
    end;
get_socket_opts(_,_, _,Opts, _,_) ->
    {error, {options, {socket_options, Opts, function_clause}}}.

set_socket_opts(_,_,_, [], SockOpts, []) ->
    {ok, SockOpts};
set_socket_opts(ConnectionCb, Transport, Socket, [], SockOpts, Other) ->
    %% Set non emulated options 
    try ConnectionCb:setopts(Transport, Socket, Other) of
	ok ->
	    {ok, SockOpts};
	{error, InetError} ->
	    {{error, {options, {socket_options, Other, InetError}}}, SockOpts}
    catch
	_:Error ->
	    %% So that inet behavior does not crash our process
	    {{error, {options, {socket_options, Other, Error}}}, SockOpts}
    end;

set_socket_opts(ConnectionCb, Transport,Socket, [{mode, Mode}| Opts], SockOpts, Other) 
  when Mode == list; Mode == binary ->
    set_socket_opts(ConnectionCb, Transport, Socket, Opts, 
		    SockOpts#socket_options{mode = Mode}, Other);
set_socket_opts(_, _, _, [{mode, _} = Opt| _], SockOpts, _) ->
    {{error, {options, {socket_options, Opt}}}, SockOpts};
set_socket_opts(ConnectionCb, Transport,Socket, [{packet, Packet}| Opts], SockOpts, Other) 
  when Packet == raw;
       Packet == 0;
       Packet == 1;
       Packet == 2;
       Packet == 4;
       Packet == asn1;
       Packet == cdr;
       Packet == sunrm;
       Packet == fcgi;
       Packet == tpkt;
       Packet == line;
       Packet == http;
       Packet == httph;
       Packet == http_bin;
       Packet == httph_bin ->
    set_socket_opts(ConnectionCb, Transport, Socket, Opts, 
		    SockOpts#socket_options{packet = Packet}, Other);
set_socket_opts(_, _, _, [{packet, _} = Opt| _], SockOpts, _) ->
    {{error, {options, {socket_options, Opt}}}, SockOpts};
set_socket_opts(ConnectionCb, Transport, Socket, [{header, Header}| Opts], SockOpts, Other) 
  when is_integer(Header) ->
    set_socket_opts(ConnectionCb, Transport, Socket, Opts, 
		    SockOpts#socket_options{header = Header}, Other);
set_socket_opts(_, _, _, [{header, _} = Opt| _], SockOpts, _) ->
    {{error,{options, {socket_options, Opt}}}, SockOpts};
set_socket_opts(ConnectionCb, Transport, Socket, [{active, Active}| Opts], SockOpts, Other) 
  when Active == once;
       Active == true;
       Active == false ->
    set_socket_opts(ConnectionCb, Transport, Socket, Opts, 
		    SockOpts#socket_options{active = Active}, Other);
set_socket_opts(ConnectionCb, Transport, Socket, [{active, Active1} = Opt| Opts],
                SockOpts=#socket_options{active = Active0}, Other)
  when Active1 >= -32768, Active1 =< 32767 ->
    Active = if
        is_integer(Active0), Active0 + Active1 < -32768 ->
            error;
        is_integer(Active0), Active0 + Active1 =< 0 ->
            false;
        is_integer(Active0), Active0 + Active1 > 32767 ->
            error;
        Active1 =< 0 ->
            false;
        is_integer(Active0) ->
            Active0 + Active1;
        true ->
            Active1
    end,
    case Active of
        error ->
            {{error, {options, {socket_options, Opt}} }, SockOpts};
        _ ->
            set_socket_opts(ConnectionCb, Transport, Socket, Opts,
                            SockOpts#socket_options{active = Active}, Other)
    end;
set_socket_opts(_,_, _, [{active, _} = Opt| _], SockOpts, _) ->
    {{error, {options, {socket_options, Opt}} }, SockOpts};
set_socket_opts(ConnectionCb, Transport, Socket, [Opt | Opts], SockOpts, Other) ->
    set_socket_opts(ConnectionCb, Transport, Socket, Opts, SockOpts, [Opt | Other]).



hibernate_after(connection = StateName, 
		#state{ssl_options= #{hibernate_after := HibernateAfter}} = State,
		Actions) ->
    {next_state, StateName, State, [{timeout, HibernateAfter, hibernate} | Actions]};
hibernate_after(StateName, State, Actions) ->
    {next_state, StateName, State, Actions}.


terminate_alert(normal) ->
    ?ALERT_REC(?WARNING, ?CLOSE_NOTIFY);
terminate_alert({Reason, _}) when Reason == close;
                                  Reason == shutdown ->
    ?ALERT_REC(?WARNING, ?CLOSE_NOTIFY);
terminate_alert(_) -> 
    ?ALERT_REC(?FATAL, ?INTERNAL_ERROR).

handle_trusted_certs_db(#state{ssl_options = 
				   #{cacertfile := <<>>, cacerts := []}}) ->
    %% No trusted certs specified
    ok;
handle_trusted_certs_db(#state{static_env = #static_env{cert_db_ref = Ref,
                                                        cert_db = CertDb},
                               ssl_options = #{cacertfile := <<>>}}) when CertDb =/= undefined ->
    %% Certs provided as DER directly can not be shared
    %% with other connections and it is safe to delete them when the connection ends.
    ssl_pkix_db:remove_trusted_certs(Ref, CertDb);
handle_trusted_certs_db(#state{static_env = #static_env{file_ref_db = undefined}}) ->
    %% Something went wrong early (typically cacertfile does not
    %% exist) so there is nothing to handle
    ok;
handle_trusted_certs_db(#state{static_env = #static_env{cert_db_ref = Ref,
                                                        file_ref_db = RefDb},
			       ssl_options = #{cacertfile := File}}) ->
    case ssl_pkix_db:ref_count(Ref, RefDb, -1) of
	0 ->
	    ssl_manager:clean_cert_db(Ref, File);
	_ ->
	    ok
    end.

prepare_connection(#state{handshake_env = #handshake_env{renegotiation = Renegotiate}, 
			  start_or_recv_from = RecvFrom} = State0, Connection) 
  when Renegotiate =/= {false, first}, 
       RecvFrom =/= undefined ->
    State = Connection:reinit(State0),   
    {no_record, ack_connection(State)};
prepare_connection(State0, Connection) ->
    State = Connection:reinit(State0),
    {no_record, ack_connection(State)}.

ack_connection(#state{handshake_env = #handshake_env{renegotiation = {true, Initiater}} = HsEnv} = State) when Initiater == peer;
                                                                                                               Initiater == internal ->
    State#state{handshake_env = HsEnv#handshake_env{renegotiation = undefined}};
ack_connection(#state{handshake_env = #handshake_env{renegotiation = {true, From}} = HsEnv} = State) ->    
    gen_statem:reply(From, ok),
    State#state{handshake_env = HsEnv#handshake_env{renegotiation = undefined}};
ack_connection(#state{handshake_env = #handshake_env{renegotiation = {false, first}} = HsEnv, 
		      start_or_recv_from = StartFrom} = State) when StartFrom =/= undefined ->
    gen_statem:reply(StartFrom, connected),
    State#state{handshake_env = HsEnv#handshake_env{renegotiation = undefined}, 
		start_or_recv_from = undefined};
ack_connection(State) ->
    State.

session_handle_params(#server_ecdh_params{curve = ECCurve}, Session) ->
    Session#session{ecc = ECCurve};
session_handle_params(_, Session) ->
    Session.

handle_session(Role = server, #{reuse_sessions := true} = SslOpts,
               Host, Port, Session0) ->
    register_session(Role, host_id(Role, Host, SslOpts), Port, Session0, true);
handle_session(Role = client, #{verify := verify_peer,
                                reuse_sessions := Reuse} = SslOpts,
               Host, Port, Session0) when Reuse =/= false ->
    register_session(Role, host_id(Role, Host, SslOpts), Port, Session0, reg_type(Reuse));
handle_session(server, _, Host, Port, Session) ->
    %% Remove "session of type new" entry from session DB 
    ssl_manager:invalidate_session(Host, Port, Session),
    Session;
handle_session(client, _,_,_, Session) ->
    %% In client case there is no entry yet, so nothing to remove
    Session.

reg_type(save) ->
    true;
reg_type(true) ->
    unique.

register_session(client, Host, Port, #session{is_resumable = new} = Session0, Save) ->
    Session = Session0#session{is_resumable = true},
    ssl_manager:register_session(Host, Port, Session, Save),
    Session;
register_session(server, _, Port, #session{is_resumable = new} = Session0, _) ->
    Session = Session0#session{is_resumable = true},
    ssl_manager:register_session(Port, Session),
    Session;
register_session(_, _, _, Session, _) ->
    Session. %% Already registered

host_id(client, _Host, #{server_name_indication := Hostname}) when is_list(Hostname) ->
    Hostname;
host_id(_, Host, _) ->
    Host.

handle_new_session(NewId, CipherSuite, Compression, 
		   #state{static_env = #static_env{protocol_cb = Connection},
                          session = Session0
			 } = State0) ->
    Session = Session0#session{session_id = NewId,
			       cipher_suite = CipherSuite,
			       compression_method = Compression},
    Connection:next_event(certify, no_record, State0#state{session = Session}).

handle_resumed_session(SessId, #state{static_env = #static_env{host = Host,
                                                               port = Port,
                                                               protocol_cb = Connection,
                                                               session_cache = Cache,
                                                               session_cache_cb = CacheCb},
                                      connection_env = #connection_env{negotiated_version = Version},
                                      connection_states = ConnectionStates0} = State) ->
    Session = CacheCb:lookup(Cache, {{Host, Port}, SessId}),
    case ssl_handshake:master_secret(ssl:tls_version(Version), Session,
				     ConnectionStates0, client) of
	{_, ConnectionStates} ->
	    Connection:next_event(abbreviated, no_record, State#state{
                                                            connection_states = ConnectionStates,
                                                            session = Session});
	#alert{} = Alert ->
	    handle_own_alert(Alert, Version, hello, State)
    end.

make_premaster_secret({MajVer, MinVer}, rsa) ->
    Rand = ssl_cipher:random_bytes(?NUM_OF_PREMASTERSECRET_BYTES-2),
    <<?BYTE(MajVer), ?BYTE(MinVer), Rand/binary>>;
make_premaster_secret(_, _) ->
    undefined.

negotiated_hashsign(undefined, KexAlg, PubKeyInfo, Version) ->
    %% Not negotiated choose default 
    case is_anonymous(KexAlg) of
	true ->
	    {null, anon};
	false ->
	    {PubAlg, _, _} = PubKeyInfo,
	    ssl_handshake:select_hashsign_algs(undefined, PubAlg, Version)
    end;
negotiated_hashsign(HashSign = {_, _}, _, _, _) ->
    HashSign.

ssl_options_list(SslOptions) ->
    L = maps:to_list(SslOptions),
    ssl_options_list(L, []).

ssl_options_list([], Acc) ->
    lists:reverse(Acc);
%% Skip internal options, only return user options
ssl_options_list([{protocol, _}| T], Acc) ->
    ssl_options_list(T, Acc);
ssl_options_list([{erl_dist, _}|T], Acc) ->
    ssl_options_list(T, Acc);
ssl_options_list([{renegotiate_at, _}|T], Acc) ->
    ssl_options_list(T, Acc);
ssl_options_list([{ciphers = Key, Value}|T], Acc) ->
   ssl_options_list(T,
		    [{Key, lists:map(
			     fun(Suite) -> 
				     ssl_cipher_format:suite_bin_to_map(Suite) 
			     end, Value)} 
		     | Acc]);
ssl_options_list([{Key, Value}|T], Acc) ->
   ssl_options_list(T, [{Key, Value} | Acc]).

handle_active_option(false, connection = StateName, To, Reply, State) ->
    hibernate_after(StateName, State, [{reply, To, Reply}]);

handle_active_option(_, connection = StateName, To, _Reply, #state{connection_env = #connection_env{terminated = true},
                                                                   user_data_buffer = {_,0,_}} = State) ->
    handle_normal_shutdown(?ALERT_REC(?FATAL, ?CLOSE_NOTIFY, all_data_deliverd), StateName, 
                           State#state{start_or_recv_from = To}),
    {stop,{shutdown, peer_close}, State};
handle_active_option(_, connection = StateName0, To, Reply, #state{static_env = #static_env{protocol_cb = Connection},
                                                                   user_data_buffer = {_,0,_}} = State0) ->
    case Connection:next_event(StateName0, no_record, State0) of
	{next_state, StateName, State} ->
	    hibernate_after(StateName, State, [{reply, To, Reply}]);
	{next_state, StateName, State, Actions} -> 
	    hibernate_after(StateName, State, [{reply, To, Reply} | Actions]);
	{stop, _, _} = Stop ->
	    Stop
    end;
handle_active_option(_, StateName, To, Reply, #state{user_data_buffer = {_,0,_}} = State) ->
    %% Active once already set 
    {next_state, StateName, State, [{reply, To, Reply}]};

%% user_data_buffer nonempty
handle_active_option(_, StateName0, To, Reply,
                     #state{static_env = #static_env{protocol_cb = Connection}} = State0) ->
    case read_application_data(<<>>, State0) of
	{stop, _, _} = Stop ->
	    Stop;
	{Record, State1} ->
	    %% Note: Renogotiation may cause StateName0 =/= StateName
	    case Connection:next_event(StateName0, Record, State1) of
		{next_state, StateName, State} ->
		    hibernate_after(StateName, State, [{reply, To, Reply}]);
		{next_state, StateName, State, Actions} -> 
		    hibernate_after(StateName, State, [{reply, To, Reply} | Actions]);
		{stop, _, _} = Stop ->
		    Stop
	    end
    end.


%% Picks ClientData 
get_data(#socket_options{active=false}, undefined, _Bin) ->
    %% Recv timed out save buffer data until next recv
    passive;
get_data(#socket_options{active=Active, packet=Raw}, BytesToRead, Bin)
  when Raw =:= raw; Raw =:= 0 ->   %% Raw Mode
    case Bin of
        <<_/binary>> when Active =/= false orelse BytesToRead =:= 0 ->
	    %% Active true or once, or passive mode recv(0)  
	    {ok, Bin, <<>>};
        <<Data:BytesToRead/binary, Rest/binary>> ->
	    %% Passive Mode, recv(Bytes) 
            {ok, Data, Rest};
        <<_/binary>> ->
	    %% Passive Mode not enough data
            {more, BytesToRead}
    end;
get_data(#socket_options{packet=Type, packet_size=Size}, _, Bin) ->
    PacketOpts = [{packet_size, Size}], 
    decode_packet(Type, Bin, PacketOpts).

decode_packet({http, headers}, Buffer, PacketOpts) ->
    decode_packet(httph, Buffer, PacketOpts);
decode_packet({http_bin, headers}, Buffer, PacketOpts) ->
    decode_packet(httph_bin, Buffer, PacketOpts);
decode_packet(Type, Buffer, PacketOpts) ->
    erlang:decode_packet(Type, Buffer, PacketOpts).

%% Just like with gen_tcp sockets, an ssl socket that has been configured with
%% {packet, http} (or {packet, http_bin}) will automatically switch to expect
%% HTTP headers after it sees a HTTP Request or HTTP Response line. We
%% represent the current state as follows:
%%    #socket_options.packet =:= http: Expect a HTTP Request/Response line
%%    #socket_options.packet =:= {http, headers}: Expect HTTP Headers
%% Note that if the user has explicitly configured the socket to expect
%% HTTP headers using the {packet, httph} option, we don't do any automatic
%% switching of states.
deliver_app_data(
  CPids, Transport, Socket,
  #socket_options{active=Active, packet=Type} = SOpts,
  Data, Pid, From, Trackers, Connection) ->
    %%
    send_or_reply(
      Active, Pid, From,
      format_reply(
        CPids, Transport, Socket, SOpts, Data, Trackers, Connection)),
    SO =
        case Data of
            {P, _, _, _}
              when ((P =:= http_request) or (P =:= http_response)),
                   ((Type =:= http) or (Type =:= http_bin)) ->
                SOpts#socket_options{packet={Type, headers}};
            http_eoh when tuple_size(Type) =:= 2 ->
                %% End of headers - expect another Request/Response line
                {Type1, headers} = Type,
                SOpts#socket_options{packet=Type1};
            _ ->
                SOpts
        end,
    case Active of
        once ->
            SO#socket_options{active=false};
        1 ->
            send_user(
              Pid,
              format_passive(
                CPids, Transport, Socket, Trackers, Connection)),
            SO#socket_options{active=false};
        N when is_integer(N) ->
            SO#socket_options{active=N - 1};
	_ ->
	    SO
    end.

format_reply(_, _, _,#socket_options{active = false, mode = Mode, packet = Packet,
				  header = Header}, Data, _, _) ->
    {ok, do_format_reply(Mode, Packet, Header, Data)};
format_reply(CPids, Transport, Socket, #socket_options{active = _, mode = Mode, packet = Packet,
						header = Header}, Data, Trackers, Connection) ->
    {ssl, Connection:socket(CPids, Transport, Socket, Trackers),
     do_format_reply(Mode, Packet, Header, Data)}.

deliver_packet_error(CPids, Transport, Socket, 
                     SO= #socket_options{active = Active}, Data, Pid, From, Trackers, Connection) ->
    send_or_reply(Active, Pid, From, format_packet_error(CPids, 
                                                         Transport, Socket, SO, Data, Trackers, Connection)).

format_packet_error(_, _, _,#socket_options{active = false, mode = Mode}, Data, _, _) ->
    {error, {invalid_packet, do_format_reply(Mode, raw, 0, Data)}};
format_packet_error(CPids, Transport, Socket, #socket_options{active = _, mode = Mode}, 
                    Data, Trackers, Connection) ->
    {ssl_error, Connection:socket(CPids, Transport, Socket, Trackers),
     {invalid_packet, do_format_reply(Mode, raw, 0, Data)}}.

do_format_reply(binary, _, N, Data) when N > 0 ->  % Header mode
    header(N, Data);
do_format_reply(binary, _, _, Data) ->
    Data;
do_format_reply(list, Packet, _, Data)
  when Packet == http; Packet == {http, headers};
       Packet == http_bin; Packet == {http_bin, headers};
       Packet == httph; Packet == httph_bin ->
    Data;
do_format_reply(list, _,_, Data) ->
    binary_to_list(Data).

format_passive(CPids, Transport, Socket, Trackers, Connection) ->
    {ssl_passive, Connection:socket(CPids, Transport, Socket, Trackers)}.

header(0, <<>>) ->
    <<>>;
header(_, <<>>) ->
    [];
header(0, Binary) ->
    Binary;
header(N, Binary) ->
    <<?BYTE(ByteN), NewBinary/binary>> = Binary,
    [ByteN | header(N-1, NewBinary)].

send_or_reply(false, _Pid, From, Data) when From =/= undefined ->
    gen_statem:reply(From, Data);
%% Can happen when handling own alert or tcp error/close and there is
%% no outstanding gen_fsm sync events
send_or_reply(false, no_pid, _, _) ->
    ok;
send_or_reply(_, Pid, _From, Data) ->
    send_user(Pid, Data).

send_user(Pid, Msg) ->
    Pid ! Msg,
    ok.

alert_user(Pids, Transport, Trackers, Socket, connection, Opts, Pid, From, Alert, Role, StateName, Connection) ->
    alert_user(Pids, Transport, Trackers, Socket, Opts#socket_options.active, Pid, From, Alert, Role, StateName, Connection);
alert_user(Pids, Transport, Trackers, Socket,_, _, _, From, Alert, Role, StateName, Connection) ->
    alert_user(Pids, Transport, Trackers, Socket, From, Alert, Role, StateName, Connection).

alert_user(Pids, Transport, Trackers, Socket, From, Alert, Role, StateName, Connection) ->
    alert_user(Pids, Transport, Trackers, Socket, false, no_pid, From, Alert, Role, StateName, Connection).

alert_user(_, _, _, _, false = Active, Pid, From,  Alert, Role, StateName, Connection) when From =/= undefined ->
    %% If there is an outstanding ssl_accept | recv
    %% From will be defined and send_or_reply will
    %% send the appropriate error message.
    ReasonCode = ssl_alert:reason_code(Alert, Role, Connection:protocol_name(), StateName),
    send_or_reply(Active, Pid, From, {error, ReasonCode});
alert_user(Pids, Transport, Trackers, Socket, Active, Pid, From, Alert, Role, StateName, Connection) ->
    case ssl_alert:reason_code(Alert, Role, Connection:protocol_name(), StateName) of
	closed ->
	    send_or_reply(Active, Pid, From,
			  {ssl_closed, Connection:socket(Pids, Transport, Socket, Trackers)});
	ReasonCode ->
	    send_or_reply(Active, Pid, From,
			  {ssl_error, Connection:socket(Pids, Transport, Socket, Trackers), ReasonCode})
    end.

log_alert(Level, Role, ProtocolName, StateName, #alert{role = Role} = Alert) ->
    ssl_logger:log(notice, Level, #{protocol => ProtocolName, 
                                    role => Role,
                                    statename => StateName,
                                    alert => Alert,
                                    alerter => own}, Alert#alert.where);
log_alert(Level, Role, ProtocolName, StateName,  Alert) ->
    ssl_logger:log(notice, Level, #{protocol => ProtocolName, 
                                    role => Role,
                                    statename => StateName,
                                    alert => Alert,
                                    alerter => peer}, Alert#alert.where).

invalidate_session(client, Host, Port, Session) ->
    ssl_manager:invalidate_session(Host, Port, Session);
invalidate_session(server, _, Port, Session) ->
    ssl_manager:invalidate_session(Port, Session).

handle_sni_extension(undefined, State) ->
    State;
handle_sni_extension(#sni{hostname = Hostname}, #state{static_env = #static_env{role = Role} = InitStatEnv0,
                                                       handshake_env = HsEnv,
                                                       connection_env = CEnv} = State0) ->
    NewOptions = update_ssl_options_from_sni(State0#state.ssl_options, Hostname),
    case NewOptions of
	undefined ->
	    State0;
	_ ->
	    {ok, #{cert_db_ref := Ref, 
                   cert_db_handle := CertDbHandle, 
                   fileref_db_handle := FileRefHandle, 
                   session_cache := CacheHandle, 
                   crl_db_info := CRLDbHandle,
                   private_key := Key,
                   dh_params := DHParams,
                   own_certificate := OwnCert}} =
                 ssl_config:init(NewOptions, Role),
             State0#state{
               session = State0#state.session#session{own_certificate = OwnCert},
               static_env = InitStatEnv0#static_env{
                                        file_ref_db = FileRefHandle,
                                        cert_db_ref = Ref,
                                        cert_db = CertDbHandle,
                                        crl_db = CRLDbHandle,
                                        session_cache = CacheHandle
                             },
               connection_env = CEnv#connection_env{private_key = Key},
               ssl_options = NewOptions,
               handshake_env = HsEnv#handshake_env{sni_hostname = Hostname,
                                                   diffie_hellman_params = DHParams}
              }
    end.

update_ssl_options_from_sni(#{sni_fun := SNIFun,
                              sni_hosts := SNIHosts} = OrigSSLOptions, SNIHostname) ->
    SSLOption = 
	case SNIFun of
	    undefined ->
		proplists:get_value(SNIHostname, 
				    SNIHosts);
	    SNIFun ->
		SNIFun(SNIHostname)
	end,
    case SSLOption of
        undefined ->
            undefined;
        _ ->
            ssl:handle_options(SSLOption, server, OrigSSLOptions)
    end.

new_emulated([], EmOpts) ->
    EmOpts;
new_emulated(NewEmOpts, _) ->
    NewEmOpts.

no_records(Extensions) ->
    maps:map(fun(_, Value) ->
                     ssl_handshake:extension_value(Value)
             end, Extensions).  <|MERGE_RESOLUTION|>--- conflicted
+++ resolved
@@ -1369,11 +1369,7 @@
 handle_common_event({timeout, recv}, timeout, StateName, #state{start_or_recv_from = RecvFrom} = State, _) ->
     {next_state, StateName, State#state{start_or_recv_from = undefined,
                                         bytes_to_read = undefined}, [{reply, RecvFrom, {error, timeout}}]};
-<<<<<<< HEAD
-handle_common_event({recv, RecvFrom}, internal, StateName, #state{start_or_recv_from = RecvFrom}, _) when
-=======
 handle_common_event(internal, {recv, RecvFrom}, StateName, #state{start_or_recv_from = RecvFrom}, _) when
->>>>>>> 54453fdf
       StateName =/= connection ->
     {keep_state_and_data, [postpone]};
 handle_common_event(Type, Msg, StateName, #state{connection_env =
