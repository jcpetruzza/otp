--- conflicted
+++ resolved
@@ -340,17 +340,7 @@
                         protocol_cb = Connection,
                         ssl_options = SslOpts} = State) ->
     try %% Try to tell the other side
-<<<<<<< HEAD
-      	{BinMsg, _} =
-            Connection:encode_alert(Alert, Version, ConnectionStates),
-	Connection:send(Transport, Socket, BinMsg),
-        Report = #{direction => outbound,
-                   protocol => 'tls_record',
-                   message => BinMsg},
-        ssl_logger:debug(SslOpts#ssl_options.log_level, Report, #{domain => [otp,ssl,tls_record]})
-=======
         send_alert(Alert, StateName, State)
->>>>>>> f4c8e878
     catch _:_ ->  %% Can crash if we are in a uninitialized state
 	    ignore
     end,
