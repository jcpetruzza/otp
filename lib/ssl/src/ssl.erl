%%
%% %CopyrightBegin%
%%
%% Copyright Ericsson AB 1999-2024. All Rights Reserved.
%%
%% Licensed under the Apache License, Version 2.0 (the "License");
%% you may not use this file except in compliance with the License.
%% You may obtain a copy of the License at
%%
%%     http://www.apache.org/licenses/LICENSE-2.0
%%
%% Unless required by applicable law or agreed to in writing, software
%% distributed under the License is distributed on an "AS IS" BASIS,
%% WITHOUT WARRANTIES OR CONDITIONS OF ANY KIND, either express or implied.
%% See the License for the specific language governing permissions and
%% limitations under the License.
%%
%% %CopyrightEnd%
%%

%%

%%% Purpose : Main API module for the SSL application that implements TLS and DTLS 
%%% SSL is a legacy name.

-module(ssl).
-moduledoc """
Interface functions for TLS (Transport Layer Security),
and DTLS (Datagram Transport Layer Security).

> #### Note {: .info }
The applications name is still ssl due to the fact that the first versions of the TLS protcol
were named SSL (Secure Socket Layer), however, no version of the old SSL protocol are supported,
by this application.

Example:
```erlang
1> ssl:start(), ssl:connect("google.com", 443, [{verify, verify_peer},
    {cacerts, public_key:cacerts_get()}]).
{ok,{sslsocket, [...]}}
```

See [Using SSL](using_ssl.md) for detailed usage and more examples of this API.

Special Erlang node configuration for the application can be found in [ssl application reference](ssl_app.md).


""".

-moduledoc(#{titles =>
                 [{type,<<"Socket">>},
                  {type,<<"Algorithms">>},
                  {type,<<"Certificates">>},
                  {type,<<"Algorithms Legacy">>},
                  {type,<<"Client Options">>},
                  {type,<<"Server Options">>},
                  {type,<<"Client and Server Options">>},
                  {type,<<"Info">>},
                  {type,<<"Deprecated">>},
                  {function,<<"Client Functions">>},
                  {function,<<"Server Functions">>},
                  {function,<<"Client and Server Functions">>},
                  {function,<<"TLS-1.3 Only Functions">>},
                  {function,<<"Pre TLS-1.3 Functions">>},
                  {function,<<"Info Functions">>},
                  {function,<<"Utility Functions">>},
                  {function,<<"Deprecated Functions">>}
                 ]}).

-include_lib("public_key/include/public_key.hrl").
-include_lib("kernel/include/logger.hrl").

-include("ssl_internal.hrl").
-include("ssl_api.hrl").
-include("ssl_record.hrl").
-include("ssl_cipher.hrl").
-include("ssl_handshake.hrl").
-include("ssl_srp.hrl").

%% Needed to make documentation rendering happy
-ifndef(VSN).
-define(VSN,"unknown").
-endif.

%% Application handling
-export([start/0, 
         start/1, 
         stop/0, 
         clear_pem_cache/0]).

%% Socket handling
-export([connect/3, 
         connect/2, 
         connect/4,
	 listen/2, 
         transport_accept/1, 
         transport_accept/2,
	 handshake/1, 
         handshake/2, 
         handshake/3, 
         handshake_continue/2,
         handshake_continue/3, 
         handshake_cancel/1,
	 controlling_process/2, 
         peername/1, 
         peercert/1, 
         sockname/1,
	 close/1, 
         close/2, 
         shutdown/2, 
         recv/2, 
         recv/3, 
         send/2,
	 getopts/2, 
         setopts/2, 
         getstat/1, 
         getstat/2
	]).

%% SSL/TLS protocol handling
-export([cipher_suites/2, 
         cipher_suites/3,
         filter_cipher_suites/2,
         prepend_cipher_suites/2, 
         append_cipher_suites/2,
         signature_algs/2,
         eccs/0, 
         eccs/1, 
         versions/0,
         groups/0, 
         groups/1,
         format_error/1, 
         renegotiate/1, 
         update_keys/2,
         export_key_materials/4,
         export_key_materials/5,
         prf/5, 
         negotiated_protocol/1, 
	 connection_information/1, 
         connection_information/2]).
%% Misc
-export([handle_options/3,
         update_options/3,
         tls_version/1,
         suite_to_str/1,
         suite_to_openssl_str/1,
         str_to_suite/1]).
%% Tracing
-export([handle_trace/3]).

-deprecated([{prf,5,"Use export_key_materials/4 instead. "
              "Note that in OTP 28 the 'testing' way of calling this function will no longer be supported."
              }]).

-deprecated_type([{prf_random, 0,"Only used in deprecated function prf/5 and will no longer be needed."}]).

-removed({ssl_accept, '_', 
          "use ssl_handshake/1,2,3 instead"}).
-removed({cipher_suites, 0, 
          "use cipher_suites/2,3 instead"}).
-removed({cipher_suites, 1, 
          "use cipher_suites/2,3 instead"}).
-removed([{negotiated_next_protocol,1,
           "use ssl:negotiated_protocol/1 instead"}]).
-removed([{connection_info,1,
           "use ssl:connection_information/[1,2] instead"}]).

-export_type([active_msgs/0,
              cert_key_conf/0,
              cipher/0,
              cipher_filters/0,
              ciphers/0,
              connection_info/0,
              connection_info_keys/0,
              erl_cipher_suite/0,
              error_alert/0,
              group/0,
              hash/0,
              host/0,
              kex_algo/0,
              key/0,
              named_curve/0,
              old_cipher_suite/0,
              prf_random/0, 
              protocol_extensions/0,
              protocol_version/0,
              reason/0,
              session_id/0,
              sign_algo/0,
              sign_scheme/0,
              signature_algs/0,
              socket/0,
              socket_option/0,
              srp_param_type/0,
              sslsocket/0,
              tls_alert/0,
              tls_client_option/0,
              tls_option/0,
              tls_server_option/0,
              client_option_cert/0,
              server_option_cert/0,
              common_option_tls13/0
             ]).

%% -------------------------------------------------------------------------------------------------------

-doc(#{title => <<"Socket">>}).
-doc """
Socket that can be used to perform a so called "START-TLS", that is use an  already connected socket
that was previously used for plain TCP traffic and can be upgraded to use TLS. Both sides
needs to agree on the upgrade.
""".
-type socket()                   :: gen_tcp:socket(). % exported

-doc(#{title => <<"Socket">>}).
-doc """
Options for the transport socket.

The default socket options are
`[{mode,list},{packet, 0},{header, 0},{active, true}]`.

For valid options, see the `m:inet`, `m:gen_tcp` and `m:gen_udp`
manual pages in Kernel. Note that stream oriented options such as packet are
only relevant for TLS and not DTLS.
""".
-type socket_option()            :: gen_tcp:connect_option() | gen_tcp:listen_option() | gen_udp:option(). % exported

-doc(#{title => <<"Socket">>}).
-doc """
An opaque reference to the TLS/DTLS connection, however it may be used for equality
matching.
""".
-type sslsocket()                :: any(). % exported


-doc(#{title => <<"Socket">>}).
-doc """
Option related to the TLS/DTLS protocol.
""".
-type tls_option()               :: tls_client_option() | tls_server_option(). % exported

-doc(#{title => <<"Socket">>}).
-doc """
All options that can be supplied to a TLS client
""".
-type tls_client_option()        :: client_option() | common_option() | socket_option() |  transport_option(). % exported

-doc(#{title => <<"Socket">>}).
-doc """
All options that can be supplied to a TLS server
""".
-type tls_server_option()        :: server_option() | common_option() | socket_option() | transport_option(). % exported

-doc(#{title => <<"Socket">>}).
-doc """
When a TLS/DTLS socket is in active mode (the default), data from the socket is
delivered to the owner of the socket in the form of messages.

The `ssl_passive` message is sent only when the socket is in `{active, N}` mode
and the counter dropped to 0. It indicates that the socket has transitioned to
passive (`{active, false}`) mode.
""".
-type active_msgs()              :: {ssl, sslsocket(), Data::binary() | list()} | {ssl_closed, sslsocket()} |
                                    {ssl_error, sslsocket(), Reason::any()} | {ssl_passive, sslsocket()}. % exported

-doc(#{title => <<"Socket">>}).
-doc """
Transport option defines a callback module and message tags to handle the underlying transport socket.

Can be used to customize the transport layer. The tag
values should be the values used by the underlying transport in its active mode
messages.

Defaults to `{gen_tcp, tcp, tcp_closed, tcp_error, tcp_passive}` for TLS (for
backward compatibility a four tuple will be converted to a five tuple with the
last element "second_element"\_passive) and
`{gen_udp, udp, udp_closed, udp_error, udp_passive}`

For TLS the callback module must implement a reliable transport
protocol, behave as `gen_tcp`, and have functions corresponding to
`inet:setopts/2`, `inet:getopts/2`, `inet:peername/1`, `inet:sockname/1`, and
`inet:port/1`. The callback `gen_tcp` is treated specially and calls `inet`
directly. For DTLS this feature must be considered experimental.
""".
-type transport_option()         :: {cb_info, {CallbackModule::atom(), DataTag::atom(),
                                               ClosedTag::atom(), ErrTag::atom()}} |  
                                    {cb_info, {CallbackModule::atom(), DataTag::atom(),
                                               ClosedTag::atom(), ErrTag::atom(), PassiveTag::atom()}}.
-doc(#{title => <<"Socket">>}).
-doc """
A name or address to a host.
""".
-type host()                     :: inet:hostname() | inet:ip_address(). % exported

-doc(#{title =>
           <<"Socket">>}).
-doc """
Identifies a TLS session pre TLS-1.3.
""".
-type session_id()               :: binary(). % exported


-doc(#{title => <<"Socket">>}).
-doc """
TLS or DTLS protocol version.
""".
-type protocol_version()         :: tls_version() | dtls_version(). % exported

-doc(#{title => <<"Socket">>}).
-doc """
TLS protocol version.
""".
-type tls_version()              :: 'tlsv1.2' | 'tlsv1.3' | tls_legacy_version().

-doc(#{title => <<"Socket">>}).
-doc """
DTLS protocol version.
""".
-type dtls_version()             :: 'dtlsv1.2' | dtls_legacy_version().

-doc(#{title => <<"Socket">>}).
-doc """
TLS protocol version that for security reason no longer are supported by default.
""".
-type tls_legacy_version()       ::  tlsv1 | 'tlsv1.1' .

-doc(#{title => <<"Socket">>}).
-doc """
DTLS protocol version that for security reason no longer are supported by default.
""".
-type dtls_legacy_version()      :: 'dtlsv1'.

-doc(#{title => <<"Algorithms">>}).
-doc """
Cipher algorithms that can be used for payload encryption.
""".
-type cipher()                   :: aes_256_gcm
                                  | aes_128_gcm
                                  | aes_256_ccm
                                  | aes_128_ccm
                                  | chacha20_poly1305
                                  | aes_256_ccm_8
                                  | aes_128_ccm_8
                                  | aes_128_cbc
                                  | aes_256_cbc
                                  |  legacy_cipher(). % exported
-doc(#{title => <<"Algorithms Legacy">>}).
-doc """
Cipher algorithms that for security reason no longer are supported by default.
""".
-type legacy_cipher()            :: '3des_ede_cbc'
                                  | des_cbc
                                  | rc4_128.

-doc(#{title => <<"Algorithms">>}).
-doc """
Hash algorithms used together with signing and encryption functions.
""".
-type hash()                     :: sha2()
                                  | legacy_hash(). % exported

-doc(#{title => <<"Algorithms">>}).
-doc """
SHA2 hash algorithms.
""".
-type sha2()                    :: sha512
                                 | sha384
                                 | sha256.

-doc(#{title => <<"Algorithms Legacy">>}).
-doc """
Hash algorithms that for security reason no longer are supported by default
""".
-type legacy_hash()             :: sha224
                                 | sha
                                 | md5.

-doc(#{title => <<"Algorithms">>}).
-doc """
Signature algorithms.
""".
-type sign_algo()               :: eddsa
                                 | ecdsa
                                 | rsa
                                 | legacy_sign_algo(). % exported

-doc(#{title => <<"Algorithms Legacy">>}).
-doc """
Signature algorithms that for security reasons no longer are supported by default
""".
-type legacy_sign_algo() :: dsa.

-doc(#{title => <<"Algorithms">>}).
-doc """
Signature schemes, defined by TLS-1.3, and replaces signature algorithms from TLS-1.2.

Explicitly list acceptable signature schemes in the preferred
order.

Overrides the algorithms supplied in
[`signature_algs`](`t:signature_algs/0`) option for certificates.
In addition to the `signature_algorithms` extension from TLS 1.2,
[TLS 1.3 (RFC 5246 Section 4.2.3)](http://www.ietf.org/rfc/rfc8446.txt#section-4.2.3)
adds the `signature_algorithms_cert` extension which enables having special
requirements on the signatures used in the certificates that differs from the
requirements on digital signatures as a whole. If this is not required this
extension is not need.

The client will send a `signature_algorithms_cert` extension (in the client
hello message), if TLS version 1.2 (back-ported to TLS 1.2 in 24.1) or later is
used, and the signature_algs_cert option is explicitly specified. By default,
only the [signature_algs](`t:signature_algs/0`) extension is sent.

> #### Note {: .info }
>
> Note that supported signature schemes for TLS-1.2 are `t:legacy_sign_scheme/0`
> and `t:rsassa_pss_scheme/0`
""".
-type sign_scheme()             :: eddsa_ed25519
                                 | eddsa_ed448
                                 | ecdsa_secp521r1_sha512
                                 | ecdsa_secp384r1_sha384
                                 | ecdsa_secp256r1_sha256
                                 | ecdsa_brainpoolP512r1tls13_sha512
                                 | ecdsa_brainpoolP384r1tls13_sha384
                                 | ecdsa_brainpoolP256r1tls13_sha256
                                 | rsassa_pss_scheme()
                                 | legacy_sign_scheme() . % exported


-doc(#{title => <<"Algorithms">>}).
-doc """
Supported in TLS-1.3 and TLS-1.2.
""".
-type rsassa_pss_scheme()       :: rsa_pss_rsae_sha512
                                 | rsa_pss_rsae_sha384
                                 | rsa_pss_rsae_sha256
                                 | rsa_pss_pss_sha512
                                 | rsa_pss_pss_sha384
                                 | rsa_pss_pss_sha256.

-doc(#{title => <<"Algorithms Legacy">>}).
-doc """
Only used for certificate signatures if TLS-1.2 is
negotiated, that is the peer only supports TLS-1.2 but
we support also TLS-1.3.
""".

-type legacy_sign_scheme()      :: rsa_pkcs1_sha512
                                 | rsa_pkcs1_sha384
                                 | rsa_pkcs1_sha256
                                 | ecdsa_sha1
                                 | rsa_pkcs1_sha1.

-doc(#{title => <<"Algorithms">>}).
-doc """
Cipher Suite Key Exchange Algorithm will be any
in TLS-1.3 as key exchange is no longer part of cipher suite
configuration in TLS-1.3.
""".
-type kex_algo()                :: ecdhe_ecdsa
                                 | ecdh_ecdsa
                                 | ecdh_rsa
                                 | rsa
                                 | dhe_rsa
                                 | dhe_dss
                                 | srp_rsa
                                 | srp_dss
                                 | dhe_psk
                                 | rsa_psk
                                 | psk
                                 | ecdh_anon
                                 | dh_anon
                                 | srp_anon
                                 |  any. %% TLS 1.3 (any of TLS-1.3 keyexchanges) , exported


-doc(#{title => <<"Algorithms">>}).
-doc """
  Erlang cipher suite representation

> #### Warning {: .warning }
>Enabling cipher suites using RSA as a key exchange algorithm is
>strongly discouraged (only available pre TLS-1.3). For some
>configurations software preventions may exist, and can make them usable if they work,
>but relying on them to work is risky and there are many more reliable
>cipher suites that can be used instead.
""".
-type erl_cipher_suite()       :: #{key_exchange := kex_algo(),
                                    cipher := cipher(),
                                    mac    := hash() | aead,
                                    prf    := hash() | default_prf %% Old cipher suites, version dependent
                                   }.  

-doc(#{title => <<"Algorithms Legacy">>}).
-doc """
For backwards compatibility only, do not use it.
""".
-type old_cipher_suite()       :: {kex_algo(), cipher(), hash()} % Pre TLS 1.2
                                  %% TLS 1.2, internally PRE TLS 1.2 will use default_prf
                                | {kex_algo(), cipher(), hash() | aead, hash()}.

-doc(#{title => <<"Algorithms">>}).
-doc """
  Pre TLS-1.3 key exchange configuration.
""".
-type named_curve()            :: x25519
                                | x448
                                | secp521r1
                                | brainpoolP512r1
                                | brainpoolP384r1
                                | secp384r1
                                | brainpoolP256r1
                                | secp256r1
                                | legacy_named_curve(). % exported

-doc(#{title => <<"Algorithms Legacy">>}).
-doc """
  Pre TLS-1.3 key exchange configuration. These curves has been deprecated by RFC 8422.
""".
-type legacy_named_curve()     :: sect571r1
                                | sect571k1
                                | sect409k1
                                | sect409r1
                                | sect283k1
                                | sect283r1
                                | secp256k1
                                | sect239k1
                                | sect233k1
                                | sect233r1
                                | secp224k1
                                | secp224r1
                                | sect193r1
                                | sect193r2
                                | secp192k1
                                | secp192r1
                                | sect163k1
                                | sect163r1
                                | sect163r2
                                | secp160k1
                                | secp160r1
                                | secp160r2.

-doc(#{title => <<"Algorithms">>}).
-doc """
  TLS-1.3 key exchange configuration.
""".
-type group()                  :: x25519
                                | x448
                                | secp256r1
                                | secp384r1
                                | secp521r1
                                | ffdhe2048
                                | ffdhe3072
                                | ffdhe4096
                                | ffdhe6144
                                | ffdhe8192. % exported

-doc(#{title => <<"Algorithms">>}).
-doc """
  Pre TLS-1.3 SRP cipher suite configuration.
""".
-type srp_param_type()        :: srp_8192
                               | srp_6144
                               | srp_4096
                               | srp_3072
                               | srp_2048
                               | srp_1536
                               | srp_1024. % exported

-doc(#{title => <<"Socket">>}).
-doc """
If a TLS connection fails a TLS protocol ALERT will be sent/received.

An atom reflecting the raised alert, according to the TLS protocol, and a description string
with some further details will be returned.
""".
-type error_alert()           :: {tls_alert, {tls_alert(), Description::string()}}. % exported

-doc(#{title => <<"Socket">>}).
-doc """
  TLS Alert Protocol reasons.
""".
-type tls_alert()             :: close_notify | 
                                 unexpected_message | 
                                 bad_record_mac | 
                                 record_overflow | 
                                 handshake_failure |
                                 bad_certificate | 
                                 unsupported_certificate | 
                                 certificate_revoked | 
                                 certificate_expired | 
                                 certificate_unknown |
                                 illegal_parameter | 
                                 unknown_ca | 
                                 access_denied | 
                                 decode_error | 
                                 decrypt_error | 
                                 export_restriction| 
                                 protocol_version |
                                 insufficient_security |
                                 internal_error |
                                 inappropriate_fallback |
                                 user_canceled |
                                 no_renegotiation |
                                 unsupported_extension |
                                 certificate_unobtainable |
                                 unrecognized_name |
                                 bad_certificate_status_response |
                                 bad_certificate_hash_value |
                                 unknown_psk_identity |
                                 no_application_protocol. % exported


-doc(#{title => <<"Socket">>}).
-doc """
Error reason for debug purpose should not be matched.
""".
-type reason()           :: term().

%% -------------------------------------------------------------------------------------------------------

-doc(#{title =>
           <<"Client and Server Options">>}).
-doc """
Options common to both client and server side.

- **\{protocol, Protocol}** - Choose TLS or DTLS protocol for the transport layer security.

  Defaults to `tls`.

- **\{handshake_completion, Completion}** - Possibly pause handshake at hello stage.

  Defaults to `full`. If hello is specified the handshake will pause
  after the hello message and give the user a possibility make decisions
  based on hello extensions before continuing or aborting the handshake
  by calling `handshake_continue/3` or `handshake_cancel/1`

- **\{keep_secrets, KeepSecrets}** - Configures a TLS 1.3 connection for keylogging

  In order to retrieve keylog information on a TLS 1.3 connection, it must be
  configured in advance to keep the client_random and various handshake secrets.

  The keep_secrets functionality is disabled (`false`) by default.

  Added in OTP 23.2

- **\{handshake_size, HandshakeSize}** - Limit the acceptable handshake packet size.

  Used to limit the size of valid TLS handshake packets to avoid DoS
  attacks.

  Integer (24 bits unsigned). Defaults to 256\*1024.

- **\{hibernate_after, HibernateTimeout}** - Hibernate inactive connection processes

  When an integer-value is specified, `TLS/DTLS-connection` goes into hibernation
  after the specified number of milliseconds of inactivity, thus reducing its
  memory footprint. When not specified the process never goes into hibernation.

- **\{log_level, Level}** - Specifies the log level for a TLS/DTLS connection.

  Alerts are logged on `notice`
  level, which is the default level. The level `debug` triggers verbose logging of
  TLS/DTLS protocol messages. See also [SSL Application](ssl_app.md)

- **\{receiver|sender_spawn_opts, SpawnOpts}** - Configure erlang spawn opts.

  Configures spawn options of TLS sender and receiver processes.

  Setting up garbage collection options can be helpful for trade-offs between CPU
  usage and Memory usage. See `erlang:spawn_opt/2`.

  For dist connections, default sender option is `[...{priority, max}]`, this
  priority option cannot be changed. For all connections, `...link` is added to
  receiver and cannot be changed.
""".
-type common_option()        :: {protocol, tls | dtls} |
                                {handshake,  hello | full} |
                                {ciphers, cipher_suites()} |
                                {signature_algs, signature_algs()} |
                                {signature_algs_cert, [sign_scheme()]} |
                                {keep_secrets, KeepSecrets:: boolean()} |
                                {max_handshake_size, HandshakeSize::pos_integer()} |
                                {versions, [protocol_version()]} |
                                {log_level, Level::logger:level() | none | all} |
                                {hibernate_after, HibernateTimeout::timeout()} |
                                {receiver_spawn_opts, SpawnOpts::[erlang:spawn_opt_option()]} |
                                {sender_spawn_opts, SpawnOpts::[erlang:spawn_opt_option()]}.


-doc(#{title =>
           <<"Client and Server Options">>}).
-doc """
Common certificate related options to both client and server.

- **\{certs_keys, CertsKeys}** - At least one certificate and key pair.

  A list of a certificate (or possible a certificate and its chain) and the
  associated key of the certificate, that may be used to authenticate the client
  or the server. The certificate key pair that is considered best and matches
  negotiated parameters for the connection will be selected. Different signature
  algorithms are prioritized in the order
  `eddsa, ecdsa, rsa_pss_pss, rsa and dsa `. If more than one key is supplied for
  the same signing algorithm (which is probably an unusual use case) they will
  prioritized by strength unless it is a so called `engine key` that will be
  favoured over other keys. As engine keys cannot be inspected, supplying more
  than one engine key will make no sense. This offers flexibility to for instance
  configure a newer certificate that is expected to be used in most cases and an
  older but acceptable certificate that will only be used to communicate with
  legacy systems. Note that there is a trade off between the induced overhead and
  the flexibility so alternatives should be chosen for good reasons. If the
  `certs_keys` option is specified it overrides all single certificate and key
  options. For examples see [the Users Guide](using_ssl.md)

  > #### Note {: .info }
  >
  > `eddsa` certificates are only supported by TLS-1.3 that does not support `dsa`
  > certificates. `rsa_pss_pss` (RSA certificates using Probabilistic Signature
  > Scheme) are supported in TLS-1.2 and TLS-1.3, but some TLS-1.2 implementations
  > may not support `rsa_pss_pss`.

- **\{depth, AllowedCertChainLen}** - Limits the accepted number of certificates in the certificate chain.

  certificate_revoked  Maximum number of non-self-issued intermediate certificates that can follow the
  peer certificate in a valid certification path. So, if depth is 0 the PEER must
  be signed by the trusted ROOT-CA directly; if 1 the path can be PEER, CA,
  ROOT-CA; if 2 the path can be PEER, CA, CA, ROOT-CA, and so on. The default
  value is 10. Used to mitigate DoS attack possibilities.

- **\{verify_fun,  Verify}** - Customize certificate path validation

  The verification fun is to be defined as follows:

  ```erlang
  fun(OtpCert :: #'OTPCertificate'{},
      Event, InitialUserState :: term()) ->
	{valid, UserState :: term()} |
	{fail, Reason :: term()} | {unknown, UserState :: term()}.

  fun(OtpCert :: #'OTPCertificate'{}, DerCert :: public_key:der_encoded(),
      Event, InitialUserState :: term()) ->
	{valid, UserState :: term()} |
	{fail, Reason :: term()} | {unknown, UserState :: term()}.

  Types:
        Event = {bad_cert, Reason :: atom() |
                {revoked, atom()}} |
		{extension, #'Extension'{}} |
                valid |
                valid_peer
  ```

  The verification fun is called during the X509-path validation when an error or
  an extension unknown to the SSL application is encountered. It is also called
  when a certificate is considered valid by the path validation to allow access to
  each certificate in the path to the user application. It differentiates between
  the peer certificate and the CA certificates by using `valid_peer` or `valid` as
  `Event` argument to the verification fun. See the
  [public_key User's Guide](`e:public_key:public_key_records.md`) for definition
  of `#'OTPCertificate'{}` and `#'Extension'{}`.

  - If the verify callback fun returns `{fail, Reason}`, the verification process
    is immediately stopped, an alert is sent to the peer, and the TLS/DTLS
    handshake terminates.
  - If the verify callback fun returns `{valid, UserState}`, the verification
    process continues.
  - If the verify callback fun always returns `{valid, UserState}`, the TLS/DTLS
    handshake does not terminate regarding verification failures and the
    connection is established.
  - If called with an extension unknown to the user application, return value
    `{unknown, UserState}` is to be used.

  Note that if the fun returns `unknown` for an extension marked as critical,
  validation will fail.

  Default option `verify_fun` in `verify_peer mode`:

  ```erlang
  {fun(_,{bad_cert, _} = Reason, _) ->
	 {fail, Reason};
      (_,{extension, _}, UserState) ->
	 {unknown, UserState};
      (_, valid, UserState) ->
	 {valid, UserState};
      (_, valid_peer, UserState) ->
         {valid, UserState}
   end, []}
  ```

  Default option `verify_fun` in mode `verify_none`:

  ```erlang
   {fun(_,{bad_cert, _}, UserState) ->
	 {valid, UserState};
      (_,{extension, #'Extension'{critical = true}}, UserState) ->
	 {valid, UserState};
      (_,{extension, _}, UserState) ->
	 {unknown, UserState};
      (_, valid, UserState) ->
	 {valid, UserState};
      (_, valid_peer, UserState) ->
         {valid, UserState}
   end, []}
  ```

  The possible path validation errors are given on form `{bad_cert, Reason}` where
  `Reason` is:

- **`unknown_ca`**

  No trusted CA was found in the trusted store. The trusted
  CA is normally a so called ROOT CA, which is a self-signed certificate. Trust
  can be claimed for an intermediate CA (trusted anchor does not have to be
  self-signed according to X-509) by using option `partial_chain`.

- **`selfsigned_peer`**

  The chain consisted only of one self-signed certificate.

- **`PKIX X-509-path validation error`**

For possible reasons, see `public_key:pkix_path_validation/3`

- **\{cert_policy_opts, PolicyOpts}** - Handle certificate policies

  Configure X509 certificate policy handling for the certificate path validation process
  see [public_key:pkix_path_validation/3](`public_key:pkix_path_validation/3`) for
  further explanation.

- **\{cerl_check, Check}**  - Handle certificate revocation lists

  Perform CRL (Certificate Revocation List) verification
  [(public_key:pkix_crls_validate/3)](`public_key:pkix_crls_validate/3`) on all
  the certificates during the path validation
  [(public_key:pkix_path_validation/3) ](`public_key:pkix_path_validation/3`)of
  the certificate chain. Defaults to `false`.

- **`peer`**

  Check is only performed on the peer certificate.

- **`best_effort`**

  If certificate revocation status cannot be determined it will be accepted as valid.

  The CA certificates specified for the connection will be used to construct the
  certificate chain validating the CRLs.

  The CRLs will be fetched from a local or external cache. See
  `m:ssl_crl_cache_api`.
""".
-type common_option_cert() :: {certs_keys, CertsKeys::[cert_key_conf()]} |
                              {depth, AllowedCertChainLen::pos_integer()} |
                              {verify_fun, Verify::{Verifyfun :: fun(), InitialUserState :: any()}} |
                              {cert_policy_opts, PolicyOpts::[{policy_set, [public_key:oid()]} |
                                                              {explicit_policy, boolean()} |
                                                              {inhibit_policy_mapping, boolean()} |
                                                              {inhibit_any_policy, boolean()}]} |
                              {crl_check, Check::boolean() | peer | best_effort} |
                              {crl_cache, crl_cache_opts()} |
                              {partial_chain, anchor_fun()}.


-doc(#{title =>
           <<"Client and Server Options">>}).
-doc """
  Options common to both client and server side pre TLS-1.3.

- **\{eccs, NamedCurves}** - Named Elliptic Curves

  Elliptic curves that can be use in pre TLS-1.3 key exchange.

- **\{secure_renegotiate, SecureRenegotiate}** - Inter-operate tradeoff option

  Specifies if to reject renegotiation attempt that does not live up to
  [RFC 5746](http://www.ietf.org/rfc/rfc5746.txt). By default `secure_renegotiate`
  is set to `true`, that is, secure renegotiation is enforced. If set to `false`
  secure renegotiation will still be used if possible, but it falls back to
  insecure renegotiation if the peer does not support
  [RFC 5746](http://www.ietf.org/rfc/rfc5746.txt).

- **\{user_lookup_fun, {LookupFun, UserState}}** - PSK/SRP cipher suite option

  The lookup fun is to defined as follows:

  ```erlang
  fun(psk, PSKIdentity :: binary(), UserState :: term()) ->
	{ok, SharedSecret :: binary()} | error;
  fun(srp, Username :: binary(), UserState :: term()) ->
	{ok, {SRPParams :: srp_param_type(), Salt :: binary(),
	      DerivedKey :: binary()}} | error.
  ```

  For Pre-Shared Key (PSK) cipher suites, the lookup fun is called by the client
  and server to determine the shared secret. When called by the client,
  `PSKIdentity` is set to the hint presented by the server or to undefined. When
  called by the server, `PSKIdentity` is the identity presented by the client.

  For Secure Remote Password (SRP), the fun is only used by the server to obtain
  parameters that it uses to generate its session keys. `DerivedKey` is to be
  derived according to [RFC 2945](http://tools.ietf.org/html/rfc2945#section/3)
  and [RFC 5054](http://tools.ietf.org/html/rfc5054#section-2.4):
  `crypto:sha([Salt, crypto:sha([Username, <<$:>>, Password])])`
""".

-type common_option_pre_tls13() :: {eccs, NamedCurves::[named_curve()]} |
                                   {secure_renegotiate, SecureRenegotiate::boolean()} |
                                   {user_lookup_fun, {Lookupfun :: fun(), UserState :: any()}}.

-doc(#{title =>
           <<"Client and Server Options">>}).
-doc """
  Common options to both client and server for TLS-1.3.

- **\{supported_groups, Groups}** - Key exchange option

  TLS 1.3 introduces the "supported_groups" extension that is used for negotiating
  the Diffie-Hellman parameters in a TLS 1.3 handshake. Both client and server can
  specify a list of parameters that they are willing to use.

  If it is not specified it will use a default list (\[x25519, x448, secp256r1,
  secp384r1]) that is filtered based on the installed crypto library version.

- **\{key_update_at, KeyUpdateAt}** - Session key renewal

  Configures the maximum amount of bytes that can be sent on a TLS 1.3 connection
  before an automatic key update is performed.

  There are cryptographic limits on the amount of plaintext which can be safely
  encrypted under a given set of keys. The current default ensures that data
  integrity will not be breached with probability greater than 1/2^57. For more
  information see
  [Limits on Authenticated Encryption Use in TLS](http://www.isg.rhul.ac.uk/~kp/TLS-AEbounds.pdf).

  > #### Warning {: .warning }
  >
  > The default value of this option shall provide the above mentioned security
  > guarantees and it shall be reasonable for most applications (~353 TB).
""".

-type common_option_tls13() :: {supported_groups, [group()]} |
                               {key_update_at, KeyUpdateAt::pos_integer()}.

-doc(#{title =>
           <<"Client and Server Options">>}).
-doc """
Legacy options considered deprecated in favour of other options,
insecure to use, or plainly not relevant anymore.

- **\{cert, Certs}**

  Use option certs_keys instead.

- **\{certfile, CertPem}**

  Use option certs_keys instead.

- **\{keyfile, KeyPem}**

  Use option certs_keys instead.

- **\{password, KeyPemPasswd}**

  Use option certs_keys instead.

- **\{log_alert, LogAlert}**

  If set to `false`, TLS/DTLS Alert reports are not displayed. Deprecated in OTP
  22, use \{log_level, Level} instead.

- **\{padding_check, PaddingCheck}** - Inter-op tradeoff option

  Affects TLS-1.0 connections only. If set to `false`, it disables the block
  cipher padding check to be able to interoperate with legacy software.

  > #### Warning {: .warning }
  >
  > Using `{padding_check, false}` makes TLS vulnerable to the Poodle attack.

- **\{beast_mitigation, BeastMitigation}**  - Inter-op tradeoff option

  Affects TLS-1.0 connections only. Used to change the BEAST mitigation strategy
  to interoperate with legacy software. Defaults to `one_n_minus_one`.

  `one_n_minus_one` \- Perform 1/n-1 BEAST mitigation.

  `zero_n` \- Perform 0/n BEAST mitigation.

  `disabled` \- Disable BEAST mitigation.

  > #### Warning {: .warning }
  >
  > Using `{beast_mitigation, disabled}` makes TLS-1.0 vulnerable to the BEAST
  > attack.

- **\{ssl_imp, Imp}**

  Deprecated since OTP 17, has no effect.
""".
-type common_option_legacy() ::
        {cert, Cert::public_key:der_encoded() | [public_key:der_encoded()]} |
        {certfile, CertPem::file:filename()} |
        {key, Key::key()} |
        {keyfile, KeyPem::file:filename()} |
        {password, KeyPemPasswd::iodata() | fun(() -> iodata())} |
        {log_alert, LogAlert::boolean()} |
        {padding_check, PaddingCheck::boolean()} |
        {beast_mitigation, one_n_minus_one | zero_n | disabled} |
        {ssl_imp, Imp::new | old}.

-doc """
The user's private key.

Either the key can be provided directly as DER encoded
entity, or indirectly using a crypto engine/provider (with key reference
information) or an Erlang fun (with possible custom options). The latter two
options can both be used for customized signing with for instance hardware
security modules (HSM) or trusted platform modules (TPM).

- A DER encoded key will need to specify the ASN-1 type used to create the
  encoding.
- An engine/provider needs to specify specific information to support this
  concept and can optionally be password protected, see also
  [crypto:engine_load/3 ](`crypto:engine_load/3`)and
  [Crypto's Users Guide](`e:crypto:engine_load.md`).
- A fun option should include a fun that mimics `public_key:sign/4` and possibly
  [public_key:private_encrypt/4](`public_key:encrypt_private/3`) if legacy
  versions TLS-1.0 and TLS-1.1 should be supported.
""".
-doc(#{title =>
           <<"Certificates">>}).
-type key()                       :: {'RSAPrivateKey'| 'DSAPrivateKey' | 'ECPrivateKey' |'PrivateKeyInfo',
                                      public_key:der_encoded()} |
                                     #{algorithm := sign_algo(),
                                       engine := crypto:engine_ref(),
                                       key_id := crypto:key_id(),
                                       password => crypto:password()} |
                                     #{algorithm := sign_algo(),
                                       sign_fun := fun(),
                                       sign_opts => list(),
                                       encrypt_fun => fun(), %% Only TLS-1.0, TLS-1.1 and rsa-key
                                       encrypt_opts => list()
                                      }. % exported

-doc """
Configuration of the entity certificate and its corresponding key.

A certificate (or possibly a list of the certificate and its
chain certificates where the entity certificate must be the first
element in the list or first entry in the file) and its associated key
on one of the possible formats. For the PEM file format there may also
be a password associated with the file containg the key.

For maximum interoperability the certificates in the chain should be in the correct order,
the chain will be sent as is to the peer. If chain certificates are not
provided, certificates from the configured trusted CA-certs are used to construct the chain.
See certificate options for the [client](`t:client_option_cert/0`) and [server](`t:server_option_cert/0`)
""".

-doc(#{title =>
           <<"Certificates">>}).
-type cert_key_conf()             :: #{cert => public_key:der_encoded() | [public_key:der_encoded()],
                                       key => key(),
                                       certfile => file:filename(),
                                       keyfile => file:filename(),
                                       password => iodata() | fun(() -> iodata())}.
-doc """
A list of cipher suites that should be supported

The function [ssl:cipher_suites/2 ](`cipher_suites/2`)can be used to find all
cipher suites that are supported by default and all cipher suites that may be
configured.

If you compose your own `t:cipher_suites/0` make sure they are filtered for
cryptolib support
[ssl:filter_cipher_suites/2 ](`filter_cipher_suites/2`)Additionally the
functions [ssl:append_cipher_suites/2 ](`append_cipher_suites/2`),
[ssl:prepend_cipher_suites/2](`prepend_cipher_suites/2`),
[ssl:suite_to_str/1](`suite_to_str/1`), [ssl:str_to_suite/1](`str_to_suite/1`),
and [ssl:suite_to_openssl_str/1](`suite_to_openssl_str/1`) also exist to help
creating customized cipher suite lists.

> #### Note {: .info }
>
> Note that TLS-1.3 and TLS-1.2 cipher suites are not overlapping sets of cipher
> suites. To support both these versions cipher suites from both versions need
> to be included. Also if the supplied list does not comply with the configured
> versions or cryptolib so that the list becomes empty, this option will
> fallback on its appropriate default value for the configured versions.

Non-default cipher suites including anonymous cipher suites (PRE TLS-1.3) are
supported for interop/testing purposes and may be used by adding them to your
cipher suite list. Note that they must also be supported/enabled by the peer to
actually be used. The may also requier additional configuration see `t:srp_param_type/0`.
""".
-doc(#{title =>
           <<"Algorithms">>}).
-type cipher_suites()             :: ciphers().
-doc(#{title => <<"Algorithms">>}).
-doc """
Cipher suite formats.

For backwards compatibility cipher suites can configured as a : separated string
of cipher suite RFC names (or even old OpenSSL names) althogh the more
flexible way is to use uitility functions together with `t:cipher_filters/0`
if a customized cipher suite option is needed.

""".
-type ciphers()                   :: [erl_cipher_suite()] |
                                     string(). % (according to old API) exported
-doc(#{title => <<"Algorithms">>}).
-doc """
Filter that allows you to customize cipher suite list.
""".
-type cipher_filters()            :: list({key_exchange | cipher | mac | prf,
                                           fun((kex_algo()|cipher()|hash()|aead|default_prf) -> true | false)}). % exported
-doc(#{title =>
           <<"Certificates">>}).
-doc """
Options for using built in CRL cache support.

Specify how to perform lookup and caching of certificate revocation lists.
`Module` defaults to `m:ssl_crl_cache` with `DbHandle `being `internal` and an
empty argument list.

There are two implementations available:

- **`ssl_crl_cache`** - Implementation 1

  This module maintains a cache of CRLs. CRLs can be added
  to the cache using the function `ssl_crl_cache:insert/1`, and optionally
  automatically fetched through HTTP if the following argument is specified:

- **`{http, timeout()}`**

  Enables fetching of CRLs specified as http URIs
  in[X509 certificate extensions](`e:public_key:public_key_records.md`). Requires the OTP inets application.

- **`ssl_crl_hash_dir`** - Implementation 2

  This module makes use of a directory where CRLs are
  stored in files named by the hash of the issuer name.

  The file names consist of eight hexadecimal digits followed by `.rN`, where
  `N` is an integer, e.g. `1a2b3c4d.r0`. For the first version of the CRL, `N`
  starts at zero, and for each new version, `N` is incremented by one. The
  OpenSSL utility `c_rehash` creates symlinks according to this pattern.

  For a given hash value, this module finds all consecutive `.r*` files starting
  from zero, and those files taken together make up the revocation list. CRL
  files whose `nextUpdate` fields are in the past, or that are issued by a
  different CA that happens to have the same name hash, are excluded.

  The following argument is required:

  - **`{dir, string()}`**

Specifies the directory in which the CRLs can be found.
""".
-type crl_cache_opts()           :: {Module :: atom(),
                                     {DbHandle :: internal | term(),
                                      Args :: list()}}.
-doc(#{title =>
           <<"Certificates">>}).
-doc """
  Claim an intermediate CA in the chain as trusted.

  ```erlang
  fun(Chain::[public_key:der_encoded()]) ->
	{trusted_ca, DerCert::public_key:der_encoded()} | unknown_ca.
  ```

  TLS then performs `public_key:pkix_path_validation/3` with the selected CA as trusted anchor and
  the rest of the chain.
""".
-type anchor_fun()                 ::  fun().

-doc(#{title =>
           <<"Algorithms">>}).
-doc """
Explicitly list acceptable signature algorithms for certificates and handshake
messages in the preferred order.

The client will send its list as the client
hello `signature_algorithm` extension introduced in TLS-1.2, see
[Section 7.4.1.4.1 in RFC 5246](http://www.ietf.org/rfc/rfc5246.txt). Previously
these algorithms where implicitly chosen and partly derived from the cipher
suite.

In TLS-1.2 a somewhat more explicit negotiation is made possible using a list of
\{`t:hash/0`, `t:sign_algo/0`\} pairs.

In TLS-1.3 these algorithm pairs are replaced by so called signature schemes
`t:sign_scheme/0` and completely decoupled from the cipher suite.

Signature algorithms used for certificates may be overridden by the
[signature schemes] supplied by the
`signature_algs_cert` option.

TLS-1.2 default is Default_TLS_12_Alg_Pairs interleaved with rsa_pss_schemes
since ssl-11.0 (OTP 25) pss_pss is prefered over pss_rsae that is prefered over
rsa

`Default_TLS_12_Alg_Pairs =`

```erlang
[
%% SHA2
{sha512, ecdsa},
{sha512, rsa},
{sha384, ecdsa},
{sha384, rsa},
{sha256, ecdsa},
{sha256, rsa}
]
```

Support for \{md5, rsa\} was removed from the the TLS-1.2 default in ssl-8.0
(OTP 22) and support for SHA1 \{sha, _\} and SHA224 \{sha224, _\} was removed in
ssl-11.0 (OTP 26)

`rsa_pss_schemes =`

```text
[rsa_pss_pss_sha512,
rsa_pss_pss_sha384,
rsa_pss_pss_sha256,
rsa_pss_rsae_sha512,
rsa_pss_rsae_sha384,
rsa_pss_rsae_sha256]
```

`TLS_13_Legacy_Schemes =`

```erlang
 [
 %% Legacy algorithms only applicable to certificate signatures
rsa_pkcs1_sha512, %% Corresponds to {sha512, rsa}
rsa_pkcs1_sha384, %% Corresponds to {sha384, rsa}
rsa_pkcs1_sha256, %% Corresponds to {sha256, rsa}
]
```

`Default_TLS_13_Schemes =`

```text
 [
 %% EDDSA
eddsa_ed25519,
eddsa_ed448

%% ECDSA
ecdsa_secp521r1_sha512,
ecdsa_secp384r1_sha384,
ecdsa_secp256r1_sha256] ++

%% RSASSA-PSS
rsa_pss_schemes()
```

EDDSA was made highest priority in ssl-10.8 (OTP 25)

TLS-1.3 default is

```text
Default_TLS_13_Schemes
```

If both TLS-1.3 and TLS-1.2 are supported the default will be

```text
Default_TLS_13_Schemes ++ TLS_13_Legacy_Schemes ++
Default_TLS_12_Alg_Pairs (not represented in TLS_13_Legacy_Schemes)
```

so appropriate algorithms can be chosen for the negotiated version.

> #### Note {: .info }
>
> TLS-1.2 algorithms will not be negotiated for TLS-1.3, but TLS-1.3 RSASSA-PSS
> `t:rsassa_pss_scheme/0` signature schemes may be negotiated also for TLS-1.2
> from 24.1 (fully working from 24.1.3). However if TLS-1.3 is negotiated when
> both TLS-1.3 and TLS-1.2 is supported using defaults, the corresponding
> TLS-1.2 algorithms to the TLS-1.3 legacy signature schemes will be considered
> as the legacy schemes and applied only to certificate signatures.
""".

-type signature_algs()           ::  [{hash(), sign_algo()} | sign_scheme()].

%% -------------------------------------------------------------------------------------------------------

-doc(#{title => <<"Client Options">>}).
-doc """
Options specific to the client side, or with different semantics for the client and server.

- **\{alpn_advertised_protocols, AppProtocols}** - Application layer protocol

  The list of protocols supported by the client to be sent to the server to be
  used for an Application-Layer Protocol Negotiation (ALPN). If the server
  supports ALPN then it will choose a protocol from this list; otherwise it will
  fail the connection with a 'no_application_protocol' alert. A server that does
  not support ALPN will ignore this value.The list of protocols must not contain an empty binary.

- **\{max_fragment_length, MaxLen}** - Max fragment length extension

  Specifies the maximum fragment length the client is prepared to accept from the
  server. See [RFC 6066](http://www.ietf.org/rfc/rfc6066.txt)
""".

-type client_option() :: client_option_cert() |
                         common_option_cert() |
                         {alpn_advertised_protocols, AppProtocols::[AppProto::binary()]} |
                         {max_fragment_length, MaxLen:: undefined | 512 | 1024 | 2048 | 4096} |
                         client_option_tls13() |
                         common_option_tls13() |
                         client_option_pre_tls13() |
                         common_option_pre_tls13() |
                         common_option_dtls() |
                         client_option_legacy() |
                         common_option_legacy().

-doc(#{title => <<"Client Options">>}).
-doc """
Certificate related options specific to the client side, or with different semantics for the client and server.

- **\{verify, Verify}** - Verification of certificates

  Defaults to `verify_peer`, since OTP 26, which means the option cacerts or cacertfile is also required
  to perform the certificate verification unless <c>verify_none</c> is explicitly configured.
  For example an `HTTPS` client would normally use the option
  `{cacerts, public_key:cacerts_get()}` (available since OTP 25) to access the CA
  certificates provided by the OS. Using verify_none means that all
  x509-certificate path validation errors will be ignored.

- **\{cacerts, CACerts}** - Trusted certificates

  The DER-encoded trusted certificates. If this option is supplied it overrides
  option `cacertfile`.

- **\{cacertfile, CertFile}** - End entity certificate

   Path to a file containing PEM-encoded CA certificates. The CA certificates are
   used during server authentication and when building the client certificate
   chain.

  > #### Note {: .info }
  >
  > When PEM caching is enabled, files provided with this option will be checked
  > for updates at fixed time intervals specified by the
  > [ssl_pem_cache_clean](ssl_app.md#configuration) environment parameter.


- **\{server_name_indication, SNI}** - Server Name Indication extension

  Specify the hostname to be used in TLS Server Name Indication extension. If not
  specified it will default to the `Host` argument of
  [connect/3,4](`connect/3`) unless it is of type inet:ipaddress().
  The `HostName` will also be used in the hostname verification of the peer
  certificate using `public_key:pkix_verify_hostname/2`.
  The special value `disable` prevents the Server Name Indication extension from
  being sent and disables the hostname verification check
  `public_key:pkix_verify_hostname/2`

- **\{customize_hostname_check, HostNameCheckOpts}** - Customization option

  Customizes the hostname verification of the peer certificate, as different
  protocols that use TLS such as HTTP or LDAP may want to do it differently. For
  example the get standard HTTPS handling provide the already implememnted fun
  from the public_key application for HTTPS.
  `{customize_hostname_check, [{match_fun, public_key:pkix_verify_hostname_match_fun(https)}]}`
  For futher description of customize options see
  `public_key:pkix_verify_hostname/3`

- **\{client_certificate_authorities, UseCertAuth}** -Inter-op hint option

  If set to true, sends the certificate authorities extension in TLS-1.3 client
  hello. The default is false. Note that setting it to true may result in a big
  overhead if you have many trusted CA certificates. Since OTP 24.3.

- **\{stapling, Stapling}** - Certificate revocation check option

  If `staple` or a map, OCSP stapling will be enabled, an extension of type
  "status_request" will be included in the client hello to indicate the desire to
  receive certificate status information. If `no_staple` (the default), OCSP
  stapling will be disabled.

  When map is used, boolean ocsp_nonce key may indicate if OCSP nonce should be
  requested by the client (default is `true`).
""".

-type client_option_cert() :: {verify, Verify ::verify_peer | verify_none} |
                              {cacerts,  CACerts::[public_key:der_encoded()] | [public_key:combined_cert()]} |
                              {cacertfile, CACertFile::file:filename()} |
                              {server_name_indication, SNI::inet:hostname() | disabled} |
                              {customize_hostname_check, HostNameCheckOpts::list()} |
                              {certificate_authorities, boolean()} |
                              {stapling, Stapling:: staple | no_staple | map()}.

-doc(#{title => <<"Client Options">>}).
-doc """
Options only relevant for TLS-1.3.

- **\{session_tickets, SessionTickets}**

  Configures the session ticket functionality. Allowed values are `disabled`,
  `stateful`, `stateless`, `stateful_with_cert`, `stateless_with_cert`.

  If it is not set to `disabled`, session resumption with pre-shared keys is
  enabled and the server will send stateful or stateless session tickets to the
  client after successful connections.

  > #### Note {: .info }
  >
  > Pre-shared key session ticket resumption does not include any certificate
  > exchange, hence the function [ssl:peercert/1](`peercert/1`) will not be able
  > to return the peer certificate as it is only communicated in the initial
  > handshake. The server options `stateful_with_cert` or `stateless_with_cert`
  > may be used to make a server associate the client certificate from the
  > original handshake with the tickets it issues.

  A stateful session ticket is a database reference to internal state information.
  A stateless session ticket is a self-encrypted binary that contains both
  cryptographic keying material and state data.

  > #### Warning {: .warning }
  >
  > If it is set to `stateful_with_cert` the client certificate is stored with the
  > internal state information, increasing memory consumption. If it is set to
  > `stateless_with_cert` the client certificate is encoded in the self-encrypted
  > binary that is sent to the client, increasing the payload size.

  See also [SSL's Users Guide, Session Tickets and Session Resumption in TLS 1.3](using_ssl.md#session-tickets-and-session-resumption-in-tls-1-3)

- **\{use_ticket, Tickets}**

  Configures the session tickets to be used for session resumption. It is a
  mandatory option in `manual` mode (`session_tickets = manual`).

  > #### Note {: .info }
  >
  > Session tickets are only sent to user if option _session_tickets_ is set to
  > `manual`
  >
  > This option is supported by TLS 1.3. See also
  > [SSL's Users Guide, Session Tickets and Session Resumption in TLS 1.3](using_ssl.md#session-tickets-and-session-resumption-in-tls-1-3)

- **\{early_data, EarlyData}**

  Configures the early data to be sent by the client.

  In order to be able to verify that the server has the intention to process the
  early data, the following 3-tuple is sent to the user process:

  `{ssl, SslSocket, {early_data, Result}}`

  where `Result` is either `accepted` or `rejected`.

  > #### Warning {: .warning }
  >
  > It is the responsibility of the user to handle a rejected Early Data and to
  > resend when it is appropriate.

- **\{middlebox_comp_mode, MiddleBoxMode}**

  Configures the middlebox compatibility mode on a TLS 1.3 connection.

  A significant number of middleboxes misbehave when a TLS 1.3 connection is
  negotiated. Implementations can increase the chance of making connections
  through those middleboxes by making the TLS 1.3 handshake more like a TLS 1.2
  handshake.

  The middlebox compatibility mode is enabled (`true`) by default.
""".
-type client_option_tls13() ::
        {session_tickets, SessionTickets:: disabled | manual | auto} |
        {use_ticket, Tickets::[binary()]} |
        {early_data, binary()} |
        {middlebox_comp_mode, MiddleBoxMode::boolean()}.


-doc(#{title => <<"Client Options">>}).
-doc """
Options only relevant to TLS versions pre TLS-1.3.

- **\{reuse_session, SessionRef}** - Explicitly session reuse

  Reuses a specific session. The session should be referred by its session id if
  it is earlier saved with the option `{reuse_sessions, save}` since OTP 21.3 or
  explicitly specified by its session id and associated data since OTP 22.3. See
  also
  [SSL's Users Guide, Session Reuse pre TLS 1.3.](using_ssl.md#session-reuse-pre-tls-1-3)

- **\{reuse_sessions, Reuse}** - Enables later session reuse

  When `save` is specified a new connection will be negotiated and saved for later
  reuse. The session ID can be fetched with `connection_information/2` and used
  with the client option `reuse_session` The boolean
  value true specifies that if possible, automated session reuse will be
  performed. If a new session is created, and is unique in regard to previous
  stored sessions, it will be saved for possible later reuse. Since OTP 21.3.

- **\{psk_identity, PskID}** - Option for use with PSK cipher suites

  Specifies the identity the client presents to the server. The matching secret is
  found by calling `user_lookup_fun`

- **\{srp_identity, SrpID}**  - Option for use SRP cipher suites

  Specifies the username and password to use to authenticate to the server.

- **\{fallback, LegacyFallback}** - Inter-op legacy client option

  Send special cipher suite TLS_FALLBACK_SCSV to avoid undesired TLS version
  downgrade. Defaults to false

  > #### Warning {: .warning }
  >
  > Note this option is not needed in normal TLS usage and should not be used to
  > implement new clients. But legacy clients that retries connections in the
  > following manner
  >
  > `ssl:connect(Host, Port, [...{versions, ['tlsv2', 'tlsv1.1', 'tlsv1']}])`
  >
  > `ssl:connect(Host, Port, [...{versions, [tlsv1.1', 'tlsv1']}, {fallback, true}])`
  >
  > `ssl:connect(Host, Port, [...{versions, ['tlsv1']}, {fallback, true}])`
  >
  > may use it to avoid undesired TLS version downgrade. Note that
  > TLS_FALLBACK_SCSV must also be supported by the server for the prevention to
  > work.
""".
-type client_option_pre_tls13()  ::
        {reuse_session, SessionRef::session_id() | {session_id(), SessionData::binary()}} |
        {reuse_sessions, Reuse::boolean() | save} |
        {psk_identity, PskID::string()} |
        {srp_identity, SrpID:: {Username :: string(), Password :: string()}} |
        {fallback, LegacyFallback::boolean()}.


-doc(#{title => <<"Client and Server Options">>}).
-doc """
Common options to client and server only valid for DTLS.

- **\{use_srtp, UseSrtp}** - Configures the `use_srtp` DTLS hello extension.

  In order to negotiate the use of SRTP data protection, clients include an
  extension of type "use_srtp" in the DTLS extended client hello. This extension
  MUST only be used when the data being transported is RTP or RTCP.

  The value is a map with a mandatory `protection_profiles` and an optional `mki`
  parameters.

  `protection_profiles` configures the list of the client's acceptable SRTP
  Protection Profiles. Each profile is a 2-byte binary. Example:
  `#{protection_profiles => [<<0,2>>, <<0,5>>]}`

  `mki` configures the SRTP Master Key Identifier chosen by the client.

  The srtp_mki field contains the value of the SRTP MKI which is associated with
  the SRTP master keys derived from this handshake. Each SRTP session MUST have
  exactly one master key that is used to protect packets at any given time. The
  client MUST choose the MKI value so that it is distinct from the last MKI value
  that was used, and it SHOULD make these values unique for the duration of the
  TLS session.

  > #### Note {: .info }
  >
  > OTP does not handle SRTP, so an external implementations of SRTP
  > encoder/decoder and a packet demultiplexer are needed to make use of the
  > `use_srtp` extension. See also [transport_option](`t:transport_option/0`) option.

  Servers that receive an extended hello containing a "use_srtp" extension can
  agree to use SRTP by including an extension of type "use_srtp", with the chosen
  protection profile in the extended server hello. This extension MUST only be
  used when the data being transported is RTP or RTCP.
""".
-type common_option_dtls()  ::
         {use_srtp, UseSrtp::#{protection_profiles := [binary()], mki => binary()}}.

-doc(#{title => <<"Client Options">>}).
-doc """
Legacy client options.

- **\{client_preferred_next_protocols, NextAppProtocols}** - Next Protocol Negotiation

  ALPN (Application-Layer Protocol Negotiation)
  deprecats NPN (Next Protocol Negotiation) described here.

  Indicates that the client wants to perform Next Protocol Negotiation.

  If precedence is server, the negotiated protocol is the first protocol to be
  shown on the server advertised list, which is also on the client preference
  list.

  If precedence is client, the negotiated protocol is the first protocol to be
  shown on the client preference list, which is also on the server advertised
  list.

  If the client does not support any of the server advertised protocols or the
  server does not advertise any protocols, the client falls back to the first
  protocol in its list or to the default protocol (if a default is supplied). If
  the server does not support Next Protocol Negotiation, the connection terminates
  if no default protocol is supplied.
""".
-type client_option_legacy() ::
        {client_preferred_next_protocols, NextAppProtocols:: {Precedence :: server | client,
                                                              ClientPrefs :: [AppProto::binary()]} |
                                                             {Precedence :: server | client,
                                                              ClientPrefs :: [AppProto::binary()],
                                                              Default::AppProto::binary()}}.

%% -------------------------------------------------------------------------------------------------------


-doc(#{title => <<"Server Options">>}).
-doc """
Options specific to the server side, or with different semantics for the client and server.

- **\{alpn_preferred_protocols, AppProtocols}** - Application Layer Protocol Negotiation

  Indicates the server will try to perform Application-Layer Protocol Negotiation
  (ALPN).

  The list of protocols is in order of preference. The protocol negotiated will be
  the first in the list that matches one of the protocols advertised by the
  client. If no protocol matches, the server will fail the connection with a
  "no_application_protocol" alert.

  The negotiated protocol can be retrieved using the
  [`negotiated_protocol/1`](`negotiated_protocol/1`) function.

- **\{sni_hosts, SNIHosts}**

  If the server receives a SNI (Server Name Indication) from the client, the given
  function will be called to retrieve [\[server_option()]
  ](`t:server_option/0`)for the indicated server. These options will be merged
  into predefined [\[server_option()] ](`t:server_option/0`)list. The function
  should be defined as: fun(ServerName :: string()) -> [\[server_option()]
  ](`t:server_option/0`)and can be specified as a fun or as named
  `fun module:function/1` The option `sni_fun`, and `sni_hosts` are mutually
  exclusive.

- **\{sni_hosts, SNIFun}**

  If the server receives a SNI (Server Name Indication) from the client matching a
  host listed in the `sni_hosts` option, the specific options for that host will
  override previously specified options. The option `sni_fun`, and `sni_hosts` are
  mutually exclusive.
""".

-type server_option() ::
        server_option_cert() |
        common_option_cert() |
        {alpn_preferred_protocols,  AppProtocols::[binary()]}|
        {sni_hosts, SNIHosts::[{inet:hostname(), [server_option() | common_option()]}]} |
        {sni_fun, SNIFun:: fun((string()) -> [])} |
        server_option_pre_tls13() |
        common_option_pre_tls13() |
        server_option_tls13() |
        common_option_tls13() |
        common_option_dtls() |
        server_option_legacy() |
        common_option_legacy().

-doc """
Certificate related options.

- **\{cacerts, CACerts}** - Trusted certificates.

  The DER-encoded trusted certificates. If this option is supplied it overrides
  option `cacertfile`.

- **\{verify, Verify}** - Verify certificates.

  Client certificates are an optional part of the TLS protocol. A server only does
  x509-certificate path validation in mode `verify_peer`. By default the server is
  in `verify_none` mode an hence will not send an certificate request to the
  client. When using `verify_peer` you may also want to specify the options
  fail_if_no_peer_cert and certificate_authorities.

- **\{fail_if_no_peer_cert, FailNoPeerCert}**  - Legacy tradeoff option

  Used together with `{verify, verify_peer}` by an TLS/DTLS server. If set to
  `true`, the server fails if the client does not have a certificate to send, that
  is, sends an empty certificate. If set to `false`, it fails only if the client
  sends an invalid certificate (an empty certificate is considered valid).
  Defaults to false.

- **\{certificate_authorities, ServerCertAuth}** - Inter-operate hint option

  Determines if a TLS-1.3 server should include the authorities extension in its
  certificate request message that will be sent if the option `verify` is set to
  `verify_peer`. Defaults to `true`.

  A reason to exclude the extension would be if the server wants to communicate
  with clients incapable of sending complete certificate chains that adhere to the
  extension, but the server still has the capability to recreate a chain that it
  can verify.
""".

-doc(#{title => <<"Server Options">>}).
-type server_option_cert() :: {cacerts,  CACerts::[public_key:der_encoded()] | [public_key:combined_cert()]} |
                              {cacertfile,  CACertFile::file:filename()} |
                              {verify, Verify:: verify_none | verify_peer} |
                              {fail_if_no_peer_cert, FailNoPeerCert::boolean()} |
                              {certificate_authorities, ServerCertAuth::boolean()}.


-doc(#{title => <<"Server Options">>}).
-doc """
Options only relevant to TLS versions pre TLS-1.3.

- **\{client_renegotiation, ClientRengotiation}** - DoS attack avoidance option

  In protocols that support client-initiated renegotiation, the cost of resources
  of such an operation is higher for the server than the client. This can act as a
  vector for denial of service attacks. The SSL application already takes measures
  to counter-act such attempts, but client-initiated renegotiation can be strictly
  disabled by setting this option to `false`. The default value is `true`. Note
  that disabling renegotiation can result in long-lived connections becoming
  unusable due to limits on the number of messages the underlying cipher suite can
  encipher.

- **\{reuse_sessions, ReuseSessions}** - Enable session reuse

  The boolean value true specifies that the server will agree to reuse sessions.
  Setting it to false will result in an empty session table, that is no sessions
  will be reused.

- **\{reuse_session, ReuseSession}** - Local server reuse policy

  Enables the TLS/DTLS server to have a local policy for deciding if a session is
  to be reused or not. Meaningful only if `reuse_sessions` is set to `true`.
  `SuggestedSessionId` is a `t:binary/0`, `PeerCert` is a DER-encoded certificate,
  `Compression` is an enumeration integer, and `CipherSuite` is of type
  `ciphersuite()`.

- **\{psk_identity, PSKHint}** - Inter-operate hint option

  Specifies the server identity hint, which the server presents to the client.

- **\{honor_cipher_order, HonorServerCipherOrder}** - Tradeoff option alters protocol defined behaviour

  If true, use the server's preference for ECC curve selection. If false (the
  default), use the client's preference.

- **\{honor_ecc_order, HonorServerECCOrder}** - - Tradeoff option alters protocol defined behaviour

  If true, use the server's preference for ECC curve selection. If false (the
  default), use the client's preference.

- **\{dh, DHder}** - Affects DH key exchange cipher suites

  The DER-encoded Diffie-Hellman parameters. If specified, it overrides option
  `dhfile`.

- **\{dh_file, DHfile}** - Affects DH key exchange cipher suites

  Path to a file containing PEM-encoded Diffie Hellman parameters to be used by
  the server if a cipher suite using Diffie Hellman key exchange is negotiated. If
  not specified, default parameters are used.
""".
-type server_option_pre_tls13() ::
        {client_renegotiation, ClientRengotiation::boolean()}|
        {reuse_sessions, ReuseSessions::boolean()} |
        {reuse_session, ReuseSession::fun()} |
        {honor_cipher_order, HonorServerCipherOrder::boolean()} |
        {honor_ecc_order, HonorServerECCOrder::boolean()} |
        {dh, DHDer::public_key:der_encoded()} |
        {dhfile,  DhFile::file:filename()} |
        {psk_identity, PSKHint::string()}.

-doc(#{title => <<"Server Options">>}).
-doc """
Options only relevant for TLS-1.3.

- **\{session_tickets, SessionTickets}** - Use of session tickets

  Configures the session ticket functionality. Allowed values are `disabled`,
  `manual` and `auto`. If it is set to `manual` the client will send the ticket
  information to user process in a 3-tuple:

  `{ssl, session_ticket, {SNI, TicketData}}`

  where `SNI` is the ServerNameIndication and `TicketData` is the extended ticket
  data that can be used in subsequent session resumptions.

  If it is set to `auto`, the client automatically handles received tickets and
  tries to use them when making new TLS connections (session resumption with
  pre-shared keys).

  Ticket lifetime, the number of tickets sent by the server and the
  maximum number of tickets stored by the server in stateful mode are configured
  by [application variables](ssl_app.md#configuration).
  
  See also
  [SSL's Users Guide, Session Tickets and Session Resumption in TLS 1.3](using_ssl.md#session-tickets-and-session-resumption-in-tls-1-3)


- **\{stateless_tickets_seed, TicketSeed}** - Option for statless tickets

  Configures the seed used for the encryption of stateless session tickets.
  Allowed values are any randomly generated `t:binary/0`. If this option is not
  configured, an encryption seed will be randomly generated.

  > #### Warning {: .warning }
  >
  > Reusing the ticket encryption seed between multiple server instances enables
  > stateless session tickets to work across multiple server instances, but it
  > breaks anti-replay protection across instances.
  >
  > Inaccurate time synchronization between server instances can also affect
  > session ticket freshness checks, potentially causing false negatives as well
  > as false positives.

- **\{anti_replay, AntiReplay}** - Option for statless tickets

  Configures the server's built-in anti replay feature based on Bloom filters.

  Allowed values are the pre-defined `'10k'`, `'100k'` or a custom 3-tuple that
  defines the properties of the bloom filters:
  `{WindowSize, HashFunctions, Bits}`. `WindowSize` is the number of seconds after
  the current Bloom filter is rotated and also the window size used for freshness
  checks of ClientHello. `HashFunctions` is the number hash functions and `Bits`
  is the number of bits in the bit vector. `'10k'` and `'100k'` are simple
  defaults with the following properties:

  - `'10k'`: Bloom filters can hold 10000 elements with 3% probability of false
    positives. `WindowSize`: 10, `HashFunctions`: 5, `Bits:` 72985 (8.91 KiB).
  - `'100k'`: Bloom filters can hold 100000 elements with 3% probability of false
  positives. `WindowSize`: 10, `HashFunctions`: 5, `Bits`: 729845 (89.09 KiB).

  See also [SSL's Users Guide, Anti-Replay Protection in TLS
  1.3](using_ssl.md#anti-replay-protection-in-tls-1-3)

- **\{cookie, Cookie}** - Option for `HelloRetyrRequest` behaviour

  If `true` (default), the server sends a cookie extension in its
  HelloRetryRequest messages.

  The cookie extension has two main purposes. It allows the server to force the
  client to demonstrate reachability at their apparent network address (thus
  providing a measure of DoS protection). This is primarily useful for
  non-connection-oriented transports. It also allows to offload the server's
  state to the client. The cookie extension is enabled by default as it is a
  mandatory extension in RFC8446.

- **\{early_data, EarlyData}** - Option for accepting or rejecting Early Data

  Configures if the server accepts (`enabled`) or rejects (`rejects`) early data
  sent by a client. The default value is `disabled`.
""".
-type server_option_tls13() :: {session_tickets, SessionTickets:: disabled | stateful | stateless |
                                                                  stateful_with_cert | stateless_with_cert} |
                               {stateless_tickets_seed, TicketSeed::binary()} |
                               {anti_replay, '10k' | '100k' |
                                {BloomFilterWindowSize::pos_integer(),
                                 BloomFilterHashFunctions::pos_integer(),
                                 BloomFilterBits::pos_integer()}} |
                               {cookie, Cookie::boolean()} |
                               {early_data, EarlyData::enabled | disabled}.

-doc(#{title => <<"Server Options">>}).
-doc """
Legacy server options.

- **\{next_protocols_advertised, NextAppProtocols}**

  ALPN (Application-Layer Protocol Negotiation)
  deprecats NPN (Next Protocol Negotiation) described here.

  List of protocols to send to the client if the client indicates that it supports
  the Next Protocol extension. The client can select a protocol that is not on
  this list. The list of protocols must not contain an empty binary. If the server
  negotiates a Next Protocol, it can be accessed using the
  `negotiated_next_protocol/1` method.

""".
-type server_option_legacy() ::
        {next_protocols_advertised, NextAppProtocols::[binary()]}.


%% -------------------------------------------------------------------------------------------------------
-doc(#{title => <<"Deprecated">>}).
-type prf_random() :: client_random | server_random. % exported

-doc(#{title => <<"Socket">>}).
-doc """
Client hello extensions.
""".
-type protocol_extensions()  :: #{renegotiation_info => binary(),
                                  signature_algs => signature_algs(),
                                  alpn =>  binary(),
                                  srp  => binary(),
                                  next_protocol => binary(),
                                  max_frag_enum  => 1..4,
                                  ec_point_formats  => [0..2],
                                  elliptic_curves => [public_key:oid()],
                                  sni => inet:hostname()}. % exported
%% -------------------------------------------------------------------------------------------------------
-doc(#{title => <<"Info">>}).
-doc """
Key value list convening some information about the established connection.
""".
-type connection_info() :: [{protocol, protocol_version()} |
                            {session_resumption, boolean()} |
                            {selected_cipher_suite, erl_cipher_suite()} |
                            {sni_hostname, term()} |
                            {ciphers, [erl_cipher_suite()]}] |
                           connection_info_pre_tls13() |
                           security_info().

-doc(#{title => <<"Info">>}).
-doc """
TLS connection information that can be used for NSS-keyloging.
""".
-type security_info() :: [{client_random, binary()} |
                          {server_random, binary()} |
                          {master_secret, binary()} |
                          {keylog, term()}].


-doc(#{title => <<"Info">>}).
-doc """
TLS connection information relevant pre TLS-1.3.
""".
-type connection_info_pre_tls13() ::
        [{session_id, session_id()} |
         {session_data, binary()} |
         {ecc, {named_curve, term()}} |
         {srp_username, term()}].

-doc(#{title => <<"Info">>}).
-doc """
TLS connection keys that you can get information about.
""".
-type connection_info_keys() :: [ protocol
                                | selected_cipher_suite
                                | sni_hostname
                                | session_resumption
                                | ciphers
                                | client_random
                                | server_random
                                | master_secret
                                | keylog
                                | session_id
                                | session_data
                                | ecc
                                | srp_username
                                ].
%% -------------------------------------------------------------------------------------------------------

-define(IS_TIMEOUT(Timeout),
        ((is_integer(Timeout) andalso Timeout >= 0) orelse (Timeout == infinity))).

%%%--------------------------------------------------------------------
%%% API
%%%--------------------------------------------------------------------
-doc(#{title => <<"Utility Functions">>,
       equiv => start(temporary),
       since => <<"OTP R14B">>}).
-spec start() -> ok  | {error, reason()}.

start() ->
    start(temporary).

-doc(#{title => <<"Utility Functions">>,
       since => <<"OTP R14B">>}).
-spec start(permanent | transient | temporary) -> ok | {error, reason()}.
-doc "Starts the SSL application.".

start(Type) ->
    case application:ensure_all_started(ssl, Type) of
	{ok, _} ->
	    ok;
	Other ->
	    Other
    end.
%%--------------------------------------------------------------------
-doc "Stops the SSL application.".
-doc(#{title => <<"Utility Functions">>,
       since => <<"OTP R14B">>}).
-spec stop() -> ok.
%%--------------------------------------------------------------------
stop() ->
    application:stop(ssl).


-doc(#{equiv => connect/3}).
-doc(#{title => <<"Client Functions">>,
       since => <<"OTP R14B">>}).
-spec connect(TCPSocket, TLSOptions) ->
          {ok, sslsocket()} |
          {error, reason()} |
          {option_not_a_key_value_tuple, any()} when
      TCPSocket :: socket(),
      TLSOptions :: [tls_client_option()].

connect(Socket, SslOptions)
  when is_list(SslOptions) ->
    connect(Socket, SslOptions, infinity).

-doc """

Opens a TLS/DTLS connection.

```erlang
connect(TCPSocket, TLSOptions, Timeout).
```
Upgrades a `gen_tcp`, or equivalent, connected socket to a TLS socket, that is,
performs the client-side TLS handshake.


```erlang
connect(Host, Port, TLSOptions).
```

Opens a TLS/DTLS connection and is equivalent to

```erlang
connect(Host, Port, TLSOptions, infinity).
```
""".

-doc(#{title => <<"Client Functions">>}).
-doc(#{equiv => connect/4}).
-spec connect(TCPSocketOrHost, TLSOptionsOrPort, TimeoutOrTLSOptions) ->
          {ok, sslsocket()} |
          {ok, sslsocket(), Ext :: protocol_extensions()} |
          {error, reason()} |
          {option_not_a_key_value_tuple, any()} when
      TCPSocketOrHost :: socket() | host(),
      TLSOptionsOrPort :: [tls_client_option()] | inet:port_number(),
      TimeoutOrTLSOptions :: [tls_client_option()] | timeout().

connect(TCPSocket, TLSOptions0, Timeout)
  when is_list(TLSOptions0), ?IS_TIMEOUT(Timeout) ->

    try
        CbInfo = handle_option_cb_info(TLSOptions0, tls),
        Transport = element(1, CbInfo),
        {ok, Config} = handle_options(Transport, TCPSocket, TLSOptions0, client, undefined),
        tls_socket:upgrade(TCPSocket, Config, Timeout)
    catch
        _:{error, Reason} ->
            {error, Reason}
    end;
connect(Host, Port, TLSOptions)
  when is_integer(Port), is_list(TLSOptions) ->
    connect(Host, Port, TLSOptions, infinity).

%%--------------------------------------------------------------------
-doc(#{title => <<"Client Functions">>}).
-doc """
Opens a TLS/DTLS connection to `Host`, `Port`.

When the option `verify` is set to `verify_peer` the check
`public_key:pkix_verify_hostname/2` will be performed in addition to the usual
x509-path validation checks. If the check fails the error \{bad_cert,
hostname_check_failed\} will be propagated to the path validation fun
`verify_fun`, where it is possible to do customized checks
by using the full possibilities of the `public_key:pkix_verify_hostname/3` API.
When the option `server_name_indication` is provided, its value (the DNS name)
will be used as `ReferenceID` to `public_key:pkix_verify_hostname/2`. When no
`server_name_indication` option is given, the `Host` argument will be used as
Server Name Indication extension. The `Host` argument will also be used for the
`public_key:pkix_verify_hostname/2` check and if the `Host` argument is an
[`inet:ip_address()`](`t:inet:ip_address/0`) the `ReferenceID` used for the
check will be `{ip, Host}` otherwise `dns_id` will be assumed with a fallback to
`ip` if that fails.

> #### Note {: .info }
>
> According to good practices certificates should not use IP-addresses as
> "server names". It would be very surprising if this happened outside a closed
> network.

If the option `{handshake, hello}` is used the handshake is paused after
receiving the server hello message and the success response is
`{ok, SslSocket, Ext}` instead of `{ok, SslSocket}`. Thereafter the handshake is
continued or canceled by calling `handshake_continue/3` or `handshake_cancel/1`.

If the option `active` is set to `once`, `true` or an integer value, the process
owning the sslsocket will receive messages of type `t:active_msgs/0`
""".
-spec connect(Host, Port, TLSOptions, Timeout) ->
          {ok, sslsocket()} |
          {ok, sslsocket(),Ext :: protocol_extensions()} |
          {error, reason()} |
          {option_not_a_key_value_tuple, any()} when
      Host :: host(),
      Port :: inet:port_number(),
      TLSOptions :: [tls_client_option()],
      Timeout :: timeout().
%%--------------------------------------------------------------------
connect(Host, Port, Options, Timeout)
  when is_integer(Port), is_list(Options), ?IS_TIMEOUT(Timeout) ->
    try
	{ok, Config} = handle_options(Options, client, Host),
	case Config#config.connection_cb of
	    tls_gen_connection ->
		tls_socket:connect(Host,Port,Config,Timeout);
	    dtls_gen_connection ->
		dtls_socket:connect(Host,Port,Config,Timeout)
	end
    catch
	throw:Error ->
	    Error
    end.

%%--------------------------------------------------------------------
-doc(#{title => <<"Server Functions">>}).
-doc "Creates an SSL listen socket.".
-spec listen(Port, Options) -> {ok, ListenSocket} | {error, reason()} when
      Port::inet:port_number(),
      Options::[tls_server_option()],
      ListenSocket :: sslsocket().
%%--------------------------------------------------------------------
listen(_Port, []) ->
    {error, nooptions};
listen(Port, Options0)
  when is_integer(Port), is_list(Options0) ->
    try
	{ok, Config} = handle_options(Options0, server, undefined),
        do_listen(Port, Config, Config#config.connection_cb)
    catch
	Error = {error, _} ->
	    Error
    end.

%%--------------------------------------------------------------------
-doc(#{title => <<"Server Functions">>,
       equiv => transport_accept/2}).
-spec transport_accept(ListenSocket) -> {ok, SslSocket} |
          {error, reason()} when
      ListenSocket :: sslsocket(),
      SslSocket :: sslsocket().

transport_accept(ListenSocket) ->
    transport_accept(ListenSocket, infinity).


-doc(#{title => <<"Server Functions">>}).
-doc """
Accepts an incoming connection request on a listen socket.

`ListenSocket` must be a socket returned from `listen/2`. The socket
returned is to be passed to [handshake/1,2,3](`handshake/1`) to
complete handshaking, that is, establishing the TLS/DTLS connection.

> #### Warning {: .warning }
>
> Most API functions require that the TLS/DTLS connection is established to work
> as expected.

The accepted socket inherits the options set for `ListenSocket` in `listen/2`.

The default value for `Timeout` is `infinity`. If `Timeout` is specified and no
connection is accepted within the given time, `{error, timeout}` is returned.
""".
-spec transport_accept(ListenSocket, Timeout) -> {ok, SslSocket} |
          {error, reason()} when
      ListenSocket :: sslsocket(),
      Timeout :: timeout(),
      SslSocket :: sslsocket().

transport_accept(#sslsocket{pid = {ListenSocket,
				   #config{connection_cb = ConnectionCb} = Config}}, Timeout)
  when ?IS_TIMEOUT(Timeout) ->
    case ConnectionCb of
	tls_gen_connection ->
	    tls_socket:accept(ListenSocket, Config, Timeout);
	dtls_gen_connection ->
	    dtls_socket:accept(ListenSocket, Config, Timeout)
    end.

%%--------------------------------------------------------------------
%%
%% Description: Performs accept on an ssl listen socket. e.i. performs
%%              ssl handshake.
%%--------------------------------------------------------------------

%% Performs the SSL/TLS/DTLS server-side handshake.
-doc(#{title => <<"Server Functions">>,
       equiv => handshake/2,
       since => <<"OTP 21.0">>}).
-doc """
Performs the TLS/DTLS server-side handshake.

```erlang
hanshake(HsSocket).
```
Is equivalent to:

```erlang
handshake(HsSocket, infinity).
```
""".
-spec handshake(HsSocket) -> {ok, SslSocket} | {ok, SslSocket, Ext} | {error, Reason} when
      HsSocket :: sslsocket(),
      SslSocket :: sslsocket(),
      Ext :: protocol_extensions(),
      Reason :: closed | timeout | error_alert().

handshake(ListenSocket) ->
    handshake(ListenSocket, infinity).

-doc(#{equiv => handshake/3}).
-doc """
Performs the TLS/DTLS server-side handshake.

```erlang
hanshake(HsSocket, Timeout).
```
Is equivalent to:

```erlang
handshake(HsSocket, [], Timeout).
```
and,

```erlang
hanshake(HsSocket, Options).
```
is equivalent to:

```erlang
handshake(HsSocket, Options, infinity).
```
""".
-doc(#{title => <<"Server Functions">>,
       since => <<"OTP 21.0">>}).
-spec handshake(HsSocket, OptionsOrTimeout) -> {ok, SslSocket} | {ok, SslSocket, Ext} | {error, Reason} when
      HsSocket :: sslsocket(),
      OptionsOrTimeout :: timeout() | [server_option()],
      SslSocket :: sslsocket(),
      Ext :: protocol_extensions(),
      Reason :: closed | timeout | error_alert().

handshake(#sslsocket{} = Socket, Timeout)
  when ?IS_TIMEOUT(Timeout) ->
    ssl_gen_statem:handshake(Socket, Timeout);

%% If Socket is a ordinary socket(): upgrades a gen_tcp, or equivalent, socket to
%% an SSL socket, that is, performs the SSL/TLS server-side handshake and returns
%% the SSL socket.
%%
%% If Socket is an sslsocket(): provides extra SSL/TLS/DTLS options to those
%% specified in ssl:listen/2 and then performs the SSL/TLS/DTLS handshake.
handshake(ListenSocket, SslOptions) ->
    handshake(ListenSocket, SslOptions, infinity).
-doc """
Performs the TLS/DTLS server-side handshake.

Returns a new TLS/DTLS socket if the handshake is successful.

If `Socket` is a ordinary `t:socket/0`: upgrades a `gen_tcp`, or equivalent,
socket to an SSL socket, that is, performs the TLS server-side handshake and
returns a TLS socket.

> #### Note {: .info }
>
> The ordinary `Socket` shall be in passive mode (\{active, false\}) before
> calling this function, and before the client tries to connect with TLS, or
> else the behavior of this function is undefined. The best way to ensure this
> is to create the ordinary listen socket in passive mode.

If `Socket` is an [sslsocket() ](`t:sslsocket/0`): provides extra TLS/DTLS
options to those specified in `listen/2` and then performs the TLS/DTLS
handshake. Returns a new TLS/DTLS socket if the handshake is successful.

> #### Warning {: .warning }
>
> Not setting the timeout makes the server more vulnerable to DoS attacks.

If option `{handshake, hello}` is specified the handshake is paused after
receiving the client hello message and the success response is
`{ok, SslSocket, Ext}` instead of `{ok, SslSocket}`. Thereafter the handshake is
continued or canceled by calling `handshake_continue/3` or `handshake_cancel/1`.

If the option `active` is set to `once`, `true` or an integer value, the process
owning the sslsocket will receive messages of type `t:active_msgs/0`
""".
-doc(#{title => <<"Server Functions">>,
       since => <<"OTP 21.0">>}).
-spec handshake(Socket, Options, Timeout) ->
          {ok, SslSocket} |
          {ok, SslSocket, Ext} |
          {error, Reason} when
      Socket :: socket() | sslsocket(),
      SslSocket :: sslsocket(),
      Options :: [server_option()],
      Timeout :: timeout(),
      Ext :: protocol_extensions(),
      Reason :: closed | timeout | {options, any()} | error_alert().

handshake(#sslsocket{} = Socket, [], Timeout)
  when ?IS_TIMEOUT(Timeout) ->
    handshake(Socket, Timeout);
handshake(#sslsocket{fd = {_, _, _, Trackers}} = Socket, SslOpts, Timeout)
  when is_list(SslOpts), ?IS_TIMEOUT(Timeout) ->
    try
        Tracker = proplists:get_value(option_tracker, Trackers),
	{ok, EmOpts, _} = tls_socket:get_all_opts(Tracker),
	ssl_gen_statem:handshake(Socket, {SslOpts,
					  tls_socket:emulated_socket_options(EmOpts, #socket_options{})}, Timeout)
    catch
	Error = {error, _Reason} -> Error
    end;
handshake(#sslsocket{pid = [Pid|_], fd = {_, _, _}} = Socket, SslOpts, Timeout)
  when is_list(SslOpts), ?IS_TIMEOUT(Timeout) ->
    try
        {ok, EmOpts, _} = dtls_packet_demux:get_all_opts(Pid),
	ssl_gen_statem:handshake(Socket, {SslOpts,
                                          tls_socket:emulated_socket_options(EmOpts, #socket_options{})}, Timeout)
    catch
	Error = {error, _Reason} -> Error
    end;
handshake(Socket, SslOptions, Timeout)
  when is_list(SslOptions), ?IS_TIMEOUT(Timeout) ->
    try
        CbInfo = handle_option_cb_info(SslOptions, tls),
        Transport = element(1, CbInfo),
        ConnetionCb = connection_cb(SslOptions),
        {ok, #config{transport_info = CbInfo, ssl = SslOpts, emulated = EmOpts}} =
            handle_options(Transport, Socket, SslOptions, server, undefined),
        ok = tls_socket:setopts(Transport, Socket, tls_socket:internal_inet_values()),
        {ok, Port} = tls_socket:port(Transport, Socket),
        {ok, SessionIdHandle} = tls_socket:session_id_tracker(ssl_unknown_listener, SslOpts),
        ssl_gen_statem:handshake(ConnetionCb, Port, Socket,
                                 {SslOpts, 
                                  tls_socket:emulated_socket_options(EmOpts, #socket_options{}),
                                  [{session_id_tracker, SessionIdHandle}]},
                                 self(), CbInfo, Timeout)
    catch
        Error = {error, _Reason} -> Error
    end.   

%%--------------------------------------------------------------------
-doc(#{equiv => handshake_continue/3}).
-doc(#{title => <<"Client and Server Functions">>,
       since => <<"OTP 21.0">>}).
-spec handshake_continue(HsSocket, Options) ->
          {ok, SslSocket} | {error, Reason} when
      HsSocket :: sslsocket(),
      Options :: [tls_client_option() | tls_server_option()],
      SslSocket :: sslsocket(),
      Reason :: closed | timeout | error_alert().
%%--------------------------------------------------------------------
handshake_continue(Socket, SSLOptions) ->
    handshake_continue(Socket, SSLOptions, infinity).

%%--------------------------------------------------------------------
-doc "Continue the TLS handshake, possibly with new, additional or changed options.".
-doc(#{title => <<"Client and Server Functions">>,
       since => <<"OTP 21.0">>}).
-spec handshake_continue(HsSocket, Options, Timeout) ->
          {ok, SslSocket} | {error, Reason} when
      HsSocket :: sslsocket(),
      Options :: [tls_client_option() | tls_server_option()],
      Timeout :: timeout(),
      SslSocket :: sslsocket(),
      Reason :: closed | timeout | error_alert().
%%--------------------------------------------------------------------
handshake_continue(Socket, SSLOptions, Timeout)
  when is_list(SSLOptions), ?IS_TIMEOUT(Timeout) ->
    ssl_gen_statem:handshake_continue(Socket, SSLOptions, Timeout).

%%--------------------------------------------------------------------
-doc "Cancel the handshake with a fatal `USER_CANCELED` alert.".
-doc(#{title => <<"Client and Server Functions">>,
       since => <<"OTP 21.0">>}).
-spec  handshake_cancel(#sslsocket{}) -> any().
%%--------------------------------------------------------------------
handshake_cancel(Socket) ->
    ssl_gen_statem:handshake_cancel(Socket).

%%--------------------------------------------------------------------
-doc(#{title => <<"Client and Server Functions">>}).
-doc "Closes a TLS/DTLS connection.".
-spec  close(SslSocket) -> ok | {error, Reason} when
      SslSocket :: sslsocket(),
      Reason :: any().
%%--------------------------------------------------------------------
close(#sslsocket{pid = [Pid|_]}) when is_pid(Pid) ->
    ssl_gen_statem:close(Pid, {close, ?DEFAULT_TIMEOUT});
close(#sslsocket{pid = {dtls, #config{dtls_handler = {_, _}}}} = DTLSListen) ->
    dtls_socket:close_listen(DTLSListen, ?DEFAULT_TIMEOUT);
close(#sslsocket{pid = {ListenSocket, #config{transport_info={Transport,_,_,_,_}}}}) ->
    Transport:close(ListenSocket).

%%--------------------------------------------------------------------
-doc """
Closes or downgrades a TLS connection.

In the latter case the transport connection will be handed over to the
`NewController` process after receiving the TLS close alert from the
peer. The returned transport socket will have the following options
set: `[{active, false}, {packet, 0}, {mode, binary}]`.

In case of downgrade, the close function might return some binary data that
should be treated by the user as the first bytes received on the downgraded
connection.
""".
-doc(#{title => <<"Client and Server Functions">>,
       since => <<"OTP 18.1">>}).
-spec  close(SslSocket, How) -> ok | {ok, port()} | {ok, port(), Data} | {error,Reason} when
      SslSocket :: sslsocket(),
      How :: timeout() | {NewController::pid(), timeout()},
      Data :: binary(),
      Reason :: any().

%%--------------------------------------------------------------------
close(#sslsocket{pid = [TLSPid|_]}, {Pid, Timeout} = DownGrade)
  when is_pid(TLSPid), is_pid(Pid), ?IS_TIMEOUT(Timeout) ->
    case ssl_gen_statem:close(TLSPid, {close, DownGrade}) of
        ok -> %% In normal close {error, closed} is regarded as ok, as it is not interesting which side
            %% that got to do the actual close. But in the downgrade case only {ok, Port} is a success.
            {error, closed};
        Other ->
            Other
    end;
close(#sslsocket{pid = [TLSPid|_]}, Timeout)
  when is_pid(TLSPid), ?IS_TIMEOUT(Timeout) ->
    ssl_gen_statem:close(TLSPid, {close, Timeout});
close(#sslsocket{pid = {dtls, #config{dtls_handler = {_, _}}}} = DTLSListen, Timeout)
  when ?IS_TIMEOUT(Timeout) ->
    dtls_socket:close_listen(DTLSListen, Timeout);
close(#sslsocket{pid = {ListenSocket, #config{transport_info={Transport,_,_,_,_}}}}, _) ->
    tls_socket:close(Transport, ListenSocket).

%%--------------------------------------------------------------------
-doc(#{title => <<"Client and Server Functions">>}).
-spec send(SslSocket, Data) -> ok | {error, reason()} when
      SslSocket :: sslsocket(),
      Data :: iodata().
-doc """
Writes `Data` to `SslSocket`.

A notable return value is `{error, closed}` indicating that the socket is
closed.
""".
%%--------------------------------------------------------------------
send(#sslsocket{pid = [Pid]}, Data) when is_pid(Pid) ->
    ssl_gen_statem:send(Pid, Data);
send(#sslsocket{pid = [_, Pid]}, Data) when is_pid(Pid) ->
    tls_sender:send_data(Pid,  erlang:iolist_to_iovec(Data));
send(#sslsocket{pid = {_, #config{transport_info={_, udp, _, _}}}}, _) ->
    {error,enotconn}; %% Emulate connection behaviour
send(#sslsocket{pid = {dtls,_}}, _) ->
    {error,enotconn};  %% Emulate connection behaviour
send(#sslsocket{pid = {ListenSocket, #config{transport_info = Info}}}, Data) ->
    Transport = element(1, Info),
    tls_socket:send(Transport, ListenSocket, Data). %% {error,enotconn}

%%--------------------------------------------------------------------
-doc(#{title => <<"Client and Server Functions">>,
       equiv => recv/3}).
-spec recv(SslSocket, Length) -> {ok, Data} | {error, reason()} when
      SslSocket :: sslsocket(),
      Length :: non_neg_integer(),
      Data :: binary() | list() | HttpPacket,
      HttpPacket :: any().
%%--------------------------------------------------------------------
recv(Socket, Length) ->
    recv(Socket, Length, infinity).

%%--------------------------------------------------------------------
-doc(#{title => <<"Client and Server Functions">>}).
-spec recv(SslSocket, Length, Timeout) -> {ok, Data} | {error, reason()} when
      SslSocket :: sslsocket(),
      Length :: non_neg_integer(),
      Data :: binary() | list() | HttpPacket,
      Timeout :: timeout(),
      HttpPacket :: any().
-doc """
Receives a packet from a socket in passive mode.

A closed socket is indicated by return value `{error, closed}`.
Argument `Length` is meaningful only when the socket is in mode `raw`
and denotes the number of bytes to read. If `Length` = 0, all
available bytes are returned. If `Length` > 0, exactly `Length` bytes
are returned, or an error; possibly discarding less than `Length`
bytes of data when the socket gets closed from the other side.

Optional argument `Timeout` specifies a time-out in milliseconds. The default
value is `infinity`.
""".

recv(#sslsocket{pid = [Pid|_]}, Length, Timeout)
  when is_pid(Pid), (is_integer(Length) andalso Length >= 0), ?IS_TIMEOUT(Timeout) ->
    ssl_gen_statem:recv(Pid, Length, Timeout);
recv(#sslsocket{pid = {dtls,_}}, _, _) ->
    {error,enotconn};
recv(#sslsocket{pid = {Listen,
		       #config{transport_info = Info}}},_,_) ->
    Transport = element(1, Info),
    Transport:recv(Listen, 0). %% {error,enotconn}

%%--------------------------------------------------------------------
-doc(#{title => <<"Client and Server Functions">>}).
-doc """
Assigns a new controlling process to the SSL socket.

A controlling process is the owner of an SSL socket, and receives all
messages from the socket.
""".
-spec controlling_process(SslSocket, NewOwner) -> ok | {error, Reason} when
      SslSocket :: sslsocket(),
      NewOwner :: pid(),
      Reason :: any().
%%
%% Description: Changes process that receives the messages when active = true
%% or once.
%%--------------------------------------------------------------------
controlling_process(#sslsocket{pid = [Pid|_]}, NewOwner)
  when is_pid(Pid), is_pid(NewOwner) ->
    ssl_gen_statem:new_user(Pid, NewOwner);
controlling_process(#sslsocket{pid = {dtls, _}}, NewOwner)
  when is_pid(NewOwner) ->
    ok; %% Meaningless but let it be allowed to conform with TLS 
controlling_process(#sslsocket{pid = {Listen,
				      #config{transport_info = {Transport,_,_,_,_}}}},
		    NewOwner)
  when is_pid(NewOwner) ->
    %% Meaningless but let it be allowed to conform with normal sockets
    Transport:controlling_process(Listen, NewOwner).

%%--------------------------------------------------------------------
-doc(#{title => <<"Info Functions">>}).
-doc """
Returns the most relevant information about the connection.

Some items that are undefined will be filtered out. Note that values
that affect the security of the connection will only be returned if
explicitly requested by connection_information/2.

> #### Note {: .info }
>
> The legacy `Item = cipher_suite` was removed in OTP 23. Previously it returned
> the cipher suite on its (undocumented) legacy format. It is replaced by
> `selected_cipher_suite`.
""".
-doc(#{since => <<"OTP 18.0">>}).
-spec connection_information(SslSocket) -> {ok, Result} | {error, reason()} when
      SslSocket :: sslsocket(),
      Result :: connection_info().
%%
%% Description: Return SSL information for the connection
%%--------------------------------------------------------------------
connection_information(#sslsocket{pid = [Pid|_]}) when is_pid(Pid) -> 
    case ssl_gen_statem:connection_information(Pid, false) of
	{ok, Info} ->
	    {ok, [Item || Item = {_Key, Value} <- Info,  Value =/= undefined]};
	Error ->
            Error
    end;
connection_information(#sslsocket{pid = {_Listen, #config{}}}) ->
    {error, enotconn}.
%%--------------------------------------------------------------------
-doc """
Returns the requested information items about the connection, if they are
defined.

Note that client_random, server_random, master_secret and keylog are values that
affect the security of connection.

In order to retrieve keylog and other secret information from a TLS 1.3
connection, `keep_secrets` option must be configured in advance and
set to `true`.

> #### Note {: .info }
>
> If only undefined options are requested the resulting list can be empty.
""".
-doc(#{title => <<"Info Functions">>,
       since => <<"OTP 18.0">>}).
-spec connection_information(SslSocket, Items) -> {ok, Result} | {error, reason()} when
      SslSocket :: sslsocket(),
      Items :: connection_info_keys(),
      Result :: connection_info().
%%
%% Description: Return SSL information for the connection
%%--------------------------------------------------------------------
connection_information(#sslsocket{pid = [Pid|_]}, Items)
  when is_pid(Pid), is_list(Items) ->
    case ssl_gen_statem:connection_information(Pid, include_security_info(Items)) of
        {ok, Info} ->
            {ok, [Item || Item = {Key, Value} <- Info,  lists:member(Key, Items),
			  Value =/= undefined]};
	Error ->
            Error
    end.

%%--------------------------------------------------------------------
-doc(#{title => <<"Info Functions">>}).
-doc "Returns the address and port number of the peer.".
-spec peername(SslSocket) -> {ok, {Address, Port}} |
          {error, reason()} when
      SslSocket :: sslsocket(),
      Address :: inet:ip_address(),
      Port :: inet:port_number().
%%
%% Description: same as inet:peername/1.
%%--------------------------------------------------------------------
peername(#sslsocket{pid = [Pid|_], fd = {Transport, Socket,_}}) when is_pid(Pid)->
    dtls_socket:peername(Transport, Socket);
peername(#sslsocket{pid = [Pid|_], fd = {Transport, Socket,_,_}}) when is_pid(Pid)->
    tls_socket:peername(Transport, Socket);
peername(#sslsocket{pid = {dtls, #config{dtls_handler = {_Pid,_}}}}) ->
    dtls_socket:peername(dtls, undefined);
peername(#sslsocket{pid = {ListenSocket,  #config{transport_info = {Transport,_,_,_,_}}}}) ->
    tls_socket:peername(Transport, ListenSocket); %% Will return {error, enotconn}
peername(#sslsocket{pid = {dtls,_}}) ->
    {error,enotconn}.

%%--------------------------------------------------------------------
-doc(#{title => <<"Info Functions">>}).
-doc """
The peer certificate is returned as a DER-encoded binary.

 The certificate can be
decoded with `public_key:pkix_decode_cert/2` Suggested further reading about
certificates is [public_key User's Guide](`e:public_key:public_key_records.md`)
and [ssl User's Guide](standards_compliance.md)
""".
-spec peercert(SslSocket) -> {ok, Cert} | {error, reason()} when
      SslSocket :: sslsocket(),
      Cert :: public_key:der_encoded().
%%
%% Description: Returns the peercert.
%%--------------------------------------------------------------------
peercert(#sslsocket{pid = [Pid|_]}) when is_pid(Pid) ->
    case ssl_gen_statem:peer_certificate(Pid) of
	{ok, undefined} ->
	    {error, no_peercert};
        Result ->
	    Result
    end;
peercert(#sslsocket{pid = {dtls, _}}) ->
    {error, enotconn};
peercert(#sslsocket{pid = {_Listen, #config{}}}) ->
    {error, enotconn}.

%%--------------------------------------------------------------------
-doc "Returns the protocol negotiated through ALPN or NPN extensions.".
-doc(#{title => <<"Info Functions">>,
       since => <<"OTP 18.0">>}).
-spec negotiated_protocol(SslSocket) -> {ok, Protocol} | {error, Reason} when
      SslSocket :: sslsocket(),
      Protocol :: binary(),
      Reason :: protocol_not_negotiated | closed.
%%
%% Description: Returns the protocol that has been negotiated. If no
%% protocol has been negotiated will return {error, protocol_not_negotiated}
%%--------------------------------------------------------------------
negotiated_protocol(#sslsocket{pid = [Pid|_]}) when is_pid(Pid) ->
    ssl_gen_statem:negotiated_protocol(Pid).

%%--------------------------------------------------------------------
-doc(#{title => <<"Utility Functions">>,
       since => <<"OTP 20.3">>}).
-doc """
Lists all possible cipher suites corresponding to `Description` that are
available.

The `exclusive` and `exclusive_anonymous` option will exclusively
list cipher suites first supported in `Version` whereas the other options are
inclusive from the lowest possible version to `Version`. The `all` options
includes all suites except the anonymous and no anonymous suites are supported
by default.

> #### Note {: .info }
>
> TLS-1.3 has no overlapping cipher suites with previous TLS versions, that is
> the result of `cipher_suites(all, 'tlsv1.3').` contains a separate set of
> suites that can be used with TLS-1.3 an other set that can be used if a lower
> version is negotiated. PRE TLS-1.3 so called `PSK` and `SRP` suites need extra
> configuration to work that is the option `user_lookup_function`. No
> anonymous suites are supported by TLS-1.3.
>
> Also note that the cipher suites returned by this function are the cipher
> suites that the OTP ssl application can support provided that they are
> supported by the cryptolib linked with the OTP crypto application. Use
> [ssl:filter_cipher_suites(Suites, []).](`filter_cipher_suites/2`) to filter
> the list for the current cryptolib. Note that cipher suites may be filtered
> out because they are too old or too new depending on the cryptolib.
""".
-spec cipher_suites(Description, Version) -> ciphers() when
      Description :: default | all | exclusive | anonymous | exclusive_anonymous,
      Version :: protocol_version().
%%--------------------------------------------------------------------
cipher_suites(Description, Version) when Version == 'tlsv1.3';
                                         Version == 'tlsv1.2';
                                         Version == 'tlsv1.1';
                                         Version == tlsv1 ->
    do_cipher_suites(Description, tls_record:protocol_version_name(Version));
cipher_suites(Description, Version)  when Version == 'dtlsv1.2';
                                          Version == 'dtlsv1'->
    do_cipher_suites(Description, dtls_record:protocol_version_name(Version)).

%%--------------------------------------------------------------------
-doc """
Same as `cipher_suites/2` but lists RFC or OpenSSL string names instead of
`t:erl_cipher_suite/0`
""".
-doc(#{title => <<"Utility Functions">>,
       since => <<"OTP 22.0">>}).
-spec cipher_suites(Description, Version, StringType) -> [string()] when
      Description :: default | all | exclusive | anonymous,
      Version :: protocol_version(),
      StringType :: rfc | openssl.

%% Description: Returns all default and all supported cipher suites for a
%% TLS/DTLS version
%%--------------------------------------------------------------------
cipher_suites(Description, Version, StringType) when  Version == 'tlsv1.3';
                                                      Version == 'tlsv1.2';
                                                      Version == 'tlsv1.1';
                                                      Version == tlsv1 ->
    do_cipher_suites(Description, tls_record:protocol_version_name(Version), StringType);
cipher_suites(Description, Version, StringType)  when Version == 'dtlsv1.2';
                                                      Version == 'dtlsv1'->
    do_cipher_suites(Description, dtls_record:protocol_version_name(Version), StringType).

%%--------------------------------------------------------------------

-doc """
Removes cipher suites if any of the filter functions returns false for any part
of the cipher suite.

If no filter function is supplied for some part the default behaviour
regards it as if there was a filter function that returned true. For
examples see [Customizing cipher suites
](using_ssl.md#customizing-cipher-suites). Additionally, this function
also filters the cipher suites to exclude cipher suites not supported
by the cryptolib used by the OTP crypto application. That is calling
ssl:filter_cipher_suites(Suites, []) will be equivalent to only
applying the filters for cryptolib support.
""".
-doc(#{title => <<"Utility Functions">>,
       since => <<"OTP 20.3">>}).
-spec filter_cipher_suites(Suites, Filters) -> Ciphers when
      Suites :: ciphers(),
      Filters :: cipher_filters(),
      Ciphers :: ciphers().

%% Description: Removes cipher suites if any of the filter functions returns false
%% for any part of the cipher suite. This function also calls default filter functions
%% to make sure the cipher suite are supported by crypto.
%%--------------------------------------------------------------------
filter_cipher_suites(Suites, Filters0) ->
    #{key_exchange_filters := KexF,
      cipher_filters := CipherF,
      mac_filters := MacF,
      prf_filters := PrfF}
        = ssl_cipher:crypto_support_filters(),
    Filters = #{key_exchange_filters => add_filter(proplists:get_value(key_exchange, Filters0), KexF),
                cipher_filters => add_filter(proplists:get_value(cipher, Filters0), CipherF),
                mac_filters => add_filter(proplists:get_value(mac, Filters0), MacF),
                prf_filters => add_filter(proplists:get_value(prf, Filters0), PrfF)},
    ssl_cipher:filter_suites(Suites, Filters).
%%--------------------------------------------------------------------
-doc """
Make `Preferred` suites become the most preferred suites.

That is put them at the head of the cipher suite list `Suites` after
removing them from `Suites` if present. `Preferred` may be a list of
cipher suites or a list of filters in which case the filters are use
on `Suites` to extract the preferred cipher list.
""".
-doc(#{title => <<"Utility Functions">>,
       since => <<"OTP 20.3">>}).
-spec prepend_cipher_suites(Preferred, Suites) -> ciphers() when
      Preferred :: ciphers() | cipher_filters(),
      Suites :: ciphers().

%% Description: Make <Preferred> suites become the most preferred
%%      suites that is put them at the head of the cipher suite list
%%      and remove them from <Suites> if present. <Preferred> may be a
%%      list of cipher suites or a list of filters in which case the
%%      filters are use on Suites to extract the the preferred
%%      cipher list.
%% --------------------------------------------------------------------
prepend_cipher_suites([First | _] = Preferred, Suites0) when is_map(First) ->
    Suites = Preferred ++ (Suites0 -- Preferred),
    Suites;
prepend_cipher_suites(Filters, Suites) ->
    Preferred = filter_cipher_suites(Suites, Filters), 
    Preferred ++ (Suites -- Preferred).
%%--------------------------------------------------------------------
-doc """
Make `Deferred` suites become the least preferred suites.

That is put them at the end of the cipher suite list `Suites` after
removing them from `Suites` if present. `Deferred` may be a list of
cipher suites or a list of filters in which case the filters are use
on `Suites` to extract the Deferred cipher list.
""".

-doc(#{title => <<"Utility Functions">>,
       since => <<"OTP 20.3">>}).
-spec append_cipher_suites(Deferred, Suites) -> ciphers() when
      Deferred :: ciphers() | cipher_filters(),
      Suites :: ciphers().

%% Description: Make <Deferred> suites suites become the 
%% least preferred suites that is put them at the end of the cipher suite list
%% and removed them from <Suites> if present.
%%
%%--------------------------------------------------------------------
append_cipher_suites([First | _] = Deferred, Suites0) when is_map(First)->
    Suites = (Suites0 -- Deferred) ++ Deferred,
    Suites;
append_cipher_suites(Filters, Suites) ->
    Deferred = filter_cipher_suites(Suites, Filters), 
    (Suites -- Deferred) ++  Deferred.

%%--------------------------------------------------------------------
-doc """
Lists all possible signature algorithms corresponding to `Description` that are
available.

The `exclusive` option will exclusively list algorithms or algorithm schemes for
that protocol version, whereas the `default` and `all` options lists the
combined list to support the range of protocols from (D)TLS-1.2, the first
version to support configuration of the signature algorithms, to `Version`.

Example:

```erlang
      1> ssl:signature_algs(default, 'tlsv1.3').
      [eddsa_ed25519,eddsa_ed448,ecdsa_secp521r1_sha512,
      ecdsa_secp384r1_sha384,ecdsa_secp256r1_sha256,
      rsa_pss_pss_sha512,rsa_pss_pss_sha384,rsa_pss_pss_sha256,
      rsa_pss_rsae_sha512,rsa_pss_rsae_sha384,rsa_pss_rsae_sha256,
      rsa_pkcs1_sha512,rsa_pkcs1_sha384,rsa_pkcs1_sha256,
      {sha512,ecdsa},
      {sha384,ecdsa},
      {sha256,ecdsa}]

      2>ssl:signature_algs(all, 'tlsv1.3').
      [eddsa_ed25519,eddsa_ed448,ecdsa_secp521r1_sha512,
      ecdsa_secp384r1_sha384,ecdsa_secp256r1_sha256,
      rsa_pss_pss_sha512,rsa_pss_pss_sha384,rsa_pss_pss_sha256,
      rsa_pss_rsae_sha512,rsa_pss_rsae_sha384,rsa_pss_rsae_sha256,
      rsa_pkcs1_sha512,rsa_pkcs1_sha384,rsa_pkcs1_sha256,
      {sha512,ecdsa},
      {sha384,ecdsa},
      {sha256,ecdsa},
      {sha224,ecdsa},
      {sha224,rsa},
      {sha,rsa},
      {sha,dsa}]

      3> ssl:signature_algs(exclusive, 'tlsv1.3').
      [eddsa_ed25519,eddsa_ed448,ecdsa_secp521r1_sha512,
      ecdsa_secp384r1_sha384,ecdsa_secp256r1_sha256,
      rsa_pss_pss_sha512,rsa_pss_pss_sha384,rsa_pss_pss_sha256,
      rsa_pss_rsae_sha512,rsa_pss_rsae_sha384,rsa_pss_rsae_sha256]
```

> #### Note {: .info }
>
> Some TLS-1-3 scheme names overlap with TLS-1.2 algorithm-tuple-pair-names and
> then TLS-1.3 names will be used, for example `rsa_pkcs1_sha256` instead of
> `{sha256, rsa}` these are legacy algorithms in TLS-1.3 that apply only to
> certificate signatures in this version of the protocol.
""".

-doc(#{title => <<"Utility Functions">>,
       since => <<"OTP 26.0">>}).
-spec signature_algs(Description, Version) -> signature_algs() when
      Description :: default | all | exclusive,
      Version :: protocol_version().
%%--------------------------------------------------------------------

signature_algs(default, 'tlsv1.3') ->
    tls_v1:default_signature_algs([tls_record:protocol_version_name('tlsv1.3'), 
                                   tls_record:protocol_version_name('tlsv1.2')]);
signature_algs(default, 'tlsv1.2') ->
    tls_v1:default_signature_algs([tls_record:protocol_version_name('tlsv1.2')]);
signature_algs(all, 'tlsv1.3') ->
    tls_v1:default_signature_algs([tls_record:protocol_version_name('tlsv1.3'),
                                   tls_record:protocol_version_name('tlsv1.2')]) ++
<<<<<<< HEAD
        tls_v1:legacy_signature_algs_pre_13();
=======
        [ecdsa_sha1, rsa_pkcs1_sha1 | tls_v1:legacy_signature_algs_pre_13()] -- [{sha, ecdsa}, {sha, rsa}];
>>>>>>> 5f1a83c5
signature_algs(all, 'tlsv1.2') ->
    tls_v1:default_signature_algs([tls_record:protocol_version_name('tlsv1.2')]) ++ 
        tls_v1:legacy_signature_algs_pre_13();
signature_algs(exclusive, 'tlsv1.3') ->
    tls_v1:default_signature_algs([tls_record:protocol_version_name('tlsv1.3')]);
signature_algs(exclusive, 'tlsv1.2') ->
    Algs = tls_v1:default_signature_algs([tls_record:protocol_version_name('tlsv1.2')]),
    Algs ++ tls_v1:legacy_signature_algs_pre_13();
signature_algs(Description, 'dtlsv1.2') ->
    signature_algs(Description, 'tlsv1.2');
signature_algs(Description, Version) when Description == default;
                                          Description == all;
                                          Description == exclusive->
    erlang:error({signature_algs_not_supported_in_protocol_version, Version});
signature_algs(Description, Version) ->
    erlang:error(badarg, [Description, Version]).


%%--------------------------------------------------------------------
-doc(#{title => <<"Pre TLS-1.3 Functions">>,
       since => <<"OTP 19.2">>}).
-spec eccs() -> NamedCurves when
      NamedCurves :: [named_curve()].
-doc """
Returns a list of all supported elliptic curves, including legacy curves, for all TLS/DTLS versions pre TLS-1.3.
""".
%%--------------------------------------------------------------------
eccs() ->
    tls_v1:ec_curves(all, 'tlsv1.2').

%%--------------------------------------------------------------------
-doc(#{title => <<"Pre TLS-1.3 Functions">>,
       since => <<"OTP 19.2">>}).
-spec eccs(Version) -> NamedCurves when
      Version :: 'tlsv1.2' | 'tlsv1.1' | 'tlsv1' | 'dtlsv1.2' | 'dtlsv1',
      NamedCurves :: [named_curve()].
-doc """
Returns the by default supported elliptic curves for Version, which is a subset of what [eccs/\[0]] returns.
""".
%%--------------------------------------------------------------------
eccs('dtlsv1') ->
    eccs('tlsv1.1');
eccs('dtlsv1.2') ->
    eccs('tlsv1.2');
eccs(Version) when Version == 'tlsv1.2';
                   Version == 'tlsv1.1';
                   Version == tlsv1 ->
    tls_v1:ec_curves(default, Version);
eccs('tlsv1.3') ->
    erlang:error({badarg, not_sup_in, 'tlsv1.3'});
eccs(Other) ->
    erlang:error({badarg, Other}).

%%--------------------------------------------------------------------
-doc(#{title => <<"TLS-1.3 Only Functions">>,
      since => <<"OTP 22">>}).
-doc """
   Returns all supported groups in TLS 1.3
""".
-spec groups() -> [group()].
%%--------------------------------------------------------------------
groups() ->
    tls_v1:groups().

%%--------------------------------------------------------------------
-doc(#{title => <<"TLS-1.3 Only Functions">>,
      since => <<"OTP 22">>}).
-spec groups(Description) -> [group()] when Description :: default.

-doc """
   Returns default supported groups in TLS 1.3
""".

%%--------------------------------------------------------------------
groups(default) ->
    tls_v1:default_groups().

%%--------------------------------------------------------------------
-doc(#{title => <<"Info Functions">>}).
-doc "Gets the values of the specified socket options.".
-spec getopts(SslSocket, OptionNames) ->
          {ok, [gen_tcp:option()]} | {error, reason()} when
      SslSocket :: sslsocket(),
      OptionNames :: [gen_tcp:option_name()].
%%--------------------------------------------------------------------
getopts(#sslsocket{pid = [Pid|_]}, OptionTags) when is_pid(Pid), is_list(OptionTags) ->
    ssl_gen_statem:get_opts(Pid, OptionTags);
getopts(#sslsocket{pid = {dtls, #config{transport_info = {Transport,_,_,_,_}}}} = ListenSocket,
        OptionTags)
  when is_list(OptionTags) ->
    try dtls_socket:getopts(Transport, ListenSocket, OptionTags) of
        {ok, _} = Result ->
            Result;
	{error, InetError} ->
	    {error, {options, {socket_options, OptionTags, InetError}}}
    catch
	_:Error ->
	    {error, {options, {socket_options, OptionTags, Error}}}
    end;
getopts(#sslsocket{pid = {_,  #config{transport_info = {Transport,_,_,_,_}}}} = ListenSocket,
	OptionTags) when is_list(OptionTags) ->
    try tls_socket:getopts(Transport, ListenSocket, OptionTags) of
	{ok, _} = Result ->
	    Result;
	{error, InetError} ->
	    {error, {options, {socket_options, OptionTags, InetError}}}
    catch
	_:Error ->
	    {error, {options, {socket_options, OptionTags, Error}}}
    end;
getopts(#sslsocket{}, OptionTags) ->
    {error, {options, {socket_options, OptionTags}}}.

%%--------------------------------------------------------------------
-doc(#{title => <<"Client and Server Functions">>}).
-doc "Sets options according to `Options` for socket `SslSocket`.".
-spec setopts(SslSocket, Options) -> ok | {error, reason()} when
      SslSocket :: sslsocket(),
      Options :: [gen_tcp:option()].
%%--------------------------------------------------------------------
setopts(#sslsocket{pid = [Pid|_]}, [{active, _}] = Active) when is_pid(Pid) ->
    ssl_gen_statem:set_opts(Pid, Active);
setopts(#sslsocket{pid = [Pid, Sender]}, Options0) when is_pid(Pid), is_list(Options0)  ->
    try proplists:expand([{binary, [{mode, binary}]},
			  {list, [{mode, list}]}], Options0) of
        Options ->
            case proplists:get_value(packet, Options, undefined) of
                undefined ->
                    ssl_gen_statem:set_opts(Pid, Options);
                PacketOpt ->
                    case tls_sender:setopts(Sender, [{packet, PacketOpt}]) of
                        ok ->
                            ssl_gen_statem:set_opts(Pid, Options);
                        Error ->
                            Error
                    end
            end
    catch
        _:_ ->
            {error, {options, {not_a_proplist, Options0}}}
    end;
setopts(#sslsocket{pid = [Pid|_]}, Options0) when is_pid(Pid), is_list(Options0)  ->
    try proplists:expand([{binary, [{mode, binary}]},
			  {list, [{mode, list}]}], Options0) of
	Options ->
	    ssl_gen_statem:set_opts(Pid, Options)
    catch
	_:_ ->
	    {error, {options, {not_a_proplist, Options0}}}
    end;
setopts(#sslsocket{pid = {dtls, #config{transport_info = {Transport,_,_,_,_}}}} = ListenSocket,
        Options)
  when is_list(Options) ->
    try dtls_socket:setopts(Transport, ListenSocket, Options) of
	ok ->
	    ok;
	{error, InetError} ->
	    {error, {options, {socket_options, Options, InetError}}}
    catch
	_:Error ->
	    {error, {options, {socket_options, Options, Error}}}
    end;
setopts(#sslsocket{pid = {_, #config{transport_info = {Transport,_,_,_,_}}}} = ListenSocket, Options)
  when is_list(Options) ->
    try tls_socket:setopts(Transport, ListenSocket, Options) of
	ok ->
	    ok;
	{error, InetError} ->
	    {error, {options, {socket_options, Options, InetError}}}
    catch
	_:Error ->
	    {error, {options, {socket_options, Options, Error}}}
    end;
setopts(#sslsocket{}, Options) ->
    {error, {options,{not_a_proplist, Options}}}.

%%---------------------------------------------------------------
-doc(#{equiv => getstat/2}).
-doc(#{title => <<"Info Functions">>,
       since => <<"OTP 19.0">>}).
-spec getstat(SslSocket) ->
          {ok, OptionValues} | {error, inet:posix()} when
      SslSocket :: sslsocket(),
      OptionValues :: [{inet:stat_option(), integer()}].
%%--------------------------------------------------------------------
getstat(Socket) ->
    getstat(Socket, inet:stats()).

%%--------------------------------------------------------------------
-doc(#{title => <<"Info Functions">>,
       since => <<"OTP 19.0">>}).
-doc """
Gets one or more statistic options for the underlying TCP socket.

See inet:getstat/2 for statistic options description.
""".
-spec getstat(SslSocket, Options) ->
          {ok, OptionValues} | {error, inet:posix()} when
      SslSocket :: sslsocket(),
      Options :: [inet:stat_option()],
      OptionValues :: [{inet:stat_option(), integer()}].
%%--------------------------------------------------------------------
getstat(#sslsocket{pid = {dtls, #config{transport_info = Info,
                                        dtls_handler = {Listener, _}}}},
        Options) when is_list(Options) ->
    Transport = element(1, Info),
    dtls_socket:getstat(Transport, Listener, Options);
getstat(#sslsocket{pid = {Listen,  #config{transport_info = Info}}},
        Options) when is_list(Options) ->
    Transport = element(1, Info),
    tls_socket:getstat(Transport, Listen, Options);
getstat(#sslsocket{pid = [Pid|_], fd = {Transport, Socket, _, _}},
        Options) when is_pid(Pid), is_list(Options) ->
    tls_socket:getstat(Transport, Socket, Options);
getstat(#sslsocket{pid = [Pid|_], fd = {Transport, Socket, _}},
        Options) when is_pid(Pid), is_list(Options) ->
    dtls_socket:getstat(Transport, Socket, Options).

%%---------------------------------------------------------------
-doc(#{title => <<"Client and Server Functions">>,
       since => <<"OTP R14B">>}).
-spec shutdown(SslSocket, How) ->  ok | {error, reason()} when
      SslSocket :: sslsocket(),
      How :: read | write | read_write.
-doc """
Immediately closes a socket in one or two directions.

`How == write` means closing the socket for writing, reading from it is still
possible.

To be able to handle that the peer has done a shutdown on the write side, option
`{exit_on_close, false}` is useful.
""".
%%--------------------------------------------------------------------
shutdown(#sslsocket{pid = {dtls, #config{transport_info = Info}}}, _) ->
    Transport = element(1, Info),
    %% enotconn is what gen_tcp:shutdown on a listen socket will result with.
    %% shutdown really is handling TCP functionality not present
    %% with gen_udp or gen_sctp, but if a callback wrapper is supplied let
    %% the error be the same as for gen_tcp as a wrapper could have
    %% supplied it own logic and this is backwards compatible.
    case Transport of
        gen_udp ->
            {error, notsup};
        gen_sctp ->
            {error, notsup};
        _  ->
            {error, enotconn}
    end;
shutdown(#sslsocket{pid = {Listen, #config{transport_info = Info}}}, How) ->
    Transport = element(1, Info),
    Transport:shutdown(Listen, How);    
shutdown(#sslsocket{pid = [Pid|_]}, How) when is_pid(Pid) ->
    ssl_gen_statem:shutdown(Pid, How).

%%--------------------------------------------------------------------
-doc(#{title => <<"Info Functions">>}).
-doc "Returns the local address and port number of socket `SslSocket`.".
-spec sockname(SslSocket) ->
          {ok, {Address, Port}} | {error, reason()} when
      SslSocket :: sslsocket(),
      Address :: inet:ip_address(),
      Port :: inet:port_number().
%%--------------------------------------------------------------------
sockname(#sslsocket{pid = {dtls, #config{dtls_handler = {Pid, _}}}}) ->
    dtls_packet_demux:sockname(Pid);
sockname(#sslsocket{pid = {Listen,  #config{transport_info = Info}}}) ->
    Transport = element(1, Info),
    tls_socket:sockname(Transport, Listen);
sockname(#sslsocket{pid = [Pid|_], fd = {Transport, Socket,_}}) when is_pid(Pid) ->
    dtls_socket:sockname(Transport, Socket);
sockname(#sslsocket{pid = [Pid| _], fd = {Transport, Socket,_,_}}) when is_pid(Pid) ->
    tls_socket:sockname(Transport, Socket).

%%---------------------------------------------------------------
-doc(#{title => <<"Info Functions">>,
       since => <<"OTP R14B">>}).
-spec versions() -> [VersionInfo] when
      VersionInfo :: {ssl_app, string()} |
                     {supported | available | implemented, [tls_version()]} |
                     {supported_dtls | available_dtls | implemented_dtls, [dtls_version()]}.
-doc """
Lists information, mainly concerning TLS/DTLS versions, in runtime for debugging
and testing purposes.

- **`app_vsn`** - The application version of the SSL application.

- **`supported`** - TLS versions supported with current application environment
  and crypto library configuration. Overridden by a version option on
  [connect/2,3,4](`connect/2`), `listen/2`, and
  [handshake/2,3](`handshake/2`). For the negotiated TLS version, see
  [connection_information/1 ](`connection_information/1`).

- **`supported_dtls`** - DTLS versions supported with current application
  environment and crypto library configuration. Overridden by a version option
  on [connect/2,3,4](`connect/2`), `listen/2`, and
  [handshake/2,3](`handshake/2`). For the negotiated DTLS version, see
  [connection_information/1 ](`connection_information/1`).

- **`available`** - All TLS versions supported with the linked crypto library.

- **`available_dtls`** - All DTLS versions supported with the linked crypto
  library.

- **`implemented`** - All TLS versions supported by the SSL application if
  linked with a crypto library with the necessary support.

- **`implemented_dtls`** - All DTLS versions supported by the SSL application if
  linked with a crypto library with the necessary support.
""".
%%--------------------------------------------------------------------
versions() ->
    ConfTLSVsns = tls_record:supported_protocol_versions(),
    ConfDTLSVsns = dtls_record:supported_protocol_versions(),
    ImplementedTLSVsns =  ?ALL_AVAILABLE_VERSIONS,
    ImplementedDTLSVsns = ?ALL_AVAILABLE_DATAGRAM_VERSIONS,

    TLSCryptoSupported = fun(Vsn) ->
                                 tls_record:sufficient_crypto_support(Vsn)
                         end,
    DTLSCryptoSupported = fun(Vsn) ->
                                  tls_record:sufficient_crypto_support(dtls_v1:corresponding_tls_version(Vsn))
                          end,
    SupportedTLSVsns = [tls_record:protocol_version(Vsn) || Vsn <- ConfTLSVsns,  TLSCryptoSupported(Vsn)],
    SupportedDTLSVsns = [dtls_record:protocol_version(Vsn) || Vsn <- ConfDTLSVsns, DTLSCryptoSupported(Vsn)],

    AvailableTLSVsns = [Vsn || Vsn <- ImplementedTLSVsns, TLSCryptoSupported(tls_record:protocol_version_name(Vsn))],
    AvailableDTLSVsns = [Vsn || Vsn <- ImplementedDTLSVsns, DTLSCryptoSupported(dtls_record:protocol_version_name(Vsn))],

    [{ssl_app, ?VSN}, 
     {supported, SupportedTLSVsns}, 
     {supported_dtls, SupportedDTLSVsns}, 
     {available, AvailableTLSVsns}, 
     {available_dtls, AvailableDTLSVsns},
     {implemented, ImplementedTLSVsns},
     {implemented_dtls, ImplementedDTLSVsns}
    ].

%%---------------------------------------------------------------
-doc(#{title => <<"Pre TLS-1.3 Functions">>,
       since => <<"OTP R14B">>}).
-spec renegotiate(SslSocket) -> ok | {error, reason()} when
      SslSocket :: sslsocket().

-doc """
Initiates a new handshake.

A notable return value is `{error, renegotiation_rejected}` indicating
that the peer refused to go through with the renegotiation, but the
connection is still active using the previously negotiated session.

TLS-1.3 has removed the renegotiate feature of earlier TLS versions and instead
adds a new feature called key update that replaces the most important part of
renegotiate, that is the refreshing of session keys. This is triggered
automatically after reaching a plaintext limit and can be configured by option
key_update_at part of `t:common_option_tls13/0`.
""".
%%--------------------------------------------------------------------
renegotiate(#sslsocket{pid = [Pid, Sender |_]} = Socket) when is_pid(Pid),
                                                              is_pid(Sender) ->
    case ssl:connection_information(Socket, [protocol]) of
        {ok, [{protocol, 'tlsv1.3'}]} ->
            {error, notsup};
        _ ->
            case tls_sender:renegotiate(Sender) of
                {ok, Write} ->
                    tls_dtls_gen_connection:renegotiation(Pid, Write);
                Error ->
                    Error
            end
    end;
renegotiate(#sslsocket{pid = [Pid |_]}) when is_pid(Pid) ->
    tls_dtls_gen_connection:renegotiation(Pid);
renegotiate(#sslsocket{pid = {dtls,_}}) ->
    {error, enotconn};
renegotiate(#sslsocket{pid = {_Listen, #config{}}}) ->
    {error, enotconn}.

%%---------------------------------------------------------------
-doc """
Create new session keys.

There are cryptographic limits on the amount of plaintext which can be safely
encrypted under a given set of keys. If the amount of data surpasses those
limits, a key update is triggered and a new set of keys are installed. See also
the option key_update_at part of `t:common_option_tls13/0`.

This function can be used to explicitly start a key update on a TLS 1.3
connection. There are two types of the key update: if _Type_ is set to _write_,
only the writing key is updated; if _Type_ is set to _read_write_, both the
reading and writing keys are updated.
""".
-doc(#{title => <<"TLS-1.3 Only Functions">>,
       since => <<"OTP 22.3">>}).
-spec update_keys(SslSocket, Type) -> ok | {error, reason()} when
      SslSocket :: sslsocket(),
      Type :: write | read_write.
%%
%% Description: Initiate a key update.
%%--------------------------------------------------------------------
update_keys(#sslsocket{pid = [Pid, Sender |_]}, Type0) when is_pid(Pid) andalso
                                                            is_pid(Sender) andalso
                                                            (Type0 =:= write orelse
                                                             Type0 =:= read_write) ->
    Type = case Type0 of
               write ->
                   update_not_requested;
               read_write ->
                   update_requested
           end,
    tls_gen_connection_1_3:send_key_update(Sender, Type);
update_keys(_, Type) ->
    {error, {illegal_parameter, Type}}.

%%--------------------------------------------------------------------
-doc """
Equivalent to
`export_key_materials(TLSSocket, Labels, Contexts, WantedLengths, true).`
""".
-doc(#{title => <<"Utility Functions">>,
       since => <<"OTP 27.0">>}).
-spec export_key_materials(SslSocket, Labels, Contexts, WantedLengths) ->
                 {ok, ExportKeyMaterials} | {error, reason()} when
      SslSocket :: sslsocket(),
      Labels :: [binary()],
      Contexts :: [binary() | no_context],
      WantedLengths :: [non_neg_integer()],
      ExportKeyMaterials :: [binary()].
%%--------------------------------------------------------------------
export_key_materials(#sslsocket{pid = [Pid|_]}, Labels, Contexts, WantedLengths) when is_pid(Pid) ->
    ssl_gen_statem:call(Pid, {export_key_materials, Labels, Contexts, WantedLengths, true});
export_key_materials(#sslsocket{pid = {_Listen, #config{}}}, _,_,_) ->
    {error, enotconn}.

%%--------------------------------------------------------------------
-doc(#{title => <<"Utility Functions">>,
       since => <<"OTP 27.0">>}).
-spec export_key_materials(SslSocket, Labels, Contexts, WantedLengths, ConsumeSecret) ->
                 {ok, ExportKeyMaterials} | {error, exporter_master_secret_already_consumed | bad_input} when
      SslSocket :: sslsocket(),
      Labels :: [binary()],
      Contexts :: [binary() | no_context],
      WantedLengths :: [non_neg_integer()],
      ConsumeSecret :: boolean(),
      ExportKeyMaterials :: [binary()].
-doc """
Uses the Pseudo-Random Function, PRF (pre TLS-1.3) or HKDF (TLS-1.3), for a TLS
connection to generate and export keying materials.

In TLS-1.3 using `no_context` is equivalent to specifying an empty context, that is an empty
binary, pre TLS-1.3 these will render different results. The last argument is
relevant only in TLS-1.3 and it causes the TLS-1.3 exporter_master_secret to be
consumed that is it will no longer be available, to increase security, and
further attempts to call this function will fail.
""".
%%--------------------------------------------------------------------
export_key_materials(#sslsocket{pid = [Pid|_]}, Labels, Contexts, WantedLengths, ConsumeSecret) when is_pid(Pid) ->
    ssl_gen_statem:call(Pid, {export_key_materials, Labels, Contexts, WantedLengths, ConsumeSecret});
export_key_materials(#sslsocket{pid = {_Listen, #config{}}}, _,_,_, _) ->
    {error, enotconn}.

%%--------------------------------------------------------------------
-doc(#{title => <<"Deprecated Functions">>,
       since => <<"OTP R15B01">>}).
-spec prf(SslSocket, Secret, Label, Seed, WantedLength) ->
          {ok, binary()} | {error, reason()} when
      SslSocket :: sslsocket(),
      Secret :: binary() | 'master_secret',
      Label :: binary(),
      Seed :: [binary() | prf_random()],
      WantedLength :: non_neg_integer().
%%
-doc """
Uses the Pseudo-Random Function (PRF) of a TLS session to generate extra key
material.

It either takes user-generated values for `Secret` and `Seed` or atoms
directing it to use a specific value from the session security parameters.

> #### Note {: .info }
>
> This function is replaced by `export_key_materials/4`, official documented API function since OTP 27, which
> is equivalent to
> [`prf(TLSSocket, master_secret, Label, [client_random, server_random, Context], WantedLength)`](`prf/5`)
> Other ways of calling this function was for testing purposes only and has no
> use case. Called in TLS-1.3 context it will now behave as
> [`export_key_materials(TLSSocket, [Label], [Context], [WantedLength])`](`export_key_materials/4`)
""".

%%--------------------------------------------------------------------
prf(#sslsocket{pid = [Pid|_]} = Socket,
    master_secret, Label, [client_random, server_random], WantedLength) when is_pid(Pid) ->
    case export_key_materials(Socket, [Label], [no_context], [WantedLength], true) of
        {ok, [KeyMaterial]} ->
            {ok, KeyMaterial};
        Error ->
            Error
    end;
prf(#sslsocket{pid = [Pid|_]} = Socket,
    master_secret, Label, [client_random, server_random, Context], WantedLength) when is_pid(Pid),
                                                                                      is_binary(Context) ->
    case export_key_materials(Socket, [Label], [Context], [WantedLength], true) of
        {ok, [KeyMaterial]} ->
            {ok, KeyMaterial};
        Error ->
            Error
    end;
prf(#sslsocket{pid = {_Listen, #config{}}}, _,_,_,_) ->
    {error, enotconn};
%% Legacy backwards compatible clause. This makes no sense, was probably added for
%% testing purposes by contributor, but these tests does not really test the correct thing.
prf(Socket, Secret, Label, Context, WantedLength) ->
    {ok, [{selected_cipher_suite, #{prf := PRFAlg}}]} = connection_information(Socket, [selected_cipher_suite]),
    {ok, tls_v1:prf(PRFAlg, Secret, Label, erlang:iolist_to_binary(Context), WantedLength)}.

%%--------------------------------------------------------------------
-doc(#{title => <<"Utility Functions">>,
       since => <<"OTP 17.5">>}).
-spec clear_pem_cache() -> ok.
-doc """
Clears the PEM cache.

PEM files, used by ssl API-functions, are cached for performance reasons. The
cache is automatically checked at regular intervals to see if any cache entries
should be invalidated.

This function provides a way to unconditionally clear the entire cache, thereby
forcing a reload of previously cached PEM files.
""".
%%--------------------------------------------------------------------
clear_pem_cache() ->
    ssl_pem_cache:clear().

%%---------------------------------------------------------------
-doc(#{title => <<"Utility Functions">>}).
-doc "Presents the error returned by an SSL function as a printable string, the error tag may be both included and excluded".
-spec format_error(Error) -> ReasonStr when
      Error :: {error, reason()} |
      Reason :: reason(),
      ReasonStr :: string().
%%--------------------------------------------------------------------
format_error({error, Reason}) ->
    do_format_error(Reason);
format_error(Reason) ->
    do_format_error(Reason).

%%--------------------------------------------------------------------
-doc(#{title => <<"Utility Functions">>,
       since => <<"OTP 21.0">>}).
-spec suite_to_str(CipherSuite) -> string() when
      CipherSuite :: erl_cipher_suite();
                  (CipherSuite) -> string() when
      %% For internal use!
      CipherSuite :: #{key_exchange := null,
                       cipher := null,
                       mac := null,
                       prf := null}.
-doc "Converts `t:erl_cipher_suite/0` to RFC name string.".
%%--------------------------------------------------------------------
suite_to_str(Cipher) ->
    ssl_cipher_format:suite_map_to_str(Cipher).

%%--------------------------------------------------------------------
-doc(#{title => <<"Utility Functions">>,
       since => <<"OTP 22.0">>}).
-spec suite_to_openssl_str(CipherSuite) -> string() when
      CipherSuite :: erl_cipher_suite().

-doc """
Converts `t:erl_cipher_suite/0` to OpenSSL name string.

PRE TLS-1.3 these names differ for RFC names
""".
%%--------------------------------------------------------------------
suite_to_openssl_str(Cipher) ->
    ssl_cipher_format:suite_map_to_openssl_str(Cipher).

%%
%%--------------------------------------------------------------------
-doc(#{title => <<"Utility Functions">>,
       since => <<"OTP 22.0">>}).
-spec str_to_suite(CipherSuiteName) -> erl_cipher_suite()  | {error, {not_recognized, CipherSuiteName}} when
      CipherSuiteName :: string().
-doc """
Converts an RFC or OpenSSL name string to an `t:erl_cipher_suite/0`

Returns an error if the cipher suite is not supported or the name is
not a valid cipher suite name.
""".
%%--------------------------------------------------------------------
str_to_suite(CipherSuiteName) ->
    try
        %% Note in TLS-1.3 OpenSSL conforms to RFC names
        %% so if CipherSuiteName starts with TLS this
        %% function will call ssl_cipher_format:suite_str_to_map
        %% so both RFC names and legacy OpenSSL names of supported
        %% cipher suites will be handled
        ssl_cipher_format:suite_openssl_str_to_map(CipherSuiteName)
    catch
        _:_ ->
            {error, {not_recognized, CipherSuiteName}}
    end.

%%%--------------------------------------------------------------
%%% Internal API
%%%--------------------------------------------------------------------

-doc false.
tls_version(Version) when ?TLS_1_X(Version) ->
    Version;
tls_version(Version) when ?DTLS_1_X(Version) ->
    dtls_v1:corresponding_tls_version(Version).

%%%--------------------------------------------------------------
%%% Internal function
%%%--------------------------------------------------------------------
do_cipher_suites(Description, Version) ->
    [ssl_cipher_format:suite_bin_to_map(Suite) || Suite <- supported_suites(Description, Version)].

do_cipher_suites(Description, Version, rfc) ->
    [ssl_cipher_format:suite_map_to_str(ssl_cipher_format:suite_bin_to_map(Suite))
     || Suite <- supported_suites(Description, Version)];
do_cipher_suites(Description, Version, openssl) ->
    [ssl_cipher_format:suite_map_to_openssl_str(ssl_cipher_format:suite_bin_to_map(Suite))
     || Suite <- supported_suites(Description, Version)].

supported_suites(exclusive, Version) when ?TLS_1_X(Version) ->
    tls_v1:exclusive_suites(Version);
supported_suites(exclusive, Version) when ?DTLS_1_X(Version) ->
    dtls_v1:exclusive_suites(Version);
supported_suites(default, Version) ->  
    ssl_cipher:suites(Version);
supported_suites(all, Version) ->  
    ssl_cipher:all_suites(Version);
supported_suites(anonymous, Version) ->
    ssl_cipher:anonymous_suites(Version);
supported_suites(exclusive_anonymous, Version) when ?TLS_1_X(Version) ->
    tls_v1:exclusive_anonymous_suites(Version);
supported_suites(exclusive_anonymous, Version) when ?DTLS_1_X(Version) ->
    dtls_v1:exclusive_anonymous_suites(Version).

do_listen(Port, #config{transport_info = {Transport, _, _, _,_}} = Config, tls_gen_connection) ->
    tls_socket:listen(Transport, Port, Config);

do_listen(Port,  Config, dtls_gen_connection) ->
    dtls_socket:listen(Port, Config).

ssl_options() ->
    [
     alpn_advertised_protocols, alpn_preferred_protocols,
     anti_replay,
     beast_mitigation,
     cacertfile, cacerts,
     cert,  certs_keys,certfile,
     certificate_authorities,
     ciphers,
     client_renegotiation,
     cookie,
     crl_cache, crl_check,
     customize_hostname_check,
     depth,
     dh, dhfile,

     early_data,
     eccs,
     erl_dist,
     fail_if_no_peer_cert,
     fallback,
     handshake,
     hibernate_after,
     honor_cipher_order,  honor_ecc_order,
     keep_secrets,
     key, keyfile,
     key_update_at,
     ktls,

     log_level,
     max_handshake_size,
     middlebox_comp_mode,
     max_fragment_length,
     next_protocol_selector,  next_protocols_advertised,
     stapling,
     padding_check,
     partial_chain,
     password,
     protocol,
     psk_identity,
     receiver_spawn_opts,
     renegotiate_at,
     reuse_session, reuse_sessions,

     secure_renegotiate,
     sender_spawn_opts,
     server_name_indication,
     session_tickets,
     stateless_tickets_seed,
     signature_algs,  signature_algs_cert,
     sni_fun,
     sni_hosts,
     srp_identity,
     supported_groups,
     use_ticket,
     use_srtp,
     user_lookup_fun,
     verify, verify_fun, cert_policy_opts,
     versions
    ].

%% Handle ssl options at handshake, handshake_continue
-doc false.
-spec update_options([any()], client | server, map()) -> map().
update_options(Opts, Role, InheritedSslOpts) when is_map(InheritedSslOpts) ->
    {UserSslOpts, _} = split_options(Opts, ssl_options()),
    Env = #{role => Role, validate_certs_or_anon_ciphers => Role == server},
    process_options(UserSslOpts, InheritedSslOpts, Env).

process_options(UserSslOpts, SslOpts0, Env) ->
    %% Reverse option list so we get the last set option if set twice,
    %% users depend on it.
    UserSslOptsMap = proplists:to_map(lists:reverse(UserSslOpts)),
    SslOpts1  = opt_protocol_versions(UserSslOptsMap, SslOpts0, Env),
    SslOpts2  = opt_verification(UserSslOptsMap, SslOpts1, Env),
    SslOpts3  = opt_certs(UserSslOptsMap, SslOpts2, Env),
    SslOpts4  = opt_tickets(UserSslOptsMap, SslOpts3, Env),
    SslOpts5  = opt_stapling(UserSslOptsMap, SslOpts4, Env),
    SslOpts6  = opt_sni(UserSslOptsMap, SslOpts5, Env),
    SslOpts7  = opt_signature_algs(UserSslOptsMap, SslOpts6, Env),
    SslOpts8  = opt_alpn(UserSslOptsMap, SslOpts7, Env),
    SslOpts9  = opt_mitigation(UserSslOptsMap, SslOpts8, Env),
    SslOpts10 = opt_server(UserSslOptsMap, SslOpts9, Env),
    SslOpts11 = opt_client(UserSslOptsMap, SslOpts10, Env),
    SslOpts12 = opt_renegotiate(UserSslOptsMap, SslOpts11, Env),
    SslOpts13 = opt_reuse_sessions(UserSslOptsMap, SslOpts12, Env),
    SslOpts14 = opt_identity(UserSslOptsMap, SslOpts13, Env),
    SslOpts15 = opt_supported_groups(UserSslOptsMap, SslOpts14, Env),
    SslOpts16 = opt_crl(UserSslOptsMap, SslOpts15, Env),
    SslOpts17 = opt_handshake(UserSslOptsMap, SslOpts16, Env),
    SslOpts18 = opt_use_srtp(UserSslOptsMap, SslOpts17, Env),
    SslOpts = opt_process(UserSslOptsMap, SslOpts18, Env),
    validate_server_cert_opts(SslOpts, Env),
    SslOpts.

-doc false.
-spec handle_options([any()], client | server, undefined|host()) -> {ok, #config{}}.
handle_options(Opts, Role, Host) ->
    handle_options(undefined, undefined, Opts, Role, Host).

%% Handle all options in listen, connect and handshake
handle_options(Transport, Socket, Opts0, Role, Host) ->
    {UserSslOptsList, SockOpts0} = split_options(Opts0, ssl_options()),
    NeedValidate = not (Socket == undefined) andalso Role =:= server, %% handshake options
    Env = #{role => Role, host => Host,
            validate_certs_or_anon_ciphers => NeedValidate
           },
    SslOpts = process_options(UserSslOptsList, #{}, Env),

    %% Handle special options
    #{protocol := Protocol} = SslOpts,
    {Sock, Emulated} = emulated_options(Transport, Socket, Protocol, SockOpts0),
    ConnetionCb = connection_cb(Protocol),
    CbInfo = handle_option_cb_info(Opts0, Protocol),

    {ok, #config{
            ssl = SslOpts,
            emulated = Emulated,
            inet_ssl = Sock,
            inet_user = Sock,
            transport_info = CbInfo,
            connection_cb = ConnetionCb
           }}.


opt_protocol_versions(UserOpts, Opts, Env) ->
    {_, PRC} = get_opt_of(protocol, [tls, dtls], tls, UserOpts, Opts),

    LogLevels = [none, all, emergency, alert, critical, error,
                 warning, notice, info, debug],

    DefaultLevel = case logger:get_module_level(?MODULE) of
                       [] -> notice;
                       [{ssl,Level}] -> Level
                   end,

    {_, LL} = get_opt_of(log_level, LogLevels, DefaultLevel, UserOpts, Opts),

    Opts1 = set_opt_bool(keep_secrets, false, UserOpts, Opts),

    {DistW, Dist} = get_opt_bool(erl_dist, false, UserOpts, Opts1),
    option_incompatible(PRC =:= dtls andalso Dist, [{protocol, PRC}, {erl_dist, Dist}]),
    Opts2 = set_opt_new(DistW, erl_dist, false, Dist, Opts1),

    {KtlsW, Ktls} = get_opt_bool(ktls, false, UserOpts, Opts1),
    option_incompatible(PRC =:= dtls andalso Ktls, [{protocol, PRC}, {ktls, Ktls}]),
    Opts3 = set_opt_new(KtlsW, ktls, false, Ktls, Opts2),

    opt_versions(UserOpts, Opts3#{protocol => PRC, log_level => LL}, Env).

opt_versions(UserOpts, #{protocol := Protocol} = Opts, _Env) ->
    Versions = case get_opt(versions, unbound, UserOpts, Opts) of
                   {default, unbound} -> default_versions(Protocol);
                   {new, Vs} -> validate_versions(Protocol, Vs);
                   {old, Vs} -> Vs
               end,

    {Where, MCM} = get_opt_bool(middlebox_comp_mode, true, UserOpts, Opts),
    assert_version_dep(Where =:= new, middlebox_comp_mode, Versions, ['tlsv1.3']),
    Opts1 = set_opt_new(Where, middlebox_comp_mode, true, MCM, Opts),
    Opts1#{versions => Versions}.

default_versions(tls) ->
    Vsns0 = tls_record:supported_protocol_versions(),
    lists:sort(fun tls_record:is_higher/2, Vsns0);
default_versions(dtls) ->
    Vsns0 = dtls_record:supported_protocol_versions(),
    lists:sort(fun dtls_record:is_higher/2, Vsns0).

validate_versions(tls, Vsns0) ->
    Validate =
        fun(Version) ->
                try tls_record:sufficient_crypto_support(Version) of
                    true -> tls_record:protocol_version_name(Version);
                    false -> option_error(insufficient_crypto_support,
                                          {Version, {versions, Vsns0}})
                catch error:function_clause ->
                        option_error(Version, {versions, Vsns0})
                end
        end,
    Vsns = [Validate(V) || V <- Vsns0],
    tls_validate_version_gap(Vsns0),
    option_error([] =:= Vsns, versions, Vsns0),
    lists:sort(fun tls_record:is_higher/2, Vsns);
validate_versions(dtls, Vsns0) ->
    Validate =
        fun(Version) ->
                try tls_record:sufficient_crypto_support(
                      dtls_v1:corresponding_tls_version(
                        dtls_record:protocol_version_name(Version))) of
                    true -> dtls_record:protocol_version_name(Version);
                    false-> option_error(insufficient_crypto_support,
                                         {Version, {versions, Vsns0}})
                catch error:function_clause ->
                        option_error(Version, {versions, Vsns0})
                end
        end,
    Vsns = [Validate(V) || V <- Vsns0],
    option_error([] =:= Vsns, versions, Vsns0),
    lists:sort(fun dtls_record:is_higher/2, Vsns).

opt_verification(UserOpts, Opts0, #{role := Role} = Env) ->
    {Verify, Opts1} =
        case get_opt_of(verify, [verify_none, verify_peer], default_verify(Role), UserOpts, Opts0) of
            {old, Val} ->
                {Val, Opts0};
            {_, verify_none} ->
                {verify_none, Opts0#{verify => verify_none, verify_fun => {none_verify_fun(), []}}};
            {_, verify_peer} ->
                %% If 'verify' is changed from verify_none to verify_peer, (via update_options/3)
                %% the 'verify_fun' must also be changed to undefined.
                %% i.e remove verify_none fun
                Temp = Opts0#{verify => verify_peer, verify_fun => undefined},
                {verify_peer, maps:remove(fail_if_no_peer_cert, Temp)}
        end,
    Opts2 = opt_cacerts(UserOpts, Opts1, Env),
    {_, PartialChain} = get_opt_fun(partial_chain, 1, fun(_) -> unknown_ca end, UserOpts, Opts2),

    DefFailNoPeer = Role =:= server andalso Verify =:= verify_peer,
    {_, FailNoPeerCert} = get_opt_bool(fail_if_no_peer_cert, DefFailNoPeer, UserOpts, Opts2),
    assert_server_only(Role, FailNoPeerCert, fail_if_no_peer_cert),
    option_incompatible(FailNoPeerCert andalso Verify =:= verify_none,
                        [{verify, verify_none}, {fail_if_no_peer_cert, true}]),

    Opts3 = set_opt_int(depth, 0, 255, ?DEFAULT_DEPTH, UserOpts, Opts2),

    Opts = case Role of
               client ->
                   opt_verify_fun(UserOpts, Opts3#{partial_chain => PartialChain},
                                  Env);
               server ->
                   opt_verify_fun(UserOpts, Opts3#{partial_chain => PartialChain,
                                                   fail_if_no_peer_cert => FailNoPeerCert},
                                  Env)
           end,
    opt_policies(UserOpts, Opts).

default_verify(client) ->
    %% Server authenication is by default requiered
    verify_peer;
default_verify(server) ->
    %% Client certification is an optional part of the protocol
    verify_none.

opt_verify_fun(UserOpts, Opts, _Env) ->
    %%DefVerifyNoneFun = {default_verify_fun(), []},
    VerifyFun = case get_opt(verify_fun, undefined, UserOpts, Opts) of
                    {_, {F,_} = FA} when is_function(F, 3); is_function(F, 4) ->
                        FA;
                    {_, UserFun} when is_function(UserFun, 1) ->
                        {convert_verify_fun(), UserFun};
                    {_, undefined} ->
                        undefined;
                    {_, Value} ->
                        option_error(verify_fun, Value)
                end,
    Opts#{verify_fun => VerifyFun}.

none_verify_fun() ->
    fun(_, {bad_cert, _}, UserState) ->
            {valid, UserState};
       (_, {extension, #'Extension'{critical = true}}, UserState) ->
            %% This extension is marked as critical, so
            %% certificate verification should fail if we don't
            %% understand the extension.  However, this is
            %% `verify_none', so let's accept it anyway.
            {valid, UserState};
       (_, {extension, _}, UserState) ->
            {unknown, UserState};
       (_, valid, UserState) ->
            {valid, UserState};
       (_, valid_peer, UserState) ->
            {valid, UserState}
    end.

convert_verify_fun() ->
    fun(_,{bad_cert, _} = Reason, OldFun) ->
            case OldFun([Reason]) of
                true ->  {valid, OldFun};
                false -> {fail, Reason}
            end;
       (_,{extension, _}, UserState) ->
            {unknown, UserState};
       (_, valid, UserState) ->
            {valid, UserState};
       (_, valid_peer, UserState) ->
            {valid, UserState}
    end.

opt_policies(UserOpts, Opts) ->
    case get_opt(cert_policy_opts, [], UserOpts, Opts) of
        {default, []} ->
            Opts#{cert_policy_opts => []};
        {old, POpts} ->
            Opts#{cert_policy_opts => POpts};
        {_, POpts} ->
            validate_policy_opts(POpts),
            Opts#{cert_policy_opts => POpts}
    end.

validate_policy_opts([]) ->
    true;
validate_policy_opts([{policy_set, OidList} | Rest]) when is_list(OidList) ->
    validate_policy_opts(Rest);
validate_policy_opts([{Opt, Bool} | Rest]) when Opt == explicit_policy;
                                                Opt == inhibit_policy_mapping;
                                                Opt == inhibit_any_policy ->
    case is_boolean(Bool) of
        true ->
            validate_policy_opts(Rest);
        false ->
            option_error(cert_policy_opts, {Opt, Bool})
    end;
validate_policy_opts([Opt| _]) ->
    option_error(cert_policy_opts, Opt).

opt_certs(UserOpts, #{log_level := LogLevel, versions := Versions} = Opts0, Env) ->
    case get_opt_list(certs_keys, [], UserOpts, Opts0) of
        {Where, []} when Where =/= new ->
            opt_old_certs(UserOpts, #{}, Opts0, Env);
        {old, [CertKey]} ->
            opt_old_certs(UserOpts, CertKey, Opts0, Env);
        {Where, CKs0} when is_list(CKs0) ->
            warn_override(Where, UserOpts, certs_keys, [cert,certfile,key,keyfile,password], LogLevel),
            CKs = lists:foldl(fun(CK0, Acc) ->
                                      CK = check_cert_key(Versions, CK0, #{}, LogLevel),
                                      case maps:size(CK) =:= 0 of
                                          true ->
                                              Acc;
                                          false ->
                                              [CK|Acc]
                                      end
                              end, [], CKs0),
            Opts0#{certs_keys => lists:reverse(CKs)}
    end.

opt_old_certs(UserOpts, CertKeys, #{log_level := LogLevel, versions := Versions}=SSLOpts, _Env) ->
    CK = check_cert_key(Versions, UserOpts, CertKeys, LogLevel),
    case maps:size(CK) =:= 0 of
        true ->
            SSLOpts#{certs_keys => []};
        false ->
            SSLOpts#{certs_keys => [CK]}
    end.

check_cert_key(Versions, UserOpts, CertKeys, LogLevel) ->
    CertKeys0 = case get_opt(cert, undefined, UserOpts, CertKeys) of
                    {Where, Cert} when is_binary(Cert) ->
                        warn_override(Where, UserOpts, cert, [certfile], LogLevel),
                        CertKeys#{cert => [Cert]};
                    {Where, [C0|_] = Certs} when is_binary(C0) ->
                        warn_override(Where, UserOpts, cert, [certfile], LogLevel),
                        CertKeys#{cert => Certs};
                    {new, Err0} ->
                        option_error(cert, Err0);
                    {_, undefined} ->
                        case get_opt_file(certfile, unbound, UserOpts, CertKeys) of
                            {default, unbound} -> CertKeys;
                            {_, CertFile} -> CertKeys#{certfile => CertFile}
                        end
                end,

    CertKeys1 = case get_opt(key, undefined, UserOpts, CertKeys) of
                    {_, undefined} ->
                        case get_opt_file(keyfile, <<>>, UserOpts, CertKeys) of
                            {new, KeyFile} ->
                                CertKeys0#{keyfile => KeyFile};
                            {_, <<>>} ->
                                case maps:get(certfile, CertKeys0, unbound) of
                                    unbound -> CertKeys0;
                                    CF -> CertKeys0#{keyfile => CF}
                                end;
                            {old, _} ->
                                CertKeys0
                        end;
                    {_, {KF, K0} = Key}
                      when is_binary(K0), KF =:= rsa; KF =:= dsa;
                           KF == 'RSAPrivateKey'; KF == 'DSAPrivateKey';
                           KF == 'ECPrivateKey'; KF == 'PrivateKeyInfo' ->
                        CertKeys0#{key => Key};
                    {_, #{engine := _, key_id := _, algorithm := Algo} = Key} ->
                        check_key_algo_version_dep(Versions, Algo),
                        CertKeys0#{key => Key};
                    {_, #{sign_fun := _, algorithm := Algo} = Key} ->
                        check_key_algo_version_dep(Versions, Algo),
                        check_key_legacy_version_dep(Versions, Key, Algo),
                        CertKeys0#{key => Key};
                    {_, #{encrypt_fun := _, algorithm := rsa} = Key} ->
                        check_key_legacy_version_dep(Versions, Key),
                        CertKeys0#{key => Key};
                    {new, Err1} ->
                        option_error(key, Err1)
                end,

    CertKeys2 = case get_opt(password, unbound, UserOpts,CertKeys) of
                    {default, _} -> CertKeys1;
                    {_, Pwd} when is_binary(Pwd); is_list(Pwd) ->
                        CertKeys1#{password => fun() -> Pwd end};
                    {_, Pwd} when is_function(Pwd, 0) ->
                        CertKeys1#{password => Pwd};
                    {_, Err2} ->
                        option_error(password, Err2)
                end,
    CertKeys2.

check_key_algo_version_dep(Versions, eddsa) ->
    assert_version_dep(key, Versions, ['tlsv1.3']);
check_key_algo_version_dep(Versions, rsa_pss_pss) ->
    assert_version_dep(key, Versions, ['tlsv1.3', 'tlsv1.2']);
check_key_algo_version_dep(Versions, dsa) ->
    assert_version_dep(key, Versions, ['tlsv1.2', 'tlsv1.1', 'tlsv1']);
check_key_algo_version_dep(_,_) ->
    true.

check_key_legacy_version_dep(Versions, Key, rsa) ->
    check_key_legacy_version_dep(Versions, Key);
check_key_legacy_version_dep(_,_,_) ->
    true.

check_key_legacy_version_dep(Versions, Key) ->
    EncryptFun = maps:get(encrypt_fun, Key, undefined),
    case EncryptFun of
        undefined ->
            assert_version_dep(key, Versions, ['tlsv1.3', 'tlsv1.2']);
        _  ->
            assert_version_dep(key, Versions, ['tlsv1.1', 'tlsv1'])
    end.

opt_cacerts(UserOpts, #{verify := Verify, log_level := LogLevel, versions := Versions} = Opts,
            #{role := Role}) ->
    {_, CaCerts} = get_opt_list(cacerts, undefined, UserOpts, Opts),

    CaCertFile = case get_opt_file(cacertfile, <<>>, UserOpts, Opts) of
                     {Where1, _FileName} when CaCerts =/= undefined ->
                         warn_override(Where1, UserOpts, cacerts, [cacertfile], LogLevel),
                         <<>>;
                     {new, FileName} -> unambiguous_path(FileName);
                     {_, FileName} -> FileName
                 end,
    option_incompatible(CaCertFile =:= <<>> andalso CaCerts =:= undefined andalso Verify =:= verify_peer,
                        [{verify, verify_peer}, {cacerts, undefined}]),

    {Where2, CA} = get_opt_bool(certificate_authorities, Role =:= server, UserOpts, Opts),
    assert_version_dep(Where2 =:= new, certificate_authorities, Versions, ['tlsv1.3']),

    Opts1 = set_opt_new(new, cacertfile, <<>>, CaCertFile, Opts),
    Opts2 = set_opt_new(Where2, certificate_authorities, Role =:= server, CA, Opts1),
    Opts2#{cacerts => CaCerts}.

opt_tickets(UserOpts, #{versions := Versions} = Opts, #{role := client}) ->
    {_, SessionTickets} = get_opt_of(session_tickets, [disabled,manual,auto], disabled, UserOpts, Opts),
    assert_version_dep(SessionTickets =/= disabled, session_tickets, Versions, ['tlsv1.3']),

    {_, UseTicket} = get_opt_list(use_ticket, undefined, UserOpts, Opts),
    option_error(UseTicket =:= [], use_ticket, UseTicket),
    option_incompatible(UseTicket =/= undefined andalso SessionTickets =/= manual,
                        [{use_ticket, UseTicket}, {session_tickets, SessionTickets}]),

    {_, EarlyData} = get_opt_bin(early_data, undefined, UserOpts, Opts),
    option_incompatible(is_binary(EarlyData) andalso SessionTickets =:= disabled,
                        [early_data, {session_tickets, disabled}]),
    option_incompatible(is_binary(EarlyData) andalso SessionTickets =:= manual andalso UseTicket =:= undefined,
                        [early_data, {session_tickets, manual}, {use_ticket, undefined}]),

    assert_server_only(anti_replay, UserOpts),
    assert_server_only(stateless_tickets_seed, UserOpts),
    Opts#{session_tickets => SessionTickets, use_ticket => UseTicket, early_data => EarlyData};
opt_tickets(UserOpts, #{versions := Versions} = Opts, #{role := server}) ->
    {_, SessionTickets} =
        get_opt_of(session_tickets,
                   [disabled, stateful, stateless, stateful_with_cert, stateless_with_cert],
                   disabled,
                   UserOpts,
                   Opts),
    assert_version_dep(SessionTickets =/= disabled, session_tickets, Versions, ['tlsv1.3']),

    {_, EarlyData} = get_opt_of(early_data, [enabled, disabled], disabled, UserOpts, Opts),
    option_incompatible(SessionTickets =:= disabled andalso EarlyData =:= enabled,
                        [early_data, {session_tickets, disabled}]),

    Stateless = lists:member(SessionTickets, [stateless, stateless_with_cert]),

    AntiReplay =
        case get_opt(anti_replay, undefined, UserOpts, Opts) of
            {_, undefined} -> undefined;
            {_,AR} when not Stateless ->
                option_incompatible([{anti_replay, AR}, {session_tickets, SessionTickets}]);
            {_,'10k'}  -> {10, 5, 72985};  %% n = 10000 p = 0.030003564 (1 in 33) m = 72985 (8.91KiB) k = 5
            {_,'100k'} -> {10, 5, 729845}; %% n = 10000 p = 0.03000428 (1 in 33) m = 729845 (89.09KiB) k = 5
            {_, {_,_,_} = AR} -> AR;
            {_, AR} -> option_error(anti_replay, AR)
        end,

    {_, STS} = get_opt_bin(stateless_tickets_seed, undefined, UserOpts, Opts),
    option_incompatible(STS =/= undefined andalso not Stateless,
                        [stateless_tickets_seed, {session_tickets, SessionTickets}]),

    assert_client_only(use_ticket, UserOpts),
    Opts#{session_tickets => SessionTickets, early_data => EarlyData,
          anti_replay => AntiReplay, stateless_tickets_seed => STS}.

opt_stapling(UserOpts, #{versions := _Versions} = Opts, #{role := client}) ->
    {Stapling, Nonce} =
        case get_opt(stapling, ?DEFAULT_STAPLING_OPT, UserOpts, Opts) of
            {old, StaplingMap} when is_map(StaplingMap) ->
                {true, maps:get(ocsp_nonce, StaplingMap, ?DEFAULT_OCSP_NONCE_OPT)};
            {_, staple} ->
                {true, ?DEFAULT_OCSP_NONCE_OPT};
            {_, no_staple} ->
                {false, ignore};
            {_, Map} when is_map(Map) ->
                {true, maps:get(ocsp_nonce, Map, ?DEFAULT_OCSP_NONCE_OPT)};
            {_, Value} ->
                option_error(stapling, Value)
        end,
    case Stapling of
        true ->
            Opts#{stapling =>
                      #{ocsp_nonce => Nonce}};
        false ->
            Opts
    end;
opt_stapling(UserOpts, Opts, #{role := server}) ->
    assert_client_only(stapling, UserOpts),
    Opts.

opt_sni(UserOpts, #{versions := _Versions} = Opts, #{role := server}) ->
    {_, SniHosts} = get_opt_list(sni_hosts, [], UserOpts, Opts),
    %% Postpone option checking until all other options are checked FIXME
    Check = fun({[_|_], SO}) when is_list(SO) ->
                    case proplists:get_value(sni_hosts, SO, undefined) of
                        undefined -> ok;
                        Recursive -> option_error(sni_hosts, Recursive)
                    end;
               (HostOpts) -> option_error(sni_hosts, HostOpts)
            end,
    [Check(E) || E <- SniHosts],

    {Where, SniFun0} = get_opt_fun(sni_fun, 1, undefined, UserOpts, Opts),

    option_incompatible(is_function(SniFun0) andalso SniHosts =/= [] andalso Where =:= new,
                        [sni_fun, sni_hosts]),
    assert_client_only(server_name_indication, UserOpts),

    SniFun = case SniFun0 =:= undefined of
                 true -> fun(Host) -> proplists:get_value(Host, SniHosts) end;
                 false -> SniFun0
             end,

    Opts#{sni_fun => SniFun};
opt_sni(UserOpts, #{versions := _Versions} = Opts, #{role := client} = Env) ->
    %% RFC 6066, Section 3: Currently, the only server names supported are
    %% DNS hostnames
    %% case inet_parse:domain(Value) of
    %%     false ->
    %%         throw({error, {options, {{Opt, Value}}}});
    %%     true ->
    %%         Value
    %% end;
    %%
    %% But the definition seems very diffuse, so let all strings through
    %% and leave it up to public_key to decide...
    SNI = case get_opt(server_name_indication, unbound, UserOpts, Opts) of
              {_, unbound} -> server_name_indication_default(maps:get(host, Env, undefined));
              {_, [_|_] = SN} -> SN;
              {_, disable} -> disable;
              {_, SN} -> option_error(server_name_indication, SN)
          end,
    assert_server_only(sni_fun, UserOpts),
    assert_server_only(sni_hosts, UserOpts),
    Opts#{server_name_indication => SNI}.

server_name_indication_default(Host) when is_list(Host) ->
    %% SNI should not contain a trailing dot that a hostname may
    string:strip(Host, right, $.);
server_name_indication_default(_) ->
    undefined.

opt_signature_algs(UserOpts, #{versions := Versions} = Opts, _Env) ->
    [TlsVersion|_] = TlsVsns = [tls_version(V) || V <- Versions],
    SA = case get_opt_list(signature_algs, undefined, UserOpts, Opts) of
             {default, undefined} when ?TLS_GTE(TlsVersion, ?TLS_1_2) ->
                 DefAlgs = tls_v1:default_signature_algs(TlsVsns),
                 handle_hashsigns_option(DefAlgs, TlsVersion);
             {new, Algs} ->
                 assert_version_dep(signature_algs, Versions, ['tlsv1.2', 'tlsv1.3']),
                 SA0 = handle_hashsigns_option(Algs, TlsVersion),
                 option_error(SA0 =:= [], no_supported_algorithms, {signature_algs, Algs}),
                 SA0;
             {_, Algs} ->
                 Algs
         end,
    SAC = case get_opt_list(signature_algs_cert, undefined, UserOpts, Opts) of
              {new, Schemes} ->
                  %% Do not send by default
                  assert_version_dep(signature_algs_cert, Versions, ['tlsv1.2', 'tlsv1.3']),
                  SAC0 = handle_signature_algorithms_option(Schemes, TlsVersion),
                  option_error(SAC0 =:= [], no_supported_signature_schemes, {signature_algs_cert, Schemes}),
                  SAC0;
              {_, Schemes} ->
                  Schemes
          end,
    Opts#{signature_algs => SA, signature_algs_cert => SAC}.

opt_alpn(UserOpts, #{versions := Versions} = Opts, #{role := server}) ->
    {_, APP} = get_opt_list(alpn_preferred_protocols, undefined, UserOpts, Opts),
    validate_protocols(is_list(APP), alpn_preferred_protocols, APP),

    {Where, NPA} = get_opt_list(next_protocols_advertised, undefined, UserOpts, Opts),
    validate_protocols(is_list(NPA), next_protocols_advertised, NPA),
    assert_version_dep(is_list(NPA), next_protocols_advertised, Versions, ['tlsv1','tlsv1.1','tlsv1.2']),

    assert_client_only(alpn_advertised_protocols, UserOpts),
    assert_client_only(client_preferred_next_protocols, UserOpts),

    Opts1 = set_opt_new(Where, next_protocols_advertised, undefined, NPA, Opts),
    Opts1#{alpn_preferred_protocols => APP};
opt_alpn(UserOpts, #{versions := Versions} = Opts, #{role := client}) ->
    {_, AAP} = get_opt_list(alpn_advertised_protocols, undefined, UserOpts, Opts),
    validate_protocols(is_list(AAP), alpn_advertised_protocols, AAP),

    {Where, NPS} = case get_opt(client_preferred_next_protocols, undefined, UserOpts, Opts) of
                       {new, CPNP} ->
                           assert_version_dep(client_preferred_next_protocols,
                                              Versions, ['tlsv1','tlsv1.1','tlsv1.2']),
                           {new, make_next_protocol_selector(CPNP)};
                       CPNP ->
                           CPNP
                   end,

    validate_protocols(is_list(NPS), client_preferred_next_protocols, NPS),

    assert_server_only(alpn_preferred_protocols, UserOpts),
    assert_server_only(next_protocols_advertised, UserOpts),

    Opts1 = set_opt_new(Where, next_protocol_selector, undefined, NPS, Opts),
    Opts1#{alpn_advertised_protocols => AAP}.

validate_protocols(false, _Opt, _List) -> ok;
validate_protocols(true, Opt, List) ->
    Check = fun(Bin) ->
                    IsOK = is_binary(Bin) andalso byte_size(Bin) > 0 andalso byte_size(Bin) < 256,
                    option_error(not IsOK, Opt, {invalid_protocol, Bin})
            end,
    lists:foreach(Check, List).

opt_mitigation(UserOpts, #{versions := Versions} = Opts, _Env) ->
    DefBeast = case ?TLS_GT(lists:last(Versions), ?TLS_1_0) of
                   true -> disabled;
                   false -> one_n_minus_one
               end,
    {Where1, BM} = get_opt_of(beast_mitigation, [disabled, one_n_minus_one, zero_n], DefBeast, UserOpts, Opts),
    assert_version_dep(Where1 =:= new, beast_mitigation, Versions, ['tlsv1']),

    {Where2, PC} = get_opt_bool(padding_check, true, UserOpts, Opts),
    assert_version_dep(Where2 =:= new, padding_check, Versions, ['tlsv1']),

    %% Use 'new' we need to check for non default 'one_n_minus_one'
    Opts1 = if
                DefBeast =:= one_n_minus_one, BM =:= disabled ->
                    Opts#{beast_mitigation => BM};
                true ->
                    set_opt_new(new, beast_mitigation, disabled, BM, Opts)
            end,
    set_opt_new(Where2, padding_check, true, PC, Opts1).

opt_server(UserOpts, #{versions := Versions, log_level := LogLevel} = Opts, #{role := server}) ->
    {_, ECC} = get_opt_bool(honor_ecc_order, false, UserOpts, Opts),

    {_, Cipher} = get_opt_bool(honor_cipher_order, false, UserOpts, Opts),

    {Where1, Cookie} = get_opt_bool(cookie, true, UserOpts, Opts),
    assert_version_dep(Where1 =:= new, cookie, Versions, ['tlsv1.3']),

    {Where2, ReNeg} = get_opt_bool(client_renegotiation, true, UserOpts, Opts),
    assert_version_dep(Where2 =:= new, client_renegotiation, Versions, ['tlsv1','tlsv1.1','tlsv1.2']),

    Opts1 = case get_opt(dh, undefined, UserOpts, Opts) of
                {Where, DH} when is_binary(DH) ->
                    warn_override(Where, UserOpts, dh, [dhfile], LogLevel),
                    Opts#{dh => DH};
                {new, DH} ->
                    option_error(dh, DH);
                {_, undefined} ->
                    case get_opt_file(dhfile, unbound, UserOpts, Opts) of
                        {default, unbound} -> Opts;
                        {_, DHFile} -> Opts#{dhfile => DHFile}
                    end
            end,

    Opts1#{honor_ecc_order => ECC, honor_cipher_order => Cipher,
           cookie => Cookie, client_renegotiation => ReNeg};
opt_server(UserOpts, Opts, #{role := client}) ->
    assert_server_only(honor_ecc_order, UserOpts),
    assert_server_only(honor_cipher_order, UserOpts),
    assert_server_only(cookie, UserOpts),
    assert_server_only(client_renegotiation, UserOpts),
    assert_server_only(dh, UserOpts),
    assert_server_only(dhfile, UserOpts),
    Opts.

opt_client(UserOpts, #{versions := Versions} = Opts, #{role := client}) ->
    {Where, FB} = get_opt_bool(fallback, false, UserOpts, Opts),
    assert_version_dep(Where =:= new, fallback, Versions, ['tlsv1','tlsv1.1','tlsv1.2']),

    {_, CHC} = get_opt_list(customize_hostname_check, [], UserOpts, Opts),

    ValidMFL = [undefined, ?MAX_FRAGMENT_LENGTH_BYTES_1, ?MAX_FRAGMENT_LENGTH_BYTES_2,  %% RFC 6066, Section 4
                ?MAX_FRAGMENT_LENGTH_BYTES_3, ?MAX_FRAGMENT_LENGTH_BYTES_4],
    {_, MFL} = get_opt_of(max_fragment_length, ValidMFL, undefined, UserOpts, Opts),

    Opts#{fallback => FB, customize_hostname_check => CHC, max_fragment_length => MFL};
opt_client(UserOpts, Opts, #{role := server}) ->
    assert_client_only(fallback, UserOpts),
    assert_client_only(customize_hostname_check, UserOpts),
    assert_client_only(max_fragment_length, UserOpts),
    Opts#{customize_hostname_check => []}.

opt_renegotiate(UserOpts, #{versions := Versions} = Opts, _Env) ->
    {Where1, KUA} = get_opt_pos_int(key_update_at, ?KEY_USAGE_LIMIT_AES_GCM, UserOpts, Opts),
    assert_version_dep(Where1 =:= new, key_update_at, Versions, ['tlsv1.3']),

    %% Undocumented, old ?
    {_, RA0} = get_opt_pos_int(renegotiate_at, ?DEFAULT_RENEGOTIATE_AT, UserOpts, Opts),
    RA = min(RA0, ?DEFAULT_RENEGOTIATE_AT),  %% Override users choice without notifying ??

    {Where3, SR} = get_opt_bool(secure_renegotiate, true, UserOpts, Opts),
    assert_version_dep(Where3 =:= new, secure_renegotiate, Versions, ['tlsv1','tlsv1.1','tlsv1.2']),

    Opts#{secure_renegotiate => SR, key_update_at => KUA, renegotiate_at => RA}.

opt_reuse_sessions(UserOpts, #{versions := Versions} = Opts, #{role := client}) ->
    {Where1, RUSS} = get_opt_of(reuse_sessions, [true, false, save], true, UserOpts, Opts),

    {Where2, RS} = RST = get_opt(reuse_session, undefined, UserOpts, Opts),
    case RST of
        {new, Bin} when is_binary(Bin) -> ok;
        {new, {B1,B2}} when is_binary(B1), is_binary(B2) -> ok;
        {new, Bad} -> option_error(reuse_session, Bad);
        {_, _} -> ok
    end,

    assert_version_dep(Where1 =:= new, reuse_sessions, Versions, ['tlsv1','tlsv1.1','tlsv1.2']),
    assert_version_dep(Where2 =:= new, reuse_session, Versions, ['tlsv1','tlsv1.1','tlsv1.2']),
    Opts#{reuse_sessions => RUSS, reuse_session => RS};
opt_reuse_sessions(UserOpts, #{versions := Versions} = Opts, #{role := server}) ->
    {Where1, RUSS} = get_opt_bool(reuse_sessions, true, UserOpts, Opts),

    DefRS = fun(_, _, _, _) -> true end,
    {Where2, RS} = get_opt_fun(reuse_session, 4, DefRS, UserOpts, Opts),

    assert_version_dep(Where1 =:= new, reuse_sessions, Versions, ['tlsv1','tlsv1.1','tlsv1.2']),
    assert_version_dep(Where2 =:= new, reuse_session, Versions, ['tlsv1','tlsv1.1','tlsv1.2']),
    Opts#{reuse_sessions => RUSS, reuse_session => RS}.

opt_identity(UserOpts, #{versions := Versions} = Opts, _Env) ->
    PSK = case get_opt_list(psk_identity, undefined, UserOpts, Opts) of
              {new, PSK0} ->
                  PSK1 = unicode:characters_to_binary(PSK0),
                  PSKSize = byte_size(PSK1),
                  assert_version_dep(psk_identity, Versions, ['tlsv1','tlsv1.1','tlsv1.2']),
                  option_error(not (0 < PSKSize andalso PSKSize < 65536),
                               psk_identity, {psk_identity, PSK0}),
                  PSK1;
              {_, PSK0} ->
                  PSK0
          end,

    SRP = case get_opt(srp_identity, undefined, UserOpts, Opts) of
              {new, {S1, S2}} when is_list(S1), is_list(S2) ->
                  User = unicode:characters_to_binary(S1),
                  UserSize = byte_size(User),
                  assert_version_dep(srp_identity, Versions, ['tlsv1','tlsv1.1','tlsv1.2']),
                  option_error(not (0 < UserSize andalso UserSize < 65536),
                               srp_identity, {srp_identity, PSK0}),
                  {User, unicode:characters_to_binary(S2)};
              {new, Err} ->
                  option_error(srp_identity, Err);
              {_, SRP0} ->
                  SRP0
          end,

    ULF = case get_opt(user_lookup_fun, undefined, UserOpts, Opts) of
              {new, {Fun, _} = ULF0} when is_function(Fun, 3) ->
                  assert_version_dep(user_lookup_fun, Versions, ['tlsv1','tlsv1.1','tlsv1.2']),
                  ULF0;
              {new, ULF0} ->
                  option_error(user_lookup_fun, ULF0);
              {_, ULF0} ->
                  ULF0
          end,

    Opts#{psk_identity => PSK, srp_identity => SRP, user_lookup_fun => ULF}.

opt_supported_groups(UserOpts, #{versions := TlsVsns} = Opts, _Env) ->
    SG = case get_opt_list(supported_groups,  undefined, UserOpts, Opts) of
             {default, undefined} ->
                 handle_supported_groups_option(groups(default));
             {new, SG0} ->
                 assert_version_dep(supported_groups, TlsVsns, ['tlsv1.3']),
                 handle_supported_groups_option(SG0);
             {old, SG0} ->
                 SG0
         end,

    CPHS = case get_opt_list(ciphers, [], UserOpts, Opts) of
               {old, CPS0} -> CPS0;
               {_, CPS0} -> handle_cipher_option(CPS0, TlsVsns)
           end,
  
    ECCS =  try assert_version_dep(eccs, TlsVsns, ['tlsv1.2', 'tlsv1.1', 'tlsv1']) of
                _ ->
                    case get_opt_list(eccs, undefined, UserOpts, Opts) of
                        {old, ECCS0} -> ECCS0;
                        {default, _} -> handle_eccs_option(tls_v1:ec_curves(default, 'tlsv1.2'));
                        {new, ECCS0} -> handle_eccs_option(ECCS0)
                    end
            catch
                throw:_ ->
                    []
            end,
    Opts#{ciphers => CPHS, eccs => ECCS, supported_groups => SG}.

opt_crl(UserOpts, Opts, _Env) ->
    {_, Check} = get_opt_of(crl_check, [best_effort, peer, true, false], false, UserOpts, Opts),
    Cache = case get_opt(crl_cache, {ssl_crl_cache, {internal, []}}, UserOpts, Opts) of
                {_, {Cb, {_Handle, Options}} = Value} when is_atom(Cb), is_list(Options) ->
                    Value;
                {_, Err} ->
                    option_error(crl_cache, Err)
            end,
    Opts#{crl_check => Check, crl_cache => Cache}.

opt_handshake(UserOpts, Opts, _Env) ->
    {_, HS} = get_opt_of(handshake, [hello, full], full, UserOpts, Opts),

    {_, MHSS} = get_opt_int(max_handshake_size, 1, ?MAX_UNIT24, ?DEFAULT_MAX_HANDSHAKE_SIZE,
                            UserOpts, Opts),

    Opts#{handshake => HS, max_handshake_size => MHSS}.

opt_use_srtp(UserOpts, #{protocol := Protocol} = Opts, _Env) ->
    UseSRTP = case get_opt_map(use_srtp, undefined, UserOpts, Opts) of
                  {old, UseSRTP0} ->
                      UseSRTP0;
                  {default, undefined} ->
                      undefined;
                  {new, UseSRTP1} ->
                      assert_protocol_dep(use_srtp, Protocol, [dtls]),
                      validate_use_srtp(UseSRTP1)
              end,
    case UseSRTP of
        #{} -> Opts#{use_srtp => UseSRTP};
        _ -> Opts
    end.

validate_use_srtp(#{protection_profiles := [_|_] = PPs} = UseSRTP) ->
    case maps:keys(UseSRTP) -- [protection_profiles, mki] of
        [] -> ok;
        Extra -> option_error(use_srtp, {unknown_parameters, Extra})
    end,
    IsValidProfile = fun(<<_, _>>) -> true; (_) -> false end,
    case lists:all(IsValidProfile, PPs) of
        true -> ok;
        false -> option_error(use_srtp, {invalid_protection_profiles, PPs})
    end,
    case UseSRTP of
        #{mki := MKI} when not is_binary(MKI) ->
            option_error(use_srtp, {invalid_mki, MKI});
        #{mki := _} ->
            UseSRTP;
        #{} ->
            UseSRTP#{mki => <<>>}
    end;

validate_use_srtp(#{} = UseSRTP) ->
    option_error(use_srtp, {no_protection_profiles, UseSRTP}).


opt_process(UserOpts, Opts0, _Env) ->
    Opts1 = set_opt_list(receiver_spawn_opts, [], UserOpts, Opts0),
    Opts2 = set_opt_list(sender_spawn_opts, [], UserOpts, Opts1),
    %% {_, SSO} = get_opt_list(sender_spawn_opts, [], UserOpts, Opts),
    %% Opts = Opts1#{receiver_spawn_opts => RSO, sender_spawn_opts => SSO},
    set_opt_int(hibernate_after, 0, infinity, infinity, UserOpts, Opts2).

%%%%

get_opt(Opt, Default, UserOpts, Opts) ->
    case maps:get(Opt, UserOpts, unbound) of
        unbound ->
            case maps:get(maybe_map_key_internal(Opt), Opts, unbound) of
                unbound -> %% Uses default value
                    {default, Default};
                Value ->   %% Uses already set value (merge)
                    {old, Value}
            end;
        Value ->           %% Uses new user option
            {new, Value}
    end.

get_opt_of(Opt, Valid, Default, UserOpts, Opts) ->
    case get_opt(Opt, Default, UserOpts, Opts) of
        {new, Value} = Res ->
            case lists:member(Value, Valid) of
                true -> Res;
                false -> option_error(Opt, Value)
            end;
        Res ->
            Res
    end.

get_opt_bool(Opt, Default, UserOpts, Opts) ->
    case get_opt(Opt, Default, UserOpts, Opts) of
        {_, Value} = Res when is_boolean(Value) -> Res;
        {_, Value} -> option_error(Opt, Value)
    end.

get_opt_pos_int(Opt, Default, UserOpts, Opts) ->
    get_opt_int(Opt, 1, infinity, Default, UserOpts, Opts).

get_opt_int(Opt, Min, Max, Default, UserOpts, Opts) ->
    case get_opt(Opt, Default, UserOpts, Opts) of
        {_, Value} = Res when is_integer(Value), Min =< Value, Value =< Max ->
            Res;
        {_, Value} = Res when Value =:= infinity, Max =:= infinity ->
            Res;
        {_, Value} ->
            option_error(Opt, Value)
    end.

get_opt_fun(Opt, Arity, Default, UserOpts, Opts) ->
    case get_opt(Opt, Default, UserOpts, Opts) of
        {_, Fun} = Res when is_function(Fun, Arity) -> Res;
        {new, Err} -> option_error(Opt, Err);
        Res -> Res
    end.

get_opt_list(Opt, Default, UserOpts, Opts) ->
    case get_opt(Opt, Default, UserOpts, Opts) of
        {new, Err} when not is_list(Err) -> option_error(Opt, Err);
        Res -> Res
    end.

get_opt_bin(Opt, Default, UserOpts, Opts) ->
    case get_opt(Opt, Default, UserOpts, Opts) of
        {new, Err} when not is_binary(Err) -> option_error(Opt, Err);
        Res -> Res
    end.

get_opt_file(Opt, Default, UserOpts, Opts) ->
    case get_opt(Opt, Default, UserOpts, Opts) of
        {new, File} -> {new, validate_filename(File, Opt)};
        Res -> Res
    end.

set_opt_bool(Opt, Default, UserOpts, Opts) ->
    case maps:get(Opt, UserOpts, Default) of
        Default -> Opts;
        Value when is_boolean(Value) -> Opts#{Opt => Value};
        Value -> option_error(Opt, Value)
    end.

get_opt_map(Opt, Default, UserOpts, Opts) ->
    case get_opt(Opt, Default, UserOpts, Opts) of
        {new, Err} when not is_map(Err) -> option_error(Opt, Err);
        Res -> Res
    end.

set_opt_int(Opt, Min, Max, Default, UserOpts, Opts) ->
    case maps:get(Opt, UserOpts, Default) of
        Default ->
            Opts;
        Value when is_integer(Value), Min =< Value, Value =< Max ->
            Opts#{Opt => Value};
        Value when Value =:= infinity, Max =:= infinity ->
            Opts#{Opt => Value};
        Value ->
            option_error(Opt, Value)
    end.

set_opt_list(Opt, Default, UserOpts, Opts) ->
    case maps:get(Opt, UserOpts, []) of
        Default ->
            Opts;
        List when is_list(List) ->
            Opts#{Opt => List};
        Value ->
            option_error(Opt, Value)
    end.

set_opt_new(new, Opt, Default, Value, Opts)
  when Default =/= Value ->
    Opts#{Opt => Value};
set_opt_new(_, _, _, _, Opts) ->
    Opts.

%%%%

default_cb_info(tls) ->
    {gen_tcp, tcp, tcp_closed, tcp_error, tcp_passive};
default_cb_info(dtls) ->
    {gen_udp, udp, udp_closed, udp_error, udp_passive}.

handle_cb_info({V1, V2, V3, V4}) ->
    {V1,V2,V3,V4, list_to_atom(atom_to_list(V2) ++ "_passive")};
handle_cb_info(CbInfo) when tuple_size(CbInfo) =:= 5 ->
    CbInfo;
handle_cb_info(CbInfo) ->
    option_error(cb_info, CbInfo).

handle_option_cb_info(Options, Protocol) ->
    CbInfo = proplists:get_value(cb_info, Options, default_cb_info(Protocol)),
    handle_cb_info(CbInfo).

maybe_map_key_internal(client_preferred_next_protocols) ->
    next_protocol_selector;
maybe_map_key_internal(K) ->
    K.

split_options(Opts0, AllOptions) ->
    Opts1 = proplists:expand([{binary, [{mode, binary}]},
                              {list, [{mode, list}]}], Opts0),
    Opts2 = handle_option_format(Opts1, []),
    %% Remove deprecated ssl_imp option
    Opts = proplists:delete(ssl_imp, Opts2),

    DeleteUserOpts = fun(Key, PropList) -> proplists:delete(Key, PropList) end,
    AllOpts = [cb_info, client_preferred_next_protocols] ++ AllOptions,
    SockOpts = lists:foldl(DeleteUserOpts, Opts, AllOpts),
    {Opts -- SockOpts, SockOpts}.

assert_server_only(Option, Opts) ->
    Value = maps:get(Option, Opts, undefined),
    role_error(Value =/= undefined, server_only, Option).
assert_client_only(Option, Opts) ->
    Value = maps:get(Option, Opts, undefined),
    role_error(Value =/= undefined, client_only, Option).

assert_server_only(client, Bool, Option) ->
    role_error(Bool, server_only, Option);
assert_server_only(_, _, _) ->
    ok.

role_error(false, _ErrorDesc, _Option) ->
    ok;
role_error(true, ErrorDesc, Option)
  when ErrorDesc =:= client_only; ErrorDesc =:= server_only ->
    throw_error({option, ErrorDesc, Option}).

option_incompatible(false, _Options) -> ok;
option_incompatible(true, Options) -> option_incompatible(Options).

-spec option_incompatible(_) -> no_return().
option_incompatible(Options) ->
    throw_error({options, incompatible, Options}).

option_error(false, _, _What) -> true;
option_error(true, Tag, What) -> option_error(Tag,What).

-spec option_error(_,_) -> no_return().
option_error(Tag, What) ->
    throw_error({options, {Tag, What}}).

-spec throw_error(_) -> no_return().
throw_error(Err) ->
    throw({error, Err}).

assert_protocol_dep(Option, Protocol, AllowedProtos) ->
    case lists:member(Protocol, AllowedProtos) of
        true -> ok;
        false -> option_incompatible([Option, {protocol, Protocol}])
    end.

assert_version_dep(Option, Vsns, AllowedVsn) ->
    assert_version_dep(true, Option, Vsns, AllowedVsn).

assert_version_dep(false, _, _, _) -> true;
assert_version_dep(true, Option, SSLVsns, AllowedVsn) ->
    case is_dtls_configured(SSLVsns) of
        true -> %% TODO: Check option dependency for DTLS
            true;
        false ->
            APIVsns = lists:map(fun tls_record:protocol_version/1, SSLVsns),
            Set1 = sets:from_list(APIVsns),
            Set2 = sets:from_list(AllowedVsn),
            case sets:size(sets:intersection(Set1, Set2)) > 0 of
                true -> ok;
                false -> option_incompatible([Option, {versions, APIVsns}])
            end
    end.

warn_override(new, UserOpts, NewOpt, OldOpts, LogLevel) ->
    Check = fun(Key) -> maps:is_key(Key,UserOpts) end,
    case lists:filter(Check, OldOpts) of
        [] -> ok;
        Ignored ->
            Desc = lists:flatten(io_lib:format("Options ~w are ignored", [Ignored])),
            Reas = lists:flatten(io_lib:format("Option ~w is set", [NewOpt])),
            ssl_logger:log(notice, LogLevel, #{description => Desc, reason => Reas}, ?LOCATION)
    end;
warn_override(_, _UserOpts, _NewOpt, _OldOpts, _LogLevel) ->
    ok.

is_dtls_configured(Versions) ->
    lists:any(fun (Ver) -> ?DTLS_1_X(Ver) end, Versions).

handle_hashsigns_option(Value, Version) ->
    try
        if ?TLS_GTE(Version, ?TLS_1_3) ->
                tls_v1:signature_schemes(Version, Value);
           (Version =:= ?TLS_1_2) ->
                tls_v1:signature_algs(Version, Value);
           true ->
                undefined
        end
    catch error:function_clause ->
            option_error(signature_algs, Value)
    end.

handle_signature_algorithms_option(Value, Version) ->
    try tls_v1:signature_schemes(Version, Value)
    catch error:function_clause ->
            option_error(signature_algs_cert, Value)
    end.

validate_filename(FN, _Option) when is_binary(FN), FN =/= <<>> ->
    FN;
validate_filename([_|_] = FN, _Option) ->
    Enc = file:native_name_encoding(),
    unicode:characters_to_binary(FN, unicode, Enc);
validate_filename(FN, Option) ->
    option_error(Option, FN).

validate_server_cert_opts(_Opts, #{validate_certs_or_anon_ciphers := false}) ->
    ok;
validate_server_cert_opts(#{certs_keys := [_|_]=CertsKeys, ciphers := CPHS, versions := Versions}, _) ->
    validate_certs_or_anon_ciphers(CertsKeys, CPHS, Versions);
validate_server_cert_opts(#{ciphers := CPHS, versions := Versions}, _) ->
    validate_anon_ciphers(CPHS, Versions).

validate_certs_or_anon_ciphers(CertsKeys, Ciphers, Versions) ->
    CheckCertsAndKeys =
        fun(Map) ->
                (maps:is_key(cert, Map) orelse maps:is_key(certfile, Map))
                    andalso (maps:is_key(key, Map) orelse maps:is_key(keyfile, Map))
        end,
    case lists:any(CheckCertsAndKeys, CertsKeys) of
        true -> ok;
        false -> validate_anon_ciphers(Ciphers, Versions)
    end.

validate_anon_ciphers(Ciphers, Versions) ->
    MakeSet = fun(Version, Acc) ->
                      Set = sets:from_list(ssl_cipher:anonymous_suites(Version), [{version, 2}]),
                      sets:union(Set, Acc)
              end,
    Anonymous = lists:foldl(MakeSet, sets:new([{version, 2}]), Versions),
    CiphersSet = sets:from_list(Ciphers, [{version,2}]),
    case sets:is_disjoint(Anonymous, CiphersSet) of
        false -> ok;
        true -> option_error(certs_keys, cert_and_key_required)
    end.

%% Do not allow configuration of TLS 1.3 with a gap where TLS 1.2 is not supported
%% as that configuration can trigger the built in version downgrade protection
%% mechanism and the handshake can fail with an Illegal Parameter alert.
tls_validate_version_gap(Versions) ->
    case lists:member('tlsv1.3', Versions) of
        true when length(Versions) >= 2 ->
            case lists:member('tlsv1.2', Versions) of
                true ->
                    Versions;
                false ->
                    throw({error, {options, missing_version, {'tlsv1.2', {versions, Versions}}}})
            end;
        _ ->
            Versions
    end.

emulated_options(undefined, undefined, Protocol, Opts) ->
    case Protocol of
	tls ->
	    tls_socket:emulated_options(Opts);
	dtls ->
	    dtls_socket:emulated_options(Opts)
    end;
emulated_options(Transport, Socket, Protocol, Opts) ->
    EmulatedOptions = tls_socket:emulated_options(),
    {ok, Original} = tls_socket:getopts(Transport, Socket, EmulatedOptions),
    {Inet, Emulated0} = emulated_options(undefined, undefined, Protocol, Opts),
    {Inet, lists:ukeymerge(1, Emulated0, Original)}.

handle_cipher_option(Value, Versions)  when is_list(Value) ->       
    try binary_cipher_suites(Versions, Value) of
	Suites ->
	    Suites
    catch
	exit:_ ->
	    option_error(ciphers, Value);
	error:_->
	    option_error(ciphers, Value)
    end.

binary_cipher_suites([?TLS_1_3], []) ->
    %% Defaults to all supported suites that does
    %% not require explicit configuration TLS-1.3
    %% only mode.
    default_binary_suites(exclusive, ?TLS_1_3);
binary_cipher_suites([Version| _], []) -> 
    %% Defaults to all supported suites that does
    %% not require explicit configuration
    default_binary_suites(default, Version);
binary_cipher_suites(Versions, [Map|_] = Ciphers0) when is_map(Map) ->
    Ciphers = [ssl_cipher_format:suite_map_to_bin(C) || C <- Ciphers0],
    binary_cipher_suites(Versions, Ciphers);
binary_cipher_suites(Versions, [Tuple|_] = Ciphers0) when is_tuple(Tuple) ->
    Ciphers = [ssl_cipher_format:suite_map_to_bin(tuple_to_map(C)) || C <- Ciphers0],
    binary_cipher_suites(Versions, Ciphers);
binary_cipher_suites(Versions, [Cipher0 | _] = Ciphers0) when is_binary(Cipher0) ->
    All = all_suites(Versions),
    case [Cipher || Cipher <- Ciphers0, lists:member(Cipher, All)] of
	[] ->
	    %% Defaults to all supported suites that does
	    %% not require explicit configuration
	    binary_cipher_suites(Versions, []);
	Ciphers ->
	    Ciphers
    end;
binary_cipher_suites(Versions, [Head | _] = Ciphers0) when is_list(Head) ->
    %% Format: ["RC4-SHA","RC4-MD5"]
    Ciphers = [ssl_cipher_format:suite_openssl_str_to_map(C) || C <- Ciphers0],
    binary_cipher_suites(Versions, Ciphers);
binary_cipher_suites(Versions, Ciphers0)  ->
    %% Format: "RC4-SHA:RC4-MD5"
    Ciphers = [ssl_cipher_format:suite_openssl_str_to_map(C) || C <- string:lexemes(Ciphers0, ":")],
    binary_cipher_suites(Versions, Ciphers).

default_binary_suites(exclusive, Version) ->
    ssl_cipher:filter_suites(tls_v1:exclusive_suites(Version));
default_binary_suites(default, Version) ->
    ssl_cipher:filter_suites(ssl_cipher:suites(Version)).

all_suites([?TLS_1_3]) ->
    tls_v1:exclusive_suites(?TLS_1_3);
all_suites([?TLS_1_3, Version1 |_]) ->
    all_suites([?TLS_1_3]) ++
        ssl_cipher:all_suites(Version1) ++
        ssl_cipher:anonymous_suites(Version1);
all_suites([Version|_]) ->
    ssl_cipher:all_suites(Version) ++
        ssl_cipher:anonymous_suites(Version).

tuple_to_map({Kex, Cipher, Mac}) ->
    #{key_exchange => Kex,
      cipher => Cipher,
      mac => Mac,
      prf => default_prf};
tuple_to_map({Kex, Cipher, Mac, Prf}) ->
    #{key_exchange => Kex,
      cipher => Cipher,
      mac => tuple_to_map_mac(Cipher, Mac),
      prf => Prf}.

%% Backwards compatible
tuple_to_map_mac(aes_128_gcm, _) -> 
    aead;
tuple_to_map_mac(aes_256_gcm, _) -> 
    aead;
tuple_to_map_mac(chacha20_poly1305, _) ->
    aead;
tuple_to_map_mac(_, MAC) ->
    MAC.

handle_eccs_option(Value) when is_list(Value) ->
    try tls_v1:ecc_curves(Value) of
        Curves ->
            option_error(Curves =:= [], eccs, none_valid),
            #elliptic_curves{elliptic_curve_list = Curves}
    catch
        exit:_ -> option_error(eccs, Value);
        error:_ -> option_error(eccs, Value)
    end.

handle_supported_groups_option(Value) when is_list(Value) ->
    try tls_v1:groups(Value) of
        Groups ->
            option_error(Groups =:= [], supported_groups, none_valid),
            #supported_groups{supported_groups = Groups}
    catch
        exit:_ -> option_error(supported_groups, Value);
        error:_ -> option_error(supported_groups, Value)
    end.


-spec do_format_error( string()
                     | closed
                     | {tls_alert, {_, Description :: string()}}
                     | {options, Options :: term()}
                     | {options, {socket_options, Option :: term()}}
                     | {options, {socket_options, Option :: term(), Error}}
                     | {options, {FileType, File :: string(), Error}}
                     | InetError
                     | OtherReason) -> string()
              when
      FileType    :: cacertfile | certfile | keyfile | dhfile,
      OtherReason :: term(),
      Error       :: term(),
      InetError   :: inet:posix() | system_limit.

do_format_error(Reason) when is_list(Reason) ->
    Reason;
do_format_error(closed) ->
    "TLS connection is closed";
do_format_error({tls_alert, {_, Description}}) ->
    Description;
do_format_error({options,{FileType, File, Reason}})
  when FileType == cacertfile;
       FileType == certfile;
       FileType == keyfile;
       FileType == dhfile ->
    Error = file_error_format(Reason),
    file_desc(FileType) ++ File ++ ": " ++ Error;
do_format_error ({options, {socket_options, Option, Error}}) ->
    lists:flatten(io_lib:format("Invalid transport socket option ~p: ~s", [Option, do_format_error(Error)]));
do_format_error({options, {socket_options, Option}}) ->
    lists:flatten(io_lib:format("Invalid socket option: ~p", [Option]));
do_format_error({options, incompatible, Opts}) ->
    lists:flatten(io_lib:format("Options (or their values) can not be combined: ~p", [Opts]));
do_format_error({option, Reason, Opts}) ->
    lists:flatten(io_lib:format("Invalid option ~w ~w", [Opts, Reason]));
do_format_error({options, Reason, Opts}) ->
    lists:flatten(io_lib:format("Invalid option ~w ~w", [Opts, Reason]));
do_format_error({options, {missing_version=R, Opts}}) ->
    lists:flatten(io_lib:format("Invalid option ~w ~w", [Opts, R]));
do_format_error({options, {option_not_a_key_value_tuple=R, Opts}}) ->
    lists:flatten(io_lib:format("Invalid option ~w ~w", [Opts, R]));
do_format_error({options, {no_supported_algorithms=R, Opts}}) ->
    lists:flatten(io_lib:format("Invalid option ~w ~w", [Opts, R]));
do_format_error({options, {no_supported_signature_schemes=R, Opts}}) ->
    lists:flatten(io_lib:format("Invalid option ~w ~w", [Opts, R]));
do_format_error({options, {insufficient_crypto_support=R, Opts}}) ->
    lists:flatten(io_lib:format("Invalid option ~w ~w", [Opts, R]));

do_format_error({options, Options}) ->
    lists:flatten(io_lib:format("Invalid TLS option: ~p", [Options]));

do_format_error(Error) ->
    case inet:format_error(Error) of
        "unknown POSIX" ++ _ ->
            unexpected_format(Error);
        Other ->
            Other
    end.

unexpected_format(Error) ->
    lists:flatten(io_lib:format("Unexpected error: ~p", [Error])).

file_error_format({error, Error})->
    case file:format_error(Error) of
	"unknown POSIX error" ++ _ ->
	    "decoding error";
	Str ->
	    Str
    end;
file_error_format(_) ->
    "decoding error".

file_desc(cacertfile) ->
    "Invalid CA certificate file ";
file_desc(certfile) ->
    "Invalid certificate file ";
file_desc(keyfile) ->
    "Invalid key file ";
file_desc(dhfile) ->
    "Invalid DH params file ".

make_next_protocol_selector(undefined) ->
    undefined;
make_next_protocol_selector({Precedence, PrefProtcol} = V) ->
    option_error(not is_list(PrefProtcol), client_preferred_next_protocols, V),
    make_next_protocol_selector({Precedence, PrefProtcol, ?NO_PROTOCOL});
make_next_protocol_selector({Precedence, AllProtocols, DefP} = V) ->
    option_error(not is_list(AllProtocols), client_preferred_next_protocols, V),
    option_error(not (is_binary(DefP) andalso byte_size(DefP) < 256), client_preferred_next_protocols, V),
    validate_protocols(true, client_preferred_next_protocols, AllProtocols),
    case Precedence of
        client ->                 
            fun(Advertised) ->
                    Search = fun(P) -> lists:member(P, Advertised) end,
                    case lists:search(Search, AllProtocols) of
                        false -> DefP;
                        {value, Preferred} -> Preferred
                    end
            end;
        server ->
            fun(Advertised) ->
                    Search = fun(P) -> lists:member(P, AllProtocols) end,
                    case lists:search(Search, Advertised) of
                        false -> DefP;
                        {value, Preferred} -> Preferred
                    end
            end;
        Value ->
            option_error(client_preferred_next_protocols, {invalid_precedence, Value})
    end;
make_next_protocol_selector(What) ->
    option_error(client_preferred_next_protocols, What).

connection_cb(tls) ->
    tls_gen_connection;
connection_cb(dtls) ->
    dtls_gen_connection;
connection_cb(Opts) ->
    connection_cb(proplists:get_value(protocol, Opts, tls)).


%% Assert that basic options are on the format {Key, Value}
%% with a few exceptions and phase out log_alert 
handle_option_format([], Acc) ->
    lists:reverse(Acc);
handle_option_format([{log_alert, Bool} | Rest], Acc) when is_boolean(Bool) ->
    case proplists:get_value(log_level, Acc ++ Rest, undefined) of
        undefined ->
            handle_option_format(Rest, [{log_level, 
                                         map_log_level(Bool)} | Acc]);
        _ ->
            handle_option_format(Rest, Acc)
    end;
handle_option_format([{Key,_} = Opt | Rest], Acc) when is_atom(Key) ->
    handle_option_format(Rest, [Opt | Acc]);
%% Handle exceptions 
handle_option_format([{raw,_,_,_} = Opt | Rest], Acc) ->
    handle_option_format(Rest,  [Opt | Acc]);
handle_option_format([inet = Opt | Rest], Acc) ->
    handle_option_format(Rest,  [Opt | Acc]);
handle_option_format([inet6 = Opt | Rest], Acc) ->
    handle_option_format(Rest,  [Opt | Acc]);
handle_option_format([Value | _], _) ->
    option_error(option_not_a_key_value_tuple, Value).

map_log_level(true) ->
    notice;
map_log_level(false) ->
    none.

include_security_info([]) ->
    false;
include_security_info([Item | Items]) ->
    case lists:member(Item, [client_random, server_random, master_secret, keylog]) of
        true ->
            true;
        false  ->
            include_security_info(Items)
    end.


add_filter(undefined, Filters) ->
    Filters;
add_filter(Filter, Filters) ->
    [Filter | Filters].

unambiguous_path(Value) ->
    AbsName = filename:absname(Value),
    UP = case file:read_link(AbsName) of
             {ok, PathWithNoLink} ->
                 case filename:pathtype(PathWithNoLink) of
                     relative ->
                         Dirname = filename:dirname(AbsName),
                         filename:join([Dirname, PathWithNoLink]);
                     _ ->
                         PathWithNoLink
                 end;
             _ ->
                 AbsName
         end,
    validate_filename(UP, cacertfile).

%%%################################################################
%%%#
%%%# Tracing
%%%#
-doc false.
handle_trace(csp, {call, {?MODULE, opt_stapling, [UserOpts | _]}}, Stack) ->
    {format_ocsp_params(UserOpts), Stack};
handle_trace(csp, {return_from, {?MODULE, opt_stapling, 3}, Return}, Stack) ->
    {format_ocsp_params(Return), Stack};
handle_trace(rle, {call, {?MODULE, listen, Args}}, Stack0) ->
    Role = server,
    {io_lib:format("(*~w) Args = ~W", [Role, Args, 10]), [{role, Role} | Stack0]};
handle_trace(rle, {call, {?MODULE, connect, Args}}, Stack0) ->
    Role = client,
    {io_lib:format("(*~w) Args = ~W", [Role, Args, 10]), [{role, Role} | Stack0]}.

format_ocsp_params(Map) ->
    Stapling = maps:get(stapling, Map, '?'),
    Nonce = maps:get(ocsp_nonce, Map, '?'),
    io_lib:format("Stapling = ~W Nonce = ~W", [Stapling, 5, Nonce, 5]).
<|MERGE_RESOLUTION|>--- conflicted
+++ resolved
@@ -2884,11 +2884,7 @@
 signature_algs(all, 'tlsv1.3') ->
     tls_v1:default_signature_algs([tls_record:protocol_version_name('tlsv1.3'),
                                    tls_record:protocol_version_name('tlsv1.2')]) ++
-<<<<<<< HEAD
-        tls_v1:legacy_signature_algs_pre_13();
-=======
         [ecdsa_sha1, rsa_pkcs1_sha1 | tls_v1:legacy_signature_algs_pre_13()] -- [{sha, ecdsa}, {sha, rsa}];
->>>>>>> 5f1a83c5
 signature_algs(all, 'tlsv1.2') ->
     tls_v1:default_signature_algs([tls_record:protocol_version_name('tlsv1.2')]) ++ 
         tls_v1:legacy_signature_algs_pre_13();
