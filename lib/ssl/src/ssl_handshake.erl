%%
%% %CopyrightBegin%
%%
%% Copyright Ericsson AB 2013-2017. All Rights Reserved.
%%
%% Licensed under the Apache License, Version 2.0 (the "License");
%% you may not use this file except in compliance with the License.
%% You may obtain a copy of the License at
%%
%%     http://www.apache.org/licenses/LICENSE-2.0
%%
%% Unless required by applicable law or agreed to in writing, software
%% distributed under the License is distributed on an "AS IS" BASIS,
%% WITHOUT WARRANTIES OR CONDITIONS OF ANY KIND, either express or implied.
%% See the License for the specific language governing permissions and
%% limitations under the License.
%%
%% %CopyrightEnd%

%----------------------------------------------------------------------
%% Purpose: Help funtions for handling the SSL-handshake protocol (common
%% to SSL/TLS and DTLS
%%----------------------------------------------------------------------

-module(ssl_handshake).

-include("ssl_handshake.hrl").
-include("ssl_record.hrl").
-include("ssl_cipher.hrl").
-include("ssl_alert.hrl").
-include("ssl_internal.hrl").
-include("ssl_srp.hrl").
-include_lib("public_key/include/public_key.hrl").

-export_type([ssl_handshake/0, ssl_handshake_history/0,
	      public_key_info/0, oid/0]).

-type oid()               :: tuple().
-type public_key_params() :: #'Dss-Parms'{} |  {namedCurve, oid()} | #'ECParameters'{} | term().
-type public_key_info()   :: {oid(), #'RSAPublicKey'{} | integer() | #'ECPoint'{}, public_key_params()}.
-type ssl_handshake_history() :: {[binary()], [binary()]}.

-type ssl_handshake() :: #server_hello{} | #server_hello_done{} | #certificate{} | #certificate_request{} |
			 #client_key_exchange{} | #finished{} | #certificate_verify{} |
			 #hello_request{} | #next_protocol{}.

%% Create handshake messages
-export([hello_request/0, server_hello/4, server_hello_done/0,
	 certificate/4,  client_certificate_verify/6,  certificate_request/5, key_exchange/3,
	 finished/5,  next_protocol/1]).

%% Handle handshake messages
-export([certify/7, certificate_verify/6, verify_signature/5,
	 master_secret/4, server_key_exchange_hash/2, verify_connection/6,
	 init_handshake_history/0, update_handshake_history/3, verify_server_key/5,
         select_version/3
	]).

%% Encode
-export([encode_handshake/2, encode_hello_extensions/1,
	 encode_client_protocol_negotiation/2, encode_protocols_advertised_on_server/1]).
%% Decode
-export([decode_handshake/3, decode_hello_extensions/1,
	 decode_server_key/3, decode_client_key/3,
	 decode_suites/2
	]).

%% Cipher suites handling
-export([available_suites/2, available_signature_algs/2,  available_signature_algs/4, 
         cipher_suites/2, prf/6, select_session/11, supported_ecc/1,
         premaster_secret/2, premaster_secret/3, premaster_secret/4]).

%% Extensions handling
-export([client_hello_extensions/5,
	 handle_client_hello_extensions/9, %% Returns server hello extensions
	 handle_server_hello_extensions/9, select_curve/2, select_curve/3,
         select_hashsign/4, select_hashsign/5,
	 select_hashsign_algs/3
	]).

%%====================================================================
%% Create handshake messages 
%%====================================================================

%%--------------------------------------------------------------------
-spec hello_request() -> #hello_request{}.
%%
%% Description: Creates a hello request message sent by server to
%% trigger renegotiation.
%%--------------------------------------------------------------------
hello_request() ->
    #hello_request{}.

%%--------------------------------------------------------------------
-spec server_hello(#session{}, ssl_record:ssl_version(), ssl_record:connection_states(),
		   #hello_extensions{}) -> #server_hello{}.
%%
%% Description: Creates a server hello message.
%%--------------------------------------------------------------------
server_hello(SessionId, Version, ConnectionStates, Extensions) ->
    #{security_parameters := SecParams} = 
	ssl_record:pending_connection_state(ConnectionStates, read),
    #server_hello{server_version = Version,
		  cipher_suite = SecParams#security_parameters.cipher_suite,
                  compression_method =
		  SecParams#security_parameters.compression_algorithm,
		  random = SecParams#security_parameters.server_random,
		  session_id = SessionId,
		  extensions = Extensions
		 }.

%%--------------------------------------------------------------------
-spec server_hello_done() ->  #server_hello_done{}.
%%
%% Description: Creates a server hello done message.
%%--------------------------------------------------------------------
server_hello_done() ->
    #server_hello_done{}.

%%--------------------------------------------------------------------
-spec certificate(der_cert(), db_handle(), certdb_ref(), client | server) -> #certificate{} | #alert{}.
%%
%% Description: Creates a certificate message.
%%--------------------------------------------------------------------
certificate(OwnCert, CertDbHandle, CertDbRef, client) ->
    Chain =
	case ssl_certificate:certificate_chain(OwnCert, CertDbHandle, CertDbRef) of
	    {ok, _,  CertChain} ->
		CertChain;
	    {error, _} ->
		%% If no suitable certificate is available, the client
		%% SHOULD send a certificate message containing no
		%% certificates. (chapter 7.4.6. RFC 4346)
		[]
	end,
    #certificate{asn1_certificates = Chain};

certificate(OwnCert, CertDbHandle, CertDbRef, server) ->
    case ssl_certificate:certificate_chain(OwnCert, CertDbHandle, CertDbRef) of
	{ok, _, Chain} ->
	    #certificate{asn1_certificates = Chain};
	{error, _} ->
            ?ALERT_REC(?FATAL, ?INTERNAL_ERROR, server_has_no_suitable_certificates)
    end.

%%--------------------------------------------------------------------
-spec client_certificate_verify(undefined | der_cert(), binary(),
				ssl_record:ssl_version(), term(), public_key:private_key(),
				ssl_handshake_history()) ->
    #certificate_verify{} | ignore | #alert{}.
%%
%% Description: Creates a certificate_verify message, called by the client.
%%--------------------------------------------------------------------
client_certificate_verify(undefined, _, _, _, _, _) ->
    ignore;
client_certificate_verify(_, _, _, _, undefined, _) ->
    ignore;
client_certificate_verify(OwnCert, MasterSecret, Version,
			  {HashAlgo, SignAlgo},
			  PrivateKey, {Handshake, _}) ->
    case public_key:pkix_is_fixed_dh_cert(OwnCert) of
	true ->
            ?ALERT_REC(?FATAL, ?UNSUPPORTED_CERTIFICATE, fixed_diffie_hellman_prohibited);
	false ->
	    Hashes =
		calc_certificate_verify(Version, HashAlgo, MasterSecret, Handshake),
	    Signed = digitally_signed(Version, Hashes, HashAlgo, PrivateKey),
	    #certificate_verify{signature = Signed, hashsign_algorithm = {HashAlgo, SignAlgo}}
    end.

%%--------------------------------------------------------------------
-spec certificate_request(ssl_cipher:cipher_suite(), db_handle(), 
			  certdb_ref(),  #hash_sign_algos{}, ssl_record:ssl_version()) ->
				 #certificate_request{}.
%%
%% Description: Creates a certificate_request message, called by the server.
%%--------------------------------------------------------------------
certificate_request(CipherSuite, CertDbHandle, CertDbRef, HashSigns, Version) ->
    Types = certificate_types(ssl_cipher:suite_definition(CipherSuite), Version),
    Authorities = certificate_authorities(CertDbHandle, CertDbRef),
    #certificate_request{
		    certificate_types = Types,
		    hashsign_algorithms = HashSigns,
		    certificate_authorities = Authorities
		   }.
%%--------------------------------------------------------------------
-spec key_exchange(client | server, ssl_record:ssl_version(),
		   {premaster_secret, binary(), public_key_info()} |
		   {dh, binary()} |
		   {dh, {binary(), binary()}, #'DHParameter'{}, {HashAlgo::atom(), SignAlgo::atom()},
		   binary(), binary(), public_key:private_key()} |
		   {ecdh, #'ECPrivateKey'{}} |
		   {psk, binary()} |
		   {dhe_psk, binary(), binary()} |
		   {ecdhe_psk, binary(), #'ECPrivateKey'{}} |
		   {srp, {binary(), binary()}, #srp_user{}, {HashAlgo::atom(), SignAlgo::atom()},
		   binary(), binary(), public_key:private_key()}) ->
    #client_key_exchange{} | #server_key_exchange{}.

%%
%% Description: Creates a keyexchange message.
%%--------------------------------------------------------------------
key_exchange(client, _Version, {premaster_secret, Secret, {_, PublicKey, _}}) ->
    EncPremasterSecret =
	encrypted_premaster_secret(Secret, PublicKey),
    #client_key_exchange{exchange_keys = EncPremasterSecret};

key_exchange(client, _Version, {dh, PublicKey}) ->
    #client_key_exchange{
	      exchange_keys = #client_diffie_hellman_public{
		dh_public = PublicKey}
	       };

key_exchange(client, _Version, {ecdh, #'ECPrivateKey'{publicKey =  ECPublicKey}}) ->
    #client_key_exchange{
	      exchange_keys = #client_ec_diffie_hellman_public{
		dh_public = ECPublicKey}
	       };

key_exchange(client, _Version, {psk, Identity}) ->
    #client_key_exchange{
       exchange_keys = #client_psk_identity{
			  identity = Identity}
      };

key_exchange(client, _Version, {dhe_psk, Identity, PublicKey}) ->
    #client_key_exchange{
	      exchange_keys = #client_dhe_psk_identity{
		identity = Identity,
		dh_public = PublicKey}
	       };

key_exchange(client, _Version, {ecdhe_psk, Identity, #'ECPrivateKey'{publicKey =  ECPublicKey}}) ->
    #client_key_exchange{
       exchange_keys = #client_ecdhe_psk_identity{
			  identity = Identity,
			  dh_public = ECPublicKey}
      };

key_exchange(client, _Version, {psk_premaster_secret, PskIdentity, Secret, {_, PublicKey, _}}) ->
    EncPremasterSecret =
	encrypted_premaster_secret(Secret, PublicKey),
    #client_key_exchange{
       exchange_keys = #client_rsa_psk_identity{
			  identity = PskIdentity,
			  exchange_keys = EncPremasterSecret}};

key_exchange(client, _Version, {srp, PublicKey}) ->
    #client_key_exchange{
       exchange_keys = #client_srp_public{
			  srp_a = PublicKey}
      };

key_exchange(server, Version, {dh, {PublicKey, _},
			       #'DHParameter'{prime = P, base = G},
			       HashSign, ClientRandom, ServerRandom, PrivateKey}) ->
    ServerDHParams = #server_dh_params{dh_p = int_to_bin(P),
				       dh_g = int_to_bin(G), dh_y = PublicKey},
    enc_server_key_exchange(Version, ServerDHParams, HashSign,
			    ClientRandom, ServerRandom, PrivateKey);

key_exchange(server, Version, {ecdh,  #'ECPrivateKey'{publicKey =  ECPublicKey,
						      parameters = ECCurve}, HashSign,
			       ClientRandom, ServerRandom, PrivateKey}) ->
    ServerECParams = #server_ecdh_params{curve = ECCurve, public = ECPublicKey},
    enc_server_key_exchange(Version, ServerECParams, HashSign,
			    ClientRandom, ServerRandom, PrivateKey);

key_exchange(server, Version, {psk, PskIdentityHint,
			       HashSign, ClientRandom, ServerRandom, PrivateKey}) ->
    ServerPSKParams = #server_psk_params{hint = PskIdentityHint},
    enc_server_key_exchange(Version, ServerPSKParams, HashSign,
			    ClientRandom, ServerRandom, PrivateKey);

key_exchange(server, Version, {dhe_psk, PskIdentityHint, {PublicKey, _},
			       #'DHParameter'{prime = P, base = G},
			       HashSign, ClientRandom, ServerRandom, PrivateKey}) ->
    ServerEDHPSKParams = #server_dhe_psk_params{
      hint = PskIdentityHint,
      dh_params = #server_dh_params{dh_p = int_to_bin(P),
				    dh_g = int_to_bin(G), dh_y = PublicKey}
     },
    enc_server_key_exchange(Version, ServerEDHPSKParams,
			    HashSign, ClientRandom, ServerRandom, PrivateKey);

key_exchange(server, Version, {ecdhe_psk, PskIdentityHint,
			       #'ECPrivateKey'{publicKey =  ECPublicKey,
					       parameters = ECCurve},
			       HashSign, ClientRandom, ServerRandom, PrivateKey}) ->
    ServerECDHEPSKParams = #server_ecdhe_psk_params{
      hint = PskIdentityHint,
      dh_params = #server_ecdh_params{curve = ECCurve, public = ECPublicKey}},
    enc_server_key_exchange(Version, ServerECDHEPSKParams, HashSign,
			    ClientRandom, ServerRandom, PrivateKey);

key_exchange(server, Version, {srp, {PublicKey, _},
			       #srp_user{generator = Generator, prime = Prime,
					 salt = Salt},
			       HashSign, ClientRandom, ServerRandom, PrivateKey}) ->
    ServerSRPParams = #server_srp_params{srp_n = Prime, srp_g = Generator,
					 srp_s = Salt, srp_b = PublicKey},
    enc_server_key_exchange(Version, ServerSRPParams, HashSign,
			    ClientRandom, ServerRandom, PrivateKey).

%%--------------------------------------------------------------------
-spec finished(ssl_record:ssl_version(), client | server, integer(), binary(), ssl_handshake_history()) ->
    #finished{}.
%%
%% Description: Creates a handshake finished message
%%-------------------------------------------------------------------
finished(Version, Role, PrfAlgo, MasterSecret, {Handshake, _}) -> % use the current handshake
    #finished{verify_data =
	      calc_finished(Version, Role, PrfAlgo, MasterSecret, Handshake)}.
%%--------------------------------------------------------------------
-spec next_protocol(binary()) -> #next_protocol{}.
%%
%% Description: Creates a next protocol message
%%-------------------------------------------------------------------
next_protocol(SelectedProtocol) ->
  #next_protocol{selected_protocol = SelectedProtocol}.

%%====================================================================
%% Handle handshake messages 
%%====================================================================
%%--------------------------------------------------------------------
-spec certify(#certificate{}, db_handle(), certdb_ref(), #ssl_options{}, term(),
	      client | server, inet:hostname() | inet:ip_address()) ->  {der_cert(), public_key_info()} | #alert{}.
%%
%% Description: Handles a certificate handshake message
%%--------------------------------------------------------------------
certify(#certificate{asn1_certificates = ASN1Certs}, CertDbHandle, CertDbRef,
        Opts, CRLDbHandle, Role, Host) ->    

    ServerName = server_name(Opts#ssl_options.server_name_indication, Host, Role),
    [PeerCert | _] = ASN1Certs,       
    try
	{TrustedCert, CertPath}  =
	    ssl_certificate:trusted_cert_and_path(ASN1Certs, CertDbHandle, CertDbRef,  
                                                  Opts#ssl_options.partial_chain),
        ValidationFunAndState = validation_fun_and_state(Opts#ssl_options.verify_fun, Role, 
                                                         CertDbHandle, CertDbRef, ServerName,
                                                         Opts#ssl_options.crl_check, CRLDbHandle, CertPath),
	case public_key:pkix_path_validation(TrustedCert,
					     CertPath,
					     [{max_path_length,  Opts#ssl_options.depth},
					      {verify_fun, ValidationFunAndState}]) of
	    {ok, {PublicKeyInfo,_}} ->
		{PeerCert, PublicKeyInfo};
	    {error, Reason} ->
		path_validation_alert(Reason)
	end
    catch
	error:{badmatch,{asn1, Asn1Reason}} ->
	    %% ASN-1 decode of certificate somehow failed
            ?ALERT_REC(?FATAL, ?CERTIFICATE_UNKNOWN, {failed_to_decode_certificate, Asn1Reason});
        error:OtherReason ->
            ?ALERT_REC(?FATAL, ?INTERNAL_ERROR, {unexpected_error, OtherReason})
    end.

%%--------------------------------------------------------------------
-spec certificate_verify(binary(), public_key_info(), ssl_record:ssl_version(), term(),
			 binary(), ssl_handshake_history()) -> valid | #alert{}.
%%
%% Description: Checks that the certificate_verify message is valid.
%%--------------------------------------------------------------------
certificate_verify(_, _, _, undefined, _, _) ->
    ?ALERT_REC(?FATAL, ?HANDSHAKE_FAILURE, invalid_certificate_verify_message);

certificate_verify(Signature, PublicKeyInfo, Version,
		   HashSign = {HashAlgo, _}, MasterSecret, {_, Handshake}) ->
    Hash = calc_certificate_verify(Version, HashAlgo, MasterSecret, Handshake),
    case verify_signature(Version, Hash, HashSign, Signature, PublicKeyInfo) of
	true ->
	    valid;
	_ ->
	    ?ALERT_REC(?FATAL, ?BAD_CERTIFICATE)
    end.
%%--------------------------------------------------------------------
-spec verify_signature(ssl_record:ssl_version(), binary(), {term(), term()}, binary(),
				   public_key_info()) -> true | false.
%%
%% Description: Checks that a public_key signature is valid.
%%--------------------------------------------------------------------
verify_signature(_Version, _Hash, {_HashAlgo, anon}, _Signature, _) ->
    true;
verify_signature({3, Minor}, Hash, {HashAlgo, rsa}, Signature, {?rsaEncryption, PubKey, _PubKeyParams})
  when Minor >= 3 ->
    public_key:verify({digest, Hash}, HashAlgo, Signature, PubKey);
verify_signature(_Version, Hash, _HashAlgo, Signature, {?rsaEncryption, PubKey, _PubKeyParams}) ->
    case public_key:decrypt_public(Signature, PubKey,
				   [{rsa_pad, rsa_pkcs1_padding}]) of
	Hash -> true;
	_    -> false
    end;
verify_signature(_Version, Hash, {HashAlgo, dsa}, Signature, {?'id-dsa', PublicKey, PublicKeyParams}) ->
    public_key:verify({digest, Hash}, HashAlgo, Signature, {PublicKey, PublicKeyParams});
verify_signature(_, Hash, {HashAlgo, _SignAlg}, Signature,
		 {?'id-ecPublicKey', PublicKey, PublicKeyParams}) ->
    public_key:verify({digest, Hash}, HashAlgo, Signature, {PublicKey, PublicKeyParams}).

%%--------------------------------------------------------------------
-spec master_secret(ssl_record:ssl_version(), #session{} | binary(), ssl_record:connection_states(),
		   client | server) -> {binary(), ssl_record:connection_states()} | #alert{}.
%%
%% Description: Sets or calculates the master secret and calculate keys,
%% updating the pending connection states. The Mastersecret and the update
%% connection states are returned or an alert if the calculation fails.
%%-------------------------------------------------------------------
master_secret(Version, #session{master_secret = Mastersecret},
	      ConnectionStates, Role) ->
    #{security_parameters := SecParams} =
	ssl_record:pending_connection_state(ConnectionStates, read),
    try master_secret(Version, Mastersecret, SecParams,
		      ConnectionStates, Role)
    catch
	exit:_ ->
            ?ALERT_REC(?FATAL, ?HANDSHAKE_FAILURE, key_calculation_failure)
    end;

master_secret(Version, PremasterSecret, ConnectionStates, Role) ->
    #{security_parameters := SecParams} =
	ssl_record:pending_connection_state(ConnectionStates, read),
    
    #security_parameters{prf_algorithm = PrfAlgo,
			 client_random = ClientRandom,
			 server_random = ServerRandom} = SecParams,
    try master_secret(Version,
		      calc_master_secret(Version,PrfAlgo,PremasterSecret,
					 ClientRandom, ServerRandom),
		      SecParams, ConnectionStates, Role)
    catch
	exit:_ ->
            ?ALERT_REC(?FATAL, ?HANDSHAKE_FAILURE, master_secret_calculation_failure)
    end.

%%--------------------------------------------------------------------
-spec server_key_exchange_hash(md5sha | md5 | sha | sha224 |sha256 | sha384 | sha512, binary()) -> binary().
%%
%% Description: Calculate server key exchange hash
%%--------------------------------------------------------------------
server_key_exchange_hash(md5sha, Value) ->
    MD5 = crypto:hash(md5, Value),
    SHA = crypto:hash(sha, Value),
    <<MD5/binary, SHA/binary>>;

server_key_exchange_hash(Hash, Value) ->
    crypto:hash(Hash, Value).

%%--------------------------------------------------------------------
-spec verify_connection(ssl_record:ssl_version(), #finished{}, client | server, integer(), binary(),
			ssl_handshake_history()) -> verified | #alert{}.
%%
%% Description: Checks the ssl handshake finished message to verify
%%              the connection.
%%-------------------------------------------------------------------
verify_connection(Version, #finished{verify_data = Data},
		  Role, PrfAlgo, MasterSecret, {_, Handshake}) ->
    %% use the previous hashes
    case calc_finished(Version, Role, PrfAlgo, MasterSecret, Handshake) of
	Data ->
	    verified;
	_ ->
	    ?ALERT_REC(?FATAL, ?DECRYPT_ERROR)
    end.

%%--------------------------------------------------------------------
-spec init_handshake_history() -> ssl_handshake_history().

%%
%% Description: Initialize the empty handshake history buffer.
%%--------------------------------------------------------------------
init_handshake_history() ->
    {[], []}.

%%--------------------------------------------------------------------
-spec update_handshake_history(ssl_handshake:ssl_handshake_history(), Data ::term(), boolean()) ->
				      ssl_handshake:ssl_handshake_history().
%%
%% Description: Update the handshake history buffer with Data.
%%--------------------------------------------------------------------
update_handshake_history(Handshake, % special-case SSL2 client hello
			 <<?CLIENT_HELLO, ?UINT24(_), ?BYTE(Major), ?BYTE(Minor),
			   ?UINT16(CSLength), ?UINT16(0),
			   ?UINT16(CDLength),
			   CipherSuites:CSLength/binary,
			   ChallengeData:CDLength/binary>>, true) ->
    update_handshake_history(Handshake,
			     <<?CLIENT_HELLO, ?BYTE(Major), ?BYTE(Minor),
			       ?UINT16(CSLength), ?UINT16(0),
			       ?UINT16(CDLength),
			       CipherSuites:CSLength/binary,
			       ChallengeData:CDLength/binary>>, true);
update_handshake_history({Handshake0, _Prev}, Data, _) ->
    {[Data|Handshake0], Handshake0}.

verify_server_key(#server_key_params{params_bin = EncParams,
				     signature = Signature},
		  HashSign = {HashAlgo, _},
		  ConnectionStates, Version, PubKeyInfo) ->
    #{security_parameters := SecParams} =
	ssl_record:pending_connection_state(ConnectionStates, read),
    #security_parameters{client_random = ClientRandom,
			 server_random = ServerRandom} = SecParams,
    Hash = server_key_exchange_hash(HashAlgo,
				    <<ClientRandom/binary,
				      ServerRandom/binary,
				      EncParams/binary>>),
    verify_signature(Version, Hash, HashSign, Signature, PubKeyInfo).

select_version(RecordCB, ClientVersion, Versions) ->
    do_select_version(RecordCB, ClientVersion, Versions).

<<<<<<< HEAD
premaster_secret(OtherPublicDhKey, MyPrivateKey, #'DHParameter'{} = Params) ->
    try 
	public_key:compute_key(OtherPublicDhKey, MyPrivateKey, Params)  
    catch 
	error:computation_failed -> 
	    throw(?ALERT_REC(?FATAL, ?ILLEGAL_PARAMETER))
    end;	   
premaster_secret(PublicDhKey, PrivateDhKey, #server_dh_params{dh_p = Prime, dh_g = Base}) ->
    try 
	crypto:compute_key(dh, PublicDhKey, PrivateDhKey, [Prime, Base])
    catch 
	error:computation_failed -> 
	    throw(?ALERT_REC(?FATAL, ?ILLEGAL_PARAMETER))
    end;
premaster_secret(#client_srp_public{srp_a = ClientPublicKey}, ServerKey, #srp_user{prime = Prime,
										   verifier = Verifier}) ->
    case crypto:compute_key(srp, ClientPublicKey, ServerKey, {host, [Verifier, Prime, '6a']}) of
	error ->
	    throw(?ALERT_REC(?FATAL, ?ILLEGAL_PARAMETER));
	PremasterSecret ->
	    PremasterSecret
    end;
premaster_secret(#server_srp_params{srp_n = Prime, srp_g = Generator, srp_s = Salt, srp_b = Public},
		 ClientKeys, {Username, Password}) ->
    case ssl_srp_primes:check_srp_params(Generator, Prime) of
	ok ->
	    DerivedKey = crypto:hash(sha, [Salt, crypto:hash(sha, [Username, <<$:>>, Password])]),
	    case crypto:compute_key(srp, Public, ClientKeys, {user, [DerivedKey, Prime, Generator, '6a']}) of
		error ->
		    throw(?ALERT_REC(?FATAL, ?ILLEGAL_PARAMETER));
		PremasterSecret ->
		    PremasterSecret
	    end;
	_ ->
	    throw(?ALERT_REC(?FATAL, ?ILLEGAL_PARAMETER))
    end;
premaster_secret(#client_rsa_psk_identity{
		    identity = PSKIdentity,
		    exchange_keys = #encrypted_premaster_secret{premaster_secret = EncPMS}
		   }, #'RSAPrivateKey'{} = Key, PSKLookup) ->
    PremasterSecret = premaster_secret(EncPMS, Key),
    psk_secret(PSKIdentity, PSKLookup, PremasterSecret);
premaster_secret(#server_dhe_psk_params{
		    hint = IdentityHint,
		    dh_params =  #server_dh_params{dh_y = PublicDhKey} = Params},
		    PrivateDhKey,
		    LookupFun) ->
    PremasterSecret = premaster_secret(PublicDhKey, PrivateDhKey, Params),
    psk_secret(IdentityHint, LookupFun, PremasterSecret);

premaster_secret(#server_ecdhe_psk_params{
		    hint = IdentityHint,
                    dh_params = #server_ecdh_params{
                                   public = ECServerPubKey}},
		    PrivateEcDhKey,
		    LookupFun) ->
    PremasterSecret = premaster_secret(#'ECPoint'{point = ECServerPubKey}, PrivateEcDhKey),
    psk_secret(IdentityHint, LookupFun, PremasterSecret);

premaster_secret({rsa_psk, PSKIdentity}, PSKLookup, RSAPremasterSecret) ->
    psk_secret(PSKIdentity, PSKLookup, RSAPremasterSecret);

premaster_secret(#client_ecdhe_psk_identity{
		    identity =  PSKIdentity,
		    dh_public = PublicEcDhPoint}, PrivateEcDhKey, PSKLookup) ->
    PremasterSecret = premaster_secret(#'ECPoint'{point = PublicEcDhPoint}, PrivateEcDhKey),
    psk_secret(PSKIdentity, PSKLookup, PremasterSecret).

premaster_secret(#client_dhe_psk_identity{
		    identity =  PSKIdentity,
		    dh_public = PublicDhKey}, PrivateKey, #'DHParameter'{} = Params, PSKLookup) ->
    PremasterSecret = premaster_secret(PublicDhKey, PrivateKey, Params),
    psk_secret(PSKIdentity, PSKLookup, PremasterSecret).

premaster_secret(#client_psk_identity{identity = PSKIdentity}, PSKLookup) ->
    psk_secret(PSKIdentity, PSKLookup);
premaster_secret({psk, PSKIdentity}, PSKLookup) ->
    psk_secret(PSKIdentity, PSKLookup);
premaster_secret(#'ECPoint'{} = ECPoint, #'ECPrivateKey'{} = ECDHKeys) ->
    public_key:compute_key(ECPoint, ECDHKeys);
premaster_secret(EncSecret, #'RSAPrivateKey'{} = RSAPrivateKey) ->
    try public_key:decrypt_private(EncSecret, RSAPrivateKey,
				   [{rsa_pad, rsa_pkcs1_padding}])
    catch
	_:_ ->
	    throw(?ALERT_REC(?FATAL, ?DECRYPT_ERROR))
    end.
%%--------------------------------------------------------------------
-spec server_key_exchange_hash(md5sha | md5 | sha | sha224 |sha256 | sha384 | sha512, binary()) -> binary().
%%
%% Description: Calculate server key exchange hash
%%--------------------------------------------------------------------
server_key_exchange_hash(md5sha, Value) ->
    MD5 = crypto:hash(md5, Value),
    SHA = crypto:hash(sha, Value),
    <<MD5/binary, SHA/binary>>;

server_key_exchange_hash(Hash, Value) ->
    crypto:hash(Hash, Value).
%%--------------------------------------------------------------------
-spec prf(ssl_record:ssl_version(), non_neg_integer(), binary(), binary(), [binary()], non_neg_integer()) ->
		 {ok, binary()} | {error, undefined}.
%%
%% Description: use the TLS PRF to generate key material
%%--------------------------------------------------------------------
prf({3,0}, _, _, _, _, _) ->
    {error, undefined};
prf({3,_N}, PRFAlgo, Secret, Label, Seed, WantedLength) ->
    {ok, tls_v1:prf(PRFAlgo, Secret, Label, Seed, WantedLength)}.


%%--------------------------------------------------------------------
-spec select_hashsign(#hash_sign_algos{} | undefined,  undefined | binary(), 
		      atom(), [atom()], ssl_record:ssl_version()) ->
			     {atom(), atom()} | undefined  | #alert{}.

%%
%% Description: Handles signature_algorithms hello extension (server)
%%--------------------------------------------------------------------
select_hashsign(_, undefined, _,  _, _Version) ->
    {null, anon};
%% The signature_algorithms extension was introduced with TLS 1.2. Ignore it if we have
%% negotiated a lower version.
select_hashsign(HashSigns, Cert, KeyExAlgo, 
		undefined, {Major, Minor} = Version)  when Major >= 3 andalso Minor >= 3->
    select_hashsign(HashSigns, Cert, KeyExAlgo, tls_v1:default_signature_algs(Version), Version);
select_hashsign(#hash_sign_algos{hash_sign_algos = HashSigns}, Cert, KeyExAlgo, SupportedHashSigns,
		{Major, Minor}) when Major >= 3 andalso Minor >= 3 ->
    #'OTPCertificate'{tbsCertificate = TBSCert} = public_key:pkix_decode_cert(Cert, otp),
    #'OTPCertificate'{tbsCertificate = TBSCert,
		      signatureAlgorithm =  {_,SignAlgo, _}} = public_key:pkix_decode_cert(Cert, otp),
    #'OTPSubjectPublicKeyInfo'{algorithm = {_, SubjAlgo, _}} = 
     	TBSCert#'OTPTBSCertificate'.subjectPublicKeyInfo,

    Sign = sign_algo(SignAlgo),
    SubSing = sign_algo(SubjAlgo),

    case lists:filter(fun({_, S} = Algos) when S == Sign ->
			      is_acceptable_hash_sign(Algos, Sign,
						      SubSing, KeyExAlgo, SupportedHashSigns);
			 (_)  ->
			      false
		      end, HashSigns) of
	[] ->
            ?ALERT_REC(?FATAL, ?INSUFFICIENT_SECURITY, no_suitable_signature_algorithm);
	[HashSign | _] ->
	    HashSign
    end;
select_hashsign(_, Cert, _, _, Version) ->
    #'OTPCertificate'{tbsCertificate = TBSCert} = public_key:pkix_decode_cert(Cert, otp),
    #'OTPSubjectPublicKeyInfo'{algorithm = {_,Algo, _}} = TBSCert#'OTPTBSCertificate'.subjectPublicKeyInfo,
    select_hashsign_algs(undefined, Algo, Version).
%%--------------------------------------------------------------------
-spec select_hashsign(#certificate_request{},  binary(), 
		      [atom()], ssl_record:ssl_version()) ->
			     {atom(), atom()} | #alert{}.

%%
%% Description: Handles signature algorithms selection for certificate requests (client) 
%%--------------------------------------------------------------------
select_hashsign(#certificate_request{}, undefined, _, {Major, Minor})  when Major >= 3 andalso Minor >= 3->
    %% There client does not have a certificate and will send an empty reply, the server may fail 
    %% or accept the connection by its own preference. No signature algorihms needed as there is
    %% no certificate to verify.
    {undefined, undefined}; 
 
select_hashsign(#certificate_request{hashsign_algorithms = #hash_sign_algos{hash_sign_algos = HashSigns}, 
				     certificate_types = Types}, Cert, SupportedHashSigns, 
		{Major, Minor})  when Major >= 3 andalso Minor >= 3->
    #'OTPCertificate'{tbsCertificate = TBSCert} = public_key:pkix_decode_cert(Cert, otp),
    #'OTPCertificate'{tbsCertificate = TBSCert,
		      signatureAlgorithm =  {_,SignAlgo, _}} = public_key:pkix_decode_cert(Cert, otp),
    #'OTPSubjectPublicKeyInfo'{algorithm = {_, SubjAlgo, _}} = 
     	TBSCert#'OTPTBSCertificate'.subjectPublicKeyInfo,

    Sign = sign_algo(SignAlgo),
    SubSign = sign_algo(SubjAlgo),
    
    case is_acceptable_cert_type(SubSign, HashSigns, Types) andalso is_supported_sign(Sign, HashSigns) of
	true ->
	    case lists:filter(fun({_, S} = Algos) when S == SubSign ->
				 is_acceptable_hash_sign(Algos, SupportedHashSigns);
			    (_)  ->
				      false
			      end, HashSigns) of
		[] ->
		    ?ALERT_REC(?FATAL, ?INSUFFICIENT_SECURITY, no_suitable_signature_algorithm);
		[HashSign | _] ->
		    HashSign
	    end;
	false ->
	    ?ALERT_REC(?FATAL, ?INSUFFICIENT_SECURITY, no_suitable_signature_algorithm)
    end;
select_hashsign(#certificate_request{}, Cert, _, Version) ->
    select_hashsign(undefined, Cert, undefined, [], Version).

%%--------------------------------------------------------------------
-spec select_hashsign_algs({atom(), atom()}| undefined, oid(), ssl_record:ssl_version()) ->
				  {atom(), atom()}.

%% Description: For TLS 1.2 hash function and signature algorithm pairs can be
%% negotiated with the signature_algorithms extension,
%% for previous versions always use appropriate defaults.
%% RFC 5246, Sect. 7.4.1.4.1.  Signature Algorithms
%% If the client does not send the signature_algorithms extension, the
%% server MUST do the following: (e.i defaults for TLS 1.2)
%%
%% -  If the negotiated key exchange algorithm is one of (RSA, DHE_RSA,
%%    DH_RSA, RSA_PSK, ECDH_RSA, ECDHE_RSA), behave as if client had
%%    sent the value {sha1,rsa}.
%%
%% -  If the negotiated key exchange algorithm is one of (DHE_DSS,
%%    DH_DSS), behave as if the client had sent the value {sha1,dsa}.
%%
%% -  If the negotiated key exchange algorithm is one of (ECDH_ECDSA,
%%    ECDHE_ECDSA), behave as if the client had sent value {sha1,ecdsa}.

%%--------------------------------------------------------------------
select_hashsign_algs(HashSign, _, {Major, Minor}) when HashSign =/= undefined andalso
						       Major >= 3 andalso Minor >= 3 ->
    HashSign;
select_hashsign_algs(undefined, ?rsaEncryption, {Major, Minor}) when Major >= 3 andalso Minor >= 3 ->
    {sha, rsa};
select_hashsign_algs(undefined,?'id-ecPublicKey', _) ->
    {sha, ecdsa};
select_hashsign_algs(undefined, ?rsaEncryption, _) -> 
    {md5sha, rsa};
select_hashsign_algs(undefined, ?'id-dsa', _) ->
    {sha, dsa}.


%%--------------------------------------------------------------------
-spec master_secret(ssl_record:ssl_version(), #session{} | binary(), ssl_record:connection_states(),
		   client | server) -> {binary(), ssl_record:connection_states()} | #alert{}.
%%
%% Description: Sets or calculates the master secret and calculate keys,
%% updating the pending connection states. The Mastersecret and the update
%% connection states are returned or an alert if the calculation fails.
%%-------------------------------------------------------------------
master_secret(Version, #session{master_secret = Mastersecret},
	      ConnectionStates, Role) ->
    #{security_parameters := SecParams} =
	ssl_record:pending_connection_state(ConnectionStates, read),
    try master_secret(Version, Mastersecret, SecParams,
		      ConnectionStates, Role)
    catch
	exit:_ ->
            ?ALERT_REC(?FATAL, ?HANDSHAKE_FAILURE, key_calculation_failure)
    end;

master_secret(Version, PremasterSecret, ConnectionStates, Role) ->
    #{security_parameters := SecParams} =
	ssl_record:pending_connection_state(ConnectionStates, read),
    
    #security_parameters{prf_algorithm = PrfAlgo,
			 client_random = ClientRandom,
			 server_random = ServerRandom} = SecParams,
    try master_secret(Version,
		      calc_master_secret(Version,PrfAlgo,PremasterSecret,
					 ClientRandom, ServerRandom),
		      SecParams, ConnectionStates, Role)
    catch
	exit:_ ->
            ?ALERT_REC(?FATAL, ?HANDSHAKE_FAILURE, master_secret_calculation_failure)
    end.

%%-------------Encode/Decode --------------------------------
=======
%%====================================================================
%% Encode handshake 
%%====================================================================

>>>>>>> 70defe95
encode_handshake(#next_protocol{selected_protocol = SelectedProtocol}, _Version) ->
    PaddingLength = 32 - ((byte_size(SelectedProtocol) + 2) rem 32),
    {?NEXT_PROTOCOL, <<?BYTE((byte_size(SelectedProtocol))), SelectedProtocol/binary,
                         ?BYTE(PaddingLength), 0:(PaddingLength * 8)>>};
encode_handshake(#server_hello{server_version = {Major, Minor},
			       random = Random,
			       session_id = Session_ID,
			       cipher_suite = CipherSuite,
			       compression_method = Comp_method,
			       extensions = #hello_extensions{} = Extensions}, _Version) ->
			SID_length = byte_size(Session_ID),
    ExtensionsBin = encode_hello_extensions(Extensions),
    {?SERVER_HELLO, <<?BYTE(Major), ?BYTE(Minor), Random:32/binary,
		     ?BYTE(SID_length), Session_ID/binary,
                     CipherSuite/binary, ?BYTE(Comp_method), ExtensionsBin/binary>>};
encode_handshake(#certificate{asn1_certificates = ASN1CertList}, _Version) ->
    ASN1Certs = certs_from_list(ASN1CertList),
    ACLen = erlang:iolist_size(ASN1Certs),
    {?CERTIFICATE, <<?UINT24(ACLen), ASN1Certs:ACLen/binary>>};
encode_handshake(#server_key_exchange{exchange_keys = Keys}, _Version) ->
    {?SERVER_KEY_EXCHANGE, Keys};
encode_handshake(#server_key_params{params_bin = Keys, hashsign = HashSign,
			  signature = Signature}, Version) ->
    EncSign = enc_sign(HashSign, Signature, Version),
    {?SERVER_KEY_EXCHANGE, <<Keys/binary, EncSign/binary>>};
encode_handshake(#certificate_request{certificate_types = CertTypes,
			    hashsign_algorithms = #hash_sign_algos{hash_sign_algos = HashSignAlgos},
			    certificate_authorities = CertAuths},
       {Major, Minor})
  when Major == 3, Minor >= 3 ->
    HashSigns= << <<(ssl_cipher:hash_algorithm(Hash)):8, (ssl_cipher:sign_algorithm(Sign)):8>> ||
		   {Hash, Sign} <- HashSignAlgos >>,
    CertTypesLen = byte_size(CertTypes),
    HashSignsLen = byte_size(HashSigns),
    CertAuthsLen = byte_size(CertAuths),
    {?CERTIFICATE_REQUEST,
       <<?BYTE(CertTypesLen), CertTypes/binary,
	?UINT16(HashSignsLen), HashSigns/binary,
	?UINT16(CertAuthsLen), CertAuths/binary>>
    };
encode_handshake(#certificate_request{certificate_types = CertTypes,
			    certificate_authorities = CertAuths},
       _Version) ->
    CertTypesLen = byte_size(CertTypes),
    CertAuthsLen = byte_size(CertAuths),
    {?CERTIFICATE_REQUEST,
       <<?BYTE(CertTypesLen), CertTypes/binary,
	?UINT16(CertAuthsLen), CertAuths/binary>>
    };
encode_handshake(#server_hello_done{}, _Version) ->
    {?SERVER_HELLO_DONE, <<>>};
encode_handshake(#client_key_exchange{exchange_keys = ExchangeKeys}, Version) ->
    {?CLIENT_KEY_EXCHANGE, encode_client_key(ExchangeKeys, Version)};
encode_handshake(#certificate_verify{signature = BinSig, hashsign_algorithm = HashSign}, Version) ->
    EncSig = enc_sign(HashSign, BinSig, Version),
    {?CERTIFICATE_VERIFY, EncSig};
encode_handshake(#finished{verify_data = VerifyData}, _Version) ->
    {?FINISHED, VerifyData}.

encode_hello_extensions(#hello_extensions{} = Extensions) ->
    encode_hello_extensions(hello_extensions_list(Extensions), <<>>).
encode_hello_extensions([], <<>>) ->
    <<>>;
encode_hello_extensions([], Acc) ->
    Size = byte_size(Acc),
    <<?UINT16(Size), Acc/binary>>;

encode_hello_extensions([#alpn{extension_data = ExtensionData} | Rest], Acc) ->
	Len = byte_size(ExtensionData),
    ExtLen = Len + 2,
	encode_hello_extensions(Rest, <<?UINT16(?ALPN_EXT), ?UINT16(ExtLen), ?UINT16(Len),
					ExtensionData/binary, Acc/binary>>);
encode_hello_extensions([#next_protocol_negotiation{extension_data = ExtensionData} | Rest], Acc) ->
    Len = byte_size(ExtensionData),
    encode_hello_extensions(Rest, <<?UINT16(?NEXTPROTONEG_EXT), ?UINT16(Len),
				    ExtensionData/binary, Acc/binary>>);
encode_hello_extensions([#renegotiation_info{renegotiated_connection = undefined} | Rest], Acc) ->
    encode_hello_extensions(Rest, Acc);
encode_hello_extensions([#renegotiation_info{renegotiated_connection = ?byte(0) = Info} | Rest], Acc) ->
    Len = byte_size(Info),
    encode_hello_extensions(Rest, <<?UINT16(?RENEGOTIATION_EXT), ?UINT16(Len), Info/binary, Acc/binary>>);

encode_hello_extensions([#renegotiation_info{renegotiated_connection = Info} | Rest], Acc) ->
    InfoLen = byte_size(Info),
    Len = InfoLen +1,
    encode_hello_extensions(Rest, <<?UINT16(?RENEGOTIATION_EXT), ?UINT16(Len), ?BYTE(InfoLen),
				    Info/binary, Acc/binary>>);
encode_hello_extensions([#elliptic_curves{elliptic_curve_list = EllipticCurves} | Rest], Acc) ->

    EllipticCurveList = << <<(tls_v1:oid_to_enum(X)):16>> || X <- EllipticCurves>>,
    ListLen = byte_size(EllipticCurveList),
    Len = ListLen + 2,
    encode_hello_extensions(Rest, <<?UINT16(?ELLIPTIC_CURVES_EXT),
				 ?UINT16(Len), ?UINT16(ListLen), EllipticCurveList/binary, Acc/binary>>);
encode_hello_extensions([#ec_point_formats{ec_point_format_list = ECPointFormats} | Rest], Acc) ->
    ECPointFormatList = list_to_binary(ECPointFormats),
    ListLen = byte_size(ECPointFormatList),
    Len = ListLen + 1,
    encode_hello_extensions(Rest, <<?UINT16(?EC_POINT_FORMATS_EXT),
				 ?UINT16(Len), ?BYTE(ListLen), ECPointFormatList/binary, Acc/binary>>);
encode_hello_extensions([#srp{username = UserName} | Rest], Acc) ->
    SRPLen = byte_size(UserName),
    Len = SRPLen + 2,
    encode_hello_extensions(Rest, <<?UINT16(?SRP_EXT), ?UINT16(Len), ?BYTE(SRPLen),
				    UserName/binary, Acc/binary>>);
encode_hello_extensions([#hash_sign_algos{hash_sign_algos = HashSignAlgos} | Rest], Acc) ->
    SignAlgoList = << <<(ssl_cipher:hash_algorithm(Hash)):8, (ssl_cipher:sign_algorithm(Sign)):8>> ||
		       {Hash, Sign} <- HashSignAlgos >>,
    ListLen = byte_size(SignAlgoList),
    Len = ListLen + 2,
    encode_hello_extensions(Rest, <<?UINT16(?SIGNATURE_ALGORITHMS_EXT),
				 ?UINT16(Len), ?UINT16(ListLen), SignAlgoList/binary, Acc/binary>>);
encode_hello_extensions([#sni{hostname = Hostname} | Rest], Acc) ->
    HostLen = length(Hostname),
    HostnameBin = list_to_binary(Hostname),
    % Hostname type (1 byte) + Hostname length (2 bytes) + Hostname (HostLen bytes)
    ServerNameLength = 1 + 2 + HostLen,
    % ServerNameListSize (2 bytes) + ServerNameLength
    ExtLength = 2 + ServerNameLength,
    encode_hello_extensions(Rest, <<?UINT16(?SNI_EXT), ?UINT16(ExtLength),
				    ?UINT16(ServerNameLength),
				    ?BYTE(?SNI_NAMETYPE_HOST_NAME),
				    ?UINT16(HostLen), HostnameBin/binary,
				    Acc/binary>>).

<<<<<<< HEAD
enc_server_key_exchange(Version, Params, {HashAlgo, SignAlgo},
			ClientRandom, ServerRandom, PrivateKey) ->
    EncParams = encode_server_key(Params),
    case HashAlgo of
	null ->
	    #server_key_params{params = Params,
			       params_bin = EncParams,
			       hashsign = {null, anon},
			       signature = <<>>};
	_ ->
	    Hash =
		server_key_exchange_hash(HashAlgo, <<ClientRandom/binary,
						     ServerRandom/binary,
						     EncParams/binary>>),
	    Signature = digitally_signed(Version, Hash, HashAlgo, PrivateKey),
	    #server_key_params{params = Params,
			       params_bin = EncParams,
			       hashsign = {HashAlgo, SignAlgo},
			       signature = Signature}
    end.

%%--------------------------------------------------------------------
-spec decode_client_key(binary(), ssl_cipher:key_algo(), ssl_record:ssl_version()) ->
			    #encrypted_premaster_secret{}
			    | #client_diffie_hellman_public{}
			    | #client_ec_diffie_hellman_public{}
			    | #client_psk_identity{}
			    | #client_dhe_psk_identity{}
			    | #client_ecdhe_psk_identity{}
			    | #client_rsa_psk_identity{}
			    | #client_srp_public{}.
%%
%% Description: Decode client_key data and return appropriate type
%%--------------------------------------------------------------------
decode_client_key(ClientKey, Type, Version) ->
    dec_client_key(ClientKey, key_exchange_alg(Type), Version).

%%--------------------------------------------------------------------
-spec decode_server_key(binary(), ssl_cipher:key_algo(), ssl_record:ssl_version()) ->
			       #server_key_params{}.
%%
%% Description: Decode server_key data and return appropriate type
%%--------------------------------------------------------------------
decode_server_key(ServerKey, Type, Version) ->
    dec_server_key(ServerKey, key_exchange_alg(Type), Version).

%%
%% Description: Encode and decode functions for ALPN extension data.
%%--------------------------------------------------------------------

%% While the RFC opens the door to allow ALPN during renegotiation, in practice
%% this does not work and it is recommended to ignore any ALPN extension during
%% renegotiation, as done here.
encode_alpn(_, true) ->
    undefined;
encode_alpn(undefined, _) ->
    undefined;
encode_alpn(Protocols, _) ->
    #alpn{extension_data = lists:foldl(fun encode_protocol/2, <<>>, Protocols)}.

decode_alpn(undefined) ->
    undefined;
decode_alpn(#alpn{extension_data=Data}) ->
    decode_protocols(Data, []).

=======
>>>>>>> 70defe95
encode_client_protocol_negotiation(undefined, _) ->
    undefined;
encode_client_protocol_negotiation(_, false) ->
	#next_protocol_negotiation{extension_data = <<>>};
encode_client_protocol_negotiation(_, _) ->
	undefined.

encode_protocols_advertised_on_server(undefined) ->
	undefined;

encode_protocols_advertised_on_server(Protocols) ->
	#next_protocol_negotiation{extension_data = lists:foldl(fun encode_protocol/2, <<>>, Protocols)}.

%%====================================================================
%% Decode handshake 
%%====================================================================

decode_handshake(_, ?HELLO_REQUEST, <<>>) ->
    #hello_request{};
decode_handshake(_, ?NEXT_PROTOCOL, <<?BYTE(SelectedProtocolLength),
				      SelectedProtocol:SelectedProtocolLength/binary,
				      ?BYTE(PaddingLength), _Padding:PaddingLength/binary>>) ->
    #next_protocol{selected_protocol = SelectedProtocol};

decode_handshake(_Version, ?SERVER_HELLO, <<?BYTE(Major), ?BYTE(Minor), Random:32/binary,
					    ?BYTE(SID_length), Session_ID:SID_length/binary,
					    Cipher_suite:2/binary, ?BYTE(Comp_method)>>) ->
    #server_hello{
       server_version = {Major,Minor},
       random = Random,
       session_id = Session_ID,
       cipher_suite = Cipher_suite,
       compression_method = Comp_method,
       extensions = #hello_extensions{}};

decode_handshake(_Version, ?SERVER_HELLO, <<?BYTE(Major), ?BYTE(Minor), Random:32/binary,
		       ?BYTE(SID_length), Session_ID:SID_length/binary,
		       Cipher_suite:2/binary, ?BYTE(Comp_method),
		       ?UINT16(ExtLen), Extensions:ExtLen/binary>>) ->

    HelloExtensions = decode_hello_extensions(Extensions),

    #server_hello{
       server_version = {Major,Minor},
       random = Random,
       session_id = Session_ID,
       cipher_suite = Cipher_suite,
       compression_method = Comp_method,
       extensions = HelloExtensions};
decode_handshake(_Version, ?CERTIFICATE, <<?UINT24(ACLen), ASN1Certs:ACLen/binary>>) ->
    #certificate{asn1_certificates = certs_to_list(ASN1Certs)};
decode_handshake(_Version, ?SERVER_KEY_EXCHANGE, Keys) ->
    #server_key_exchange{exchange_keys = Keys};
decode_handshake({Major, Minor}, ?CERTIFICATE_REQUEST,
       <<?BYTE(CertTypesLen), CertTypes:CertTypesLen/binary,
	?UINT16(HashSignsLen), HashSigns:HashSignsLen/binary,
	?UINT16(CertAuthsLen), CertAuths:CertAuthsLen/binary>>)
  when Major >= 3, Minor >= 3 ->
    HashSignAlgos = [{ssl_cipher:hash_algorithm(Hash), ssl_cipher:sign_algorithm(Sign)} ||
			<<?BYTE(Hash), ?BYTE(Sign)>> <= HashSigns],
    #certificate_request{certificate_types = CertTypes,
			 hashsign_algorithms = #hash_sign_algos{hash_sign_algos = HashSignAlgos},
			 certificate_authorities = CertAuths};
decode_handshake(_Version, ?CERTIFICATE_REQUEST,
       <<?BYTE(CertTypesLen), CertTypes:CertTypesLen/binary,
	?UINT16(CertAuthsLen), CertAuths:CertAuthsLen/binary>>) ->
    #certificate_request{certificate_types = CertTypes,
			 certificate_authorities = CertAuths};
decode_handshake(_Version, ?SERVER_HELLO_DONE, <<>>) ->
    #server_hello_done{};
decode_handshake({Major, Minor}, ?CERTIFICATE_VERIFY,<<HashSign:2/binary, ?UINT16(SignLen),
						       Signature:SignLen/binary>>)
  when Major == 3, Minor >= 3 ->
    #certificate_verify{hashsign_algorithm = dec_hashsign(HashSign), signature = Signature};
decode_handshake(_Version, ?CERTIFICATE_VERIFY,<<?UINT16(SignLen), Signature:SignLen/binary>>)->
    #certificate_verify{signature = Signature};
decode_handshake(_Version, ?CLIENT_KEY_EXCHANGE, PKEPMS) ->
    #client_key_exchange{exchange_keys = PKEPMS};
decode_handshake(_Version, ?FINISHED, VerifyData) ->
    #finished{verify_data = VerifyData};
decode_handshake(_, Message, _) ->
    throw(?ALERT_REC(?FATAL, ?HANDSHAKE_FAILURE, {unknown_or_malformed_handshake, Message})).

%%--------------------------------------------------------------------
-spec decode_hello_extensions({client, binary()} | binary()) -> #hello_extensions{}.
%%
%% Description: Decodes TLS hello extensions
%%--------------------------------------------------------------------
decode_hello_extensions({client, <<>>}) ->
    #hello_extensions{};
decode_hello_extensions({client, <<?UINT16(ExtLen), Extensions:ExtLen/binary>>}) ->
    decode_hello_extensions(Extensions);
decode_hello_extensions(Extensions) ->
    dec_hello_extensions(Extensions, #hello_extensions{}).

<<<<<<< HEAD
dec_server_key(<<?UINT16(PLen), P:PLen/binary,
		 ?UINT16(GLen), G:GLen/binary,
		 ?UINT16(YLen), Y:YLen/binary, _/binary>> = KeyStruct,
	       ?KEY_EXCHANGE_DIFFIE_HELLMAN, Version) ->
    Params = #server_dh_params{dh_p = P, dh_g = G, dh_y = Y},
    {BinMsg, HashSign, Signature} = dec_server_key_params(PLen + GLen + YLen + 6, KeyStruct, Version),
    #server_key_params{params = Params,
		       params_bin = BinMsg,
		       hashsign = HashSign,
		       signature = Signature};
%% ECParameters with named_curve
%% TODO: explicit curve
dec_server_key(<<?BYTE(?NAMED_CURVE), ?UINT16(CurveID),
		 ?BYTE(PointLen), ECPoint:PointLen/binary,
		 _/binary>> = KeyStruct,
	       ?KEY_EXCHANGE_EC_DIFFIE_HELLMAN, Version) ->
    Params = #server_ecdh_params{curve = {namedCurve, tls_v1:enum_to_oid(CurveID)},
				 public = ECPoint},
    {BinMsg, HashSign, Signature} = dec_server_key_params(PointLen + 4, KeyStruct, Version),
    #server_key_params{params = Params,
		       params_bin = BinMsg,
		       hashsign = HashSign,
		       signature = Signature};
dec_server_key(<<?UINT16(Len), PskIdentityHint:Len/binary, _/binary>> = KeyStruct,
	       KeyExchange, Version)
  when KeyExchange == ?KEY_EXCHANGE_PSK; KeyExchange == ?KEY_EXCHANGE_RSA_PSK ->
    Params = #server_psk_params{
		hint = PskIdentityHint},
    {BinMsg, HashSign, Signature} = dec_server_key_params(Len + 2, KeyStruct, Version),
    #server_key_params{params = Params,
		       params_bin = BinMsg,
		       hashsign = HashSign,
		       signature = Signature};

dec_server_key(<<?UINT16(Len), IdentityHint:Len/binary,
		 ?UINT16(PLen), P:PLen/binary,
		 ?UINT16(GLen), G:GLen/binary,
		 ?UINT16(YLen), Y:YLen/binary, _/binary>> = KeyStruct,
	       ?KEY_EXCHANGE_DHE_PSK, Version) ->
    DHParams = #server_dh_params{dh_p = P, dh_g = G, dh_y = Y},
    Params = #server_dhe_psk_params{
      hint = IdentityHint,
      dh_params = DHParams},
    {BinMsg, HashSign, Signature} = dec_server_key_params(Len + PLen + GLen + YLen + 8, KeyStruct, Version),
    #server_key_params{params = Params,
		       params_bin = BinMsg,
		       hashsign = HashSign,
		       signature = Signature};
dec_server_key(<<?UINT16(Len), IdentityHint:Len/binary,
		 ?BYTE(?NAMED_CURVE), ?UINT16(CurveID),
		 ?BYTE(PointLen), ECPoint:PointLen/binary,
		 _/binary>> = KeyStruct,
	       ?KEY_EXCHANGE_EC_DIFFIE_HELLMAN_PSK, Version) ->
    DHParams = #server_ecdh_params{
                  curve = {namedCurve, tls_v1:enum_to_oid(CurveID)},
                  public = ECPoint},
    Params = #server_ecdhe_psk_params{
      hint = IdentityHint,
      dh_params = DHParams},
    {BinMsg, HashSign, Signature} = dec_server_key_params(Len + 2 + PointLen + 4, KeyStruct, Version),
    #server_key_params{params = Params,
		       params_bin = BinMsg,
		       hashsign = HashSign,
		       signature = Signature};
dec_server_key(<<?UINT16(NLen), N:NLen/binary,
		 ?UINT16(GLen), G:GLen/binary,
		 ?BYTE(SLen), S:SLen/binary,
		 ?UINT16(BLen), B:BLen/binary, _/binary>> = KeyStruct,
	       ?KEY_EXCHANGE_SRP, Version) ->
    Params = #server_srp_params{srp_n = N, srp_g = G, srp_s = S, srp_b = B},
    {BinMsg, HashSign, Signature} = dec_server_key_params(NLen + GLen + SLen + BLen + 7, KeyStruct, Version),
    #server_key_params{params = Params,
		       params_bin = BinMsg,
		       hashsign = HashSign,
		       signature = Signature};
dec_server_key(_, KeyExchange, _) ->
    throw(?ALERT_REC(?FATAL, ?HANDSHAKE_FAILURE, {unknown_or_malformed_key_exchange, KeyExchange})).
=======
%%--------------------------------------------------------------------
-spec decode_server_key(binary(), ssl_cipher:key_algo(), ssl_record:ssl_version()) ->
			       #server_key_params{}.
%%
%% Description: Decode server_key data and return appropriate type
%%--------------------------------------------------------------------
decode_server_key(ServerKey, Type, Version) ->
    dec_server_key(ServerKey, key_exchange_alg(Type), Version).

%%--------------------------------------------------------------------
-spec decode_client_key(binary(), ssl_cipher:key_algo(), ssl_record:ssl_version()) ->
			    #encrypted_premaster_secret{}
			    | #client_diffie_hellman_public{}
			    | #client_ec_diffie_hellman_public{}
			    | #client_psk_identity{}
			    | #client_dhe_psk_identity{}
			    | #client_rsa_psk_identity{}
			    | #client_srp_public{}.
%%
%% Description: Decode client_key data and return appropriate type
%%--------------------------------------------------------------------
decode_client_key(ClientKey, Type, Version) ->
    dec_client_key(ClientKey, key_exchange_alg(Type), Version).
>>>>>>> 70defe95

%%--------------------------------------------------------------------
-spec decode_suites('2_bytes'|'3_bytes', binary()) -> list().
%%
%% Description:
%%--------------------------------------------------------------------
decode_suites('2_bytes', Dec) ->
    from_2bytes(Dec);
decode_suites('3_bytes', Dec) ->
    from_3bytes(Dec).

%%====================================================================
%% Cipher suite handling
%%====================================================================

available_suites(UserSuites, Version) ->
    lists:filtermap(fun(Suite) ->
			    lists:member(Suite, ssl_cipher:all_suites(Version))
		    end, UserSuites).

available_suites(ServerCert, UserSuites, Version, undefined, Curve) ->
    ssl_cipher:filter(ServerCert, available_suites(UserSuites, Version))
	-- unavailable_ecc_suites(Curve);
available_suites(ServerCert, UserSuites, Version, HashSigns, Curve) ->
    Suites = available_suites(ServerCert, UserSuites, Version, undefined, Curve),
    filter_hashsigns(Suites, [ssl_cipher:suite_definition(Suite) || Suite <- Suites], HashSigns, []).
<<<<<<< HEAD
filter_hashsigns([], [], _, Acc) ->
    lists:reverse(Acc);
filter_hashsigns([Suite | Suites], [{KeyExchange,_,_,_} | Algos], HashSigns,
		 Acc) when KeyExchange == dhe_ecdsa;
			   KeyExchange == ecdhe_ecdsa ->
    do_filter_hashsigns(ecdsa, Suite, Suites, Algos, HashSigns, Acc);

filter_hashsigns([Suite | Suites], [{KeyExchange,_,_,_} | Algos], HashSigns,
		 Acc) when KeyExchange == rsa;
			   KeyExchange == dhe_rsa;
			   KeyExchange == ecdhe_rsa;
			   KeyExchange == srp_rsa;
			   KeyExchange == rsa_psk ->
    do_filter_hashsigns(rsa, Suite, Suites, Algos, HashSigns, Acc);
filter_hashsigns([Suite | Suites], [{KeyExchange,_,_,_} | Algos], HashSigns, Acc) when 
      KeyExchange == dhe_dss;
      KeyExchange == srp_dss ->							       
    do_filter_hashsigns(dsa, Suite, Suites, Algos, HashSigns, Acc);
filter_hashsigns([Suite | Suites], [{KeyExchange,_,_,_} | Algos], HashSigns, Acc) when 
      KeyExchange == dh_dss; 
      KeyExchange == dh_rsa; 
      KeyExchange == dh_ecdsa;
      KeyExchange == ecdh_rsa;    
      KeyExchange == ecdh_ecdsa ->
      %%  Fixed DH certificates MAY be signed with any hash/signature
      %%  algorithm pair appearing in the hash_sign extension.  The names
    %%  DH_DSS, DH_RSA, ECDH_ECDSA, and ECDH_RSA are historical.
    filter_hashsigns(Suites, Algos, HashSigns, [Suite| Acc]);
filter_hashsigns([Suite | Suites], [{KeyExchange,_,_,_} | Algos], HashSigns, Acc) when 
      KeyExchange == dh_anon;
      KeyExchange == ecdh_anon;
      KeyExchange == srp_anon;
      KeyExchange == psk;
      KeyExchange == dhe_psk;
      KeyExchange == ecdhe_psk ->
    %% In this case hashsigns is not used as the kexchange is anonaymous
    filter_hashsigns(Suites, Algos, HashSigns, [Suite| Acc]).

do_filter_hashsigns(SignAlgo, Suite, Suites, Algos, HashSigns, Acc) ->
    case lists:keymember(SignAlgo, 2, HashSigns) of
	true ->
	    filter_hashsigns(Suites, Algos, HashSigns, [Suite| Acc]);
	false ->
	    filter_hashsigns(Suites, Algos, HashSigns, Acc)
    end.
=======
>>>>>>> 70defe95

available_signature_algs(undefined, _)  ->
    undefined;
available_signature_algs(SupportedHashSigns, Version) when Version >= {3, 3} ->
    #hash_sign_algos{hash_sign_algos = SupportedHashSigns};
available_signature_algs(_, _) ->
    undefined.
available_signature_algs(undefined, SupportedHashSigns, _, Version) when 
      Version >= {3,3} ->
    SupportedHashSigns;
available_signature_algs(#hash_sign_algos{hash_sign_algos = ClientHashSigns}, SupportedHashSigns, 
                         _, Version) when Version >= {3,3} ->
    sets:to_list(sets:intersection(sets:from_list(ClientHashSigns), 
				   sets:from_list(SupportedHashSigns)));
available_signature_algs(_, _, _, _) -> 
    undefined.

cipher_suites(Suites, false) ->
    [?TLS_EMPTY_RENEGOTIATION_INFO_SCSV | Suites];
cipher_suites(Suites, true) ->
    Suites.
%%--------------------------------------------------------------------
-spec prf(ssl_record:ssl_version(), non_neg_integer(), binary(), binary(), [binary()], non_neg_integer()) ->
		 {ok, binary()} | {error, undefined}.
%%
%% Description: use the TLS PRF to generate key material
%%--------------------------------------------------------------------
prf({3,0}, _, _, _, _, _) ->
    {error, undefined};
prf({3,_N}, PRFAlgo, Secret, Label, Seed, WantedLength) ->
    {ok, tls_v1:prf(PRFAlgo, Secret, Label, Seed, WantedLength)}.

select_session(SuggestedSessionId, CipherSuites, HashSigns, Compressions, Port, #session{ecc = ECCCurve} = 
		   Session, Version,
	       #ssl_options{ciphers = UserSuites, honor_cipher_order = HonorCipherOrder} = SslOpts,
	       Cache, CacheCb, Cert) ->
    {SessionId, Resumed} = ssl_session:server_id(Port, SuggestedSessionId,
						 SslOpts, Cert,
						 Cache, CacheCb),
    case Resumed of
        undefined ->
	    Suites = available_suites(Cert, UserSuites, Version, HashSigns, ECCCurve),
	    CipherSuite = select_cipher_suite(CipherSuites, Suites, HonorCipherOrder),
	    Compression = select_compression(Compressions),
	    {new, Session#session{session_id = SessionId,
				  cipher_suite = CipherSuite,
				  compression_method = Compression}};
	_ ->
	    {resumed, Resumed}
    end.

supported_ecc({Major, Minor}) when ((Major == 3) and (Minor >= 1)) orelse (Major > 3) ->
    Curves = tls_v1:ecc_curves(Minor),
    #elliptic_curves{elliptic_curve_list = Curves};
supported_ecc(_) ->
    #elliptic_curves{elliptic_curve_list = []}.

premaster_secret(OtherPublicDhKey, MyPrivateKey, #'DHParameter'{} = Params) ->
    try 
	public_key:compute_key(OtherPublicDhKey, MyPrivateKey, Params)  
    catch 
	error:computation_failed -> 
	    throw(?ALERT_REC(?FATAL, ?ILLEGAL_PARAMETER))
    end;	   
premaster_secret(PublicDhKey, PrivateDhKey, #server_dh_params{dh_p = Prime, dh_g = Base}) ->
    try 
	crypto:compute_key(dh, PublicDhKey, PrivateDhKey, [Prime, Base])
    catch 
	error:computation_failed -> 
	    throw(?ALERT_REC(?FATAL, ?ILLEGAL_PARAMETER))
    end;
premaster_secret(#client_srp_public{srp_a = ClientPublicKey}, ServerKey, #srp_user{prime = Prime,
										   verifier = Verifier}) ->
    case crypto:compute_key(srp, ClientPublicKey, ServerKey, {host, [Verifier, Prime, '6a']}) of
	error ->
	    throw(?ALERT_REC(?FATAL, ?ILLEGAL_PARAMETER));
	PremasterSecret ->
	    PremasterSecret
    end;
premaster_secret(#server_srp_params{srp_n = Prime, srp_g = Generator, srp_s = Salt, srp_b = Public},
		 ClientKeys, {Username, Password}) ->
    case ssl_srp_primes:check_srp_params(Generator, Prime) of
	ok ->
	    DerivedKey = crypto:hash(sha, [Salt, crypto:hash(sha, [Username, <<$:>>, Password])]),
	    case crypto:compute_key(srp, Public, ClientKeys, {user, [DerivedKey, Prime, Generator, '6a']}) of
		error ->
		    throw(?ALERT_REC(?FATAL, ?ILLEGAL_PARAMETER));
		PremasterSecret ->
		    PremasterSecret
	    end;
	_ ->
	    throw(?ALERT_REC(?FATAL, ?ILLEGAL_PARAMETER))
    end;
premaster_secret(#client_rsa_psk_identity{
		    identity = PSKIdentity,
		    exchange_keys = #encrypted_premaster_secret{premaster_secret = EncPMS}
		   }, #'RSAPrivateKey'{} = Key, PSKLookup) ->
    PremasterSecret = premaster_secret(EncPMS, Key),
    psk_secret(PSKIdentity, PSKLookup, PremasterSecret);
premaster_secret(#server_dhe_psk_params{
		    hint = IdentityHint,
		    dh_params =  #server_dh_params{dh_y = PublicDhKey} = Params},
		    PrivateDhKey,
		    LookupFun) ->
    PremasterSecret = premaster_secret(PublicDhKey, PrivateDhKey, Params),
    psk_secret(IdentityHint, LookupFun, PremasterSecret);
premaster_secret({rsa_psk, PSKIdentity}, PSKLookup, RSAPremasterSecret) ->
    psk_secret(PSKIdentity, PSKLookup, RSAPremasterSecret).

premaster_secret(#client_dhe_psk_identity{
		    identity =  PSKIdentity,
		    dh_public = PublicDhKey}, PrivateKey, #'DHParameter'{} = Params, PSKLookup) ->
    PremasterSecret = premaster_secret(PublicDhKey, PrivateKey, Params),
    psk_secret(PSKIdentity, PSKLookup, PremasterSecret).
premaster_secret(#client_psk_identity{identity = PSKIdentity}, PSKLookup) ->
    psk_secret(PSKIdentity, PSKLookup);
premaster_secret({psk, PSKIdentity}, PSKLookup) ->
    psk_secret(PSKIdentity, PSKLookup);
premaster_secret(#'ECPoint'{} = ECPoint, #'ECPrivateKey'{} = ECDHKeys) ->
    public_key:compute_key(ECPoint, ECDHKeys);
premaster_secret(EncSecret, #'RSAPrivateKey'{} = RSAPrivateKey) ->
    try public_key:decrypt_private(EncSecret, RSAPrivateKey,
				   [{rsa_pad, rsa_pkcs1_padding}])
    catch
	_:_ ->
	    throw(?ALERT_REC(?FATAL, ?DECRYPT_ERROR))
    end.
%%====================================================================
%% Extensions handling
%%====================================================================
client_hello_extensions(Version, CipherSuites, 
			#ssl_options{signature_algs = SupportedHashSigns,
				     eccs = SupportedECCs} = SslOpts, ConnectionStates, Renegotiation) ->
    {EcPointFormats, EllipticCurves} =
	case advertises_ec_ciphers(lists:map(fun ssl_cipher:suite_definition/1, CipherSuites)) of
	    true ->
		client_ecc_extensions(SupportedECCs);
	    false ->
		{undefined, undefined}
	end,
    SRP = srp_user(SslOpts),

    #hello_extensions{
       renegotiation_info = renegotiation_info(tls_record, client,
					       ConnectionStates, Renegotiation),
       srp = SRP,
       signature_algs = available_signature_algs(SupportedHashSigns, Version),
       ec_point_formats = EcPointFormats,
       elliptic_curves = EllipticCurves,
       alpn = encode_alpn(SslOpts#ssl_options.alpn_advertised_protocols, Renegotiation),
       next_protocol_negotiation =
	   encode_client_protocol_negotiation(SslOpts#ssl_options.next_protocol_selector,
					      Renegotiation),
       sni = sni(SslOpts#ssl_options.server_name_indication)}.

handle_client_hello_extensions(RecordCB, Random, ClientCipherSuites,
			       #hello_extensions{renegotiation_info = Info,
						 srp = SRP,
						 ec_point_formats = ECCFormat,
						 alpn = ALPN,
						 next_protocol_negotiation = NextProtocolNegotiation}, Version,
			       #ssl_options{secure_renegotiate = SecureRenegotation,
                                            alpn_preferred_protocols = ALPNPreferredProtocols} = Opts,
			       #session{cipher_suite = NegotiatedCipherSuite,
					compression_method = Compression} = Session0,
			       ConnectionStates0, Renegotiation) ->
    Session = handle_srp_extension(SRP, Session0),
    ConnectionStates = handle_renegotiation_extension(server, RecordCB, Version, Info,
						      Random, NegotiatedCipherSuite, 
						      ClientCipherSuites, Compression,
						      ConnectionStates0, Renegotiation, SecureRenegotation),

    ServerHelloExtensions =  #hello_extensions{
				renegotiation_info = renegotiation_info(RecordCB, server,
									ConnectionStates, Renegotiation),
				ec_point_formats = server_ecc_extension(Version, ECCFormat)
			       },

    %% If we receive an ALPN extension and have ALPN configured for this connection,
    %% we handle it. Otherwise we check for the NPN extension.
    if
        ALPN =/= undefined, ALPNPreferredProtocols =/= undefined ->
			case handle_alpn_extension(ALPNPreferredProtocols, decode_alpn(ALPN)) of
                #alert{} = Alert ->
                    Alert;
                Protocol ->
                    {Session, ConnectionStates, Protocol,
                        ServerHelloExtensions#hello_extensions{alpn=encode_alpn([Protocol], Renegotiation)}}
            end;
        true ->
            ProtocolsToAdvertise = handle_next_protocol_extension(NextProtocolNegotiation, Renegotiation, Opts),
            {Session, ConnectionStates, undefined,
				ServerHelloExtensions#hello_extensions{next_protocol_negotiation=
                	encode_protocols_advertised_on_server(ProtocolsToAdvertise)}}
    end.

handle_server_hello_extensions(RecordCB, Random, CipherSuite, Compression,
			       #hello_extensions{renegotiation_info = Info,
                                                 alpn = ALPN,
						 next_protocol_negotiation = NextProtocolNegotiation}, Version,
			       #ssl_options{secure_renegotiate = SecureRenegotation,
					    next_protocol_selector = NextProtoSelector},
			       ConnectionStates0, Renegotiation) ->
    ConnectionStates = handle_renegotiation_extension(client, RecordCB, Version, Info, Random, 
						      CipherSuite, undefined,
						      Compression, ConnectionStates0,
						      Renegotiation, SecureRenegotation),

    %% If we receive an ALPN extension then this is the protocol selected,
    %% otherwise handle the NPN extension.
    case decode_alpn(ALPN) of
        %% ServerHello contains exactly one protocol: the one selected.
        %% We also ignore the ALPN extension during renegotiation (see encode_alpn/2).
        [Protocol] when not Renegotiation ->
            {ConnectionStates, alpn, Protocol};
        undefined ->
            case handle_next_protocol(NextProtocolNegotiation, NextProtoSelector, Renegotiation) of
                #alert{} = Alert ->
                    Alert;
                Protocol ->
                    {ConnectionStates, npn, Protocol}
            end;
        {error, Reason} ->
            ?ALERT_REC(?FATAL, ?HANDSHAKE_FAILURE, Reason);
        [] ->
            ?ALERT_REC(?FATAL, ?HANDSHAKE_FAILURE, no_protocols_in_server_hello);
        [_|_] ->
            ?ALERT_REC(?FATAL, ?HANDSHAKE_FAILURE, too_many_protocols_in_server_hello)
    end.

select_curve(Client, Server) ->
    select_curve(Client, Server, false).

select_curve(#elliptic_curves{elliptic_curve_list = ClientCurves},
	     #elliptic_curves{elliptic_curve_list = ServerCurves},
	     ServerOrder) ->
    case ServerOrder of
        false ->
            select_shared_curve(ClientCurves, ServerCurves);
        true ->
            select_shared_curve(ServerCurves, ClientCurves)
    end;
select_curve(undefined, _, _) ->
    %% Client did not send ECC extension use default curve if 
    %% ECC cipher is negotiated
    {namedCurve, ?secp256r1}.

%%--------------------------------------------------------------------
-spec select_hashsign(#hash_sign_algos{} | undefined,  undefined | binary(), 
		      atom(), [atom()], ssl_record:ssl_version()) ->
			     {atom(), atom()} | undefined  | #alert{}.

%%
%% Description: Handles signature_algorithms hello extension (server)
%%--------------------------------------------------------------------
select_hashsign(_, undefined, _,  _, _Version) ->
    {null, anon};
%% The signature_algorithms extension was introduced with TLS 1.2. Ignore it if we have
%% negotiated a lower version.
select_hashsign(HashSigns, Cert, KeyExAlgo, 
		undefined, {Major, Minor} = Version)  when Major >= 3 andalso Minor >= 3->
    select_hashsign(HashSigns, Cert, KeyExAlgo, tls_v1:default_signature_algs(Version), Version);
select_hashsign(#hash_sign_algos{hash_sign_algos = HashSigns}, Cert, KeyExAlgo, SupportedHashSigns,
		{Major, Minor}) when Major >= 3 andalso Minor >= 3 ->
    #'OTPCertificate'{tbsCertificate = TBSCert} = public_key:pkix_decode_cert(Cert, otp),
    #'OTPCertificate'{tbsCertificate = TBSCert,
		      signatureAlgorithm =  {_,SignAlgo, _}} = public_key:pkix_decode_cert(Cert, otp),
    #'OTPSubjectPublicKeyInfo'{algorithm = {_, SubjAlgo, _}} = 
     	TBSCert#'OTPTBSCertificate'.subjectPublicKeyInfo,

    Sign = sign_algo(SignAlgo),
    SubSing = sign_algo(SubjAlgo),

    case lists:filter(fun({_, S} = Algos) when S == Sign ->
			      is_acceptable_hash_sign(Algos, Sign,
						      SubSing, KeyExAlgo, SupportedHashSigns);
			 (_)  ->
			      false
		      end, HashSigns) of
	[] ->
            ?ALERT_REC(?FATAL, ?INSUFFICIENT_SECURITY, no_suitable_signature_algorithm);
	[HashSign | _] ->
	    HashSign
    end;
select_hashsign(_, Cert, _, _, Version) ->
    #'OTPCertificate'{tbsCertificate = TBSCert} = public_key:pkix_decode_cert(Cert, otp),
    #'OTPSubjectPublicKeyInfo'{algorithm = {_,Algo, _}} = TBSCert#'OTPTBSCertificate'.subjectPublicKeyInfo,
    select_hashsign_algs(undefined, Algo, Version).
%%--------------------------------------------------------------------
-spec select_hashsign(#certificate_request{},  binary(), 
		      [atom()], ssl_record:ssl_version()) ->
			     {atom(), atom()} | #alert{}.

%%
%% Description: Handles signature algorithms selection for certificate requests (client) 
%%--------------------------------------------------------------------
select_hashsign(#certificate_request{}, undefined, _, {Major, Minor})  when Major >= 3 andalso Minor >= 3->
    %% There client does not have a certificate and will send an empty reply, the server may fail 
    %% or accept the connection by its own preference. No signature algorihms needed as there is
    %% no certificate to verify.
    {undefined, undefined}; 
 
select_hashsign(#certificate_request{hashsign_algorithms = #hash_sign_algos{hash_sign_algos = HashSigns}, 
				     certificate_types = Types}, Cert, SupportedHashSigns, 
		{Major, Minor})  when Major >= 3 andalso Minor >= 3->
    #'OTPCertificate'{tbsCertificate = TBSCert} = public_key:pkix_decode_cert(Cert, otp),
    #'OTPCertificate'{tbsCertificate = TBSCert,
		      signatureAlgorithm =  {_,SignAlgo, _}} = public_key:pkix_decode_cert(Cert, otp),
    #'OTPSubjectPublicKeyInfo'{algorithm = {_, SubjAlgo, _}} = 
     	TBSCert#'OTPTBSCertificate'.subjectPublicKeyInfo,

    Sign = sign_algo(SignAlgo),
    SubSign = sign_algo(SubjAlgo),
    
    case is_acceptable_cert_type(SubSign, HashSigns, Types) andalso is_supported_sign(Sign, HashSigns) of
	true ->
	    case lists:filter(fun({_, S} = Algos) when S == SubSign ->
				 is_acceptable_hash_sign(Algos, SupportedHashSigns);
			    (_)  ->
				      false
			      end, HashSigns) of
		[] ->
		    ?ALERT_REC(?FATAL, ?INSUFFICIENT_SECURITY, no_suitable_signature_algorithm);
		[HashSign | _] ->
		    HashSign
	    end;
	false ->
	    ?ALERT_REC(?FATAL, ?INSUFFICIENT_SECURITY, no_suitable_signature_algorithm)
    end;
select_hashsign(#certificate_request{}, Cert, _, Version) ->
    select_hashsign(undefined, Cert, undefined, [], Version).

%%--------------------------------------------------------------------
-spec select_hashsign_algs({atom(), atom()}| undefined, oid(), ssl_record:ssl_version()) ->
				  {atom(), atom()}.

%% Description: For TLS 1.2 hash function and signature algorithm pairs can be
%% negotiated with the signature_algorithms extension,
%% for previous versions always use appropriate defaults.
%% RFC 5246, Sect. 7.4.1.4.1.  Signature Algorithms
%% If the client does not send the signature_algorithms extension, the
%% server MUST do the following: (e.i defaults for TLS 1.2)
%%
%% -  If the negotiated key exchange algorithm is one of (RSA, DHE_RSA,
%%    DH_RSA, RSA_PSK, ECDH_RSA, ECDHE_RSA), behave as if client had
%%    sent the value {sha1,rsa}.
%%
%% -  If the negotiated key exchange algorithm is one of (DHE_DSS,
%%    DH_DSS), behave as if the client had sent the value {sha1,dsa}.
%%
%% -  If the negotiated key exchange algorithm is one of (ECDH_ECDSA,
%%    ECDHE_ECDSA), behave as if the client had sent value {sha1,ecdsa}.

%%--------------------------------------------------------------------
select_hashsign_algs(HashSign, _, {Major, Minor}) when HashSign =/= undefined andalso
						       Major >= 3 andalso Minor >= 3 ->
    HashSign;
select_hashsign_algs(undefined, ?rsaEncryption, {Major, Minor}) when Major >= 3 andalso Minor >= 3 ->
    {sha, rsa};
select_hashsign_algs(undefined,?'id-ecPublicKey', _) ->
    {sha, ecdsa};
select_hashsign_algs(undefined, ?rsaEncryption, _) -> 
    {md5sha, rsa};
select_hashsign_algs(undefined, ?'id-dsa', _) ->
    {sha, dsa}.


srp_user(#ssl_options{srp_identity = {UserName, _}}) ->
    #srp{username = UserName};
srp_user(_) ->
    undefined.

%%--------------------------------------------------------------------
%%% Internal functions
%%--------------------------------------------------------------------
%%------------- Create handshake messages ----------------------------

int_to_bin(I) ->
    L = (length(integer_to_list(I, 16)) + 1) div 2,
    <<I:(L*8)>>.

certificate_types(_, {N, M}) when N >= 3 andalso M >= 3 ->
    case proplists:get_bool(ecdsa,  
			    proplists:get_value(public_keys, crypto:supports())) of
	true ->
	    <<?BYTE(?ECDSA_SIGN), ?BYTE(?RSA_SIGN), ?BYTE(?DSS_SIGN)>>;
	false ->
	    <<?BYTE(?RSA_SIGN), ?BYTE(?DSS_SIGN)>>
    end;

<<<<<<< HEAD
advertises_ec_ciphers([]) ->
    false;
advertises_ec_ciphers([{ecdh_ecdsa, _,_,_} | _]) ->
    true;
advertises_ec_ciphers([{ecdhe_ecdsa, _,_,_} | _]) ->
    true;
advertises_ec_ciphers([{ecdh_rsa, _,_,_} | _]) ->
    true;
advertises_ec_ciphers([{ecdhe_rsa, _,_,_} | _]) ->
    true;
advertises_ec_ciphers([{ecdh_anon, _,_,_} | _]) ->
    true;
advertises_ec_ciphers([{ecdhe_psk, _,_,_} | _]) ->
    true;
advertises_ec_ciphers([_| Rest]) ->
    advertises_ec_ciphers(Rest).
=======
certificate_types({KeyExchange, _, _, _}, _) when KeyExchange == rsa;
						  KeyExchange == dh_rsa;
						  KeyExchange == dhe_rsa;
						  KeyExchange == ecdhe_rsa ->
    <<?BYTE(?RSA_SIGN)>>;
>>>>>>> 70defe95

certificate_types({KeyExchange, _, _, _}, _)  when KeyExchange == dh_dss; 
						   KeyExchange == dhe_dss;
						   KeyExchange == srp_dss ->
    <<?BYTE(?DSS_SIGN)>>;

certificate_types({KeyExchange, _, _, _}, _) when KeyExchange == dh_ecdsa;
						  KeyExchange == dhe_ecdsa;
						  KeyExchange == ecdh_ecdsa;
						  KeyExchange == ecdhe_ecdsa ->
    <<?BYTE(?ECDSA_SIGN)>>;

certificate_types(_, _) ->
    <<?BYTE(?RSA_SIGN)>>.

certificate_authorities(CertDbHandle, CertDbRef) ->
    Authorities = certificate_authorities_from_db(CertDbHandle, CertDbRef),
    Enc = fun(#'OTPCertificate'{tbsCertificate=TBSCert}) ->
		  OTPSubj = TBSCert#'OTPTBSCertificate'.subject,
		  DNEncodedBin = public_key:pkix_encode('Name', OTPSubj, otp),
		  DNEncodedLen = byte_size(DNEncodedBin),
		  <<?UINT16(DNEncodedLen), DNEncodedBin/binary>>
	  end,
    list_to_binary([Enc(Cert) || {_, Cert} <- Authorities]).

certificate_authorities_from_db(CertDbHandle, CertDbRef) when is_reference(CertDbRef) ->
    ConnectionCerts = fun({{Ref, _, _}, Cert}, Acc) when Ref  == CertDbRef ->
			      [Cert | Acc];
			 (_, Acc) ->
			      Acc
		      end,
    ssl_pkix_db:foldl(ConnectionCerts, [], CertDbHandle);
certificate_authorities_from_db(_CertDbHandle, {extracted, CertDbData}) ->
    %% Cache disabled, Ref contains data
    lists:foldl(fun({decoded, {_Key,Cert}}, Acc) -> [Cert | Acc] end,
		[], CertDbData).

%%-------------Handle handshake messages --------------------------------

validation_fun_and_state({Fun, UserState0}, Role,  CertDbHandle, CertDbRef, 
                         ServerNameIndication, CRLCheck, CRLDbHandle, CertPath) ->
    {fun(OtpCert, {extension, _} = Extension, {SslState, UserState}) ->
	     case ssl_certificate:validate(OtpCert,
					   Extension,
					   SslState) of
		 {valid, NewSslState} ->
		     {valid, {NewSslState, UserState}};
		 {fail, Reason} ->
		     apply_user_fun(Fun, OtpCert, Reason, UserState,
				    SslState, CertPath);
		 {unknown, _} ->
		     apply_user_fun(Fun, OtpCert,
				    Extension, UserState, SslState, CertPath)
	     end;
	(OtpCert, VerifyResult, {SslState, UserState}) ->
	     apply_user_fun(Fun, OtpCert, VerifyResult, UserState,
			    SslState, CertPath)
     end, {{Role, CertDbHandle, CertDbRef, ServerNameIndication, CRLCheck, CRLDbHandle}, UserState0}};
validation_fun_and_state(undefined, Role, CertDbHandle, CertDbRef, 
                         ServerNameIndication, CRLCheck, CRLDbHandle, CertPath) ->
    {fun(OtpCert, {extension, _} = Extension, SslState) ->
	     ssl_certificate:validate(OtpCert,
				      Extension,
				      SslState);
	(OtpCert, VerifyResult, SslState) when (VerifyResult == valid) or 
                                               (VerifyResult == valid_peer) -> 
	     case crl_check(OtpCert, CRLCheck, CertDbHandle, CertDbRef, 
                            CRLDbHandle, VerifyResult, CertPath) of
		 valid ->                     
                     ssl_certificate:validate(OtpCert,
                                              VerifyResult,
                                              SslState);
		 Reason ->
		     {fail, Reason}
	     end;
	(OtpCert, VerifyResult, SslState) ->
	     ssl_certificate:validate(OtpCert,
				      VerifyResult,
				      SslState)
     end, {Role, CertDbHandle, CertDbRef, ServerNameIndication, CRLCheck, CRLDbHandle}}.

apply_user_fun(Fun, OtpCert, VerifyResult, UserState0, 
	       {_, CertDbHandle, CertDbRef, _, CRLCheck, CRLDbHandle} = SslState, CertPath) when
      (VerifyResult == valid) or (VerifyResult == valid_peer) ->
    case Fun(OtpCert, VerifyResult, UserState0) of
	{Valid, UserState} when (Valid == valid) or (Valid == valid_peer) ->
	    case crl_check(OtpCert, CRLCheck, CertDbHandle, CertDbRef, 
                           CRLDbHandle, VerifyResult, CertPath) of
		valid ->
		    {Valid, {SslState, UserState}};
		Result ->
		    apply_user_fun(Fun, OtpCert, Result, UserState, SslState, CertPath)
	    end;
	{fail, _} = Fail ->
	    Fail
    end;
apply_user_fun(Fun, OtpCert, ExtensionOrError, UserState0, SslState, _CertPath) ->
    case Fun(OtpCert, ExtensionOrError, UserState0) of
	{Valid, UserState} when (Valid == valid) or (Valid == valid_peer)->
	    {Valid, {SslState, UserState}};
	{fail, _} = Fail ->
	    Fail;
	{unknown, UserState} ->
	    {unknown, {SslState, UserState}}
    end.

path_validation_alert({bad_cert, cert_expired}) ->
    ?ALERT_REC(?FATAL, ?CERTIFICATE_EXPIRED);
path_validation_alert({bad_cert, invalid_issuer}) ->
    ?ALERT_REC(?FATAL, ?BAD_CERTIFICATE);
path_validation_alert({bad_cert, invalid_signature}) ->
    ?ALERT_REC(?FATAL, ?BAD_CERTIFICATE);
path_validation_alert({bad_cert, name_not_permitted}) ->
    ?ALERT_REC(?FATAL, ?BAD_CERTIFICATE);
path_validation_alert({bad_cert, unknown_critical_extension}) ->
    ?ALERT_REC(?FATAL, ?UNSUPPORTED_CERTIFICATE);
path_validation_alert({bad_cert, {revoked, _}}) ->
    ?ALERT_REC(?FATAL, ?CERTIFICATE_REVOKED);
%%path_validation_alert({bad_cert, revocation_status_undetermined}) ->
%%   ?ALERT_REC(?FATAL, ?BAD_CERTIFICATE);
path_validation_alert({bad_cert, {revocation_status_undetermined, Details}}) ->
    Alert = ?ALERT_REC(?FATAL, ?BAD_CERTIFICATE),
    Alert#alert{reason = Details};
path_validation_alert({bad_cert, selfsigned_peer}) ->
    ?ALERT_REC(?FATAL, ?BAD_CERTIFICATE);
path_validation_alert({bad_cert, unknown_ca}) ->
     ?ALERT_REC(?FATAL, ?UNKNOWN_CA);
path_validation_alert(Reason) ->
    ?ALERT_REC(?FATAL, ?HANDSHAKE_FAILURE, Reason).

digitally_signed(Version, Hashes, HashAlgo, PrivateKey) ->
    try do_digitally_signed(Version, Hashes, HashAlgo, PrivateKey) of
	Signature ->
	    Signature
    catch
	error:badkey->
	    throw(?ALERT_REC(?FATAL, ?HANDSHAKE_FAILURE, bad_key(PrivateKey)))
    end.
do_digitally_signed({3, Minor}, Hash, HashAlgo, #{algorithm := Alg} = Engine) 
  when Minor >= 3 ->
    crypto:sign(Alg, HashAlgo, {digest, Hash}, maps:remove(algorithm, Engine));
do_digitally_signed({3, Minor}, Hash, HashAlgo, Key) when Minor >= 3 ->
    public_key:sign({digest, Hash}, HashAlgo, Key);
do_digitally_signed(_Version, Hash, _HashAlgo, #'RSAPrivateKey'{} = Key) ->
    public_key:encrypt_private(Hash, Key,
			       [{rsa_pad, rsa_pkcs1_padding}]);
do_digitally_signed({3, _}, Hash, _, 
                    #{algorithm := rsa} = Engine) ->
    crypto:private_encrypt(rsa, Hash, maps:remove(algorithm, Engine),
                           rsa_pkcs1_padding);
do_digitally_signed({3, _}, Hash, HashAlgo, #{algorithm := Alg} = Engine) ->
    crypto:sign(Alg, HashAlgo, {digest, Hash}, maps:remove(algorithm, Engine));
do_digitally_signed(_Version, Hash, HashAlgo, Key) ->
    public_key:sign({digest, Hash}, HashAlgo, Key).

bad_key(#'DSAPrivateKey'{}) ->
    unacceptable_dsa_key;
bad_key(#'RSAPrivateKey'{}) ->
    unacceptable_rsa_key;
bad_key(#'ECPrivateKey'{}) ->
    unacceptable_ecdsa_key.

crl_check(_, false, _,_,_, _, _) ->
    valid;
crl_check(_, peer, _, _,_, valid, _) -> %% Do not check CAs with this option.
    valid;
crl_check(OtpCert, Check, CertDbHandle, CertDbRef, {Callback, CRLDbHandle}, _, CertPath) ->
    Options = [{issuer_fun, {fun(_DP, CRL, Issuer, DBInfo) ->
				     ssl_crl:trusted_cert_and_path(CRL, Issuer, {CertPath,
                                                                                 DBInfo})
			     end, {CertDbHandle, CertDbRef}}}, 
	       {update_crl, fun(DP, CRL) -> Callback:fresh_crl(DP, CRL) end},
               {undetermined_details, true}
	      ],
    case dps_and_crls(OtpCert, Callback, CRLDbHandle, ext) of
	no_dps ->
	    crl_check_same_issuer(OtpCert, Check,
				  dps_and_crls(OtpCert, Callback, CRLDbHandle, same_issuer),
				  Options);
	DpsAndCRLs ->  %% This DP list may be empty if relevant CRLs existed 
	    %% but could not be retrived, will result in {bad_cert, revocation_status_undetermined}
	    case public_key:pkix_crls_validate(OtpCert, DpsAndCRLs, Options) of
		{bad_cert, {revocation_status_undetermined, _}} ->
		    crl_check_same_issuer(OtpCert, Check, dps_and_crls(OtpCert, Callback, 
								       CRLDbHandle, same_issuer), Options);
		Other ->
		    Other
	    end
    end.

crl_check_same_issuer(OtpCert, best_effort, Dps, Options) ->		
    case public_key:pkix_crls_validate(OtpCert, Dps, Options) of 
	{bad_cert, {revocation_status_undetermined, _}}   ->
	    valid;
	Other ->
	    Other
    end;
crl_check_same_issuer(OtpCert, _, Dps, Options) ->    
    public_key:pkix_crls_validate(OtpCert, Dps, Options).

dps_and_crls(OtpCert, Callback, CRLDbHandle, ext) ->
    case public_key:pkix_dist_points(OtpCert) of
	[] ->
	    no_dps;
	DistPoints ->
	    Issuer = OtpCert#'OTPCertificate'.tbsCertificate#'OTPTBSCertificate'.issuer,
	    CRLs = distpoints_lookup(DistPoints, Issuer, Callback, CRLDbHandle),
            dps_and_crls(DistPoints, CRLs, [])
    end;

dps_and_crls(OtpCert, Callback, CRLDbHandle, same_issuer) ->    
    DP = #'DistributionPoint'{distributionPoint = {fullName, GenNames}} = 
	public_key:pkix_dist_point(OtpCert),
    CRLs = lists:flatmap(fun({directoryName, Issuer}) -> 
				 Callback:select(Issuer, CRLDbHandle);
			    (_) ->
				 []
			 end, GenNames),
    [{DP, {CRL, public_key:der_decode('CertificateList', CRL)}} ||  CRL <- CRLs].

dps_and_crls([], _, Acc) ->
    Acc;
dps_and_crls([DP | Rest], CRLs, Acc) ->
    DpCRL = [{DP, {CRL, public_key:der_decode('CertificateList', CRL)}} ||  CRL <- CRLs],
    dps_and_crls(Rest, CRLs, DpCRL ++ Acc).
    
distpoints_lookup([],_, _, _) ->
    [];
distpoints_lookup([DistPoint | Rest], Issuer, Callback, CRLDbHandle) ->
    Result =
	try Callback:lookup(DistPoint, Issuer, CRLDbHandle)
	catch
	    error:undef ->
		%% The callback module still uses the 2-argument
		%% version of the lookup function.
		Callback:lookup(DistPoint, CRLDbHandle)
	end,
    case Result of
	not_available ->
	    distpoints_lookup(Rest, Issuer, Callback, CRLDbHandle);
	CRLs ->
	    CRLs
    end.

encrypted_premaster_secret(Secret, RSAPublicKey) ->
    try
	PreMasterSecret = public_key:encrypt_public(Secret, RSAPublicKey,
						    [{rsa_pad,
						      rsa_pkcs1_padding}]),
	#encrypted_premaster_secret{premaster_secret = PreMasterSecret}
    catch
        _:_->
            throw(?ALERT_REC(?FATAL, ?HANDSHAKE_FAILURE, premaster_encryption_failed))
    end.

calc_certificate_verify({3, 0}, HashAlgo, MasterSecret, Handshake) ->
    ssl_v3:certificate_verify(HashAlgo, MasterSecret, lists:reverse(Handshake));
calc_certificate_verify({3, N}, HashAlgo, _MasterSecret, Handshake) ->
    tls_v1:certificate_verify(HashAlgo, N, lists:reverse(Handshake)).

calc_finished({3, 0}, Role, _PrfAlgo, MasterSecret, Handshake) ->
    ssl_v3:finished(Role, MasterSecret, lists:reverse(Handshake));
calc_finished({3, N}, Role, PrfAlgo, MasterSecret, Handshake) ->
    tls_v1:finished(Role, N, PrfAlgo, MasterSecret, lists:reverse(Handshake)).

master_secret(Version, MasterSecret,
	      #security_parameters{
		 bulk_cipher_algorithm = BCA,
		 client_random = ClientRandom,
		 server_random = ServerRandom,
		 hash_size = HashSize,
		 prf_algorithm = PrfAlgo,
		 key_material_length = KML,
		 expanded_key_material_length = EKML,
		 iv_size = IVS},
	      ConnectionStates, Role) ->
    {ClientWriteMacSecret, ServerWriteMacSecret, ClientWriteKey,
     ServerWriteKey, ClientIV, ServerIV} =
	setup_keys(Version, PrfAlgo, MasterSecret, ServerRandom,
		   ClientRandom, HashSize, KML, EKML, IVS),

    ConnStates1 = ssl_record:set_master_secret(MasterSecret, ConnectionStates),
    ConnStates2 =
	ssl_record:set_mac_secret(ClientWriteMacSecret, ServerWriteMacSecret,
				  Role, ConnStates1),

    ClientCipherState = ssl_cipher:cipher_init(BCA, ClientIV, ClientWriteKey),
    ServerCipherState = ssl_cipher:cipher_init(BCA, ServerIV, ServerWriteKey),
    {MasterSecret,
     ssl_record:set_pending_cipher_state(ConnStates2, ClientCipherState,
					 ServerCipherState, Role)}.

setup_keys({3,0}, _PrfAlgo, MasterSecret,
	   ServerRandom, ClientRandom, HashSize, KML, EKML, IVS) ->
    ssl_v3:setup_keys(MasterSecret, ServerRandom,
			ClientRandom, HashSize, KML, EKML, IVS);

setup_keys({3,N}, PrfAlgo, MasterSecret,
	   ServerRandom, ClientRandom, HashSize, KML, _EKML, IVS) ->
    tls_v1:setup_keys(N, PrfAlgo, MasterSecret, ServerRandom, ClientRandom, HashSize,
			KML, IVS).

calc_master_secret({3,0}, _PrfAlgo, PremasterSecret, ClientRandom, ServerRandom) ->
    ssl_v3:master_secret(PremasterSecret, ClientRandom, ServerRandom);

calc_master_secret({3,_}, PrfAlgo, PremasterSecret, ClientRandom, ServerRandom) ->
    tls_v1:master_secret(PrfAlgo, PremasterSecret, ClientRandom, ServerRandom).
	
%% Update pending connection states with parameters exchanged via
%% hello messages
%% NOTE : Role is the role of the receiver of the hello message
%%        currently being processed.
hello_pending_connection_states(_RecordCB, Role, Version, CipherSuite, Random, Compression,
				 ConnectionStates) ->
    ReadState =
	ssl_record:pending_connection_state(ConnectionStates, read),
    WriteState =
	ssl_record:pending_connection_state(ConnectionStates, write),

    NewReadSecParams =
	hello_security_parameters(Role, Version, ReadState, CipherSuite,
			    Random, Compression),

    NewWriteSecParams =
	hello_security_parameters(Role, Version, WriteState, CipherSuite,
			    Random, Compression),

    ssl_record:set_security_params(NewReadSecParams,
				    NewWriteSecParams,
				    ConnectionStates).

hello_security_parameters(client, Version, #{security_parameters := SecParams}, CipherSuite, Random,
			  Compression) ->
    NewSecParams = ssl_cipher:security_parameters(Version, CipherSuite, SecParams),
    NewSecParams#security_parameters{
      server_random = Random,
      compression_algorithm = Compression
     };

hello_security_parameters(server, Version, #{security_parameters := SecParams}, CipherSuite, Random,
			  Compression) ->
    NewSecParams = ssl_cipher:security_parameters(Version, CipherSuite, SecParams),
    NewSecParams#security_parameters{
      client_random = Random,
      compression_algorithm = Compression
     }.

select_compression(_CompressionMetodes) ->
    ?NULL.

do_select_version(_, ClientVersion, []) ->
    ClientVersion;
do_select_version(RecordCB, ClientVersion, [Version | Versions]) ->
    case RecordCB:is_higher(Version, ClientVersion) of
	true ->
	    %% Version too high for client - keep looking
	    do_select_version(RecordCB, ClientVersion, Versions);
	false ->
	    %% Version ok for client - look for a higher
	    do_select_version(RecordCB, ClientVersion, Versions, Version)
    end.
%%
do_select_version(_, _, [], GoodVersion) ->
    GoodVersion;
do_select_version(
  RecordCB, ClientVersion, [Version | Versions], GoodVersion) ->
    BetterVersion =
	case RecordCB:is_higher(Version, ClientVersion) of
	    true ->
		%% Version too high for client
		GoodVersion;
	    false ->
		%% Version ok for client
		case RecordCB:is_higher(Version, GoodVersion) of
		    true ->
			%% Use higher version
			Version;
		    false ->
			GoodVersion
		end
	end,
    do_select_version(RecordCB, ClientVersion, Versions, BetterVersion).

%%-------------Encode handshakes --------------------------------

encode_server_key(#server_dh_params{dh_p = P, dh_g = G, dh_y = Y}) ->
    PLen = byte_size(P),
    GLen = byte_size(G),
    YLen = byte_size(Y),
    <<?UINT16(PLen), P/binary, ?UINT16(GLen), G/binary, ?UINT16(YLen), Y/binary>>;
encode_server_key(#server_ecdh_params{curve = {namedCurve, ECCurve}, public = ECPubKey}) ->
    %%TODO: support arbitrary keys
    KLen = size(ECPubKey),
    <<?BYTE(?NAMED_CURVE), ?UINT16((tls_v1:oid_to_enum(ECCurve))),
      ?BYTE(KLen), ECPubKey/binary>>;
encode_server_key(#server_psk_params{hint = PskIdentityHint}) ->
    Len = byte_size(PskIdentityHint),
    <<?UINT16(Len), PskIdentityHint/binary>>;
encode_server_key(Params = #server_dhe_psk_params{hint = undefined}) ->
    encode_server_key(Params#server_dhe_psk_params{hint = <<>>});
encode_server_key(#server_dhe_psk_params{
		  hint = PskIdentityHint,
		  dh_params = #server_dh_params{dh_p = P, dh_g = G, dh_y = Y}}) ->
    Len = byte_size(PskIdentityHint),
    PLen = byte_size(P),
    GLen = byte_size(G),
    YLen = byte_size(Y),
    <<?UINT16(Len), PskIdentityHint/binary,
      ?UINT16(PLen), P/binary, ?UINT16(GLen), G/binary, ?UINT16(YLen), Y/binary>>;
encode_server_key(Params = #server_ecdhe_psk_params{hint = undefined}) ->
    encode_server_key(Params#server_ecdhe_psk_params{hint = <<>>});
encode_server_key(#server_ecdhe_psk_params{
		     hint = PskIdentityHint,
		     dh_params = #server_ecdh_params{
		       curve = {namedCurve, ECCurve}, public = ECPubKey}}) ->
    %%TODO: support arbitrary keys
    Len = byte_size(PskIdentityHint),
    KLen = size(ECPubKey),
    <<?UINT16(Len), PskIdentityHint/binary,
      ?BYTE(?NAMED_CURVE), ?UINT16((tls_v1:oid_to_enum(ECCurve))),
      ?BYTE(KLen), ECPubKey/binary>>;
encode_server_key(#server_srp_params{srp_n = N, srp_g = G,	srp_s = S, srp_b = B}) ->
    NLen = byte_size(N),
    GLen = byte_size(G),
    SLen = byte_size(S),
    BLen = byte_size(B),
    <<?UINT16(NLen), N/binary, ?UINT16(GLen), G/binary,
      ?BYTE(SLen), S/binary, ?UINT16(BLen), B/binary>>.

encode_client_key(#encrypted_premaster_secret{premaster_secret = PKEPMS},{3, 0}) ->
    PKEPMS;
encode_client_key(#encrypted_premaster_secret{premaster_secret = PKEPMS}, _) ->
    PKEPMSLen = byte_size(PKEPMS),
    <<?UINT16(PKEPMSLen), PKEPMS/binary>>;
encode_client_key(#client_diffie_hellman_public{dh_public = DHPublic}, _) ->
    Len = byte_size(DHPublic),
    <<?UINT16(Len), DHPublic/binary>>;
encode_client_key(#client_ec_diffie_hellman_public{dh_public = DHPublic}, _) ->
    Len = byte_size(DHPublic),
    <<?BYTE(Len), DHPublic/binary>>;
encode_client_key(#client_psk_identity{identity = undefined}, _) ->
    Id = <<"psk_identity">>,
    Len = byte_size(Id),
    <<?UINT16(Len), Id/binary>>;
encode_client_key(#client_psk_identity{identity = Id}, _) ->
    Len = byte_size(Id),
    <<?UINT16(Len), Id/binary>>;
encode_client_key(Identity = #client_dhe_psk_identity{identity = undefined}, Version) ->
    encode_client_key(Identity#client_dhe_psk_identity{identity = <<"psk_identity">>}, Version);
encode_client_key(#client_dhe_psk_identity{identity = Id, dh_public = DHPublic}, _) ->
    Len = byte_size(Id),
    DHLen = byte_size(DHPublic),
    <<?UINT16(Len), Id/binary, ?UINT16(DHLen), DHPublic/binary>>;
encode_client_key(Identity = #client_ecdhe_psk_identity{identity = undefined}, Version) ->
    encode_client_key(Identity#client_ecdhe_psk_identity{identity = <<"psk_identity">>}, Version);
encode_client_key(#client_ecdhe_psk_identity{identity = Id, dh_public = DHPublic}, _) ->
    Len = byte_size(Id),
    DHLen = byte_size(DHPublic),
    <<?UINT16(Len), Id/binary, ?BYTE(DHLen), DHPublic/binary>>;
encode_client_key(Identity = #client_rsa_psk_identity{identity = undefined}, Version) ->
    encode_client_key(Identity#client_rsa_psk_identity{identity = <<"psk_identity">>}, Version);
encode_client_key(#client_rsa_psk_identity{identity = Id, exchange_keys = ExchangeKeys}, Version) ->
    EncPMS = encode_client_key(ExchangeKeys, Version),
    Len = byte_size(Id),
    <<?UINT16(Len), Id/binary, EncPMS/binary>>;
encode_client_key(#client_srp_public{srp_a = A}, _) ->
    Len = byte_size(A),
    <<?UINT16(Len), A/binary>>.

enc_sign({_, anon}, _Sign, _Version) ->
    <<>>;
enc_sign({HashAlg, SignAlg}, Signature, _Version = {Major, Minor})
  when Major == 3, Minor >= 3->
	SignLen = byte_size(Signature),
	HashSign = enc_hashsign(HashAlg, SignAlg),
	<<HashSign/binary, ?UINT16(SignLen), Signature/binary>>;
enc_sign(_HashSign, Sign, _Version) ->
	SignLen = byte_size(Sign),
	<<?UINT16(SignLen), Sign/binary>>.

enc_hashsign(HashAlgo, SignAlgo) ->
    Hash = ssl_cipher:hash_algorithm(HashAlgo),
    Sign = ssl_cipher:sign_algorithm(SignAlgo),
    <<?BYTE(Hash), ?BYTE(Sign)>>.

encode_protocol(Protocol, Acc) ->
	Len = byte_size(Protocol),
	<<Acc/binary, ?BYTE(Len), Protocol/binary>>.

enc_server_key_exchange(Version, Params, {HashAlgo, SignAlgo},
			ClientRandom, ServerRandom, PrivateKey) ->
    EncParams = encode_server_key(Params),
    case HashAlgo of
	null ->
	    #server_key_params{params = Params,
			       params_bin = EncParams,
			       hashsign = {null, anon},
			       signature = <<>>};
	_ ->
	    Hash =
		server_key_exchange_hash(HashAlgo, <<ClientRandom/binary,
						     ServerRandom/binary,
						     EncParams/binary>>),
	    Signature = digitally_signed(Version, Hash, HashAlgo, PrivateKey),
	    #server_key_params{params = Params,
			       params_bin = EncParams,
			       hashsign = {HashAlgo, SignAlgo},
			       signature = Signature}
    end.

%% While the RFC opens the door to allow ALPN during renegotiation, in practice
%% this does not work and it is recommended to ignore any ALPN extension during
%% renegotiation, as done here.
encode_alpn(_, true) ->
    undefined;
encode_alpn(undefined, _) ->
    undefined;
encode_alpn(Protocols, _) ->
    #alpn{extension_data = lists:foldl(fun encode_protocol/2, <<>>, Protocols)}.

hello_extensions_list(#hello_extensions{renegotiation_info = RenegotiationInfo,
					srp = SRP,
					signature_algs = HashSigns,
					ec_point_formats = EcPointFormats,
					elliptic_curves = EllipticCurves,
                                        alpn = ALPN,
					next_protocol_negotiation = NextProtocolNegotiation,
					sni = Sni}) ->
    [Ext || Ext <- [RenegotiationInfo, SRP, HashSigns,
		    EcPointFormats, EllipticCurves, ALPN, NextProtocolNegotiation, Sni], Ext =/= undefined].

%%-------------Decode handshakes---------------------------------
dec_server_key(<<?UINT16(PLen), P:PLen/binary,
		 ?UINT16(GLen), G:GLen/binary,
		 ?UINT16(YLen), Y:YLen/binary, _/binary>> = KeyStruct,
	       ?KEY_EXCHANGE_DIFFIE_HELLMAN, Version) ->
    Params = #server_dh_params{dh_p = P, dh_g = G, dh_y = Y},
    {BinMsg, HashSign, Signature} = dec_server_key_params(PLen + GLen + YLen + 6, KeyStruct, Version),
    #server_key_params{params = Params,
		       params_bin = BinMsg,
		       hashsign = HashSign,
		       signature = Signature};
%% ECParameters with named_curve
%% TODO: explicit curve
dec_server_key(<<?BYTE(?NAMED_CURVE), ?UINT16(CurveID),
		 ?BYTE(PointLen), ECPoint:PointLen/binary,
		 _/binary>> = KeyStruct,
	       ?KEY_EXCHANGE_EC_DIFFIE_HELLMAN, Version) ->
    Params = #server_ecdh_params{curve = {namedCurve, tls_v1:enum_to_oid(CurveID)},
				 public = ECPoint},
    {BinMsg, HashSign, Signature} = dec_server_key_params(PointLen + 4, KeyStruct, Version),
    #server_key_params{params = Params,
		       params_bin = BinMsg,
		       hashsign = HashSign,
		       signature = Signature};
dec_server_key(<<?UINT16(Len), PskIdentityHint:Len/binary, _/binary>> = KeyStruct,
	       KeyExchange, Version)
  when KeyExchange == ?KEY_EXCHANGE_PSK; KeyExchange == ?KEY_EXCHANGE_RSA_PSK ->
    Params = #server_psk_params{
		hint = PskIdentityHint},
    {BinMsg, HashSign, Signature} = dec_server_key_params(Len + 2, KeyStruct, Version),
    #server_key_params{params = Params,
		       params_bin = BinMsg,
		       hashsign = HashSign,
		       signature = Signature};
dec_server_key(<<?UINT16(Len), IdentityHint:Len/binary,
		 ?UINT16(PLen), P:PLen/binary,
		 ?UINT16(GLen), G:GLen/binary,
		 ?UINT16(YLen), Y:YLen/binary, _/binary>> = KeyStruct,
	       ?KEY_EXCHANGE_DHE_PSK, Version) ->
    DHParams = #server_dh_params{dh_p = P, dh_g = G, dh_y = Y},
    Params = #server_dhe_psk_params{
      hint = IdentityHint,
      dh_params = DHParams},
    {BinMsg, HashSign, Signature} = dec_server_key_params(Len + PLen + GLen + YLen + 8, KeyStruct, Version),
    #server_key_params{params = Params,
		       params_bin = BinMsg,
		       hashsign = HashSign,
		       signature = Signature};
dec_server_key(<<?UINT16(NLen), N:NLen/binary,
		 ?UINT16(GLen), G:GLen/binary,
		 ?BYTE(SLen), S:SLen/binary,
		 ?UINT16(BLen), B:BLen/binary, _/binary>> = KeyStruct,
	       ?KEY_EXCHANGE_SRP, Version) ->
    Params = #server_srp_params{srp_n = N, srp_g = G, srp_s = S, srp_b = B},
    {BinMsg, HashSign, Signature} = dec_server_key_params(NLen + GLen + SLen + BLen + 7, KeyStruct, Version),
    #server_key_params{params = Params,
		       params_bin = BinMsg,
		       hashsign = HashSign,
		       signature = Signature};
dec_server_key(_, KeyExchange, _) ->
    throw(?ALERT_REC(?FATAL, ?HANDSHAKE_FAILURE, {unknown_or_malformed_key_exchange, KeyExchange})).

dec_client_key(PKEPMS, ?KEY_EXCHANGE_RSA, {3, 0}) ->
    #encrypted_premaster_secret{premaster_secret = PKEPMS};
dec_client_key(<<?UINT16(_), PKEPMS/binary>>, ?KEY_EXCHANGE_RSA, _) ->
    #encrypted_premaster_secret{premaster_secret = PKEPMS};
dec_client_key(<<>>, ?KEY_EXCHANGE_DIFFIE_HELLMAN, _) ->
    throw(?ALERT_REC(?FATAL, ?UNSUPPORTED_CERTIFICATE, empty_dh_public));
dec_client_key(<<?UINT16(DH_YLen), DH_Y:DH_YLen/binary>>,
	       ?KEY_EXCHANGE_DIFFIE_HELLMAN, _) ->
    #client_diffie_hellman_public{dh_public = DH_Y};
dec_client_key(<<>>, ?KEY_EXCHANGE_EC_DIFFIE_HELLMAN, _) ->
    throw(?ALERT_REC(?FATAL, ?UNSUPPORTED_CERTIFICATE, empty_dh_public));
dec_client_key(<<?BYTE(DH_YLen), DH_Y:DH_YLen/binary>>,
	       ?KEY_EXCHANGE_EC_DIFFIE_HELLMAN, _) ->
    #client_ec_diffie_hellman_public{dh_public = DH_Y};
dec_client_key(<<?UINT16(Len), Id:Len/binary>>,
	       ?KEY_EXCHANGE_PSK, _) ->
    #client_psk_identity{identity = Id};
dec_client_key(<<?UINT16(Len), Id:Len/binary,
		 ?UINT16(DH_YLen), DH_Y:DH_YLen/binary>>,
	       ?KEY_EXCHANGE_DHE_PSK, _) ->
    #client_dhe_psk_identity{identity = Id, dh_public = DH_Y};
dec_client_key(<<?UINT16(Len), Id:Len/binary,
		 ?BYTE(DH_YLen), DH_Y:DH_YLen/binary>>,
	       ?KEY_EXCHANGE_EC_DIFFIE_HELLMAN_PSK, _) ->
    #client_ecdhe_psk_identity{identity = Id, dh_public = DH_Y};
dec_client_key(<<?UINT16(Len), Id:Len/binary, PKEPMS/binary>>,
	       ?KEY_EXCHANGE_RSA_PSK, {3, 0}) ->
    #client_rsa_psk_identity{identity = Id,
			     exchange_keys = #encrypted_premaster_secret{premaster_secret = PKEPMS}};
dec_client_key(<<?UINT16(Len), Id:Len/binary, ?UINT16(_), PKEPMS/binary>>,
	       ?KEY_EXCHANGE_RSA_PSK, _) ->
    #client_rsa_psk_identity{identity = Id,
			     exchange_keys = #encrypted_premaster_secret{premaster_secret = PKEPMS}};
dec_client_key(<<?UINT16(ALen), A:ALen/binary>>,
	       ?KEY_EXCHANGE_SRP, _) ->
    #client_srp_public{srp_a = A}.

dec_server_key_params(Len, Keys, Version) ->
    <<Params:Len/bytes, Signature/binary>> = Keys,
    dec_server_key_signature(Params, Signature, Version).

dec_server_key_signature(Params, <<?BYTE(HashAlgo), ?BYTE(SignAlgo),
			    ?UINT16(0)>>, {Major, Minor})
  when Major == 3, Minor >= 3 ->
    HashSign = {ssl_cipher:hash_algorithm(HashAlgo), ssl_cipher:sign_algorithm(SignAlgo)},
    {Params, HashSign, <<>>};
dec_server_key_signature(Params, <<?BYTE(HashAlgo), ?BYTE(SignAlgo),
			    ?UINT16(Len), Signature:Len/binary>>, {Major, Minor})
  when Major == 3, Minor >= 3 ->
    HashSign = {ssl_cipher:hash_algorithm(HashAlgo), ssl_cipher:sign_algorithm(SignAlgo)},
    {Params, HashSign, Signature};
dec_server_key_signature(Params, <<>>, _) ->
    {Params, {null, anon}, <<>>};
dec_server_key_signature(Params, <<?UINT16(0)>>, _) ->
    {Params, {null, anon}, <<>>};
dec_server_key_signature(Params, <<?UINT16(Len), Signature:Len/binary>>, _) ->
    {Params, undefined, Signature};
dec_server_key_signature(_, _, _) ->
    throw(?ALERT_REC(?FATAL, ?HANDSHAKE_FAILURE, failed_to_decrypt_server_key_sign)).

dec_hello_extensions(<<>>, Acc) ->
    Acc;
dec_hello_extensions(<<?UINT16(?ALPN_EXT), ?UINT16(ExtLen), ?UINT16(Len), ExtensionData:Len/binary, Rest/binary>>, Acc)
        when Len + 2 =:= ExtLen ->
    ALPN = #alpn{extension_data = ExtensionData},
    dec_hello_extensions(Rest, Acc#hello_extensions{alpn = ALPN});
dec_hello_extensions(<<?UINT16(?NEXTPROTONEG_EXT), ?UINT16(Len), ExtensionData:Len/binary, Rest/binary>>, Acc) ->
    NextP = #next_protocol_negotiation{extension_data = ExtensionData},
    dec_hello_extensions(Rest, Acc#hello_extensions{next_protocol_negotiation = NextP});
dec_hello_extensions(<<?UINT16(?RENEGOTIATION_EXT), ?UINT16(Len), Info:Len/binary, Rest/binary>>, Acc) ->
    RenegotiateInfo = case Len of
			  1 ->  % Initial handshake
			      Info; % should be <<0>> will be matched in handle_renegotiation_info
			  _ ->
			      VerifyLen = Len - 1,
			      <<?BYTE(VerifyLen), VerifyInfo/binary>> = Info,
			      VerifyInfo
		      end,
    dec_hello_extensions(Rest, Acc#hello_extensions{renegotiation_info =
							#renegotiation_info{renegotiated_connection =
										RenegotiateInfo}});

dec_hello_extensions(<<?UINT16(?SRP_EXT), ?UINT16(Len), ?BYTE(SRPLen), SRP:SRPLen/binary, Rest/binary>>, Acc)
  when Len == SRPLen + 2 ->
    dec_hello_extensions(Rest,  Acc#hello_extensions{srp = #srp{username = SRP}});

dec_hello_extensions(<<?UINT16(?SIGNATURE_ALGORITHMS_EXT), ?UINT16(Len),
		       ExtData:Len/binary, Rest/binary>>, Acc) ->
    SignAlgoListLen = Len - 2,
    <<?UINT16(SignAlgoListLen), SignAlgoList/binary>> = ExtData,
    HashSignAlgos = [{ssl_cipher:hash_algorithm(Hash), ssl_cipher:sign_algorithm(Sign)} ||
			<<?BYTE(Hash), ?BYTE(Sign)>> <= SignAlgoList],
    dec_hello_extensions(Rest, Acc#hello_extensions{signature_algs =
						    #hash_sign_algos{hash_sign_algos = HashSignAlgos}});

dec_hello_extensions(<<?UINT16(?ELLIPTIC_CURVES_EXT), ?UINT16(Len),
		       ExtData:Len/binary, Rest/binary>>, Acc) ->
    <<?UINT16(_), EllipticCurveList/binary>> = ExtData,
    %% Ignore unknown curves
    Pick = fun(Enum) ->
		   case tls_v1:enum_to_oid(Enum) of
		       undefined ->
			   false;
		       Oid ->
			   {true, Oid}
		   end
	   end,
    EllipticCurves = lists:filtermap(Pick, [ECC || <<ECC:16>> <= EllipticCurveList]),
    dec_hello_extensions(Rest, Acc#hello_extensions{elliptic_curves =
							#elliptic_curves{elliptic_curve_list =
									     EllipticCurves}});
dec_hello_extensions(<<?UINT16(?EC_POINT_FORMATS_EXT), ?UINT16(Len),
		       ExtData:Len/binary, Rest/binary>>, Acc) ->
    <<?BYTE(_), ECPointFormatList/binary>> = ExtData,
    ECPointFormats = binary_to_list(ECPointFormatList),
    dec_hello_extensions(Rest, Acc#hello_extensions{ec_point_formats =
							#ec_point_formats{ec_point_format_list =
									      ECPointFormats}});

dec_hello_extensions(<<?UINT16(?SNI_EXT), ?UINT16(Len), Rest/binary>>, Acc) when Len == 0 ->
    dec_hello_extensions(Rest, Acc#hello_extensions{sni = ""}); %% Server may send an empy SNI

dec_hello_extensions(<<?UINT16(?SNI_EXT), ?UINT16(Len),
                ExtData:Len/binary, Rest/binary>>, Acc) ->
    <<?UINT16(_), NameList/binary>> = ExtData,
    dec_hello_extensions(Rest, Acc#hello_extensions{sni = dec_sni(NameList)});
%% Ignore data following the ClientHello (i.e.,
%% extensions) if not understood.

dec_hello_extensions(<<?UINT16(_), ?UINT16(Len), _Unknown:Len/binary, Rest/binary>>, Acc) ->
    dec_hello_extensions(Rest, Acc);
%% This theoretically should not happen if the protocol is followed, but if it does it is ignored.
dec_hello_extensions(_, Acc) ->
    Acc.

dec_hashsign(<<?BYTE(HashAlgo), ?BYTE(SignAlgo)>>) ->
    {ssl_cipher:hash_algorithm(HashAlgo), ssl_cipher:sign_algorithm(SignAlgo)}.

%% Ignore unknown names (only host_name is supported)
dec_sni(<<?BYTE(?SNI_NAMETYPE_HOST_NAME), ?UINT16(Len),
                HostName:Len/binary, _/binary>>) ->
    #sni{hostname = binary_to_list(HostName)};
dec_sni(<<?BYTE(_), ?UINT16(Len), _:Len, Rest/binary>>) -> dec_sni(Rest);
dec_sni(_) -> undefined.

decode_alpn(undefined) ->
    undefined;
decode_alpn(#alpn{extension_data=Data}) ->
    decode_protocols(Data, []).

decode_next_protocols({next_protocol_negotiation, Protocols}) ->
    decode_protocols(Protocols, []).

decode_protocols(<<>>, Acc) ->
    lists:reverse(Acc);
decode_protocols(<<?BYTE(Len), Protocol:Len/binary, Rest/binary>>, Acc) ->
    case Len of
        0 ->
            {error, invalid_protocols};
        _ ->
            decode_protocols(Rest, [Protocol|Acc])
    end;
decode_protocols(_Bytes, _Acc) ->
    {error, invalid_protocols}.

%% encode/decode stream of certificate data to/from list of certificate data
certs_to_list(ASN1Certs) ->
    certs_to_list(ASN1Certs, []).

certs_to_list(<<?UINT24(CertLen), Cert:CertLen/binary, Rest/binary>>, Acc) ->
    certs_to_list(Rest, [Cert | Acc]);
certs_to_list(<<>>, Acc) ->
    lists:reverse(Acc, []).

certs_from_list(ACList) ->
    list_to_binary([begin
			CertLen = byte_size(Cert),
                        <<?UINT24(CertLen), Cert/binary>>
		    end || Cert <- ACList]).
from_3bytes(Bin3) ->
    from_3bytes(Bin3, []).

from_3bytes(<<>>, Acc) ->
    lists:reverse(Acc);
from_3bytes(<<?UINT24(N), Rest/binary>>, Acc) ->
    from_3bytes(Rest, [?uint16(N) | Acc]).

from_2bytes(Bin2) ->
    from_2bytes(Bin2, []).

from_2bytes(<<>>, Acc) ->
    lists:reverse(Acc);
from_2bytes(<<?UINT16(N), Rest/binary>>, Acc) ->
    from_2bytes(Rest, [?uint16(N) | Acc]).

key_exchange_alg(rsa) ->
    ?KEY_EXCHANGE_RSA;
key_exchange_alg(Alg) when Alg == dhe_rsa; Alg == dhe_dss;
			   Alg == dh_dss; Alg == dh_rsa; Alg == dh_anon ->
    ?KEY_EXCHANGE_DIFFIE_HELLMAN;
key_exchange_alg(Alg) when Alg == ecdhe_rsa; Alg == ecdh_rsa;
			   Alg == ecdhe_ecdsa; Alg == ecdh_ecdsa;
			   Alg == ecdh_anon ->
    ?KEY_EXCHANGE_EC_DIFFIE_HELLMAN;
key_exchange_alg(psk) ->
    ?KEY_EXCHANGE_PSK;
key_exchange_alg(dhe_psk) ->
    ?KEY_EXCHANGE_DHE_PSK;
key_exchange_alg(ecdhe_psk) ->
    ?KEY_EXCHANGE_EC_DIFFIE_HELLMAN_PSK;
key_exchange_alg(rsa_psk) ->
    ?KEY_EXCHANGE_RSA_PSK;
key_exchange_alg(Alg)
  when Alg == srp_rsa; Alg == srp_dss; Alg == srp_anon ->
    ?KEY_EXCHANGE_SRP;
key_exchange_alg(_) ->
    ?NULL.

%%-------------Cipher suite handling -----------------------------
select_cipher_suite(CipherSuites, Suites, false) ->
    select_cipher_suite(CipherSuites, Suites);
select_cipher_suite(CipherSuites, Suites, true) ->
    select_cipher_suite(Suites, CipherSuites).

select_cipher_suite([], _) ->
   no_suite;
select_cipher_suite([Suite | ClientSuites], SupportedSuites) ->
    case is_member(Suite, SupportedSuites) of
	true ->
	    Suite;
        false ->
	    select_cipher_suite(ClientSuites, SupportedSuites)
    end.

is_member(Suite, SupportedSuites) ->
    lists:member(Suite, SupportedSuites).

psk_secret(PSKIdentity, PSKLookup) ->
    case handle_psk_identity(PSKIdentity, PSKLookup) of
	{ok, PSK} when is_binary(PSK) ->
	    Len = erlang:byte_size(PSK),
	    <<?UINT16(Len), 0:(Len*8), ?UINT16(Len), PSK/binary>>;
	#alert{} = Alert ->
	    Alert;
	_ ->
	    throw(?ALERT_REC(?FATAL, ?ILLEGAL_PARAMETER))
    end.

psk_secret(PSKIdentity, PSKLookup, PremasterSecret) ->
    case handle_psk_identity(PSKIdentity, PSKLookup) of
	{ok, PSK} when is_binary(PSK) ->
	    Len = erlang:byte_size(PremasterSecret),
	    PSKLen = erlang:byte_size(PSK),
	    <<?UINT16(Len), PremasterSecret/binary, ?UINT16(PSKLen), PSK/binary>>;
	#alert{} = Alert ->
	    Alert;
	_ ->
	    throw(?ALERT_REC(?FATAL, ?ILLEGAL_PARAMETER))
    end.

handle_psk_identity(_PSKIdentity, LookupFun)
  when LookupFun == undefined ->
    error;
handle_psk_identity(PSKIdentity, {Fun, UserState}) ->
    Fun(psk, PSKIdentity, UserState).

filter_hashsigns([], [], _, Acc) ->
    lists:reverse(Acc);
filter_hashsigns([Suite | Suites], [{KeyExchange,_,_,_} | Algos], HashSigns,
		 Acc) when KeyExchange == dhe_ecdsa;
			   KeyExchange == ecdhe_ecdsa ->
    do_filter_hashsigns(ecdsa, Suite, Suites, Algos, HashSigns, Acc);

filter_hashsigns([Suite | Suites], [{KeyExchange,_,_,_} | Algos], HashSigns,
		 Acc) when KeyExchange == rsa;
			   KeyExchange == dhe_rsa;
			   KeyExchange == ecdhe_rsa;
			   KeyExchange == srp_rsa;
			   KeyExchange == rsa_psk ->
    do_filter_hashsigns(rsa, Suite, Suites, Algos, HashSigns, Acc);
filter_hashsigns([Suite | Suites], [{KeyExchange,_,_,_} | Algos], HashSigns, Acc) when 
      KeyExchange == dhe_dss;
      KeyExchange == srp_dss ->							       
    do_filter_hashsigns(dsa, Suite, Suites, Algos, HashSigns, Acc);
filter_hashsigns([Suite | Suites], [{KeyExchange,_,_,_} | Algos], HashSigns, Acc) when 
      KeyExchange == dh_dss; 
      KeyExchange == dh_rsa; 
      KeyExchange == dh_ecdsa;
      KeyExchange == ecdh_rsa;    
      KeyExchange == ecdh_ecdsa ->
      %%  Fixed DH certificates MAY be signed with any hash/signature
      %%  algorithm pair appearing in the hash_sign extension.  The names
    %%  DH_DSS, DH_RSA, ECDH_ECDSA, and ECDH_RSA are historical.
    filter_hashsigns(Suites, Algos, HashSigns, [Suite| Acc]);
filter_hashsigns([Suite | Suites], [{KeyExchange,_,_,_} | Algos], HashSigns, Acc) when 
      KeyExchange == dh_anon;
      KeyExchange == ecdh_anon;
      KeyExchange == srp_anon;
      KeyExchange == psk;
      KeyExchange == dhe_psk ->
    %% In this case hashsigns is not used as the kexchange is anonaymous
    filter_hashsigns(Suites, Algos, HashSigns, [Suite| Acc]).

do_filter_hashsigns(SignAlgo, Suite, Suites, Algos, HashSigns, Acc) ->
    case lists:keymember(SignAlgo, 2, HashSigns) of
	true ->
	    filter_hashsigns(Suites, Algos, HashSigns, [Suite| Acc]);
	false ->
	    filter_hashsigns(Suites, Algos, HashSigns, Acc)
    end.

unavailable_ecc_suites(no_curve) ->
    ssl_cipher:ec_keyed_suites();
unavailable_ecc_suites(_) ->
    [].
%%-------------Extension handling --------------------------------

handle_renegotiation_extension(Role, RecordCB, Version, Info, Random, NegotiatedCipherSuite, 
			       ClientCipherSuites, Compression,
			       ConnectionStates0, Renegotiation, SecureRenegotation) ->
    case handle_renegotiation_info(RecordCB, Role, Info, ConnectionStates0,
				   Renegotiation, SecureRenegotation,
				   ClientCipherSuites) of
	{ok, ConnectionStates} ->
	    hello_pending_connection_states(RecordCB, Role,
					    Version,
					    NegotiatedCipherSuite,
					    Random,
					    Compression,
					    ConnectionStates);
	#alert{} = Alert ->
	    throw(Alert)
    end.

%% Receive protocols, choose one from the list, return it.
handle_alpn_extension(_, {error, Reason}) ->
    ?ALERT_REC(?FATAL, ?HANDSHAKE_FAILURE, Reason);
handle_alpn_extension([], _) ->
	?ALERT_REC(?FATAL, ?NO_APPLICATION_PROTOCOL);
handle_alpn_extension([ServerProtocol|Tail], ClientProtocols) ->
	case lists:member(ServerProtocol, ClientProtocols) of
		true -> ServerProtocol;
		false -> handle_alpn_extension(Tail, ClientProtocols)
	end.

handle_next_protocol(undefined,
		     _NextProtocolSelector, _Renegotiating) ->
    undefined;

handle_next_protocol(#next_protocol_negotiation{} = NextProtocols,
    NextProtocolSelector, Renegotiating) ->

    case next_protocol_extension_allowed(NextProtocolSelector, Renegotiating) of
        true ->
            select_next_protocol(decode_next_protocols(NextProtocols), NextProtocolSelector);
        false ->
            ?ALERT_REC(?FATAL, ?HANDSHAKE_FAILURE, unexpected_next_protocol_extension)
    end.


handle_next_protocol_extension(NextProtocolNegotiation, Renegotiation, SslOpts)->
    case handle_next_protocol_on_server(NextProtocolNegotiation, Renegotiation, SslOpts) of
	#alert{} = Alert ->
	    Alert;
	ProtocolsToAdvertise ->
	    ProtocolsToAdvertise
    end.

handle_next_protocol_on_server(undefined, _Renegotiation, _SslOpts) ->
    undefined;

handle_next_protocol_on_server(#next_protocol_negotiation{extension_data = <<>>},
			       false, #ssl_options{next_protocols_advertised = Protocols}) ->
    Protocols;

handle_next_protocol_on_server(_Hello, _Renegotiation, _SSLOpts) ->
    ?ALERT_REC(?FATAL, ?HANDSHAKE_FAILURE, unexpected_next_protocol_extension).

next_protocol_extension_allowed(NextProtocolSelector, Renegotiating) ->
    NextProtocolSelector =/= undefined andalso not Renegotiating.

select_next_protocol({error, Reason}, _NextProtocolSelector) ->
    ?ALERT_REC(?FATAL, ?HANDSHAKE_FAILURE, Reason);
select_next_protocol(Protocols, NextProtocolSelector) ->
    case NextProtocolSelector(Protocols) of
	?NO_PROTOCOL ->
            ?ALERT_REC(?FATAL, ?HANDSHAKE_FAILURE, no_next_protocol);
	Protocol when is_binary(Protocol)  ->
	    Protocol
    end.

handle_srp_extension(undefined, Session) ->
    Session;
handle_srp_extension(#srp{username = Username}, Session) ->
    Session#session{srp_username = Username}.


sign_algo(?rsaEncryption) ->
    rsa;
sign_algo(?'id-ecPublicKey') ->
    ecdsa;
sign_algo(?'id-dsa') ->
    dsa;
sign_algo(Alg) ->
    {_, Sign} =public_key:pkix_sign_types(Alg),
    Sign.

is_acceptable_hash_sign(Algos, _, _, KeyExAlgo, SupportedHashSigns) when 
      KeyExAlgo == dh_dss;
      KeyExAlgo == dh_rsa;
      KeyExAlgo == dh_ecdsa ->
    %% dh_* could be called only dh in TLS-1.2
    is_acceptable_hash_sign(Algos, SupportedHashSigns); 
is_acceptable_hash_sign(Algos, rsa, ecdsa, ecdh_rsa, SupportedHashSigns) ->
    is_acceptable_hash_sign(Algos, SupportedHashSigns); 
is_acceptable_hash_sign({_, rsa} = Algos, rsa, _, dhe_rsa, SupportedHashSigns) ->
    is_acceptable_hash_sign(Algos, SupportedHashSigns); 
is_acceptable_hash_sign({_, rsa} = Algos, rsa, rsa, ecdhe_rsa, SupportedHashSigns) ->
    is_acceptable_hash_sign(Algos, SupportedHashSigns); 
is_acceptable_hash_sign({_, rsa} = Algos, rsa, rsa, rsa, SupportedHashSigns) ->
    is_acceptable_hash_sign(Algos, SupportedHashSigns); 
is_acceptable_hash_sign({_, rsa} = Algos, rsa, _, srp_rsa, SupportedHashSigns) ->
    is_acceptable_hash_sign(Algos, SupportedHashSigns); 
is_acceptable_hash_sign({_, rsa} = Algos, rsa, _, rsa_psk, SupportedHashSigns) ->
    is_acceptable_hash_sign(Algos, SupportedHashSigns); 
is_acceptable_hash_sign({_, dsa} = Algos, dsa, _, dhe_dss, SupportedHashSigns) ->
    is_acceptable_hash_sign(Algos, SupportedHashSigns); 
is_acceptable_hash_sign({_, dsa} = Algos, dsa, _, srp_dss, SupportedHashSigns) ->  
    is_acceptable_hash_sign(Algos, SupportedHashSigns); 
is_acceptable_hash_sign({_, ecdsa} = Algos, ecdsa, _, dhe_ecdsa, SupportedHashSigns) ->
    is_acceptable_hash_sign(Algos, SupportedHashSigns); 
is_acceptable_hash_sign({_, ecdsa} = Algos, ecdsa, ecdsa, ecdh_ecdsa, SupportedHashSigns) ->
    is_acceptable_hash_sign(Algos, SupportedHashSigns); 
is_acceptable_hash_sign({_, ecdsa} = Algos, ecdsa, ecdsa, ecdhe_ecdsa, SupportedHashSigns) ->
    is_acceptable_hash_sign(Algos, SupportedHashSigns); 
is_acceptable_hash_sign(_, _, _, KeyExAlgo, _) when 
      KeyExAlgo == psk;
      KeyExAlgo == dhe_psk;
      KeyExAlgo == ecdhe_psk;
      KeyExAlgo == srp_anon;
      KeyExAlgo == dh_anon;
      KeyExAlgo == ecdhe_anon     
      ->
    true; 
is_acceptable_hash_sign(_,_, _,_,_) ->
    false.					
is_acceptable_hash_sign(Algos, SupportedHashSigns) ->
    lists:member(Algos, SupportedHashSigns).

is_acceptable_cert_type(Sign, _HashSigns, Types) ->
    lists:member(sign_type(Sign), binary_to_list(Types)).

is_supported_sign(Sign, HashSigns) ->
     [] =/=  lists:dropwhile(fun({_, S}) when S =/= Sign -> 
				     true;
				(_)-> 
				     false 
			     end, HashSigns).
sign_type(rsa) ->
    ?RSA_SIGN;
sign_type(dsa) ->
    ?DSS_SIGN;
sign_type(ecdsa) ->
    ?ECDSA_SIGN.

server_name(_, _, server) ->
    undefined; %% Not interesting to check your own name.
server_name(undefined, Host, client) ->
    {fallback, Host}; %% Fallback to Host argument to connect
server_name(SNI, _, client) ->
    SNI. %% If Server Name Indication is available

client_ecc_extensions(SupportedECCs) ->
    CryptoSupport = proplists:get_value(public_keys, crypto:supports()),
    case proplists:get_bool(ecdh, CryptoSupport) of
	true ->
	    EcPointFormats = #ec_point_formats{ec_point_format_list = [?ECPOINT_UNCOMPRESSED]},
	    EllipticCurves = SupportedECCs,
	    {EcPointFormats, EllipticCurves};
	_ ->
	    {undefined, undefined}
    end.

server_ecc_extension(_Version, EcPointFormats) ->
    CryptoSupport = proplists:get_value(public_keys, crypto:supports()),
    case proplists:get_bool(ecdh, CryptoSupport) of
	true ->
	    handle_ecc_point_fmt_extension(EcPointFormats);
	false ->
	    undefined
    end.

handle_ecc_point_fmt_extension(undefined) ->
    undefined;
handle_ecc_point_fmt_extension(_) ->
    #ec_point_formats{ec_point_format_list = [?ECPOINT_UNCOMPRESSED]}.

advertises_ec_ciphers([]) ->
    false;
advertises_ec_ciphers([{ecdh_ecdsa, _,_,_} | _]) ->
    true;
advertises_ec_ciphers([{ecdhe_ecdsa, _,_,_} | _]) ->
    true;
advertises_ec_ciphers([{ecdh_rsa, _,_,_} | _]) ->
    true;
advertises_ec_ciphers([{ecdhe_rsa, _,_,_} | _]) ->
    true;
advertises_ec_ciphers([{ecdh_anon, _,_,_} | _]) ->
    true;
advertises_ec_ciphers([_| Rest]) ->
    advertises_ec_ciphers(Rest).

select_shared_curve([], _) ->
    no_curve;
select_shared_curve([Curve | Rest], Curves) ->
    case lists:member(Curve, Curves) of
	true ->
	    {namedCurve, Curve};
	false ->
	    select_shared_curve(Rest, Curves)
    end.

sni(undefined) ->
    undefined;
sni(disable) ->
    undefined;
sni(Hostname) ->
    #sni{hostname = Hostname}.

renegotiation_info(_, client, _, false) ->
    #renegotiation_info{renegotiated_connection = undefined};
renegotiation_info(_RecordCB, server, ConnectionStates, false) ->
    ConnectionState  = ssl_record:current_connection_state(ConnectionStates, read),
    case maps:get(secure_renegotiation, ConnectionState) of
	true ->
	    #renegotiation_info{renegotiated_connection = ?byte(0)};
	false ->
	    #renegotiation_info{renegotiated_connection = undefined}
    end;
renegotiation_info(_RecordCB, client, ConnectionStates, true) ->
    ConnectionState = ssl_record:current_connection_state(ConnectionStates, read),
    case  maps:get(secure_renegotiation, ConnectionState) of
	true ->
	    Data = maps:get(client_verify_data, ConnectionState),
	    #renegotiation_info{renegotiated_connection = Data};
	false ->
	    #renegotiation_info{renegotiated_connection = undefined}
    end;

renegotiation_info(_RecordCB, server, ConnectionStates, true) ->
    ConnectionState = ssl_record:current_connection_state(ConnectionStates, read),
    case maps:get(secure_renegotiation, ConnectionState) of
	true ->
	    CData = maps:get(client_verify_data, ConnectionState),
	    SData = maps:get(server_verify_data, ConnectionState),
	    #renegotiation_info{renegotiated_connection = <<CData/binary, SData/binary>>};
	false ->
	    #renegotiation_info{renegotiated_connection = undefined}
    end.

handle_renegotiation_info(_RecordCB, _, #renegotiation_info{renegotiated_connection = ?byte(0)},
			  ConnectionStates, false, _, _) ->
    {ok, ssl_record:set_renegotiation_flag(true, ConnectionStates)};

handle_renegotiation_info(_RecordCB, server, undefined, ConnectionStates, _, _, CipherSuites) ->
    case is_member(?TLS_EMPTY_RENEGOTIATION_INFO_SCSV, CipherSuites) of
	true ->
	    {ok, ssl_record:set_renegotiation_flag(true, ConnectionStates)};
	false ->
	    {ok, ssl_record:set_renegotiation_flag(false, ConnectionStates)}
    end;

handle_renegotiation_info(_RecordCB, _, undefined, ConnectionStates, false, _, _) ->
    {ok, ssl_record:set_renegotiation_flag(false, ConnectionStates)};

handle_renegotiation_info(_RecordCB, client, #renegotiation_info{renegotiated_connection = ClientServerVerify},
			  ConnectionStates, true, _, _) ->
    ConnectionState = ssl_record:current_connection_state(ConnectionStates, read),
    CData = maps:get(client_verify_data, ConnectionState),
    SData = maps:get(server_verify_data, ConnectionState),
    case <<CData/binary, SData/binary>> == ClientServerVerify of
	true ->
	    {ok, ConnectionStates};
	false ->
            ?ALERT_REC(?FATAL, ?HANDSHAKE_FAILURE, client_renegotiation)
    end;
handle_renegotiation_info(_RecordCB, server, #renegotiation_info{renegotiated_connection = ClientVerify},
			  ConnectionStates, true, _, CipherSuites) ->

      case is_member(?TLS_EMPTY_RENEGOTIATION_INFO_SCSV, CipherSuites) of
	  true ->
              ?ALERT_REC(?FATAL, ?HANDSHAKE_FAILURE, {server_renegotiation, empty_renegotiation_info_scsv});
	  false ->
	      ConnectionState = ssl_record:current_connection_state(ConnectionStates, read),
	      Data =  maps:get(client_verify_data, ConnectionState),
	      case Data == ClientVerify of
		  true ->
		      {ok, ConnectionStates};
		  false ->
                      ?ALERT_REC(?FATAL, ?HANDSHAKE_FAILURE, server_renegotiation)
	      end
      end;

handle_renegotiation_info(RecordCB, client, undefined, ConnectionStates, true, SecureRenegotation, _) ->
    handle_renegotiation_info(RecordCB, ConnectionStates, SecureRenegotation);

handle_renegotiation_info(RecordCB, server, undefined, ConnectionStates, true, SecureRenegotation, CipherSuites) ->
     case is_member(?TLS_EMPTY_RENEGOTIATION_INFO_SCSV, CipherSuites) of
	  true ->
             ?ALERT_REC(?FATAL, ?HANDSHAKE_FAILURE, {server_renegotiation, empty_renegotiation_info_scsv});
	 false ->
	     handle_renegotiation_info(RecordCB, ConnectionStates, SecureRenegotation)
     end.

handle_renegotiation_info(_RecordCB, ConnectionStates, SecureRenegotation) ->
    ConnectionState = ssl_record:current_connection_state(ConnectionStates, read),
    case {SecureRenegotation, maps:get(secure_renegotiation, ConnectionState)} of
	{_, true} ->
            ?ALERT_REC(?FATAL, ?HANDSHAKE_FAILURE, already_secure);
	{true, false} ->
	    ?ALERT_REC(?FATAL, ?NO_RENEGOTIATION);
	{false, false} ->
	    {ok, ConnectionStates}
    end.<|MERGE_RESOLUTION|>--- conflicted
+++ resolved
@@ -510,280 +510,10 @@
 select_version(RecordCB, ClientVersion, Versions) ->
     do_select_version(RecordCB, ClientVersion, Versions).
 
-<<<<<<< HEAD
-premaster_secret(OtherPublicDhKey, MyPrivateKey, #'DHParameter'{} = Params) ->
-    try 
-	public_key:compute_key(OtherPublicDhKey, MyPrivateKey, Params)  
-    catch 
-	error:computation_failed -> 
-	    throw(?ALERT_REC(?FATAL, ?ILLEGAL_PARAMETER))
-    end;	   
-premaster_secret(PublicDhKey, PrivateDhKey, #server_dh_params{dh_p = Prime, dh_g = Base}) ->
-    try 
-	crypto:compute_key(dh, PublicDhKey, PrivateDhKey, [Prime, Base])
-    catch 
-	error:computation_failed -> 
-	    throw(?ALERT_REC(?FATAL, ?ILLEGAL_PARAMETER))
-    end;
-premaster_secret(#client_srp_public{srp_a = ClientPublicKey}, ServerKey, #srp_user{prime = Prime,
-										   verifier = Verifier}) ->
-    case crypto:compute_key(srp, ClientPublicKey, ServerKey, {host, [Verifier, Prime, '6a']}) of
-	error ->
-	    throw(?ALERT_REC(?FATAL, ?ILLEGAL_PARAMETER));
-	PremasterSecret ->
-	    PremasterSecret
-    end;
-premaster_secret(#server_srp_params{srp_n = Prime, srp_g = Generator, srp_s = Salt, srp_b = Public},
-		 ClientKeys, {Username, Password}) ->
-    case ssl_srp_primes:check_srp_params(Generator, Prime) of
-	ok ->
-	    DerivedKey = crypto:hash(sha, [Salt, crypto:hash(sha, [Username, <<$:>>, Password])]),
-	    case crypto:compute_key(srp, Public, ClientKeys, {user, [DerivedKey, Prime, Generator, '6a']}) of
-		error ->
-		    throw(?ALERT_REC(?FATAL, ?ILLEGAL_PARAMETER));
-		PremasterSecret ->
-		    PremasterSecret
-	    end;
-	_ ->
-	    throw(?ALERT_REC(?FATAL, ?ILLEGAL_PARAMETER))
-    end;
-premaster_secret(#client_rsa_psk_identity{
-		    identity = PSKIdentity,
-		    exchange_keys = #encrypted_premaster_secret{premaster_secret = EncPMS}
-		   }, #'RSAPrivateKey'{} = Key, PSKLookup) ->
-    PremasterSecret = premaster_secret(EncPMS, Key),
-    psk_secret(PSKIdentity, PSKLookup, PremasterSecret);
-premaster_secret(#server_dhe_psk_params{
-		    hint = IdentityHint,
-		    dh_params =  #server_dh_params{dh_y = PublicDhKey} = Params},
-		    PrivateDhKey,
-		    LookupFun) ->
-    PremasterSecret = premaster_secret(PublicDhKey, PrivateDhKey, Params),
-    psk_secret(IdentityHint, LookupFun, PremasterSecret);
-
-premaster_secret(#server_ecdhe_psk_params{
-		    hint = IdentityHint,
-                    dh_params = #server_ecdh_params{
-                                   public = ECServerPubKey}},
-		    PrivateEcDhKey,
-		    LookupFun) ->
-    PremasterSecret = premaster_secret(#'ECPoint'{point = ECServerPubKey}, PrivateEcDhKey),
-    psk_secret(IdentityHint, LookupFun, PremasterSecret);
-
-premaster_secret({rsa_psk, PSKIdentity}, PSKLookup, RSAPremasterSecret) ->
-    psk_secret(PSKIdentity, PSKLookup, RSAPremasterSecret);
-
-premaster_secret(#client_ecdhe_psk_identity{
-		    identity =  PSKIdentity,
-		    dh_public = PublicEcDhPoint}, PrivateEcDhKey, PSKLookup) ->
-    PremasterSecret = premaster_secret(#'ECPoint'{point = PublicEcDhPoint}, PrivateEcDhKey),
-    psk_secret(PSKIdentity, PSKLookup, PremasterSecret).
-
-premaster_secret(#client_dhe_psk_identity{
-		    identity =  PSKIdentity,
-		    dh_public = PublicDhKey}, PrivateKey, #'DHParameter'{} = Params, PSKLookup) ->
-    PremasterSecret = premaster_secret(PublicDhKey, PrivateKey, Params),
-    psk_secret(PSKIdentity, PSKLookup, PremasterSecret).
-
-premaster_secret(#client_psk_identity{identity = PSKIdentity}, PSKLookup) ->
-    psk_secret(PSKIdentity, PSKLookup);
-premaster_secret({psk, PSKIdentity}, PSKLookup) ->
-    psk_secret(PSKIdentity, PSKLookup);
-premaster_secret(#'ECPoint'{} = ECPoint, #'ECPrivateKey'{} = ECDHKeys) ->
-    public_key:compute_key(ECPoint, ECDHKeys);
-premaster_secret(EncSecret, #'RSAPrivateKey'{} = RSAPrivateKey) ->
-    try public_key:decrypt_private(EncSecret, RSAPrivateKey,
-				   [{rsa_pad, rsa_pkcs1_padding}])
-    catch
-	_:_ ->
-	    throw(?ALERT_REC(?FATAL, ?DECRYPT_ERROR))
-    end.
-%%--------------------------------------------------------------------
--spec server_key_exchange_hash(md5sha | md5 | sha | sha224 |sha256 | sha384 | sha512, binary()) -> binary().
-%%
-%% Description: Calculate server key exchange hash
-%%--------------------------------------------------------------------
-server_key_exchange_hash(md5sha, Value) ->
-    MD5 = crypto:hash(md5, Value),
-    SHA = crypto:hash(sha, Value),
-    <<MD5/binary, SHA/binary>>;
-
-server_key_exchange_hash(Hash, Value) ->
-    crypto:hash(Hash, Value).
-%%--------------------------------------------------------------------
--spec prf(ssl_record:ssl_version(), non_neg_integer(), binary(), binary(), [binary()], non_neg_integer()) ->
-		 {ok, binary()} | {error, undefined}.
-%%
-%% Description: use the TLS PRF to generate key material
-%%--------------------------------------------------------------------
-prf({3,0}, _, _, _, _, _) ->
-    {error, undefined};
-prf({3,_N}, PRFAlgo, Secret, Label, Seed, WantedLength) ->
-    {ok, tls_v1:prf(PRFAlgo, Secret, Label, Seed, WantedLength)}.
-
-
-%%--------------------------------------------------------------------
--spec select_hashsign(#hash_sign_algos{} | undefined,  undefined | binary(), 
-		      atom(), [atom()], ssl_record:ssl_version()) ->
-			     {atom(), atom()} | undefined  | #alert{}.
-
-%%
-%% Description: Handles signature_algorithms hello extension (server)
-%%--------------------------------------------------------------------
-select_hashsign(_, undefined, _,  _, _Version) ->
-    {null, anon};
-%% The signature_algorithms extension was introduced with TLS 1.2. Ignore it if we have
-%% negotiated a lower version.
-select_hashsign(HashSigns, Cert, KeyExAlgo, 
-		undefined, {Major, Minor} = Version)  when Major >= 3 andalso Minor >= 3->
-    select_hashsign(HashSigns, Cert, KeyExAlgo, tls_v1:default_signature_algs(Version), Version);
-select_hashsign(#hash_sign_algos{hash_sign_algos = HashSigns}, Cert, KeyExAlgo, SupportedHashSigns,
-		{Major, Minor}) when Major >= 3 andalso Minor >= 3 ->
-    #'OTPCertificate'{tbsCertificate = TBSCert} = public_key:pkix_decode_cert(Cert, otp),
-    #'OTPCertificate'{tbsCertificate = TBSCert,
-		      signatureAlgorithm =  {_,SignAlgo, _}} = public_key:pkix_decode_cert(Cert, otp),
-    #'OTPSubjectPublicKeyInfo'{algorithm = {_, SubjAlgo, _}} = 
-     	TBSCert#'OTPTBSCertificate'.subjectPublicKeyInfo,
-
-    Sign = sign_algo(SignAlgo),
-    SubSing = sign_algo(SubjAlgo),
-
-    case lists:filter(fun({_, S} = Algos) when S == Sign ->
-			      is_acceptable_hash_sign(Algos, Sign,
-						      SubSing, KeyExAlgo, SupportedHashSigns);
-			 (_)  ->
-			      false
-		      end, HashSigns) of
-	[] ->
-            ?ALERT_REC(?FATAL, ?INSUFFICIENT_SECURITY, no_suitable_signature_algorithm);
-	[HashSign | _] ->
-	    HashSign
-    end;
-select_hashsign(_, Cert, _, _, Version) ->
-    #'OTPCertificate'{tbsCertificate = TBSCert} = public_key:pkix_decode_cert(Cert, otp),
-    #'OTPSubjectPublicKeyInfo'{algorithm = {_,Algo, _}} = TBSCert#'OTPTBSCertificate'.subjectPublicKeyInfo,
-    select_hashsign_algs(undefined, Algo, Version).
-%%--------------------------------------------------------------------
--spec select_hashsign(#certificate_request{},  binary(), 
-		      [atom()], ssl_record:ssl_version()) ->
-			     {atom(), atom()} | #alert{}.
-
-%%
-%% Description: Handles signature algorithms selection for certificate requests (client) 
-%%--------------------------------------------------------------------
-select_hashsign(#certificate_request{}, undefined, _, {Major, Minor})  when Major >= 3 andalso Minor >= 3->
-    %% There client does not have a certificate and will send an empty reply, the server may fail 
-    %% or accept the connection by its own preference. No signature algorihms needed as there is
-    %% no certificate to verify.
-    {undefined, undefined}; 
- 
-select_hashsign(#certificate_request{hashsign_algorithms = #hash_sign_algos{hash_sign_algos = HashSigns}, 
-				     certificate_types = Types}, Cert, SupportedHashSigns, 
-		{Major, Minor})  when Major >= 3 andalso Minor >= 3->
-    #'OTPCertificate'{tbsCertificate = TBSCert} = public_key:pkix_decode_cert(Cert, otp),
-    #'OTPCertificate'{tbsCertificate = TBSCert,
-		      signatureAlgorithm =  {_,SignAlgo, _}} = public_key:pkix_decode_cert(Cert, otp),
-    #'OTPSubjectPublicKeyInfo'{algorithm = {_, SubjAlgo, _}} = 
-     	TBSCert#'OTPTBSCertificate'.subjectPublicKeyInfo,
-
-    Sign = sign_algo(SignAlgo),
-    SubSign = sign_algo(SubjAlgo),
-    
-    case is_acceptable_cert_type(SubSign, HashSigns, Types) andalso is_supported_sign(Sign, HashSigns) of
-	true ->
-	    case lists:filter(fun({_, S} = Algos) when S == SubSign ->
-				 is_acceptable_hash_sign(Algos, SupportedHashSigns);
-			    (_)  ->
-				      false
-			      end, HashSigns) of
-		[] ->
-		    ?ALERT_REC(?FATAL, ?INSUFFICIENT_SECURITY, no_suitable_signature_algorithm);
-		[HashSign | _] ->
-		    HashSign
-	    end;
-	false ->
-	    ?ALERT_REC(?FATAL, ?INSUFFICIENT_SECURITY, no_suitable_signature_algorithm)
-    end;
-select_hashsign(#certificate_request{}, Cert, _, Version) ->
-    select_hashsign(undefined, Cert, undefined, [], Version).
-
-%%--------------------------------------------------------------------
--spec select_hashsign_algs({atom(), atom()}| undefined, oid(), ssl_record:ssl_version()) ->
-				  {atom(), atom()}.
-
-%% Description: For TLS 1.2 hash function and signature algorithm pairs can be
-%% negotiated with the signature_algorithms extension,
-%% for previous versions always use appropriate defaults.
-%% RFC 5246, Sect. 7.4.1.4.1.  Signature Algorithms
-%% If the client does not send the signature_algorithms extension, the
-%% server MUST do the following: (e.i defaults for TLS 1.2)
-%%
-%% -  If the negotiated key exchange algorithm is one of (RSA, DHE_RSA,
-%%    DH_RSA, RSA_PSK, ECDH_RSA, ECDHE_RSA), behave as if client had
-%%    sent the value {sha1,rsa}.
-%%
-%% -  If the negotiated key exchange algorithm is one of (DHE_DSS,
-%%    DH_DSS), behave as if the client had sent the value {sha1,dsa}.
-%%
-%% -  If the negotiated key exchange algorithm is one of (ECDH_ECDSA,
-%%    ECDHE_ECDSA), behave as if the client had sent value {sha1,ecdsa}.
-
-%%--------------------------------------------------------------------
-select_hashsign_algs(HashSign, _, {Major, Minor}) when HashSign =/= undefined andalso
-						       Major >= 3 andalso Minor >= 3 ->
-    HashSign;
-select_hashsign_algs(undefined, ?rsaEncryption, {Major, Minor}) when Major >= 3 andalso Minor >= 3 ->
-    {sha, rsa};
-select_hashsign_algs(undefined,?'id-ecPublicKey', _) ->
-    {sha, ecdsa};
-select_hashsign_algs(undefined, ?rsaEncryption, _) -> 
-    {md5sha, rsa};
-select_hashsign_algs(undefined, ?'id-dsa', _) ->
-    {sha, dsa}.
-
-
-%%--------------------------------------------------------------------
--spec master_secret(ssl_record:ssl_version(), #session{} | binary(), ssl_record:connection_states(),
-		   client | server) -> {binary(), ssl_record:connection_states()} | #alert{}.
-%%
-%% Description: Sets or calculates the master secret and calculate keys,
-%% updating the pending connection states. The Mastersecret and the update
-%% connection states are returned or an alert if the calculation fails.
-%%-------------------------------------------------------------------
-master_secret(Version, #session{master_secret = Mastersecret},
-	      ConnectionStates, Role) ->
-    #{security_parameters := SecParams} =
-	ssl_record:pending_connection_state(ConnectionStates, read),
-    try master_secret(Version, Mastersecret, SecParams,
-		      ConnectionStates, Role)
-    catch
-	exit:_ ->
-            ?ALERT_REC(?FATAL, ?HANDSHAKE_FAILURE, key_calculation_failure)
-    end;
-
-master_secret(Version, PremasterSecret, ConnectionStates, Role) ->
-    #{security_parameters := SecParams} =
-	ssl_record:pending_connection_state(ConnectionStates, read),
-    
-    #security_parameters{prf_algorithm = PrfAlgo,
-			 client_random = ClientRandom,
-			 server_random = ServerRandom} = SecParams,
-    try master_secret(Version,
-		      calc_master_secret(Version,PrfAlgo,PremasterSecret,
-					 ClientRandom, ServerRandom),
-		      SecParams, ConnectionStates, Role)
-    catch
-	exit:_ ->
-            ?ALERT_REC(?FATAL, ?HANDSHAKE_FAILURE, master_secret_calculation_failure)
-    end.
-
-%%-------------Encode/Decode --------------------------------
-=======
 %%====================================================================
 %% Encode handshake 
 %%====================================================================
 
->>>>>>> 70defe95
 encode_handshake(#next_protocol{selected_protocol = SelectedProtocol}, _Version) ->
     PaddingLength = 32 - ((byte_size(SelectedProtocol) + 2) rem 32),
     {?NEXT_PROTOCOL, <<?BYTE((byte_size(SelectedProtocol))), SelectedProtocol/binary,
@@ -909,74 +639,6 @@
 				    ?UINT16(HostLen), HostnameBin/binary,
 				    Acc/binary>>).
 
-<<<<<<< HEAD
-enc_server_key_exchange(Version, Params, {HashAlgo, SignAlgo},
-			ClientRandom, ServerRandom, PrivateKey) ->
-    EncParams = encode_server_key(Params),
-    case HashAlgo of
-	null ->
-	    #server_key_params{params = Params,
-			       params_bin = EncParams,
-			       hashsign = {null, anon},
-			       signature = <<>>};
-	_ ->
-	    Hash =
-		server_key_exchange_hash(HashAlgo, <<ClientRandom/binary,
-						     ServerRandom/binary,
-						     EncParams/binary>>),
-	    Signature = digitally_signed(Version, Hash, HashAlgo, PrivateKey),
-	    #server_key_params{params = Params,
-			       params_bin = EncParams,
-			       hashsign = {HashAlgo, SignAlgo},
-			       signature = Signature}
-    end.
-
-%%--------------------------------------------------------------------
--spec decode_client_key(binary(), ssl_cipher:key_algo(), ssl_record:ssl_version()) ->
-			    #encrypted_premaster_secret{}
-			    | #client_diffie_hellman_public{}
-			    | #client_ec_diffie_hellman_public{}
-			    | #client_psk_identity{}
-			    | #client_dhe_psk_identity{}
-			    | #client_ecdhe_psk_identity{}
-			    | #client_rsa_psk_identity{}
-			    | #client_srp_public{}.
-%%
-%% Description: Decode client_key data and return appropriate type
-%%--------------------------------------------------------------------
-decode_client_key(ClientKey, Type, Version) ->
-    dec_client_key(ClientKey, key_exchange_alg(Type), Version).
-
-%%--------------------------------------------------------------------
--spec decode_server_key(binary(), ssl_cipher:key_algo(), ssl_record:ssl_version()) ->
-			       #server_key_params{}.
-%%
-%% Description: Decode server_key data and return appropriate type
-%%--------------------------------------------------------------------
-decode_server_key(ServerKey, Type, Version) ->
-    dec_server_key(ServerKey, key_exchange_alg(Type), Version).
-
-%%
-%% Description: Encode and decode functions for ALPN extension data.
-%%--------------------------------------------------------------------
-
-%% While the RFC opens the door to allow ALPN during renegotiation, in practice
-%% this does not work and it is recommended to ignore any ALPN extension during
-%% renegotiation, as done here.
-encode_alpn(_, true) ->
-    undefined;
-encode_alpn(undefined, _) ->
-    undefined;
-encode_alpn(Protocols, _) ->
-    #alpn{extension_data = lists:foldl(fun encode_protocol/2, <<>>, Protocols)}.
-
-decode_alpn(undefined) ->
-    undefined;
-decode_alpn(#alpn{extension_data=Data}) ->
-    decode_protocols(Data, []).
-
-=======
->>>>>>> 70defe95
 encode_client_protocol_negotiation(undefined, _) ->
     undefined;
 encode_client_protocol_negotiation(_, false) ->
@@ -1072,85 +734,6 @@
 decode_hello_extensions(Extensions) ->
     dec_hello_extensions(Extensions, #hello_extensions{}).
 
-<<<<<<< HEAD
-dec_server_key(<<?UINT16(PLen), P:PLen/binary,
-		 ?UINT16(GLen), G:GLen/binary,
-		 ?UINT16(YLen), Y:YLen/binary, _/binary>> = KeyStruct,
-	       ?KEY_EXCHANGE_DIFFIE_HELLMAN, Version) ->
-    Params = #server_dh_params{dh_p = P, dh_g = G, dh_y = Y},
-    {BinMsg, HashSign, Signature} = dec_server_key_params(PLen + GLen + YLen + 6, KeyStruct, Version),
-    #server_key_params{params = Params,
-		       params_bin = BinMsg,
-		       hashsign = HashSign,
-		       signature = Signature};
-%% ECParameters with named_curve
-%% TODO: explicit curve
-dec_server_key(<<?BYTE(?NAMED_CURVE), ?UINT16(CurveID),
-		 ?BYTE(PointLen), ECPoint:PointLen/binary,
-		 _/binary>> = KeyStruct,
-	       ?KEY_EXCHANGE_EC_DIFFIE_HELLMAN, Version) ->
-    Params = #server_ecdh_params{curve = {namedCurve, tls_v1:enum_to_oid(CurveID)},
-				 public = ECPoint},
-    {BinMsg, HashSign, Signature} = dec_server_key_params(PointLen + 4, KeyStruct, Version),
-    #server_key_params{params = Params,
-		       params_bin = BinMsg,
-		       hashsign = HashSign,
-		       signature = Signature};
-dec_server_key(<<?UINT16(Len), PskIdentityHint:Len/binary, _/binary>> = KeyStruct,
-	       KeyExchange, Version)
-  when KeyExchange == ?KEY_EXCHANGE_PSK; KeyExchange == ?KEY_EXCHANGE_RSA_PSK ->
-    Params = #server_psk_params{
-		hint = PskIdentityHint},
-    {BinMsg, HashSign, Signature} = dec_server_key_params(Len + 2, KeyStruct, Version),
-    #server_key_params{params = Params,
-		       params_bin = BinMsg,
-		       hashsign = HashSign,
-		       signature = Signature};
-
-dec_server_key(<<?UINT16(Len), IdentityHint:Len/binary,
-		 ?UINT16(PLen), P:PLen/binary,
-		 ?UINT16(GLen), G:GLen/binary,
-		 ?UINT16(YLen), Y:YLen/binary, _/binary>> = KeyStruct,
-	       ?KEY_EXCHANGE_DHE_PSK, Version) ->
-    DHParams = #server_dh_params{dh_p = P, dh_g = G, dh_y = Y},
-    Params = #server_dhe_psk_params{
-      hint = IdentityHint,
-      dh_params = DHParams},
-    {BinMsg, HashSign, Signature} = dec_server_key_params(Len + PLen + GLen + YLen + 8, KeyStruct, Version),
-    #server_key_params{params = Params,
-		       params_bin = BinMsg,
-		       hashsign = HashSign,
-		       signature = Signature};
-dec_server_key(<<?UINT16(Len), IdentityHint:Len/binary,
-		 ?BYTE(?NAMED_CURVE), ?UINT16(CurveID),
-		 ?BYTE(PointLen), ECPoint:PointLen/binary,
-		 _/binary>> = KeyStruct,
-	       ?KEY_EXCHANGE_EC_DIFFIE_HELLMAN_PSK, Version) ->
-    DHParams = #server_ecdh_params{
-                  curve = {namedCurve, tls_v1:enum_to_oid(CurveID)},
-                  public = ECPoint},
-    Params = #server_ecdhe_psk_params{
-      hint = IdentityHint,
-      dh_params = DHParams},
-    {BinMsg, HashSign, Signature} = dec_server_key_params(Len + 2 + PointLen + 4, KeyStruct, Version),
-    #server_key_params{params = Params,
-		       params_bin = BinMsg,
-		       hashsign = HashSign,
-		       signature = Signature};
-dec_server_key(<<?UINT16(NLen), N:NLen/binary,
-		 ?UINT16(GLen), G:GLen/binary,
-		 ?BYTE(SLen), S:SLen/binary,
-		 ?UINT16(BLen), B:BLen/binary, _/binary>> = KeyStruct,
-	       ?KEY_EXCHANGE_SRP, Version) ->
-    Params = #server_srp_params{srp_n = N, srp_g = G, srp_s = S, srp_b = B},
-    {BinMsg, HashSign, Signature} = dec_server_key_params(NLen + GLen + SLen + BLen + 7, KeyStruct, Version),
-    #server_key_params{params = Params,
-		       params_bin = BinMsg,
-		       hashsign = HashSign,
-		       signature = Signature};
-dec_server_key(_, KeyExchange, _) ->
-    throw(?ALERT_REC(?FATAL, ?HANDSHAKE_FAILURE, {unknown_or_malformed_key_exchange, KeyExchange})).
-=======
 %%--------------------------------------------------------------------
 -spec decode_server_key(binary(), ssl_cipher:key_algo(), ssl_record:ssl_version()) ->
 			       #server_key_params{}.
@@ -1167,6 +750,7 @@
 			    | #client_ec_diffie_hellman_public{}
 			    | #client_psk_identity{}
 			    | #client_dhe_psk_identity{}
+			    | #client_ecdhe_psk_identity{}
 			    | #client_rsa_psk_identity{}
 			    | #client_srp_public{}.
 %%
@@ -1174,7 +758,6 @@
 %%--------------------------------------------------------------------
 decode_client_key(ClientKey, Type, Version) ->
     dec_client_key(ClientKey, key_exchange_alg(Type), Version).
->>>>>>> 70defe95
 
 %%--------------------------------------------------------------------
 -spec decode_suites('2_bytes'|'3_bytes', binary()) -> list().
@@ -1201,54 +784,6 @@
 available_suites(ServerCert, UserSuites, Version, HashSigns, Curve) ->
     Suites = available_suites(ServerCert, UserSuites, Version, undefined, Curve),
     filter_hashsigns(Suites, [ssl_cipher:suite_definition(Suite) || Suite <- Suites], HashSigns, []).
-<<<<<<< HEAD
-filter_hashsigns([], [], _, Acc) ->
-    lists:reverse(Acc);
-filter_hashsigns([Suite | Suites], [{KeyExchange,_,_,_} | Algos], HashSigns,
-		 Acc) when KeyExchange == dhe_ecdsa;
-			   KeyExchange == ecdhe_ecdsa ->
-    do_filter_hashsigns(ecdsa, Suite, Suites, Algos, HashSigns, Acc);
-
-filter_hashsigns([Suite | Suites], [{KeyExchange,_,_,_} | Algos], HashSigns,
-		 Acc) when KeyExchange == rsa;
-			   KeyExchange == dhe_rsa;
-			   KeyExchange == ecdhe_rsa;
-			   KeyExchange == srp_rsa;
-			   KeyExchange == rsa_psk ->
-    do_filter_hashsigns(rsa, Suite, Suites, Algos, HashSigns, Acc);
-filter_hashsigns([Suite | Suites], [{KeyExchange,_,_,_} | Algos], HashSigns, Acc) when 
-      KeyExchange == dhe_dss;
-      KeyExchange == srp_dss ->							       
-    do_filter_hashsigns(dsa, Suite, Suites, Algos, HashSigns, Acc);
-filter_hashsigns([Suite | Suites], [{KeyExchange,_,_,_} | Algos], HashSigns, Acc) when 
-      KeyExchange == dh_dss; 
-      KeyExchange == dh_rsa; 
-      KeyExchange == dh_ecdsa;
-      KeyExchange == ecdh_rsa;    
-      KeyExchange == ecdh_ecdsa ->
-      %%  Fixed DH certificates MAY be signed with any hash/signature
-      %%  algorithm pair appearing in the hash_sign extension.  The names
-    %%  DH_DSS, DH_RSA, ECDH_ECDSA, and ECDH_RSA are historical.
-    filter_hashsigns(Suites, Algos, HashSigns, [Suite| Acc]);
-filter_hashsigns([Suite | Suites], [{KeyExchange,_,_,_} | Algos], HashSigns, Acc) when 
-      KeyExchange == dh_anon;
-      KeyExchange == ecdh_anon;
-      KeyExchange == srp_anon;
-      KeyExchange == psk;
-      KeyExchange == dhe_psk;
-      KeyExchange == ecdhe_psk ->
-    %% In this case hashsigns is not used as the kexchange is anonaymous
-    filter_hashsigns(Suites, Algos, HashSigns, [Suite| Acc]).
-
-do_filter_hashsigns(SignAlgo, Suite, Suites, Algos, HashSigns, Acc) ->
-    case lists:keymember(SignAlgo, 2, HashSigns) of
-	true ->
-	    filter_hashsigns(Suites, Algos, HashSigns, [Suite| Acc]);
-	false ->
-	    filter_hashsigns(Suites, Algos, HashSigns, Acc)
-    end.
-=======
->>>>>>> 70defe95
 
 available_signature_algs(undefined, _)  ->
     undefined;
@@ -1615,7 +1150,6 @@
 select_hashsign_algs(undefined, ?'id-dsa', _) ->
     {sha, dsa}.
 
-
 srp_user(#ssl_options{srp_identity = {UserName, _}}) ->
     #srp{username = UserName};
 srp_user(_) ->
@@ -1638,43 +1172,20 @@
 	false ->
 	    <<?BYTE(?RSA_SIGN), ?BYTE(?DSS_SIGN)>>
     end;
-
-<<<<<<< HEAD
-advertises_ec_ciphers([]) ->
-    false;
-advertises_ec_ciphers([{ecdh_ecdsa, _,_,_} | _]) ->
-    true;
-advertises_ec_ciphers([{ecdhe_ecdsa, _,_,_} | _]) ->
-    true;
-advertises_ec_ciphers([{ecdh_rsa, _,_,_} | _]) ->
-    true;
-advertises_ec_ciphers([{ecdhe_rsa, _,_,_} | _]) ->
-    true;
-advertises_ec_ciphers([{ecdh_anon, _,_,_} | _]) ->
-    true;
-advertises_ec_ciphers([{ecdhe_psk, _,_,_} | _]) ->
-    true;
-advertises_ec_ciphers([_| Rest]) ->
-    advertises_ec_ciphers(Rest).
-=======
 certificate_types({KeyExchange, _, _, _}, _) when KeyExchange == rsa;
 						  KeyExchange == dh_rsa;
 						  KeyExchange == dhe_rsa;
 						  KeyExchange == ecdhe_rsa ->
     <<?BYTE(?RSA_SIGN)>>;
->>>>>>> 70defe95
-
 certificate_types({KeyExchange, _, _, _}, _)  when KeyExchange == dh_dss; 
 						   KeyExchange == dhe_dss;
 						   KeyExchange == srp_dss ->
     <<?BYTE(?DSS_SIGN)>>;
-
 certificate_types({KeyExchange, _, _, _}, _) when KeyExchange == dh_ecdsa;
 						  KeyExchange == dhe_ecdsa;
 						  KeyExchange == ecdh_ecdsa;
 						  KeyExchange == ecdhe_ecdsa ->
     <<?BYTE(?ECDSA_SIGN)>>;
-
 certificate_types(_, _) ->
     <<?BYTE(?RSA_SIGN)>>.
 
