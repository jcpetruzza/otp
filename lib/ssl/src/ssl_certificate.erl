%%
%% %CopyrightBegin%
%%
%% Copyright Ericsson AB 2007-2024 All Rights Reserved.
%%
%% Licensed under the Apache License, Version 2.0 (the "License");
%% you may not use this file except in compliance with the License.
%% You may obtain a copy of the License at
%%
%%     http://www.apache.org/licenses/LICENSE-2.0
%%
%% Unless required by applicable law or agreed to in writing, software
%% distributed under the License is distributed on an "AS IS" BASIS,
%% WITHOUT WARRANTIES OR CONDITIONS OF ANY KIND, either express or implied.
%% See the License for the specific language governing permissions and
%% limitations under the License.
%%
%% %CopyrightEnd%
%%

%%----------------------------------------------------------------------
%% Purpose: Help functions for handling certificate verification.
%% The path validation defined in ssl_handshake.erl that mainly
%% calls functions in this module is described in RFC 3280. 
%% The basic verification checks are done by
%% public_key:pkix_path_validation/3
%%
%% TLS code handles construction of alternative certificate paths
%% that can be used as input to public_key:pkix_path_validation/3
%% to try and find one path that is considered valid.
%%
%% The TLS protocol will send certificate chains that should consist
%% of [PeerCert, CA0 ... CAN, ROOTCert]. The path will be the reverse of the
%% chain and ROOTCert is the trusted anchor in the path validation.
%% Also to complicate matters ROOTCerts can be left out of the sent chain.
%% However due to configuration error and workarounds for certificate
%% renewal purposes we have to handle chains that may be:
%%
%% * Unordered - PeerCert will still be first but the other certs
%% may be arbitrarily order. Ex: [PeerCert, CAN ...  ROOTCert, CA0]
%%
%% * Partial - User decides to put the trust in an intermediate CA
%% that is this intermediate CA must be part of the original chain
%% and is used as the trusted anchor cert instead of the ROOT certificate.
%% Ex: [PeerCert, CA0 ...CAN-1] instead of  [PeerCert, CA0 ...CAN, ROOTCert]
%%
%% * Incomplete - The chain sent is missing one or more certificates
%% but if we have the missing certificates in our trust store we can recreate
%% the chain. Ex:  [PeerCert, CA0 ...CAN-1] and CN and ROOTCert is in our
%% trust store.
%%
%% * Extraneous - Contain extra certificates that are so called cross signed
%% to enable construction of different cert chains depending on what is in the
%% trust store. Used to phase out certificates that are expiring. So that
%% a window can be created when there is an old about to expire cert and
%% a new replacing cert that can coexist.
%% Ex:  [PeerCert, CA0 ...CAN, CAN', ROOTCert]
%%
%% * Cross signed ROOT - Means looking for alternative paths using possible
%% alternative ROOT certs if the original ROOT cert has expired or is unknown. 
%% ----------------------------------------------------------------------

-module(ssl_certificate).
-moduledoc false.

-include("ssl_handshake.hrl").
-include("ssl_alert.hrl").
-include("ssl_internal.hrl").
-include("ssl_record.hrl").
-include_lib("public_key/include/public_key.hrl"). 

-export([trusted_cert_and_paths/4,
         certificate_chain/3,
         certificate_chain/5,
         file_to_certificats/2,
         file_to_crls/2,
         validate/4,
         is_valid_key_usage/2,
         select_extension/2,
         extensions_list/1,
         public_key_type/1,
         find_cross_sign_root_paths/4,
         handle_cert_auths/4,
         available_cert_key_pairs/1,
         available_cert_key_pairs/2
	]).

%% Tracing
-export([handle_trace/3]).

%%====================================================================
%% Internal application API
%%====================================================================

%%--------------------------------------------------------------------
-spec trusted_cert_and_paths([public_key:combined_cert()], ssl_manager:db_handle(), ssl_manager:certdb_ref(), fun()) ->
          [{public_key:combined_cert() | unknown_ca | invalid_issuer | selfsigned_peer, [public_key:combined_cert()]}].
%%
%% Description: Construct input to public_key:pkix_path_validation/3,
%% If the ROOT cert is not found {bad_cert, unknown_ca} will be returned
%% instead of the ROOT cert to be handled as a path validation error
%% by the verify_fun. 
%% Returns {RootCert | RootCertRelatedError, Path} 
%% Note: Path = lists:reverse(Chain) -- Root, that is on the peer cert 
%% always comes first in the chain but last in the path.
%%--------------------------------------------------------------------
trusted_cert_and_paths([#cert{otp = Peer}] = Chain,  CertDbHandle, CertDbRef, PartialChainHandler) ->
    case public_key:pkix_is_self_signed(Peer) of
        true ->
            [{selfsigned_peer, Chain}];
        false ->
            [handle_incomplete_chain(Chain, PartialChainHandler, {unknown_ca, Chain},
                                     CertDbHandle, CertDbRef)]
    end;
trusted_cert_and_paths(Chain,  CertDbHandle, CertDbRef, PartialChainHandler) ->
    %% Construct possible certificate paths from the chain certificates.
    %% If the chain contains extraneous certificates there could be
    %% more than one possible path such chains might be used to phase out
    %% an old certificate.
    Paths = paths(Chain, CertDbHandle),
    lists:map(fun(Path) ->
                      case handle_partial_chain(Path, PartialChainHandler, CertDbHandle, CertDbRef) of
                          {unknown_ca, _} = Result ->
                              handle_incomplete_chain(Chain, 
                                                      PartialChainHandler, 
                                                      Result,
                                                      CertDbHandle, CertDbRef);
                          {_Root, _NewChain} = Result ->
                              Result
                      end
              end, Paths).
%%--------------------------------------------------------------------
-spec certificate_chain([] | binary() | #'OTPCertificate'{} , ssl_manager:db_handle(),
                        ssl_manager:certdb_ref() | {extracted, list()}) ->
          {error, no_cert} | {ok, public_key:der_encoded() | undefined, [public_key:der_encoded()]}.
%%
%% Description: Return the certificate chain to send to peer.
%%--------------------------------------------------------------------
certificate_chain([], _, _) ->
    {error, no_cert};
certificate_chain(DerCert, CertDbHandle, CertsDbRef) when is_binary(DerCert) ->
    ErlCert = public_key:pkix_decode_cert(DerCert, otp),
    Cert = #cert{der=DerCert, otp=ErlCert},
    {ok, Root, Chain} = build_certificate_chain(Cert, CertDbHandle, CertsDbRef, [Cert], []),
    chain_result(Root, Chain, encoded);
certificate_chain(#'OTPCertificate'{} = OtpCert, CertDbHandle, CertsDbRef) ->
    DerCert = public_key:pkix_encode('OTPCertificate', OtpCert, otp),
    Cert = #cert{der=DerCert, otp=OtpCert},
    {ok, Root, Chain} = build_certificate_chain(Cert, CertDbHandle, CertsDbRef, [Cert], []),
    chain_result(Root, Chain, encoded);
certificate_chain(#cert{} = Cert, CertDbHandle, CertsDbRef) -> 
    {ok, Root, Chain} = build_certificate_chain(Cert, CertDbHandle, CertsDbRef, [Cert], []),
    chain_result(Root, Chain, encoded).
%%--------------------------------------------------------------------
-spec certificate_chain(binary() | #'OTPCertificate'{} , ssl_manager:db_handle(), ssl_manager:certdb_ref() |
                        {extracted, list()}, [public_key:der_encoded()], encoded | decoded | both) ->
          {ok,
           public_key:der_encoded() | #'OTPCertificate'{} | undefined,
           [public_key:der_encoded() |  #'OTPCertificate'{}]} |
          {ok,
           {public_key:der_encoded() | undefined,  [public_key:der_encoded()]},
           {#'OTPCertificate'{} | undefined, [#'OTPCertificate'{}]}
          }.
%%
%% Description: Create certificate chain with certs from Candidates
%%--------------------------------------------------------------------
certificate_chain(DerCert, CertDbHandle, CertsDbRef, Candidates, Type) when is_binary(DerCert) ->
    ErlCert = public_key:pkix_decode_cert(DerCert, otp),
    Cert = #cert{der=DerCert, otp=ErlCert},
    {ok, Root, Chain} = build_certificate_chain(Cert, CertDbHandle, CertsDbRef, [Cert], Candidates),
    chain_result(Root, Chain, Type);
certificate_chain(#'OTPCertificate'{} = OtpCert, CertDbHandle, CertsDbRef, Candidates, Type) ->
    DerCert = public_key:pkix_encode('OTPCertificate', OtpCert, otp),
    Cert = #cert{der=DerCert, otp=OtpCert},
    {ok, Root, Chain} = build_certificate_chain(Cert, CertDbHandle, CertsDbRef, [Cert], Candidates),
    chain_result(Root, Chain, Type);
certificate_chain(#cert{} = Cert, CertDbHandle, CertsDbRef, Candidates, Type) -> 
    {ok, Root, Chain} = build_certificate_chain(Cert, CertDbHandle, CertsDbRef, [Cert], Candidates),
    chain_result(Root, Chain, Type).
                
%%--------------------------------------------------------------------
-spec file_to_certificats(binary(), term()) -> [public_key:der_encoded()].
%%
%% Description: Return list of DER encoded certificates.
%%--------------------------------------------------------------------
file_to_certificats(File, DbHandle) ->
    {ok, List} = ssl_manager:cache_pem_file(File, DbHandle),
    [Bin || {'Certificate', Bin, not_encrypted} <- List].

%%--------------------------------------------------------------------
-spec file_to_crls(binary(), term()) -> [public_key:der_encoded()].
%%
%% Description: Return list of DER encoded certificates.
%%--------------------------------------------------------------------
file_to_crls(File, DbHandle) ->
    {ok, List} = ssl_manager:cache_pem_file(File, DbHandle),
    [Bin || {'CertificateList', Bin, not_encrypted} <- List].

%%--------------------------------------------------------------------
-spec validate(term(), {extension, #'Extension'{}} | {bad_cert, atom()} | valid | valid_peer,
	       term(), logger:level() | none | all) -> {valid, term()} | {fail, tuple()} | {unknown, term()}.
%%
%% Description:  Validates ssl/tls specific extensions
%%--------------------------------------------------------------------
validate(_,{extension, #'Extension'{extnID = ?'id-ce-extKeyUsage',
                                    critical = Critical,
				    extnValue = KeyUse}}, #{path_len := 1} = UserState,
        _LogLevel) ->
    %% If extension in peer, check for TLS server/client usage
    case is_valid_extkey_usage(KeyUse, Critical, UserState) of
	true ->
	    {valid, UserState};
	false ->
	    {unknown, UserState}
    end;
validate(_, {extension, _}, UserState, _LogLevel) ->
    {unknown, UserState};
validate(Issuer, {bad_cert, cert_expired}, #{issuer := Issuer}, _LogLevel) ->
    {fail, {bad_cert, root_cert_expired}};
validate(_, {bad_cert, _} = Reason, _, _LogLevel) ->
    {fail, Reason};
<<<<<<< HEAD
validate(Cert, valid, #{path_len := N} = UserState, LogLevel) ->
    case verify_sign(Cert, UserState) of
=======
validate(Cert, valid, #{path_len := N} = UserState) ->
    case verify_sign_support(Cert, UserState) of
>>>>>>> d5b65fb5
        true ->
            case maps:get(cert_ext, UserState, undefined) of
                undefined ->
                    {valid, UserState#{path_len => N-1}};
                _ ->
                    verify_cert_extensions(Cert, UserState#{path_len => N-1},
                                           LogLevel)
            end;
        false ->
            {fail, {bad_cert, unsupported_signature}}
    end;
validate(Cert, valid_peer, UserState = #{role := client, server_name := Hostname, 
                                         customize_hostname_check := Customize},
         LogLevel) when Hostname =/= disable ->
    case verify_hostname(Hostname, Customize, Cert, UserState) of
        {valid, UserState} ->
            validate(Cert, valid, UserState, LogLevel);
        Error ->
            Error
    end;
validate(Cert, valid_peer, UserState, LogLevel) ->
    validate(Cert, valid, UserState, LogLevel).

%%--------------------------------------------------------------------
-spec is_valid_key_usage(list(), term()) -> boolean().
%%
%% Description: Checks if Use is a valid key usage.
%%--------------------------------------------------------------------
is_valid_key_usage(KeyUse, Use) ->
    lists:member(Use, KeyUse).
 
%%--------------------------------------------------------------------
-spec select_extension(term(), list()) -> undefined | #'Extension'{}.
%%
%% Description: Selects the extension identified by Id if present in
%% a list of extensions.
%%--------------------------------------------------------------------
select_extension(_, []) ->
    undefined;
select_extension(Id, [#'Extension'{extnID = Id} = Extension | _]) ->
    Extension;
select_extension(Id, [_ | Extensions]) ->
    select_extension(Id, Extensions).

%%--------------------------------------------------------------------
-spec extensions_list(asn1_NOVALUE | list()) -> list().
%%
%% Description: Handles that 
%%--------------------------------------------------------------------
extensions_list(asn1_NOVALUE) ->
    [];
extensions_list(Extensions) ->
    Extensions.

%%--------------------------------------------------------------------
-spec public_key_type(term()) -> rsa | rsa_pss_pss | dsa | ecdsa | eddsa.
%%
%% Description:
%%--------------------------------------------------------------------
public_key_type(?'id-RSASSA-PSS') ->
    rsa_pss_pss;
public_key_type(?'rsaEncryption') ->
    rsa;
public_key_type(?'id-dsa') ->
    dsa;
public_key_type(?'id-ecPublicKey') ->
    ecdsa;
public_key_type(Oid) ->
    {_, Sign} = public_key:pkix_sign_types(Oid),
    Sign.

%%--------------------------------------------------------------------
-spec foldl_db(fun(), ssl_manager:db_handle() | {extracted, list()}, list()) ->
 {ok, term()} | issuer_not_found.
%%
%% Description:
%%--------------------------------------------------------------------
foldl_db(IsIssuerFun, CertDbHandle, []) ->
    ssl_pkix_db:foldl(IsIssuerFun, issuer_not_found, CertDbHandle);
foldl_db(IsIssuerFun, _, [_|_] = ListDb) ->
    lists:foldl(IsIssuerFun, issuer_not_found, ListDb).

find_cross_sign_root_paths([], _CertDbHandle, _CertDbRef, _InvalidatedList) ->
    [];
find_cross_sign_root_paths([_ | Rest] = Path, CertDbHandle, CertDbRef, InvalidatedList) ->
    case find_alternative_root(Path, CertDbHandle, CertDbRef, InvalidatedList) of
        unknown_ca ->
            find_cross_sign_root_paths(Rest, CertDbHandle, CertDbRef, InvalidatedList);
        Root ->
            [{Root, Path}]
    end.

handle_cert_auths(Chain, [], _, _) ->
    %% If we have no authorities extension (or corresponding
    %% 'certificate_authorities' in the certificate request message in
    %% TLS-1.2 is empty) to check we just accept first choice.
    {ok, Chain};
handle_cert_auths([Cert], CertAuths, CertDbHandle, CertDbRef) ->
    case certificate_chain(Cert, CertDbHandle, CertDbRef, [], both) of
        {ok, {_, [Cert | _] = EChain}, _}  ->
            case cert_auth_member(cert_issuers(EChain), CertAuths) of
                true ->
                    {ok, EChain};
                false ->
                    {error, EChain, not_in_auth_domain}
            end;
        _ ->
            {ok, [Cert]}
    end;
handle_cert_auths([_ | _] = EChain, CertAuths, _, _) ->
    case cert_auth_member(cert_issuers(EChain), CertAuths) of
        true ->
            {ok, EChain};
        false ->
            {error, EChain, not_in_auth_domain}
    end.

available_cert_key_pairs(CertKeyGroups) ->
    %% To be able to find possible TLS session pre TLS-1.3
    %% that may be reused. At this point the version is
    %% not negotiated.
    RevAlgos = [dsa, rsa, rsa_pss_pss, ecdsa],
    cert_key_group_to_list(RevAlgos, CertKeyGroups, []).

%% Create the prioritized list of cert key pairs that
%% are availble for use in the negotiated version
available_cert_key_pairs(CertKeyGroups, ?TLS_1_3) ->
    RevAlgos = [rsa, rsa_pss_pss, ecdsa, eddsa],
    cert_key_group_to_list(RevAlgos, CertKeyGroups, []);
available_cert_key_pairs(CertKeyGroups, ?TLS_1_2) ->
     RevAlgos = [dsa, rsa, rsa_pss_pss, ecdsa],
    cert_key_group_to_list(RevAlgos, CertKeyGroups, []);
available_cert_key_pairs(CertKeyGroups, Version)
  when ?TLS_LT(Version, ?TLS_1_2) ->
    RevAlgos = [dsa, rsa, ecdsa],
    cert_key_group_to_list(RevAlgos, CertKeyGroups, []).

cert_key_group_to_list([], _, Acc) ->
    final_group_list(Acc);
cert_key_group_to_list([Algo| Rest], CertKeyGroups, Acc) ->
    CertKeyPairs = maps:get(Algo, CertKeyGroups, []),
    cert_key_group_to_list(Rest, CertKeyGroups, CertKeyPairs ++ Acc).

final_group_list([]) ->
    [#{certs => [[]], private_key => #{}}];
final_group_list(List) ->
    List.

%%--------------------------------------------------------------------
%%% Internal functions
%%--------------------------------------------------------------------
encoded_chain(#cert{der=Cert}, Certs) ->
    {Cert, [C || #cert{der=C} <- Certs]};
encoded_chain(Res, Certs) ->
    {Res, [OtpC || #cert{der=OtpC} <- Certs]}.

decoded_chain(#cert{otp=OtpCert}, Certs) ->
    {OtpCert, [OtpC || #cert{otp=OtpC} <- Certs]};
decoded_chain(Res, Certs) ->
    {Res, [OtpC || #cert{otp=OtpC} <- Certs]}.

chain_result(Root0, Chain0, encoded) ->
    {Root, Chain} = encoded_chain(Root0, Chain0),
    {ok, Root, Chain};
chain_result(Root0, Chain0, decoded) ->
    {Root, Chain} = decoded_chain(Root0, Chain0),
    {ok, Root, Chain};
chain_result(Root0, Chain0, both) ->
    {ERoot, EChain} = encoded_chain(Root0, Chain0),
    {DRoot, DChain} = decoded_chain(Root0, Chain0),
    {ok, {ERoot, EChain}, {DRoot, DChain}}.

build_certificate_chain(#cert{otp=OtpCert}=Cert, CertDbHandle, CertsDbRef, Chain, ListDb) ->
    IssuerAndSelfSigned = 
	case public_key:pkix_is_self_signed(OtpCert) of
	    true ->
		{public_key:pkix_issuer_id(OtpCert, self), true};
	    false  ->
		{public_key:pkix_issuer_id(OtpCert, other), false}
	end,
    case IssuerAndSelfSigned of
	{_, true = SelfSigned} ->
	    do_certificate_chain(CertDbHandle, CertsDbRef, Chain, ignore, ignore, SelfSigned, ListDb);
	{{error, issuer_not_found}, SelfSigned} ->
	    case find_issuer(Cert, CertDbHandle, CertsDbRef, ListDb, []) of
		{ok, {SerialNr, Issuer}} ->
		    do_certificate_chain(CertDbHandle, CertsDbRef, Chain,
					 SerialNr, Issuer, SelfSigned, ListDb);
		_Err ->
		    %% Guess the the issuer must be the root
		    %% certificate. The verification of the
		    %% cert chain will fail if guess is
		    %% incorrect.
		    {ok, undefined, lists:reverse(Chain)}
	    end;
	{{ok, {SerialNr, Issuer}}, SelfSigned} -> 
	    do_certificate_chain(CertDbHandle, CertsDbRef, Chain, SerialNr, Issuer, SelfSigned, ListDb)
    end.

do_certificate_chain(_, _, [RootCert | _] = Chain, _, _, true, _) ->
    {ok, RootCert, lists:reverse(Chain)};

do_certificate_chain(CertDbHandle, CertsDbRef, Chain, SerialNr, Issuer, _, ListDb) ->
    case ssl_manager:lookup_trusted_cert(CertDbHandle, CertsDbRef,
                                         SerialNr, Issuer) of
	{ok, Cert} ->
	    build_certificate_chain(Cert, CertDbHandle, CertsDbRef, [Cert | Chain], ListDb);
	_ ->
	    %% The trusted cert may be obmitted from the chain as the
	    %% counter part needs to have it anyway to be able to
	    %% verify it.
	    {ok, undefined, lists:reverse(Chain)}
    end.

find_alternative_root([Cert | _], CertDbHandle, CertDbRef, InvalidatedList) ->
    case find_issuer(Cert, CertDbHandle, CertDbRef, [], InvalidatedList) of
        {error, issuer_not_found} ->
            unknown_ca;
        {ok, {SerialNr, IssuerId}} ->
            case ssl_manager:lookup_trusted_cert(CertDbHandle, CertDbRef, SerialNr, IssuerId) of
                undefined ->
                    unknown_ca;
                {ok, #cert{otp = OtpIssuer}} ->
                    case public_key:pkix_is_self_signed(OtpIssuer) of
                        true ->
                            OtpIssuer;
                        false ->
                            unknown_ca
                    end
            end
    end.

find_issuer(#cert{der=DerCert, otp=OtpCert}, CertDbHandle, CertsDbRef, ListDb, InvalidatedList) ->
   IsIssuerFun =
	fun({_Key, #cert{otp=ErlCertCandidate}}, Acc) ->
		case public_key:pkix_is_issuer(OtpCert, ErlCertCandidate) of
		    true ->
			case verify_cert_signer(DerCert, ErlCertCandidate#'OTPCertificate'.tbsCertificate)
                            andalso (not lists:member(ErlCertCandidate, InvalidatedList))
                        of
			    true ->
				throw(public_key:pkix_issuer_id(ErlCertCandidate, self));
			    false ->
				Acc
			end;
		    false ->
			Acc
		end;
	   (_, Acc) ->
		Acc
	end,

    Result = case is_reference(CertsDbRef) of
		 true when ListDb == [] ->
                     CertEntryList = ssl_pkix_db:select_certentries_by_ref(CertsDbRef, CertDbHandle),
		     do_find_issuer(IsIssuerFun, CertDbHandle, CertEntryList); 
		 false when ListDb == [] ->
		     {extracted, CertsData} = CertsDbRef,
		     CertEntryList = [Entry || {decoded, Entry} <- CertsData],
		     do_find_issuer(IsIssuerFun, CertDbHandle, CertEntryList);
                 _ ->
                     do_find_issuer(IsIssuerFun, CertDbHandle, ListDb)
	     end,
    case Result of
        issuer_not_found ->
	    {error, issuer_not_found};
	Result ->
	    Result
    end.


do_find_issuer(IssuerFun, CertDbHandle, CertDb) ->
    try 
	foldl_db(IssuerFun, CertDbHandle, CertDb)
    catch
	throw:{ok, _} = Return ->
	    Return
    end.

is_valid_extkey_usage(KeyUse, true, #{role := Role}) when is_list(KeyUse) ->
    is_valid_key_usage(KeyUse, ext_keysage(Role));
is_valid_extkey_usage(KeyUse, true, #{role := Role}) ->
    is_valid_key_usage([KeyUse], ext_keysage(Role));
is_valid_extkey_usage(_, false, _) ->
    false.

ext_keysage(client) ->
    %% Client wants to verify server
    ?'id-kp-serverAuth';
ext_keysage(server) ->
    %% Server wants to verify client
    ?'id-kp-clientAuth'.

verify_cert_signer(BinCert, SignerTBSCert) ->
    PublicKey = public_key(SignerTBSCert#'OTPTBSCertificate'.subjectPublicKeyInfo),
    public_key:pkix_verify(BinCert, PublicKey).

public_key(#'OTPSubjectPublicKeyInfo'{algorithm = #'PublicKeyAlgorithm'{algorithm = ?'id-ecPublicKey',
									parameters = Params},
				      subjectPublicKey = Point}) ->
    {Point, Params};
public_key(#'OTPSubjectPublicKeyInfo'{algorithm = #'PublicKeyAlgorithm'{algorithm = ?'id-Ed25519'},
				      subjectPublicKey = Point}) ->
    {Point, {namedCurve, ?'id-Ed25519'}};
public_key(#'OTPSubjectPublicKeyInfo'{algorithm = #'PublicKeyAlgorithm'{algorithm = ?'id-Ed448'},
				      subjectPublicKey = Point}) ->
    {Point, {namedCurve, ?'id-Ed448'}};
public_key(#'OTPSubjectPublicKeyInfo'{algorithm = #'PublicKeyAlgorithm'{algorithm = ?'rsaEncryption'}, 
				      subjectPublicKey = Key}) ->
    Key;
public_key(#'OTPSubjectPublicKeyInfo'{algorithm = #'PublicKeyAlgorithm'{algorithm = ?'id-RSASSA-PSS',
                                                                        parameters = Params}, 
				      subjectPublicKey = Key}) ->
    {Key, Params};
public_key(#'OTPSubjectPublicKeyInfo'{algorithm = #'PublicKeyAlgorithm'{algorithm = ?'id-dsa',
									parameters = {params, Params}},
				      subjectPublicKey = Key}) ->
    {Key, Params}.

other_issuer(#cert{otp=OtpCert}=Cert, CertDbHandle, CertDbRef) ->
    case public_key:pkix_issuer_id(OtpCert, other) of
	{ok, IssuerId} ->
	    {other, IssuerId};
	{error, issuer_not_found} ->
	    case find_issuer(Cert, CertDbHandle, CertDbRef, [], []) of
		{ok, IssuerId} ->
		    {other, IssuerId};
		Other ->
		    Other
	    end
    end.

verify_hostname(Hostname, Customize, Cert, UserState) when is_tuple(Hostname) ->
    case public_key:pkix_verify_hostname(Cert, [{ip, Hostname}], Customize) of
        true  -> {valid, UserState};
        false -> {fail, {bad_cert, hostname_check_failed}}
    end;
verify_hostname(Hostname, Customize, Cert, UserState) ->
    HostId = case inet:parse_strict_address(Hostname) of
                 {ok, IP} -> {ip, IP};
                 _ -> {dns_id, Hostname}
             end,
    case public_key:pkix_verify_hostname(Cert, [HostId], Customize) of
        true  -> {valid, UserState};
        false -> {fail, {bad_cert, hostname_check_failed}}
    end.

verify_cert_extensions(Cert, #{cert_ext := CertExts} =  UserState, LogLevel) ->
    Id = public_key:pkix_subject_id(Cert),
    Extensions = maps:get(Id, CertExts, []),
    verify_cert_extensions(Cert, UserState, Extensions,
                           #{certificate_valid => false}, LogLevel).

verify_cert_extensions(_Cert, UserState = #{stapling_state := #{configured := true},
                                            path_len := 0}, [],
                       _Context = #{certificate_valid := false}, LogLevel) ->
    %% RFC6066 section 8
    %% Servers that receive a client hello containing the "status_request"
    %% extension MAY return a suitable certificate status response to the
    %% client along with their certificate.
    Desc = "Certificate Status - stapling response not provided by the server",
    ssl_logger:log(notice, LogLevel, #{description => Desc,
                                     reason => [{missing, stapling_response}]},
                   ?LOCATION),
    {valid, UserState};
verify_cert_extensions(Cert, UserState, [], _, _) ->
    {valid, UserState#{issuer => Cert}};
verify_cert_extensions(_, #{stapling_state := #{configured := false}},
                       [#certificate_status{} | _], _, _) ->
    {fail, unexpected_certificate_status};
verify_cert_extensions(Cert, #{stapling_state := StaplingState,
                               issuer := Issuer,
                               certdb := CertDbHandle,
                               certdb_ref := CertDbRef} = UserState,
                       [#certificate_status{response = OcspResponseDer} | Exts],
                       Context, LogLevel) ->
    #{ocsp_nonce := Nonce} = StaplingState,
    IsTrustedResponderFun =
        fun(#cert{der = DerResponderCert, otp = OtpCert}) ->
                OtpTbsCert = OtpCert#'OTPCertificate'.tbsCertificate,
                #'OTPTBSCertificate'{
                   issuer = IssuerId, serialNumber = SerialNr} = OtpTbsCert,
                case ssl_manager:lookup_trusted_cert(
                       CertDbHandle, CertDbRef, SerialNr, IssuerId) of
                    {ok, #cert{der = DerResponderCert}} ->
                        true;
                    _ ->
                        false
                end
        end,
    case public_key:pkix_ocsp_validate(Cert, Issuer, OcspResponseDer, Nonce,
                                       [{is_trusted_responder_fun,
                                         IsTrustedResponderFun}]) of
        {ok, Details} ->
            HandleOcspDetails =
                fun H([{missing, ocsp_nonce} | Rest]) ->
                        Desc = "Certificate Status - stapling response "
                            "provided but with nonce missing",
                        ssl_logger:log(info, LogLevel,
                                       #{description => Desc,
                                         reason => [{missing, stapling_nonce}]},
                                       ?LOCATION),
                        H(Rest);
                    H([_ | Rest]) ->
                        H(Rest);
                    H([]) -> ok end,
            HandleOcspDetails(Details),
            verify_cert_extensions(Cert, UserState, Exts,
                                   Context#{certificate_valid => true}, LogLevel);
        {error, {bad_cert, _} = Reason} ->
            {fail, Reason}
    end;
verify_cert_extensions(Cert, UserState, [_|Exts], Context, LogLevel) ->
    %% Skip unknown extensions!
    verify_cert_extensions(Cert, UserState, Exts, Context, LogLevel).

verify_sign_support(_, #{version := Version})
            when ?TLS_LT(Version, ?TLS_1_2) ->
    %% This verification is not applicable pre TLS-1.2 
    true; 
verify_sign_support(Cert, #{version := ?TLS_1_2,
                    signature_algs := SignAlgs,
                    signature_algs_cert := undefined}) ->
    is_supported_signature_algorithm_1_2(Cert, SignAlgs);
verify_sign_support(Cert, #{version := ?TLS_1_2,
                    signature_algs_cert := SignAlgs}) ->
    is_supported_signature_algorithm_1_2(Cert, SignAlgs);
verify_sign_support(Cert, #{version := ?TLS_1_3,
                    signature_algs := SignAlgs,
                    signature_algs_cert := undefined}) ->
    is_supported_signature_algorithm_1_3(Cert, SignAlgs);
verify_sign_support(Cert, #{version := ?TLS_1_3,
                    signature_algs_cert := SignAlgs}) ->
    is_supported_signature_algorithm_1_3(Cert, SignAlgs).

is_supported_signature_algorithm_1_2(#'OTPCertificate'{signatureAlgorithm =
                                                           #'SignatureAlgorithm'{algorithm = ?'id-dsa-with-sha1'}},
                                     SignAlgs) ->
    lists:member({sha, dsa}, SignAlgs);
is_supported_signature_algorithm_1_2(#'OTPCertificate'{signatureAlgorithm =
                                                           #'SignatureAlgorithm'{algorithm = ?'id-RSASSA-PSS'}} = Cert,
                                     SignAlgs) ->
    is_supported_signature_algorithm_1_3(Cert, SignAlgs);
is_supported_signature_algorithm_1_2(#'OTPCertificate'{signatureAlgorithm = SignAlg}, SignAlgs) ->
    Scheme = ssl_cipher:signature_algorithm_to_scheme(SignAlg),
    {Hash, Sign, _ } = ssl_cipher:scheme_to_components(Scheme),
    ssl_cipher:is_supported_sign({Hash, pre_1_3_sign(Sign)}, ssl_cipher:signature_schemes_1_2(SignAlgs)).
is_supported_signature_algorithm_1_3(#'OTPCertificate'{signatureAlgorithm = SignAlg}, SignAlgs) ->
    Scheme = ssl_cipher:signature_algorithm_to_scheme(SignAlg),
    ssl_cipher:is_supported_sign(Scheme, SignAlgs).

pre_1_3_sign(rsa_pkcs1) ->
    rsa;
pre_1_3_sign(Other) ->
    Other.

paths(Chain, CertDbHandle) ->
    paths(Chain, Chain, CertDbHandle, []).

paths([Root], _, _, Path) ->
    [[Root | Path]];
paths([#cert{otp=C1}=Cert1, #cert{otp=C2}=Cert2 | Rest], Chain, CertDbHandle, Path) ->
    case public_key:pkix_is_issuer(C1, C2) of
        true ->
            %% Chain ordered so far
            paths([Cert2 | Rest], Chain, CertDbHandle, [Cert1 | Path]);
        false ->
            %% Chain is unorded and/or contains extraneous certificates
            unorded_or_extraneous(Chain, CertDbHandle)
    end.

unorded_or_extraneous([Peer | UnorderedChain], CertDbHandle) ->
    ChainCandidates = extraneous_chains(UnorderedChain),
    lists:map(fun(Candidate) ->
                      path_candidate(Peer, Candidate, CertDbHandle)
              end,
              ChainCandidates).

path_candidate(Cert, ChainCandidateCAs, CertDbHandle) ->
    {ok,  ExtractedCerts} = ssl_pkix_db:extract_trusted_certs({der_otp, ChainCandidateCAs}),
    %% certificate_chain/4 will make sure the chain is ordered
    case build_certificate_chain(Cert, CertDbHandle, ExtractedCerts, [Cert], []) of
        {ok, undefined, Chain} ->
            lists:reverse(Chain);
        {ok, Root, Chain} ->
            [Root | lists:reverse(Chain)]
    end.

handle_partial_chain([#cert{der=DERIssuerCert, otp=OtpIssuerCert}=Cert| Rest] = Path, PartialChainHandler,
                     CertDbHandle, CertDbRef) ->
    case public_key:pkix_is_self_signed(OtpIssuerCert) of
        true -> %% IssuerCert = ROOT (That is ROOT was included in chain)
            {ok, {SerialNr, IssuerId}} = public_key:pkix_issuer_id(OtpIssuerCert, self),
            case ssl_manager:lookup_trusted_cert(CertDbHandle, CertDbRef, SerialNr, IssuerId) of
                {ok, #cert{der=DERIssuerCert}} -> %% Match sent ROOT to trusted ROOT
                    maybe_shorten_path(Path, PartialChainHandler, {Cert, Rest});
                {ok, _} -> %% Did not match trusted ROOT
                    maybe_shorten_path(Path, PartialChainHandler, {invalid_issuer, Path});
                _ ->
                    maybe_shorten_path(Path, PartialChainHandler, {unknown_ca, Path})
            end;
        false ->
            case other_issuer(Cert, CertDbHandle, CertDbRef) of
                {other, {SerialNr, IssuerId}} ->
                    case ssl_manager:lookup_trusted_cert(CertDbHandle, CertDbRef, SerialNr, IssuerId) of
                        {ok, #cert{otp=NewOtp}=NewCert} ->
                            case public_key:pkix_is_self_signed(NewOtp) of
                                true -> %% NewIssuerCert is a trusted ROOT cert
                                    maybe_shorten_path([NewCert | Path], PartialChainHandler, {NewCert, Path});
                                false ->
                                    maybe_shorten_path([NewCert | Path], PartialChainHandler, 
                                                       {unknown_ca, [NewCert | Path]})
                            end;
                        _ ->
                            maybe_shorten_path(Path, PartialChainHandler, {unknown_ca, Path})
                    end;
                {error, issuer_not_found} ->
                    maybe_shorten_path(Path, PartialChainHandler, {unknown_ca, Path})
            end
    end. 

maybe_shorten_path(Path, PartialChainHandler, Default) ->
    %% This function might shorthen the
    %% certificate path to be validated with
    %% public_key:pkix_path_validation by letting
    %% the user put its trust in an intermidate cert
    %% from the certificate chain sent by the peer.
    DerCerts = [Der || #cert{der=Der} <- Path],
    try PartialChainHandler(DerCerts) of
        {trusted_ca, Root} ->
            new_trusted_path(Root, Path, Default);
        unknown_ca ->
            Default
    catch _:_ ->
            Default
    end.

new_trusted_path(DerCert, [#cert{der=DerCert}=Cert | Path], _) ->
    {Cert, Path};
new_trusted_path(DerCert, [_ | Rest], Default) ->
    new_trusted_path(DerCert, Rest, Default);
new_trusted_path(_, [], Default) ->
    %% User did not pick a cert present 
    %% in the cert chain so ignore
    Default.

handle_incomplete_chain([#cert{}=Peer| _] = Chain0, PartialChainHandler, Default, CertDbHandle, CertDbRef) ->
    %% We received an incomplete chain, that is not all certs expected to be present are present.
    %% See if we have the certificates to rebuild it.
    case build_certificate_chain(Peer, CertDbHandle, CertDbRef, [Peer], []) of
        {ok, _, [Peer | _] = ChainCandidate} when ChainCandidate =/= Chain0 -> %% Chain candidate found
            case lists:prefix(Chain0, ChainCandidate) of
                true ->
                    {Root, Chain} = handle_partial_chain(lists:reverse(ChainCandidate), PartialChainHandler, 
                                                         CertDbHandle, CertDbRef),
                    {Root, Chain};
                false ->
                    Default
            end;
        _  ->
            Default
    end.

extraneous_chains(Certs) ->
    %% If some certs claim to be the same cert that is have the same
    %% subject field we should create a list of possible chain certs
    %% for each such cert. Only one chain, if any, should be
    %% verifiable using available ROOT certs.
    Subjects = [{subject(OTP), Cert} || #cert{otp=OTP} = Cert <- Certs],
    Duplicates = find_duplicates(Subjects),
    %% Number of certs with duplicates (same subject) has been limited
    %% to 4 and the maximum number of combinations is limited to 16.
    build_candidates(Duplicates, 4, 16).

build_candidates(Map, Duplicates, Combinations) ->
    Subjects = maps:keys(Map),
    build_candidates(Subjects, Map, Duplicates, 1, Combinations, []).
%%
build_candidates([], _, _, _, _, Acc) ->
    Acc;
build_candidates([H|T], Map, Duplicates, Combinations, Max, Acc0) ->
    case maps:get(H, Map) of
	{Certs, Counter} when Counter > 1 andalso
                              Duplicates > 0 andalso
                              Counter * Combinations =< Max ->
	    case Acc0 of
		[] ->
		    Acc = [[Cert] || Cert <- Certs],
		    build_candidates(T, Map, Duplicates - 1, Combinations * Counter, Max, Acc);
		_Else ->
		    Acc = [[Cert|L] || Cert <- Certs, L <- Acc0],
		    build_candidates(T, Map, Duplicates - 1, Combinations * Counter, Max, Acc)
            end;
	{[Cert|_Throw], _Counter} ->
	    case Acc0 of
		[] ->
		    Acc = [[Cert]],
		    build_candidates(T, Map, Duplicates, Combinations, Max, Acc);
		_Else ->
		    Acc = [[Cert|L] || L <- Acc0],
		    build_candidates(T, Map, Duplicates, Combinations, Max, Acc)
	    end
    end.

find_duplicates(Chain) ->
    find_duplicates(Chain, #{}).
%%
find_duplicates([], Acc) ->
    Acc;
find_duplicates([{Subject, Cert}|T], Acc) ->
    case maps:get(Subject, Acc, none) of
	none ->
	    find_duplicates(T, Acc#{Subject => {[Cert], 1}});
	{Certs, Counter} ->
	    find_duplicates(T, Acc#{Subject => {[Cert|Certs], Counter + 1}})
    end.

subject(Cert) ->
    {_Serial,Subject} = public_key:pkix_subject_id(Cert),
    Subject.

issuer(Cert) ->
    case public_key:pkix_is_self_signed(Cert) of
        true ->
            subject(Cert);
        false ->
            case is_binary(Cert) of
                true ->
                    #'OTPCertificate'{tbsCertificate = TBSCert} = public_key:pkix_decode_cert(Cert, otp),
                    public_key:pkix_normalize_name(TBSCert#'OTPTBSCertificate'.issuer);
                false ->
                    #'OTPCertificate'{tbsCertificate = TBSCert} = Cert,
                    public_key:pkix_normalize_name(TBSCert#'OTPTBSCertificate'.issuer)
            end
    end.

cert_issuers([], Acc) ->
    Acc;
cert_issuers([Cert | Rest], Acc) ->
    cert_issuers(Rest, [issuer(Cert) | Acc]).

cert_issuers(OTPCerts) ->
    cert_issuers(OTPCerts, []).

cert_auth_member(ChainSubjects, CertAuths) ->
    CommonAuthorities = sets:intersection(sets:from_list(ChainSubjects), sets:from_list(CertAuths)),
    not sets:is_empty(CommonAuthorities).

%%%################################################################
%%%#
%%%# Tracing
%%%#
handle_trace(crt,
             {call, {?MODULE, validate, [Cert, StatusOrExt| _]}}, Stack) ->
    {io_lib:format("[~W] StatusOrExt = ~W", [Cert, 3, StatusOrExt, 10]), Stack};
    %% {io_lib:format("(~s) StatusOrExt = ~W",
    %%                [ssl_test_lib:format_cert(Cert), StatusOrExt, 10]), Stack};
handle_trace(crt, {call, {?MODULE, verify_cert_extensions,
                          [Cert,
                           _UserState,
                           [], _Context]}}, Stack) ->
    {io_lib:format(" no more extensions [~W]", [Cert, 3]), Stack};
    %% {io_lib:format(" no more extensions (~s)", [ssl_test_lib:format_cert(Cert)]), Stack};
handle_trace(crt, {call, {?MODULE, verify_cert_extensions,
                          [Cert,
                           #{stapling_state := StaplingState,
                             issuer := Issuer} = _UserState,
                           [#certificate_status{response = OcspResponsDer} |
                            _Exts], _Context]}}, Stack) ->
    {io_lib:format("#2 StaplingState = ~W Issuer = [~W] OcspResponsDer = ~W [~W]",
                   [StaplingState, 10, Issuer, 3, OcspResponsDer, 2, Cert, 3]),
     Stack};
    %% {io_lib:format("#2 StaplingState = ~W Issuer = (~s) OcspResponsDer = ~W (~s)",
    %%                [StaplingState, 10, ssl_test_lib:format_cert(Issuer),
    %%                 OcspResponsDer, 2, ssl_test_lib:format_cert(Cert)]),
handle_trace(crt, {return_from,
                   {ssl_certificate, verify_cert_extensions, 4},
                   {valid, #{issuer := Issuer}}}, Stack) ->
    {io_lib:format(" extensions valid Issuer = ~W", [Issuer, 3]), Stack}.
    %% {io_lib:format(" extensions valid Issuer = ~s", [ssl_test_lib:format_cert(Issuer)]), Stack}.<|MERGE_RESOLUTION|>--- conflicted
+++ resolved
@@ -219,13 +219,8 @@
     {fail, {bad_cert, root_cert_expired}};
 validate(_, {bad_cert, _} = Reason, _, _LogLevel) ->
     {fail, Reason};
-<<<<<<< HEAD
 validate(Cert, valid, #{path_len := N} = UserState, LogLevel) ->
-    case verify_sign(Cert, UserState) of
-=======
-validate(Cert, valid, #{path_len := N} = UserState) ->
     case verify_sign_support(Cert, UserState) of
->>>>>>> d5b65fb5
         true ->
             case maps:get(cert_ext, UserState, undefined) of
                 undefined ->
