--- conflicted
+++ resolved
@@ -1,5 +1 @@
-<<<<<<< HEAD
-SSL_VSN = 10.3
-=======
-SSL_VSN = 10.3.1
->>>>>>> 1eb7ac21
+SSL_VSN = 10.3.1