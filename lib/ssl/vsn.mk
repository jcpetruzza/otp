--- conflicted
+++ resolved
@@ -1,5 +1 @@
-<<<<<<< HEAD
-SSL_VSN = 10.8
-=======
-SSL_VSN = 10.8.1
->>>>>>> cf18f250
+SSL_VSN = 10.8.1