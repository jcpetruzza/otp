<<<<<<< HEAD
SSL_VSN = 8.0.1
=======
SSL_VSN = 8.0.2
>>>>>>> 96da2a50
<|MERGE_RESOLUTION|>--- conflicted
+++ resolved
@@ -1,5 +1 @@
-<<<<<<< HEAD
-SSL_VSN = 8.0.1
-=======
-SSL_VSN = 8.0.2
->>>>>>> 96da2a50
+SSL_VSN = 8.0.2