%%
%% %CopyrightBegin%
%%
%% Copyright Ericsson AB 1998-2023. All Rights Reserved.
%%
%% Licensed under the Apache License, Version 2.0 (the "License");
%% you may not use this file except in compliance with the License.
%% You may obtain a copy of the License at
%%
%%     http://www.apache.org/licenses/LICENSE-2.0
%%
%% Unless required by applicable law or agreed to in writing, software
%% distributed under the License is distributed on an "AS IS" BASIS,
%% WITHOUT WARRANTIES OR CONDITIONS OF ANY KIND, either express or implied.
%% See the License for the specific language governing permissions and
%% limitations under the License.
%%
%% %CopyrightEnd%

-module(epp_SUITE).
-export([all/0, suite/0,groups/0,init_per_suite/1, end_per_suite/1,
	 init_per_group/2,end_per_group/2]).

-export([rec_1/1, include_local/1, predef_mac/1,
	 upcase_mac_1/1, upcase_mac_2/1,
	 variable_1/1, otp_4870/1, otp_4871/1, otp_5362/1,
         pmod/1, not_circular/1, skip_header/1, otp_6277/1, gh_4995/1, otp_7702/1,
         otp_8130/1, overload_mac/1, otp_8388/1, otp_8470/1,
         otp_8562/1, otp_8665/1, otp_8911/1, otp_10302/1, otp_10820/1,
         otp_11728/1, encoding/1, extends/1,  function_macro/1,
	 test_error/1, test_warning/1, otp_14285/1,
	 test_if/1,source_name/1,otp_16978/1,otp_16824/1,scan_file/1,file_macro/1,
<<<<<<< HEAD
         string_concat_warning/1,
   deterministic_include/1, nondeterministic_include/1]).
=======
         deterministic_include/1, nondeterministic_include/1,
         gh_8268/1
        ]).
>>>>>>> d988c317

-export([epp_parse_erl_form/2]).

%%
%% Define to run outside of test server
%%
%%-define(STANDALONE,1).

-ifdef(STANDALONE).
-compile(export_all).
-define(line, put(line, ?LINE), ).
-define(config(A,B),config(A,B)).
%% -define(t, test_server).
-define(t, io).
config(priv_dir, _) ->
    filename:absname("./epp_SUITE_priv");
config(data_dir, _) ->
    filename:absname("./epp_SUITE_data").
-else.
-include_lib("common_test/include/ct.hrl").
-include_lib("stdlib/include/assert.hrl").
-export([init_per_testcase/2, end_per_testcase/2]).

init_per_testcase(_, Config) ->
    Config.

end_per_testcase(_, _Config) ->
    ok.
-endif.

suite() ->
    [{ct_hooks,[ts_install_cth]},
     {timetrap,{minutes,1}}].

all() ->
    [rec_1, {group, upcase_mac}, include_local, predef_mac,
     {group, variable}, otp_4870, otp_4871, otp_5362, pmod,
     not_circular, skip_header, otp_6277, gh_4995, otp_7702, otp_8130,
     overload_mac, otp_8388, otp_8470, otp_8562,
     otp_8665, otp_8911, otp_10302, otp_10820, otp_11728,
     encoding, extends, function_macro, test_error, test_warning,
     otp_14285, test_if, source_name, otp_16978, otp_16824, scan_file, file_macro,
<<<<<<< HEAD
     string_concat_warning,
     deterministic_include, nondeterministic_include].
=======
     deterministic_include, nondeterministic_include,
     gh_8268].
>>>>>>> d988c317

groups() ->
    [{upcase_mac, [], [upcase_mac_1, upcase_mac_2]},
     {variable, [], [variable_1]}].

init_per_suite(Config) ->
    Config.

end_per_suite(_Config) ->
    ok.

init_per_group(_GroupName, Config) ->
    Config.

end_per_group(_GroupName, Config) ->
    Config.

%% Recursive macros hang or crash epp (OTP-1398).
rec_1(Config) when is_list(Config) ->
    File = filename:join(proplists:get_value(data_dir, Config), "mac.erl"),
    {ok, List} = epp_parse_file(File, [], []),
    %% we should encounter errors
    {value, _} = lists:keysearch(error, 1, List),
    check_errors(List),
    ok.

include_local(Config) when is_list(Config) ->
    DataDir = proplists:get_value(data_dir, Config),
    File = filename:join(DataDir, "include_local.erl"),
    FooHrl = filename:join([DataDir,"include","foo.hrl"]),
    BarHrl = filename:join([DataDir,"include","bar.hrl"]),
    %% include_local.erl includes include/foo.hrl which
    %% includes bar.hrl (also in include/) without requiring
    %% any additional include path, and overriding any file
    %% of the same name that the path points to
    {ok, List} = epp:parse_file(File, [DataDir], []),
    {value, {attribute,_,a,{true,true}}} =
	lists:keysearch(a,3,List),
    [{File,1},{FooHrl,1},{BarHrl,1},{FooHrl,5},{File,5}] =
        [ FileLine || {attribute,_,file,FileLine} <- List ],
    ok.

file_macro(Config) when is_list(Config) ->
    DataDir = proplists:get_value(data_dir, Config),
    File = filename:join(DataDir, "file_macro.erl"),
    {ok, List} = epp:parse_file(File, [{includes, [DataDir]},
                                       {source_name, "Other source"}]),
    %% Both attribute a and b are defined as ?FILE, they should be the same
    {attribute,_,a,FileA} = lists:keyfind(a, 3, List),
    {attribute,_,b,FileB} = lists:keyfind(b, 3, List),
    "Other source" = FileA = FileB,
    ok.

deterministic_include(Config) when is_list(Config) ->
    DataDir = proplists:get_value(data_dir, Config),
    File = filename:join(DataDir, "deterministic_include.erl"),
    {ok, List} = epp:parse_file(File, [{includes, [DataDir]},
                                       {deterministic, true},
                                       {source_name, "deterministic_include.erl"}]),

    %% In deterministic mode, only basenames, rather than full paths, should
    %% be written to the -file() attributes resulting from -include and -include_lib
    ?assert(lists:any(fun
                       ({attribute,_Anno,file,{"baz.hrl",_Line}}) -> true;
                       (_) -> false
                     end,
                     List),
            "Expected a basename in the -file attribute resulting from " ++
            "including baz.hrl in deterministic mode."),
    ?assert(lists:any(fun
                       ({attribute,_Anno,file,{"file.hrl",_Line}}) -> true;
                       (_) -> false
                     end,
                     List),
            "Expected a basename in the -file attribute resulting from " ++
            "including file.hrl in deterministic mode."),
    ok.

nondeterministic_include(Config) when is_list(Config) ->
    DataDir = proplists:get_value(data_dir, Config),
    File = filename:join(DataDir, "deterministic_include.erl"),
    {ok, List} = epp:parse_file(File, [{includes, [DataDir]},
                                       {source_name, "deterministic_include.erl"}]),

    %% Outside of deterministic mode, full paths, should be written to
    %% the -file() attributes resulting from -include and -include_lib
    %% to make debugging easier.
    %% We don't try to assume what the full absolute path will be in the
    %% unit test, since that can depend on the environment and how the
    %% test is executed. Instead, we just look for whether there is
    %% the parent directory along with the basename at least.
    IncludeAbsolutePathSuffix = filename:join("include","baz.hrl"),
    ?assert(lists:any(fun
                       ({attribute,_Anno,file,{IncludePath,_Line}}) ->
                         lists:suffix(IncludeAbsolutePathSuffix,IncludePath);
                       (_) -> false
                     end,
                     List),
            "Expected an absolute in the -file attribute resulting from " ++
            "including baz.hrl outside of deterministic mode."),
    IncludeLibAbsolutePathSuffix = filename:join("include","file.hrl"),
    ?assert(lists:any(fun
                       ({attribute,_Anno,file,{IncludePath,_line}}) ->
                         lists:suffix(IncludeLibAbsolutePathSuffix,IncludePath);
                       (_) -> false
                     end,
                     List),
            "Expected an absolute in the -file attribute resulting from " ++
            "including file.hrl outside of deterministic mode."),
    ok.

%%% Here is a little reimplementation of epp:parse_file, which times out
%%% after 4 seconds if the epp server doesn't respond. If we use the
%%% regular epp:parse_file, the test case will time out, and then epp
%%% server will go on growing until we dump core.
epp_parse_file(File, Inc, Predef) ->
    List = do_epp_parse_file(fun() ->
				     epp:open(File, Inc, Predef)
			     end),
    List = do_epp_parse_file(fun() ->
				     Opts = [{name, File},
					     {includes, Inc},
					     {macros, Predef}],
				     epp:open(Opts)
			     end),
    {ok, List}.

do_epp_parse_file(Open) ->
    {ok, Epp} = Open(),
    List = collect_epp_forms(Epp),
    epp:close(Epp),
    List.

collect_epp_forms(Epp) ->
    Result = epp_parse_erl_form(Epp),
    case Result of
	{error, _Error} ->
	    [Result | collect_epp_forms(Epp)];
	{ok, Form} ->
	    [Form | collect_epp_forms(Epp)];
	{eof, _} ->
	    [Result]
    end.

epp_parse_erl_form(Epp) ->
    P = spawn(?MODULE, epp_parse_erl_form, [Epp, self()]),
    receive
	{P, Result} ->
	    Result
    after 4000 ->
	    exit(Epp, kill),
	    exit(P, kill),
	    timeout
    end.

epp_parse_erl_form(Epp, Parent) ->
    Parent ! {self(), epp:parse_erl_form(Epp)}.

check_errors([]) ->
    ok;
check_errors([{error, Info} | Rest]) ->
    {Line, Mod, Desc} = Info,
    case Line of
	I when is_integer(I) -> ok;
	{L,C} when is_integer(L), is_integer(C), C >= 1 -> ok
    end,
    Str = lists:flatten(Mod:format_error(Desc)),
    [Str] = io_lib:format("~s", [Str]),
    check_errors(Rest);
check_errors([_ | Rest]) ->
    check_errors(Rest).


upcase_mac_1(Config) when is_list(Config) ->
    File = filename:join(proplists:get_value(data_dir, Config), "mac2.erl"),
    {ok, List} = epp:parse_file(File, [], []),
    [_, {attribute, _, plupp, Tuple} | _] = List,
    Tuple = {1, 1, 3, 3},
    ok.

upcase_mac_2(Config) when is_list(Config) ->
    File = filename:join(proplists:get_value(data_dir, Config), "mac2.erl"),
    {ok, List} = epp:parse_file(File, [], [{p, 5}, {'P', 6}]),
    [_, {attribute, _, plupp, Tuple} | _] = List,
    Tuple = {5, 5, 6, 6},
    ok.

predef_mac(Config) when is_list(Config) ->
    File = filename:join(proplists:get_value(data_dir, Config), "mac3.erl"),
    {ok, List} = epp:parse_file(File, [], []),
    [_,
     {attribute, Anno, l, Line1},
     {attribute, _, f, File},
     {attribute, _, machine1, _},
     {attribute, _, module, mac3},
     {attribute, _, m, mac3},
     {attribute, _, ms, "mac3"},
     {attribute, _, machine2, _}
     | _] = List,
    Line1 = erl_anno:line(Anno),
    ok.

variable_1(Config) when is_list(Config) ->
    DataDir = proplists:get_value(data_dir, Config),
    File = filename:join(DataDir, "variable_1.erl"),
    true = os:putenv("VAR", DataDir),
    %% variable_1.erl includes variable_1_include.hrl and
    %% variable_1_include_dir.hrl.
    {ok, List} = epp:parse_file(File, [], []),
    {value, {attribute,_,a,{value1,value2}}} =
	lists:keysearch(a,3,List),
    ok.

%% undef without module declaration.
otp_4870(Config) when is_list(Config) ->
    Ts = [{otp_4870,
           <<"-undef(foo).
           ">>,
           []}],
    [] = check(Config, Ts),
    ok.

%% crashing erl_scan
otp_4871(Config) when is_list(Config) ->
    Dir = proplists:get_value(priv_dir, Config),
    File = filename:join(Dir, "otp_4871.erl"),
    ok = file:write_file(File, "-module(otp_4871)."),
    %% Testing crash in erl_scan. Unfortunately there currently is
    %% no known way to crash erl_scan so it is emulated by killing the
    %% file io server. This assumes lots of things about how
    %% the processes are started and how monitors are set up,
    %% so there are some sanity checks before killing.
    {ok,Epp} = epp:open(File, []),
    timer:sleep(1),
    true = current_module(Epp, epp),
    {monitored_by,[Io]} = process_info(Epp, monitored_by),
    true = current_module(Io, file_io_server),
    exit(Io, emulate_crash),
    timer:sleep(1),
    {error,{_Line,epp,cannot_parse}} = otp_4871_parse_file(Epp),
    epp:close(Epp),
    ok.

current_module(Pid, Mod) ->
    {current_function, {Mod, _, _}} = process_info(Pid, current_function),
    true.

otp_4871_parse_file(Epp) ->
    case epp:parse_erl_form(Epp) of
	{ok,_} -> otp_4871_parse_file(Epp);
	Other -> Other
    end.

%% OTP-5362. The -file attribute is recognized.
otp_5362(Config) when is_list(Config) ->
    Dir = proplists:get_value(priv_dir, Config),

    Copts = [return, strong_validation,{i,Dir}],

    File_Incl = filename:join(Dir, "incl_5362.erl"),
    File_Incl2 = filename:join(Dir, "incl2_5362.erl"),
    File_Incl3 = filename:join(Dir, "incl3_5362.erl"),
    Incl = <<"-module(incl_5362).

              -include(\"incl2_5362.erl\").

              -include_lib(\"incl3_5362.erl\").

              hi(There) -> % line 7
                   a.
           ">>,
    Incl2 = <<"-file(\"some.file\", 100).

               foo(Bar) -> % line 102
                   foo.
            ">>,
    Incl3 = <<"glurk(Foo) -> % line 1
                  bar.
            ">>,
    ok = file:write_file(File_Incl, Incl),
    ok = file:write_file(File_Incl2, Incl2),
    ok = file:write_file(File_Incl3, Incl3),

    {ok, incl_5362, InclWarnings} = compile:file(File_Incl, Copts),
    true = message_compare(
                   [{File_Incl3,[{{1,1},erl_lint,{unused_function,{glurk,1}}},
                                 {{1,7},erl_lint,{unused_var,'Foo'}}]},
                    {File_Incl,[{{7,15},erl_lint,{unused_function,{hi,1}}},
                                {{7,18},erl_lint,{unused_var,'There'}}]},
                    {"some.file",[{{102,16},erl_lint,{unused_function,{foo,1}}},
                                  {{102,20},erl_lint,{unused_var,'Bar'}}]}],
                   lists:usort(InclWarnings)),

    file:delete(File_Incl),
    file:delete(File_Incl2),
    file:delete(File_Incl3),

    %% A -file attribute referring back to the including file.
    File_Back = filename:join(Dir, "back_5362.erl"),
    File_Back_hrl = filename:join(Dir, "back_5362.hrl"),
    Back = <<"-module(back_5362).

              -export([foo/1]).

              -file(?FILE, 1).
              -include(\"back_5362.hrl\").

              foo(V) -> % line 4
                  bar.
              ">>,
    Back_hrl = [<<"
                  -file(\"">>,File_Back,<<"\", 2).
                 ">>],

    ok = file:write_file(File_Back, Back),
    ok = file:write_file(File_Back_hrl, list_to_binary(Back_hrl)),

    {ok, back_5362, BackWarnings} = compile:file(File_Back, Copts),
    true = message_compare(
                   [{File_Back,[{{4,19},erl_lint,{unused_var,'V'}}]}],
                   BackWarnings),
    file:delete(File_Back),
    file:delete(File_Back_hrl),

    %% Set filename but keep line.
    File_Change = filename:join(Dir, "change_5362.erl"),
    Change = [<<"-module(change_5362).

                -file(?FILE, 100).

                -export([foo/1,bar/1]).

                -file(\"other.file\", ?LINE). % like an included file...
                foo(A) -> % line 105
                    bar.

                -file(\"">>,File_Change,<<"\", 1000).

                bar(B) -> % line 1002
                    foo.
              ">>],

    ok = file:write_file(File_Change, list_to_binary(Change)),

    {ok, change_5362, ChangeWarnings} =
        compile:file(File_Change, Copts),
    true = message_compare(
                   [{File_Change,[{{1002,21},erl_lint,{unused_var,'B'}}]},
                    {"other.file",[{{105,21},erl_lint,{unused_var,'A'}}]}],
                   lists:usort(ChangeWarnings)),

    file:delete(File_Change),

    %% -file attribute ending with a blank (not a newline).
    File_Blank = filename:join(Dir, "blank_5362.erl"),

    Blank = <<"-module(blank_5362).

               -export([q/1,a/1,b/1,c/1]).

               -
               file(?FILE, 18). q(Q) -> foo. % line 18

               a(A) -> % line 20
                   1.

               -file(?FILE, 42).

               b(B) -> % line 44
                   2.

               -file(?FILE, ?LINE). c(C) -> % line 47
                   3.
            ">>,
    ok = file:write_file(File_Blank, Blank),
    {ok, blank_5362, BlankWarnings} = compile:file(File_Blank, Copts),
    true = message_compare(
             [{File_Blank,[{{18,3},erl_lint,{unused_var,'Q'}},
                           {{20,18},erl_lint,{unused_var,'A'}},
                           {{44,18},erl_lint,{unused_var,'B'}},
                           {{47,3},erl_lint,{unused_var,'C'}}]}],
              lists:usort(BlankWarnings)),
    file:delete(File_Blank),

    %% __FILE__ is set by inclusion and by -file attribute
    FILE_incl = filename:join(Dir, "file_5362.erl"),
    FILE_incl1 = filename:join(Dir, "file_incl_5362.erl"),
    FILE = <<"-module(file_5362).

              -export([ff/0, ii/0]).

              -include(\"file_incl_5362.erl\").

              -file(\"other_file\", 100).

              ff() ->
                  ?FILE.">>,
    FILE1 = <<"ii() -> ?FILE.
              ">>,
    FILE_Mod = file_5362,
    ok = file:write_file(FILE_incl, FILE),
    ok = file:write_file(FILE_incl1, FILE1),
    FILE_Copts = [return, {i,Dir},{outdir,Dir}],
    {ok, file_5362, []} = compile:file(FILE_incl, FILE_Copts),
    AbsFile = filename:rootname(FILE_incl, ".erl"),
    {module, FILE_Mod} = code:load_abs(AbsFile, FILE_Mod),
    II = FILE_Mod:ii(),
    "file_incl_5362.erl" = filename:basename(II),
    FF = FILE_Mod:ff(),
    "other_file" = filename:basename(FF),
    code:purge(file_5362),

    file:delete(FILE_incl),
    file:delete(FILE_incl1),

    ok.

pmod(Config) when is_list(Config) ->
    DataDir = proplists:get_value(data_dir, Config),
    Pmod = filename:join(DataDir, "pmod.erl"),
    case epp:parse_file([Pmod], [], []) of
	      {ok,Forms} ->
		  %% io:format("~p\n", [Forms]),
		  [] = [F || {error,_}=F <- Forms],
		  ok
	  end,
    ok.

not_circular(Config) when is_list(Config) ->
    %% Used to generate a compilation error, wrongly saying that it
    %% was a circular definition.

    Ts = [{circular_1,
           <<"-define(S(S), ??S).\n"
             "t() -> \"string\" = ?S(string), ok.\n">>,
           ok}],
    [] = run(Config, Ts),
    ok.

%% Skip some bytes in the beginning of the file.
skip_header(Config) when is_list(Config) ->
    PrivDir = proplists:get_value(priv_dir, Config),
    File = filename:join([PrivDir, "epp_test_skip_header.erl"]),
    ok = file:write_file(File,
			       <<"some bytes
                                  in the beginning of the file
                                  that should be skipped
                                  -module(epp_test_skip_header).
                                  -export([main/1]).

                                  main(_) -> ?MODULE.

                                  ">>),
    {ok, Fd} = file:open(File, [read]),
    io:get_line(Fd, ''),
    io:get_line(Fd, ''),
    io:get_line(Fd, ''),
    {ok, Epp} = epp:open([{fd, Fd}, {name, list_to_atom(File)}, {location, 4}]),

    Forms = epp:parse_file(Epp),
    [] = [Reason || {error, Reason} <- Forms],
    ok = epp:close(Epp),
    ok = file:close(Fd),

    ok.

%% ?MODULE before module declaration.
otp_6277(Config) when is_list(Config) ->
    Ts = [{otp_6277,
           <<"-undef(ASSERT).
              -define(ASSERT, ?MODULE).

              ?ASSERT().">>,
           [{error,{4,epp,{undefined,'MODULE', none}}}]}],
    [] = check(Config, Ts),
    ok.

%% Test -ifdef(MODULE) before module declaration. Should not be
%% considered defined.
gh_4995(Config) when is_list(Config) ->
    Ts = [{gh_4995,
           <<"-ifdef(MODULE).
              -record(r, {x = ?MODULE}).
              -endif.">>,
           []}],
    [] = check(Config, Ts),
    ok.

%% OTP-7702. Wrong line number in stringifying macro expansion.
otp_7702(Config) when is_list(Config) ->
    Dir = proplists:get_value(priv_dir, Config),
    File = filename:join(Dir, "file_7702.erl"),
    Contents = <<"-module(file_7702).

                  -export([t/0]).

                  -define(RECEIVE(Msg,Body),
                       receive
                           Msg -> Body;
                           M ->
                exit({unexpected_message,M,on_line,?LINE,was_expecting,??Msg})
                       after 10000 ->
                            exit({timeout,on_line,?LINE,was_expecting,??Msg})
                       end).
                   t() ->
                       ?RECEIVE(foo, bar).">>,
    ok = file:write_file(File, Contents),
    {ok, file_7702, []} =
        compile:file(File, [debug_info,return,{outdir,Dir}]),

    BeamFile = filename:join(Dir, "file_7702.beam"),
    {ok, AC} = beam_lib:chunks(BeamFile, [abstract_code]),

    {file_7702,[{abstract_code,{_,Forms}}]} = AC,
    Forms2 = unopaque_forms(Forms),
        [{attribute,{1,1},file,_},
         _,
         _,
         {function,_,t,0,
          [{clause,_,[],[],
            [{'receive',{14,25},
              [_,
               {clause,{14,38},
                [{var,{14,38},'M'}],
                [],
                [{_,_,_,
                  [{tuple,{14,38},
                    [{atom,{14,38},unexpected_message},
                     {var,{14,38},'M'},
                     {atom,{14,38},on_line},
                     {integer,{14,38},14},
                     {atom,{14,38},was_expecting},
                     {string,{14,38},"foo"}]}]}]}],
              {integer,{14,38},10000},
              [{call,{14,38},
                {atom,{14,38},exit},
                [{tuple,{14,38},
                  [{atom,{14,38},timeout},
                   {atom,{14,38},on_line},
                   {integer,{14,38},14},
                   {atom,{14,38},was_expecting},
                   {string,{14,38},"foo"}]}]}]}]}]},
         {eof,{14,43}}] = Forms2,

    file:delete(File),
    file:delete(BeamFile),

    ok.

%% OTP-8130. Misc tests.
otp_8130(Config) when is_list(Config) ->
    true = os:putenv("epp_inc1", "stdlib"),
    Ts = [{otp_8130_1,
           <<"-define(M(A), ??A). "
             "t() ->  "
             "   L = \"{ 34 , \\\"1\\\\x{AAA}\\\" , \\\"34\\\" , X . a , $\\\\x{AAA} }\", "
             "   R = ?M({34,\"1\\x{aaa}\",\"34\",X.a,$\\x{aaa}}),"
             "   Lt = erl_scan:string(L, 1),"
             "   Rt = erl_scan:string(R, 1),"
             "   Lt = Rt, ok. ">>,
          ok},

          {otp_8130_2,
           <<"-define(M(A), ??B). "
             "t() -> B = 18, 18 = ?M(34), ok. ">>,
           ok},

          {otp_8130_2a,
           <<"-define(m(A), ??B). "
             "t() -> B = 18, 18 = ?m(34), ok. ">>,
           ok},

          {otp_8130_3,
           <<"-define(M1(A, B), {A,B}).\n"
             "t0() -> 1.\n"
             "t() ->\n"
             "   {2,7} =\n"
             "      ?M1(begin 1 = fun() -> 1 end(),\n" % Bug -R13B01
             "                2 end,\n"
             "          7),\n"
             "   {2,7} =\n"
             "      ?M1(begin 1 = fun _Name () -> 1 end(),\n"
             "                2 end,\n"
             "          7),\n"
             "   {2,7} =\n"
             "      ?M1(begin 1 = fun t0/0(),\n"
             "                2 end,\n"
             "          7),\n"
             "   {2,7} =\n"
             "      ?M1(begin 2 = byte_size(<<\"34\">>),\n"
             "                2 end,\n"
             "          7),\n"
             "   R2 = math:sqrt(2.0),\n"
             "   {2,7} =\n"
             "      ?M1(begin yes = if R2 > 1 -> yes end,\n"
             "                2 end,\n"
             "          7),\n"
             "   {2,7} =\n"
             "      ?M1(begin yes = case R2 > 1  of true -> yes end,\n"
             "                2 end,\n"
             "          7),\n"
             "   {2,7} =\n"
             "      ?M1(begin yes = receive 1 -> 2 after 0 -> yes end,\n"
             "                2 end,\n"
             "          7),\n"
             "   {2,7} =\n"
             "      ?M1(begin yes = try 1 of 1 -> yes after foo end,\n"
             "                2 end,\n"
             "          7),\n"
             "   {[42],7} =\n"
             "      ?M1([42],\n"
             "          7),\n"
             "ok.\n">>,
           ok},

          {otp_8130_4,
           <<"-define(M3(), A).\n"
             "t() -> A = 1, ?M3(), ok.\n">>,
           ok},

          {otp_8130_5,
           <<"-include_lib(\"$epp_inc1/include/qlc.hrl\").\n"
             "t() -> [1] = qlc:e(qlc:q([X || X <- [1]])), ok.\n">>,
           ok},

          {otp_8130_6,
           <<"-include_lib(\"kernel/include/file.hrl\").\n"
             "t() -> 14 = (#file_info{size = 14})#file_info.size, ok.\n">>,
           ok},

          {otp_8130_7_new,
           <<"-record(b, {b}).\n"
             "-define(A, {{a,#b.b).\n"
             "t() -> {{a,2}} = ?A}}, ok.">>,
           ok},

          {otp_8130_8,
           <<"\n-define(A(B), B).\n"
             "-undef(A).\n"
             "-define(A, ok).\n"
             "t() -> ?A.\n">>,
           ok},
          {otp_8130_9,
           <<"-define(a, 1).\n"
             "-define(b, {?a,?a}).\n"
             "t() -> ?b.\n">>,
           {1,1}}

         ],
    [] = run(Config, Ts),

    Cs = [{otp_8130_c1,
           <<"-define(M1(A), if\n"
             "A =:= 1 -> B;\n"
             "true -> 2\n"
             "end).\n"
            "t() -> {?M1(1), ?M1(2)}. \n">>,
           {errors,[{{5,13},erl_lint,{unbound_var,'B'}},
                    {{5,21},erl_lint,{unbound_var,'B'}}],
            []}},

          {otp_8130_c2,
           <<"-define(M(A), A).\n"
             "t() -> ?M(1\n">>,
           {errors,[{{2,9},epp,{arg_error,'M'}}],[]}},

          {otp_8130_c3,
           <<"-define(M(A), A).\n"
             "t() -> ?M.\n">>,
           {errors,[{{2,9},epp,{mismatch,'M'}}],[]}},

          {otp_8130_c4,
           <<"-define(M(A), A).\n"
             "t() -> ?M(1, 2).\n">>,
           {errors,[{{2,9},epp,{mismatch,'M'}}],[]}},

          {otp_8130_c5,
           <<"-define(M(A), A).\n"
             "t() -> ?M().\n">>,
           {errors,[{{2,9},epp,{mismatch,'M'}}],[]}},

          {otp_8130_c6,
           <<"-define(M3(), A).\n"
             "t() -> A = 1, ?3.14159}.\n">>,
           {errors,[{{2,16},epp,{call,[$?,"3.14159"]}}],[]}},

          {otp_8130_c7,
           <<"\nt() -> ?A.\n">>,
           {errors,[{{2,9},epp,{undefined,'A', none}}],[]}},

          {otp_8130_c8,
           <<"\n-include_lib(\"$apa/foo.hrl\").\n">>,
           {errors,[{{2,14},epp,{include,lib,"$apa/foo.hrl"}}],[]}},


          {otp_8130_c9a,
           <<"-define(S, ?S).\n"
             "t() -> ?S.\n">>,
           {errors,[{{2,9},epp,{circular,'S', none}}],[]}},

          {otp_8130_c9b,
           <<"-define(S(), ?S()).\n"
             "t() -> ?S().\n">>,
           {errors,[{{2,9},epp,{circular,'S', 0}}],[]}},

          {otp_8130_c10,
           <<"\n-file.">>,
           {errors,[{{2,6},epp,{bad,file}}],[]}},

          {otp_8130_c11,
           <<"\n-include_lib 92.">>,
           {errors,[{{2,14},epp,{bad,include_lib}}],[]}},

          {otp_8130_c12,
           <<"\n-include_lib(\"kernel/include/fopp.hrl\").\n">>,
           {errors,[{{2,14},epp,{include,lib,"kernel/include/fopp.hrl"}}],[]}},

          {otp_8130_c13,
           <<"\n-include(foo).\n">>,
           {errors,[{{2,10},epp,{bad,include}}],[]}},

          {otp_8130_c14,
           <<"\n-undef({foo}).\n">>,
           {errors,[{{2,8},epp,{bad,undef}}],[]}},

          {otp_8130_c15,
           <<"\n-define(a, 1).\n"
            "-define(a, 1).\n">>,
           {errors,[{{3,9},epp,{redefine,a}}],[]}},

          {otp_8130_c16,
           <<"\n-define(A, 1).\n"
            "-define(A, 1).\n">>,
           {errors,[{{3,9},epp,{redefine,'A'}}],[]}},

          {otp_8130_c17,
           <<"\n-define(A(B), B).\n"
            "-define(A, 1).\n">>,
           []},

          {otp_8130_c18,
           <<"\n-define(A, 1).\n"
            "-define(A(B), B).\n">>,
           []},

          {otp_8130_c19,
           <<"\n-define(a(B), B).\n"
            "-define(a, 1).\n">>,
           []},

          {otp_8130_c20,
           <<"\n-define(a, 1).\n"
            "-define(a(B), B).\n">>,
           []},

          {otp_8130_c21,
           <<"\n-define(A(B, B), B).\n">>,
           {errors,[{{2,14},epp,{duplicated_argument,'B'}}],[]}},

          {otp_8130_c22,
           <<"\n-define(a(B, B), B).\n">>,
           {errors,[{{2,14},epp,{duplicated_argument,'B'}}],[]}},

          {otp_8130_c23,
           <<"\n-file(?b, 3).\n">>,
           {errors,[{{2,8},epp,{undefined,b, none}}],[]}},

          {otp_8130_c24,
           <<"\n-include(\"no such file.erl\").\n">>,
           {errors,[{{2,10},epp,{include,file,"no such file.erl"}}],[]}},

          {otp_8130_c25,
           <<"\n-define(A.\n">>,
           {errors,[{{2,10},epp,{bad,define}}],[]}},

          {otp_8130_7,
           <<"-record(b, {b}).\n"
             "-define(A, {{a,#b.b.\n"
             "t() -> {{a,2}} = ?A}}, ok.">>,
           {errors,[{{2,20},epp,missing_parenthesis},
                    {{3,19},epp,{undefined,'A',none}}],[]}}

          ],
    [] = compile(Config, Cs),

    Cks = [{otp_check_1,
            <<"\n-include_lib(\"epp_test.erl\").\n">>,
            [{error,{2,epp,{depth,"include_lib"}}}]},

           {otp_check_2,
            <<"\n-include(\"epp_test.erl\").\n">>,
            [{error,{2,epp,{depth,"include"}}}]}
           ],
    [] = check(Config, Cks),

    Dir = proplists:get_value(priv_dir, Config),
    File = filename:join(Dir, "otp_8130.erl"),
    ok = file:write_file(File,
                               "-module(otp_8130).\n"
                               "-define(a, 3.14).\n"
                               "t() -> ?a.\n"),
    {ok,Epp} = epp:open(File, []),
    PreDefMacs = macs(Epp),
    ['BASE_MODULE','BASE_MODULE_STRING','BEAM',
     'FEATURE_AVAILABLE', 'FEATURE_ENABLED','FILE',
     'FUNCTION_ARITY','FUNCTION_NAME',
     'LINE','MACHINE','MODULE','MODULE_STRING',
     'OTP_RELEASE'] = PreDefMacs,
    {ok,[{'-',_},{atom,_,file}|_]} = epp:scan_erl_form(Epp),
    {ok,[{'-',_},{atom,_,module}|_]} = epp:scan_erl_form(Epp),
    {ok,[{atom,_,t}|_]} = epp:scan_erl_form(Epp),
    {eof,_} = epp:scan_erl_form(Epp),
    [a] = macs(Epp) -- PreDefMacs,
    epp:close(Epp),

    %% escript
    ModuleStr = "any_name",
    Module = list_to_atom(ModuleStr),
    fun() ->
            PreDefMacros = [{'MODULE', Module, redefine},
                            {'MODULE_STRING', ModuleStr, redefine},
                            a, {b,2}],
            {ok,Epp2} = epp:open(File, [], PreDefMacros),
            [{atom,_,true}] = macro(Epp2, a),
            [{integer,_,2}] = macro(Epp2, b),
            false = macro(Epp2, c),
            epp:close(Epp2)
    end(),
    fun() ->
            PreDefMacros = [{a,b,c}],
            {error,{bad,{a,b,c}}} = epp:open(File, [], PreDefMacros)
    end(),
    fun() ->
            PreDefMacros = [a, {a,1}],
            {error,{redefine,a}} = epp:open(File, [], PreDefMacros)
    end(),
    fun() ->
            PreDefMacros = [{a,1},a],
            {error,{redefine,a}} = epp:open(File, [], PreDefMacros)
    end(),

    {error,enoent} = epp:open("no such file", []),
    {error,enoent} = epp:parse_file("no such file", [], []),

    _ = ifdef(Config),

    ok.

scan_file(Config) when is_list(Config) ->
    DataDir = proplists:get_value(data_dir, Config),
    File = filename:join(DataDir, "source_name.erl"),

    {ok, Toks, [{encoding, _}]} = epp:scan_file(File, []),
    [FileForm1, ModuleForm, ExportForm,
     FileForm2, FileForm3, FunctionForm,
     {eof,_}] = Toks,
    [{'-',_}, {atom,_,file}, {'(',_} | _ ] = FileForm1,
    [{'-',_}, {atom,_,module}, {'(',_} | _ ] = ModuleForm,
    [{'-',_}, {atom,_,export}, {'(',_} | _ ] = ExportForm,
    [{'-',_}, {atom,_,file}, {'(',_} | _ ] = FileForm2,
    [{'-',_}, {atom,_,file}, {'(',_} | _ ] = FileForm3,
    [{atom,_,ok}, {'(',_} | _ ] = FunctionForm,
    ok.

macs(Epp) ->
    Macros = epp:macro_defs(Epp), % not documented
    lists:sort([MName || {{atom,MName},_} <- Macros]).

macro(Epp, N) ->
    case lists:keyfind({atom,N}, 1, epp:macro_defs(Epp)) of
        false -> false;
        {{atom,N},{_,V}} -> V;
        {{atom,N},Defs} -> lists:append([V || {_,{_,V}} <- Defs])
    end.

ifdef(Config) ->
    Cs = [{ifdef_c1,
           <<"-ifdef(a).\n"
             "a bug.\n"
             "-else.\n"
             "-ifdef(A).\n"
             "a bug.\n"
             "-endif.\n"
             "-else.\n"
             "t() -> ok.\n"
             "-endif.">>,
           {errors,[{{7,2},epp,{illegal,"repeated",'else'}}],[]}},

          {ifdef_c2,
           <<"-define(a, true).\n"
             "-ifdef(a).\n"
             "a bug.\n"
             "-endif.">>,
           {errors,[{{3,3},erl_parse,["syntax error before: ","bug"]}],[]}},

          {ifdef_c3,
           <<"-define(a, true).\n"
             "-ifdef(a).\n"
             "-endif">>,

           {errors,[{{3,2},epp,{bad,endif}},
                    {{3,7},epp,{illegal,"unterminated",ifdef}}],
          []}},

          {ifdef_c4,
           <<"\n-ifdef a.\n"
             "-endif.\n">>,
           {errors,[{{2,8},epp,{bad,ifdef}}],[]}},

          {ifdef_c5,
           <<"-ifdef(a).\n"
             "-else.\n"
             "-endif.\n"
             "-endif.\n">>,
           {errors,[{{4,2},epp,{illegal,"unbalanced",endif}}],[]}},

          {ifdef_c6,
           <<"-ifdef(a).\n"
             "-else.\n"
             "-endif.\n"
             "-else.\n">>,
           {errors,[{{4,2},epp,{illegal,"unbalanced",'else'}}],[]}},

          {ifdef_c7,
           <<"-ifndef(a).\n"
             "-else\n"
             "foo bar\n"
             "-else.\n"
             "t() -> a.\n"
             "-endif.\n">>,
           {errors,[{{3,1},epp,{bad,'else'}}],[]}},

          {ifdef_c8,
           <<"-ifdef(a).\n"
              "-foo bar.">>,
           {errors,[{{2,10},epp,{illegal,"unterminated",ifdef}}],[]}},

          {ifdef_c9,
           <<"-ifdef(a).\n"
              "3.3e12000.\n"
              "-endif.\n">>,
           []},

          {ifdef_c10,
           <<"\nt() -> 3.3e12000.\n">>,
           {errors,[{{2,8},erl_scan,{illegal,float}},
                    {{2,17},erl_parse,["syntax error before: ","'.'"]}], % ...
            []}},

          {ifndef_c1,
           <<"-ifndef(a).\n"
             "-ifndef(A).\n"
             "t() -> ok.\n"
             "-endif.\n"
             "-else.\n"
             "a bug.\n"
             "-else.\n"
             "a bug.\n"
             "-endif.">>,
           {errors,[{{7,2},epp,{illegal,"repeated",'else'}}],[]}},

          {ifndef_c3,
           <<"-ifndef(a).\n"
             "-endif">>,

           {errors,[{{2,2},epp,{bad,endif}},
                    {{2,7},epp,{illegal,"unterminated",ifndef}}],
          []}},

          {ifndef_c4,
           <<"\n-ifndef a.\n"
             "-endif.\n">>,
           {errors,[{{2,9},epp,{bad,ifndef}}],[]}},

          {define_c5,
           <<"-\ndefine a.\n">>,
           {errors,[{{2,8},epp,{bad,define}}],[]}}
          ],
    [] = compile(Config, Cs),

    Ts =  [{ifdef_1,
            <<"-ifdef(a).\n"
              "a bug.\n"
              "-else.\n"
              "-ifdef(A).\n"
              "a bug.\n"
              "-endif.\n"
              "t() -> ok.\n"
              "-endif.">>,
           ok},

           {ifdef_2,
            <<"-define(a, true).\n"
              "-ifdef(a).\n"
              "-define(A, true).\n"
              "-ifdef(A).\n"
              "t() -> ok.\n"
              "-else.\n"
              "a bug.\n"
              "-endif.\n"
              "-else.\n"
              "a bug.\n"
              "-endif.">>,
           ok},

           {ifdef_3,
            <<"\n-define(a, true).\n"
              "-ifndef(a).\n"
              "a bug.\n"
              "-else.\n"
              "-define(A, true).\n"
              "-ifndef(A).\n"
              "a bug.\n"
              "-else.\n"
              "t() -> ok.\n"
              "-endif.\n"
              "-endif.">>,
           ok},

           {ifdef_4,
                       <<"-ifdef(a).\n"
              "a bug.\n"
              "-ifdef(a).\n"
               "a bug.\n"
              "-else.\n"
              "-endif.\n"
             "-ifdef(A).\n"
              "a bug.\n"
             "-endif.\n"
             "-else.\n"
             "t() -> ok.\n"
             "-endif.">>,
            ok},

           {ifdef_5,
           <<"-ifdef(a).\n"
              "-ifndef(A).\n"
              "a bug.\n"
              "-else.\n"
              "-endif.\n"
             "a bug.\n"
             "-else.\n"
              "t() -> ok.\n"
             "-endif.">>,
            ok},

           {ifdef_6,
           <<"-ifdef(a).\n"
              "-if(A).\n"
              "a bug.\n"
              "-else.\n"
              "-endif.\n"
             "a bug.\n"
             "-else.\n"
              "t() -> ok.\n"
             "-endif.">>,
            ok}

           ],
    [] = run(Config, Ts).

%% OTP-12847: Test the -error directive.
test_error(Config) ->
    Cs = [{error_c1,
           <<"-error(\"string and macro: \" ?MODULE_STRING).\n"
	     "-ifdef(NOT_DEFINED).\n"
	     " -error(\"this one will be skipped\").\n"
	     "-endif.\n">>,
           {errors,[{{1,21},epp,{error,"string and macro: epp_test"}}],[]}},

	  {error_c2,
	   <<"-ifdef(CONFIG_A).\n"
	     " t() -> a.\n"
	     "-else.\n"
	     "-ifdef(CONFIG_B).\n"
	     " t() -> b.\n"
	     "-else.\n"
	     "-error(\"Neither CONFIG_A nor CONFIG_B are available\").\n"
	     "-endif.\n"
	     "-endif.\n">>,
	   {errors,[{{7,2},epp,{error,"Neither CONFIG_A nor CONFIG_B are available"}}],[]}},

	  {error_c3,
	   <<"-error(a b c).\n">>,
	   {errors,[{{1,21},epp,{bad,error}}],[]}}

	 ],

    [] = compile(Config, Cs),
    ok.

%% OTP-12847: Test the -warning directive.
test_warning(Config) ->
    Cs = [{warn_c1,
           <<"-warning({a,term,?MODULE}).\n"
	     "-ifdef(NOT_DEFINED).\n"
	     "-warning(\"this one will be skipped\").\n"
	     "-endif.\n">>,
           {warnings,[{{1,21},epp,{warning,{a,term,epp_test}}}]}},

	  {warn_c2,
	   <<"-ifdef(CONFIG_A).\n"
	     " t() -> a.\n"
	     "-else.\n"
	     "-ifdef(CONFIG_B).\n"
	     " t() -> b.\n"
	     "-else.\n"
	     " t() -> c.\n"
	     "-warning(\"Using fallback\").\n"
	     "-endif.\n"
	     "-endif.\n">>,
	   {warnings,[{{8,2},epp,{warning,"Using fallback"}}]}},

	  {warn_c3,
	   <<"-warning(a b c).\n">>,
	   {errors,[{{1,21},epp,{bad,warning}}],[]}}
	 ],

    [] = compile(Config, Cs),
    ok.

%% OTP-12847: Test the -if and -elif directives and the built-in
%% function defined(Symbol).
test_if(Config) ->
    Cs = [{if_1c,
	   <<"-if.\n"
	     "-endif.\n"
	     "-if no_parentheses.\n"
	     "-endif.\n"
	     "-if(syntax error.\n"
	     "-endif.\n"
	     "-if(true).\n"
	     "-if(a+3).\n"
	     "syntax error not triggered here.\n"
	     "-endif.\n">>,
           {errors,[{{1,23},epp,{bad,'if'}},
		    {{3,5},epp,{bad,'if'}},
		    {{5,12},erl_parse,["syntax error before: ","error"]},
		    {{11,1},epp,{illegal,"unterminated",'if'}}],
	    []}},

	  {if_2c,			       	%Bad guard expressions.
	   <<"-if(is_list(integer_to_list(42))).\n" %Not guard BIF.
	     "-endif.\n"
	     "-if(begin true end).\n"
	     "-endif.\n">>,
	   {errors,[{{1,21},epp,{bad,'if'}},
		    {{3,2},epp,{bad,'if'}}],
	    []}},

	  {if_3c,			       	%Invalid use of defined/1.
	   <<"-if defined(42).\n"
	     "-endif.\n">>,
	   {errors,[{{1,24},epp,{bad,'if'}}],[]}},

	  {if_4c,
	   <<"-elif OTP_RELEASE > 18.\n">>,
	   {errors,[{{1,21},epp,{illegal,"unbalanced",'elif'}}],[]}},

	  {if_5c,
	   <<"-ifdef(not_defined_today).\n"
	     "-else.\n"
	     "-elif OTP_RELEASE > 18.\n"
	     "-endif.\n">>,
	   {errors,[{{3,2},epp,{illegal,"unbalanced",'elif'}}],[]}},

	  {if_6c,
	   <<"-if(defined(OTP_RELEASE)).\n"
	     "-else.\n"
	     "-elif(true).\n"
	     "-endif.\n">>,
	   {errors,[{{3,2},epp,elif_after_else}],[]}},

	  {if_7c,
	   <<"-if(begin true end).\n"		%Not a guard expression.
	     "-endif.\n">>,
	   {errors,[{{1,21},epp,{bad,'if'}}],[]}},

	  {if_8c,
	   <<"-if(?foo).\n"                     %Undefined symbol.
	     "-endif.\n">>,
	   {errors,[{{1,25},epp,{undefined,foo,none}}],[]}}

	 ],
    [] = compile(Config, Cs),

    Ts = [{if_1,
	   <<"-if(?OTP_RELEASE > 18).\n"
	     "t() -> ok.\n"
	     "-else.\n"
	     "a bug.\n"
	     "-endif.\n">>,
           ok},

	  {if_2,
	   <<"-if(false).\n"
	     "a bug.\n"
	     "-elif(?OTP_RELEASE > 18).\n"
	     "t() -> ok.\n"
	     "-else.\n"
	     "a bug.\n"
	     "-endif.\n">>,
           ok},

	  {if_3,
	   <<"-if(true).\n"
	     "t() -> ok.\n"
	     "-elif(?OTP_RELEASE > 18).\n"
	     "a bug.\n"
	     "-else.\n"
	     "a bug.\n"
	     "-endif.\n">>,
           ok},

	  {if_4,
	   <<"-define(a, 1).\n"
	     "-if(defined(a) andalso defined(OTP_RELEASE)).\n"
	     "t() -> ok.\n"
	     "-else.\n"
	     "a bug.\n"
	     "-endif.\n">>,
           ok},

	  {if_5,
	   <<"-if(defined(a)).\n"
	     "a bug.\n"
	     "-else.\n"
	     "t() -> ok.\n"
	     "-endif.\n">>,
           ok},

	  {if_6,
	   <<"-if(defined(not_defined_today)).\n"
	     " -if(true).\n"
	     "  bug1.\n"
	     " -elif(true).\n"
	     "  bug2.\n"
	     " -elif(true).\n"
	     "  bug3.\n"
	     " -else.\n"
	     "  bug4.\n"
	     " -endif.\n"
	     "-else.\n"
	     "t() -> ok.\n"
	     "-endif.\n">>,
           ok},

	  {if_7,
	   <<"-if(not_builtin()).\n"
	     "a bug.\n"
	     "-else.\n"
	     "t() -> ok.\n"
	     "-endif.\n">>,
           ok},

	  {if_8,
	   <<"-if(42).\n"			%Not boolean.
	     "a bug.\n"
	     "-else.\n"
	     "t() -> ok.\n"
	     "-endif.\n">>,
	   ok}
	 ],
    [] = run(Config, Ts),

    ok.

%% Advanced test on overloading macros.
overload_mac(Config) when is_list(Config) ->
    Cs = [
          %% '-undef' removes all definitions of a macro
          {overload_mac_c1,
           <<"-define(A, a).\n"
            "-define(A(X), X).\n"
            "-undef(A).\n"
            "t1() -> ?A.\n",
            "t2() -> ?A(1).">>,
           {errors,[{{4,10},epp,{undefined,'A', none}},
                    {{5,10},epp,{undefined,'A', 1}}],[]}},

          %% cannot overload predefined macros
          {overload_mac_c2,
           <<"\n-define(MODULE(X), X).">>,
           {errors,[{{2,9},epp,{redefine_predef,'MODULE'}}],[]}},

          %% cannot overload macros with same arity
          {overload_mac_c3,
           <<"-define(A(X), X).\n"
            "-define(A(Y), Y).">>,
           {errors,[{{2,9},epp,{redefine,'A'}}],[]}},

          {overload_mac_c4,
           <<"-define(A, a).\n"
            "-define(A(X,Y), {X,Y}).\n"
            "a(X) -> X.\n"
            "t() -> ?A(1).">>,
           {errors,[{{4,9},epp,{mismatch,'A'}}],[]}}
         ],
    [] = compile(Config, Cs),

    Ts = [
          {overload_mac_r1,
           <<"-define(A, 1).\n"
            "-define(A(X), X).\n"
            "-define(A(X, Y), {X, Y}).\n"
            "t() -> {?A, ?A(2), ?A(3, 4)}.">>,
           {1, 2, {3, 4}}},

          {overload_mac_r2,
           <<"-define(A, 1).\n"
            "-define(A(X), X).\n"
            "t() -> ?A(?A).">>,
           1},

          {overload_mac_r3,
           <<"-define(A, ?B).\n"
            "-define(B, a).\n"
            "-define(B(X), {b,X}).\n"
            "a(X) -> X.\n"
            "t() -> ?A(1).">>,
           1}
          ],
    [] = run(Config, Ts).


%% OTP-8388. More tests on overloaded macros.
otp_8388(Config) when is_list(Config) ->
    Dir = proplists:get_value(priv_dir, Config),
    File = filename:join(Dir, "otp_8388.erl"),
    ok = file:write_file(File, <<"-module(otp_8388)."
                                       "-define(LINE, a).">>),
    fun() ->
            PreDefMacros = [{'LINE', a}],
            {error,{redefine_predef,'LINE'}} =
                epp:open(File, [], PreDefMacros)
    end(),

    fun() ->
            PreDefMacros = ['LINE'],
            {error,{redefine_predef,'LINE'}} =
                epp:open(File, [], PreDefMacros)
    end(),

    Ts = [
          {macro_1,
           <<"-define(m(A), A).\n"
             "t() -> ?m(,).\n">>,
           {errors,[{{2,9},epp,{arg_error,m}}],[]}},
          {macro_2,
           <<"-define(m(A), A).\n"
             "t() -> ?m(a,).\n">>,
           {errors,[{{2,9},epp,{arg_error,m}}],[]}},
          {macro_3,
           <<"\n-define(LINE, a).\n">>,
           {errors,[{{2,9},epp,{redefine_predef,'LINE'}}],[]}},
          {macro_4,
           <<"-define(A(B, C, D), {B,C,D}).\n"
             "t() -> ?A(a,,3).\n">>,
           {errors,[{{2,9},epp,{mismatch,'A'}}],[]}},
          {macro_5,
           <<"-define(Q, {?F0(), ?F1(,,4)}).\n">>,
           {errors,[{{1,40},epp,{arg_error,'F1'}}],[]}},
          {macro_6,
           <<"-define(FOO(X), ?BAR(X)).\n"
             "-define(BAR(X), ?FOO(X)).\n"
             "-undef(FOO).\n"
             "test() -> ?BAR(1).\n">>,
           {errors,[{{4,12},epp,{undefined,'FOO',1}}],[]}}
         ],
    [] = compile(Config, Ts),
    ok.

%% OTP-8470. Bugfix (one request - two replies).
otp_8470(Config) when is_list(Config) ->
    Dir = proplists:get_value(priv_dir, Config),
    C = <<"-file(\"erl_parse.yrl\", 486).\n"
          "-file(\"erl_parse.yrl\", 488).\n">>,
    File = filename:join(Dir, "otp_8470.erl"),
    ok = file:write_file(File, C),
    {ok, _List} = epp:parse_file(File, [], []),
    file:delete(File),
    receive _ -> fail() after 0 -> ok end,
    ok.

%% OTP-8562. Record with no fields is considered typed.
otp_8562(Config) when is_list(Config) ->
    Cs = [{otp_8562,
           <<"\n-define(P(), {a,b}.\n"
             "-define(P3, .\n">>,
           {errors,[{{2,19},epp,missing_parenthesis},
                    {{3,13},epp,missing_parenthesis}], []}}
         ],
    [] = compile(Config, Cs),
    ok.

%% OTP-8911. -file and file inclusion bug.
otp_8911(Config) when is_list(Config) ->
    case test_server:is_cover() of
	true ->
	    {skip, "Testing cover, so cannot run when cover is already running"};
	false ->
	    do_otp_8911(Config)
    end.
do_otp_8911(Config) ->
    {ok, CWD} = file:get_cwd(),
    ok = file:set_cwd(proplists:get_value(priv_dir, Config)),

    File = "i.erl",
    Cont = <<"-module(i).
              -export([t/0]).
              -file(\"fil1\", 100).
              -include(\"i1.erl\").
              t() ->
                  a.
           ">>,
    ok = file:write_file(File, Cont),
    Incl = <<"-file(\"fil2\", 35).
              t1() ->
                  b.
           ">>,
    File1 = "i1.erl",
    ok = file:write_file(File1, Incl),

    {ok, i} = cover:compile(File),
    a = i:t(),
    {ok,[{{i,6},1}]} = cover:analyse(i, calls, line),
    cover:stop(),

    file:delete(File),
    file:delete(File1),
    file:set_cwd(CWD),
    ok.

%% OTP-8665. Bugfix premature end.
otp_8665(Config) when is_list(Config) ->
    Cs = [{otp_8665,
           <<"\n-define(A, a)\n">>,
           {errors,[{{2,13},epp,premature_end}],[]}}
         ],
    [] = compile(Config, Cs),
    ok.

%% OTP-10302. Unicode characters scanner/parser.
otp_10302(Config) when is_list(Config) ->
    %% Two messages (one too many). Keeps otp_4871 happy.
    Cs = [{otp_10302,
           <<"%% coding: utf-8\n \n \x{E4}">>,
           {errors,[{{3,1},epp,cannot_parse},
                    {{3,1},file_io_server,invalid_unicode}],[]}}
         ],
    [] = compile(Config, Cs),
    Dir = proplists:get_value(priv_dir, Config),
    File = filename:join(Dir, "otp_10302.erl"),
    utf8 = encoding("coding: utf-8", File),
    utf8 = encoding("coding: UTF-8", File),
    latin1 = encoding("coding: Latin-1", File),
    latin1 = encoding("coding: latin-1", File),
    none = encoding_com("coding: utf-8", File),
    none = encoding_com("\n\n%% coding: utf-8", File),
    none = encoding_nocom("\n\n coding: utf-8", File),
    utf8 = encoding_com("\n%% coding: utf-8", File),
    utf8 = encoding_nocom("\n coding: utf-8", File),
    none = encoding("coding: \nutf-8", File),
    latin1 = encoding("Encoding :  latin-1", File),
    utf8 = encoding("ccoding: UTF-8", File),
    utf8 = encoding("coding= utf-8", File),
    utf8 = encoding_com(" %% coding= utf-8", File),
    utf8 = encoding("coding  =  utf-8", File),
    none = encoding("coding: utf-16 coding: utf-8", File), %first is bad
    none = encoding("Coding: utf-8", File),    %capital c
    utf8 = encoding("-*- coding: utf-8 -*-", File),
    utf8 = encoding("-*-coding= utf-8-*-", File),
    utf8 = encoding("codingcoding= utf-8", File),
    ok = prefix("coding: utf-8", File, utf8),

    "coding: latin-1" = epp:encoding_to_string(latin1),
    "coding: utf-8" = epp:encoding_to_string(utf8),
    true = lists:member(epp:default_encoding(), [latin1, utf8]),

    ok.

prefix(S, File, Enc) ->
    prefix(0, S, File, Enc).

prefix(100, _S, _File, _) ->
    ok;
prefix(N, S, File, Enc) ->
    Enc = encoding(lists:duplicate(N, $\s) ++ S, File),
    prefix(N+1, S, File, Enc).

encoding(Enc, File) ->
    E = encoding_com("%% " ++ Enc, File),
    none = encoding_com(Enc, File),
    E = encoding_nocom(Enc, File).

encoding_com(Enc, File) ->
    B = list_to_binary(Enc),
    E = epp:read_encoding_from_binary(B),
    ok = file:write_file(File, Enc),
    {ok, Fd} = file:open(File, [read]),
    E = epp:set_encoding(Fd),
    ok = file:close(Fd),
    E = epp:read_encoding(File).

encoding_nocom(Enc, File) ->
    Options = [{in_comment_only, false}],
    B = list_to_binary(Enc),
    E = epp:read_encoding_from_binary(B, Options),
    ok = file:write_file(File, Enc),
    {ok, Fd} = file:open(File, [read]),
    ok = file:close(Fd),
    E = epp:read_encoding(File, Options).

%% OTP-10820. Unicode filenames.
otp_10820(Config) when is_list(Config) ->
    L = [915,953,959,973,957,953,954,959,957,964],
    Dir = proplists:get_value(priv_dir, Config),
    File = filename:join(Dir, L++".erl"),
    C1 = <<"%% coding: utf-8\n -module(any).">>,
    ok = do_otp_10820(File, C1, ["+pc", "latin1"]),
    ok = do_otp_10820(File, C1, ["+pc", "unicode"]),
    C2 = <<"\n-module(any).">>,
    ok = do_otp_10820(File, C2, ["+pc", "latin1"]),
    ok = do_otp_10820(File, C2, ["+pc", "unicode"]).

do_otp_10820(File, C, PC) ->
    {ok,Peer,Node} = ?CT_PEER(["+fnu"] ++ PC),
    ok = rpc:call(Node, file, write_file, [File, C]),
    {ok, Forms} = rpc:call(Node, epp, parse_file, [File, [],[]]),
    [{attribute,1,file,{File,1}},
     {attribute,2,module,any},
     {eof,2}] = unopaque_forms(Forms),
    peer:stop(Peer),
    ok.

%% OTP_14285: Unicode atoms.
otp_14285(Config) when is_list(Config) ->
    %% This is just a sample of errors.
    Cs = [{otp_14285,
           <<"-export([f/0]).
              -define('a\x{400}b', 'a\x{400}d').
              f() ->
                  ?'a\x{400}b'.
              g() ->
                  ?\"a\x{400}b\".
              h() ->
                  ?'a\x{400}no'().
              "/utf8>>,
           {errors,[{{6,20},epp,{call,[63,[91,["97",44,"1024",44,"98"],93]]}},
                    {{8,20},epp,{undefined,'a\x{400}no',0}}],
            []}}
         ],
    [] = compile(Config, Cs),
    ok.

%% OTP-11728. Bugfix circular macro.
otp_11728(Config) when is_list(Config) ->
    Dir = proplists:get_value(priv_dir, Config),
    H = <<"-define(MACRO,[[]++?MACRO]).">>,
    HrlFile = filename:join(Dir, "otp_11728.hrl"),
    ok = file:write_file(HrlFile, H),
    C = <<"-module(otp_11728).
           -export([function_name/0]).

           -include(\"otp_11728.hrl\").

           function_name()->
               A=?MACRO, % line 7
               ok">>,
    ErlFile = filename:join(Dir, "otp_11728.erl"),
    ok = file:write_file(ErlFile, C),
    {ok, L} = epp:parse_file(ErlFile, [Dir], []),
    true = lists:member({error,{7,epp,{circular,'MACRO',none}}}, L),
    _ = file:delete(HrlFile),
    _ = file:delete(ErlFile),
    ok.

%% Check the new API for setting the default encoding.
encoding(Config) when is_list(Config) ->
    Dir = proplists:get_value(priv_dir, Config),
    ErlFile = filename:join(Dir, "encoding.erl"),

    %% Try a latin-1 file with no encoding given.
    C1 = <<"-module(encoding).
           %% ",246,"
	  ">>,
    ok = file:write_file(ErlFile, C1),
    {ok,[{attribute,{1,1},file,_},
	 {attribute,{1,2},module,encoding},
	 {error,_},
	 {error,{{2,12},epp,cannot_parse}},
	 {eof,{2,12}}]} = epp_parse_file(ErlFile, [{location, {1,1}}]),
    {ok,[{attribute,1,file,_},
	 {attribute,1,module,encoding},
	 {eof,3}]} =
	epp_parse_file(ErlFile, [{default_encoding,latin1}]),
    {ok,[{attribute,1,file,_},
	 {attribute,1,module,encoding},
	 {eof,3}],Extra0} =
	epp_parse_file(ErlFile, [{default_encoding,latin1},extra]),
    none = proplists:get_value(encoding, Extra0),

    %% Try a latin-1 file with encoding given in a comment.
    C2 = <<"-module(encoding).
           %% encoding: latin-1
           %% ",246,"
	  ">>,
    ok = file:write_file(ErlFile, C2),
    {ok,[{attribute,1,file,_},
	 {attribute,1,module,encoding},
	 {eof,4}]} =
	epp_parse_file(ErlFile, []),
    {ok,[{attribute,1,file,_},
	 {attribute,1,module,encoding},
	 {eof,4}]} =
	epp_parse_file(ErlFile, [{default_encoding,latin1}]),
    {ok,[{attribute,1,file,_},
	 {attribute,1,module,encoding},
	 {eof,4}]} =
	epp_parse_file(ErlFile, [{default_encoding,utf8}]),
    {ok,[{attribute,1,file,_},
	 {attribute,1,module,encoding},
	 {eof,4}],Extra1} =
	epp_parse_file(ErlFile, [extra]),
    latin1 = proplists:get_value(encoding, Extra1),

    {ok,[{attribute,1,file,_},
	 {attribute,1,module,encoding},
	 {eof,4}],Extra2} =
	epp_parse_file(ErlFile, [{default_encoding,latin1},extra]),
    latin1 = proplists:get_value(encoding, Extra2),
    {ok,[{attribute,1,file,_},
	 {attribute,1,module,encoding},
	 {eof,4}],Extra3} =
	epp_parse_file(ErlFile, [{default_encoding,utf8},extra]),
    latin1 = proplists:get_value(encoding, Extra3),
    ok.

extends(Config) ->
    Cs = [{extends_c1,
	   <<"-extends(some.other.module).\n">>,
	   {errors,[{{1,33},erl_parse,["syntax error before: ","'.'"]}],[]}}],
    [] = compile(Config, Cs),

    Ts = [{extends_1,
	   <<"-extends(some_other_module).\n"
	     "t() -> {?BASE_MODULE,?BASE_MODULE_STRING}.\n">>,
	   {some_other_module,"some_other_module"}}],

    [] = run(Config, Ts),
    ok.

function_macro(Config) ->
    Cs = [{f_c1,
	   <<"-define(FUNCTION_NAME, a).\n"
	     "-define(FUNCTION_ARITY, a).\n"
	     "-define(FS,\n"
	     " atom_to_list(?FUNCTION_NAME) ++ \"/\" ++\n"
	     " integer_to_list(?FUNCTION_ARITY)).\n"
	     "-attr({f,?FUNCTION_NAME}).\n"
	     "-attr2(?FS).\n"
	     "-file(?FUNCTION_ARITY, 1).\n"
	     "f1() ?FUNCTION_NAME/?FUNCTION_ARITY.\n"
	     "f2(?FUNCTION_NAME.\n">>,
	   {errors,[{{1,28},epp,{redefine_predef,'FUNCTION_NAME'}},
		    {{2,9},epp,{redefine_predef,'FUNCTION_ARITY'}},
		    {{6,11},epp,{illegal_function,'FUNCTION_NAME'}},
		    {{7,9},epp,{illegal_function,'FUNCTION_NAME'}},
		    {{8,8},epp,{illegal_function,'FUNCTION_ARITY'}},
		    {{9,7},erl_parse,["syntax error before: ","f1"]},
		    {{10,18},erl_parse,["syntax error before: ","'.'"]}],
	    []}},

	  {f_c2,
	   <<"a({a) -> ?FUNCTION_NAME.\n"
	     "b(}{) -> ?FUNCTION_ARITY.\n"
	     "c(?FUNCTION_NAME, ?not_defined) -> ok.\n">>,
	   {errors,[{{1,24},erl_parse,["syntax error before: ","')'"]},
		    {{2,3},erl_parse,["syntax error before: ","'}'"]},
		    {{3,20},epp,{undefined,not_defined,none}}],
	    []}},

	  {f_c3,
	   <<"?FUNCTION_NAME() -> ok.\n"
	     "?FUNCTION_ARITY() -> ok.\n">>,
	   {errors,[{{1,21},epp,{illegal_function_usage,'FUNCTION_NAME'}},
		    {{2,2},epp,{illegal_function_usage,'FUNCTION_ARITY'}}],
	    []}}
	 ],

    [] = compile(Config, Cs),

    Ts = [{f_1,
	   <<"t() -> {a,0} = a(), {b,1} = b(1), {c,2} = c(1, 2),\n"
	     "  {d,1} = d({d,1}), {foo,1} = foo(foo), ok.\n"
	     "a() -> {?FUNCTION_NAME,?FUNCTION_ARITY}.\n"
	     "b(_) -> {?FUNCTION_NAME,?FUNCTION_ARITY}.\n"
	     "c(_, (_)) -> {?FUNCTION_NAME,?FUNCTION_ARITY}.\n"
	     "d({?FUNCTION_NAME,?FUNCTION_ARITY}=F) -> F.\n"
	     "-define(FOO, foo).\n"
	     "?FOO(?FOO) -> {?FUNCTION_NAME,?FUNCTION_ARITY}.\n">>,
	   ok},

	  {f_2,
	   <<"t() ->\n"
             "  A = {a,[<<0:24>>,#{a=>1,b=>2}]},\n"
	     "  1 = a(A),\n"
	     "  ok.\n"
	     "a({a,[<<_,_,_>>,#{a:=1,b:=2}]}) -> ?FUNCTION_ARITY.\n">>,
	   ok},

	  {f_3,
	   <<"-define(FS,\n"
	     " atom_to_list(?FUNCTION_NAME) ++ \"/\" ++\n"
	     " integer_to_list(?FUNCTION_ARITY)).\n"
	     "t() ->\n"
	     "  {t,0} = {?FUNCTION_NAME,?FUNCTION_ARITY},\n"
	     "  \"t/0\" = ?FS,\n"
	     "  ok.\n">>,
	   ok},

	  {f_4,
	   <<"-define(__, _, _).\n"
	     "-define(FF, ?FUNCTION_NAME, ?FUNCTION_ARITY).\n"
	     "a(?__) -> 2 = ?FUNCTION_ARITY.\n"
	     "b(?FUNCTION_ARITY, ?__) -> ok.\n"
	     "c(?FF) -> ok.\n"
	     "t() -> a(1, 2), b(3, 1, 2), c(c, 2), ok.\n">>,
	   ok}
	 ],
    [] = run(Config, Ts),

    ok.

source_name(Config) when is_list(Config) ->
    DataDir = proplists:get_value(data_dir, Config),
    File = filename:join(DataDir, "source_name.erl"),

    source_name_1(File, "/test/gurka.erl"),
    source_name_1(File, "gaffel.erl"),

    ok.

source_name_1(File, Expected) ->
    Res = epp:parse_file(File, [{source_name, Expected}]),
    {ok, [{attribute,_,file,{Expected,_}} | _Forms]} = Res.

otp_16978(Config) when is_list(Config) ->
    %% A test of erl_parse:tokens().
    P = <<"t() -> ?a.">>,
    Vs = [#{},
          #{k => 1,[[a],[{}]] => "str"},
          #{#{} => [{#{x=>#{3=>$3}}},{3.14,#{}}]}],
    Ts = [{erl_parse_tokens,
           P,
           [{d,{a,V}}],
           V} || V <- Vs],
    [] = run(Config, Ts),

    ok.

otp_16824(Config) when is_list(Config) ->
    Cs = [{otp_16824_1,
           <<"\n-file(.">>,
           {errors,[{{2,7},epp,{bad,file}}],[]}},

          {otp_16824_2,
           <<"\n-file(foo, a).">>,
           {errors,[{{2,7},epp,{bad,file}}],[]}},

          {otp_16824_3,
           <<"\n-file(\"foo\" + a).">>,
           {errors,[{{2,13},epp,{bad,file}}],[]}},

          {otp_16824_4,
           <<"\n-file(\"foo\", a).">>,
           {errors,[{{2,14},epp,{bad,file}}],[]}},

          %% The location before "foo", not after, unfortunately.
          {otp_16824_5,
           <<"\n-file(\"foo\"">>,
           {errors,[{{2,7},epp,{bad,file}}],[]}},

          {otp_16824_6,
           <<"\n-endif()">>,
           {errors,[{{2,7},epp,{bad,endif}}],[]}},

          {otp_16824_7,
           <<"\n-if[.\n"
             "-endif.">>,
           {errors,[{{2,4},epp,{bad,'if'}}],
            []}},

          {otp_16824_8,
           <<"\n-else\n"
             "-endif.">>,
           {errors,[{{3,1},epp,{bad,'else'}}],[]}},

          {otp_16824_9,
           <<"\n-ifndef.\n"
             "-endif.">>,
           {errors,[{{2,8},epp,{bad,ifndef}}],[]}},

          {otp_16824_10,
           <<"\n-ifndef(.\n"
             "-endif.">>,
           {errors,[{{2,9},epp,{bad,ifndef}}],[]}},

          {otp_16824_11,
           <<"\n-ifndef(a.\n"
             "-endif.">>,
           {errors,[{{2,10},epp,{bad,ifndef}}],[]}},

          {otp_16824_12,
           <<"\n-ifndef(A.\n"
             "-endif.">>,
           {errors,[{{2,10},epp,{bad,ifndef}}],[]}},

          {otp_16824_13,
           <<"\n-ifndef(a,A).\n"
             "-endif.">>,
           {errors,[{{2,10},epp,{bad,ifndef}}],[]}},

          {otp_16824_14,
           <<"\n-ifndef(A,a).\n"
             "-endif.">>,
           {errors,[{{2,10},epp,{bad,ifndef}}],[]}},

          {otp_16824_15,
           <<"\n-ifdef.\n"
             "-endif.">>,
           {errors,[{{2,7},epp,{bad,ifdef}}],[]}},

          {otp_16824_16,
           <<"\n-ifdef(.\n"
             "-endif.">>,
           {errors,[{{2,8},epp,{bad,ifdef}}],[]}},

          {otp_16824_17,
           <<"\n-ifdef(a.\n"
             "-endif.">>,
           {errors,[{{2,9},epp,{bad,ifdef}}],[]}},

          {otp_16824_18,
           <<"\n-ifdef(A.\n"
             "-endif.">>,
           {errors,[{{2,9},epp,{bad,ifdef}}],[]}},

          {otp_16824_19,
           <<"\n-ifdef(a,A).\n"
             "-endif.">>,
           {errors,[{{2,9},epp,{bad,ifdef}}],[]}},

          {otp_16824_20,
           <<"\n-ifdef(A,a).\n"
             "-endif.">>,
           {errors,[{{2,9},epp,{bad,ifdef}}],[]}},

          {otp_16824_21,
           <<"\n-include_lib.\n">>,
           {errors,[{{2,13},epp,{bad,include_lib}}],[]}},

          {otp_16824_22,
           <<"\n-include_lib(.\n">>,
           {errors,[{{2,14},epp,{bad,include_lib}}],[]}},

          {otp_16824_23,
           <<"\n-include_lib(a.\n">>,
           {errors,[{{2,14},epp,{bad,include_lib}}],[]}},

          {otp_16824_24,
           <<"\n-include_lib(\"a\"].\n">>,
           {errors,[{{2,17},epp,{bad,include_lib}}],[]}},

          {otp_16824_25,
           <<"\n-include_lib(\"a\", 1).\n">>,
           {errors,[{{2,17},epp,{bad,include_lib}}],[]}},

          {otp_16824_26,
           <<"\n-include.\n">>,
           {errors,[{{2,9},epp,{bad,include}}],[]}},

          {otp_16824_27,
           <<"\n-include(.\n">>,
           {errors,[{{2,10},epp,{bad,include}}],[]}},

          {otp_16824_28,
           <<"\n-include(a.\n">>,
           {errors,[{{2,10},epp,{bad,include}}],[]}},

          {otp_16824_29,
           <<"\n-include(\"a\"].\n">>,
           {errors,[{{2,13},epp,{bad,include}}],[]}},

          {otp_16824_30,
           <<"\n-include(\"a\", 1).\n">>,
           {errors,[{{2,13},epp,{bad,include}}],[]}},

          {otp_16824_31,
           <<"\n-undef.\n">>,
           {errors,[{{2,7},epp,{bad,undef}}],[]}},

          {otp_16824_32,
           <<"\n-undef(.\n">>,
           {errors,[{{2,8},epp,{bad,undef}}],[]}},

          {otp_16824_33,
           <<"\n-undef(a.\n">>,
           {errors,[{{2,9},epp,{bad,undef}}],[]}},

          {otp_16824_34,
           <<"\n-undef(A.\n">>,
           {errors,[{{2,9},epp,{bad,undef}}],[]}},

          {otp_16824_35,
           <<"\n-undef(a,A).\n">>,
           {errors,[{{2,9},epp,{bad,undef}}],[]}},

          {otp_16824_36,
           <<"\n-undef(A,a).\n">>,
           {errors,[{{2,9},epp,{bad,undef}}],[]}},

          {otp_16824_37,
           <<"\n-define.\n">>,
           {errors,[{{2,8},epp,{bad,define}}],[]}},

          {otp_16824_38,
           <<"\n-define(.\n">>,
           {errors,[{{2,9},epp,{bad,define}}],[]}},

          {otp_16824_39,
           <<"\n-define(1.\n">>,
           {errors,[{{2,9},epp,{bad,define}}],[]}},

          {otp_16824_40,
           <<"\n-define(a b.\n">>,
           {errors,[{{2,11},epp,{bad,define}}],[]}},

          {otp_16824_41,
           <<"\n-define(A b.\n">>,
           {errors,[{{2,11},epp,{bad,define}}],[]}},

          {otp_16824_42,
           <<"\n-define(a(A, A), 1).\n">>,
           {errors,[{{2,14},epp,{duplicated_argument,'A'}}],[]}},

          {otp_16824_43,
           <<"\n-define(a(A, A, B), 1).\n">>,
           {errors,[{{2,14},epp,{duplicated_argument,'A'}}],[]}},

          {otp_16824_44,
           <<"\n-define(a(.">>,
           {errors,[{{2,11},epp,{bad,define}}],[]}},

          {otp_16824_45,
           <<"\n-define(a(1.">>,
           {errors,[{{2,11},epp,{bad,define}}],[]}},

          {otp_16824_46,
           <<"\n-define(a().">>,
           {errors,[{{2,12},epp,missing_comma}],[]}},

          {otp_16824_47,
           <<"\n-define(a())">>,
           {errors,[{{2,12},epp,missing_comma}],[]}},

          {otp_16824_48,
           <<"\n-define(A(A,), foo).\n">>,
           {errors,[{{2,12},epp,{bad,define}}],[]}},

          {otp_16824_49,
           <<"\n-warning.">>,
           {errors,[{{2,9},epp,{bad,warning}}],[]}},

          {otp_16824_50,
           <<"\n-warning">>,
           {errors,[{{2,2},epp,{bad,warning}}],[]}}

          ],
    [] = compile(Config, Cs),
    ok.

<<<<<<< HEAD
string_concat_warning(Config) when is_list(Config) ->
    Cs1 =
        [{string_concat_warning_1,
          <<"\n"
            "-export([foo/0]).\n"
            "foo() ->\n"
            "    \" \"\"\".\n">>,
          {warnings,
           [{{4,8},epp,string_concat}]}},
        {string_concat_warning_2,
          <<"\n"
            "-export([foo/0]).\n"
            "foo() ->\n"
            "    \" \"\"\" \" \"\"\".\n">>,
          {warnings,
           [{{4,8},epp,string_concat},
            {{4,14},epp,string_concat}]}}],
    [] = compile(Config, Cs1),

    Cs2 =
        [{string_concat_warning_3,
          <<"\n-doc \"foo\".\n">>,
          []},
         {string_concat_warning_4,
          <<"\n-doc \"\" \"foo\" \"\".\n">>,
          []},
         {string_concat_warning_5,
          <<"\n"
            "-doc \"\"\"\n"
            "    foo\n"
            "    \"\"\".\n">>,
          {warnings,
           [{{2,8},epp,string_concat},
            {{4,6},epp,string_concat}]}},
         {string_concat_warning_6,
          <<"\n"
            "-doc  \"\"\"\"\n"
            "      \"\"\"\".\n">>,
          {warnings,
           [{{2,9},epp,string_concat},
            {{3,9},epp,string_concat}]}},
         {string_concat_warning_7,
          <<"\n"
            "-doc   \"\"\"\"\"\n"
            "       foo\n"
            "       \"\"\"\"\".\n">>,
          {warnings,
           [{{2,10},epp,string_concat},
            {{2,12},epp,string_concat},
            {{4,9},epp,string_concat},
            {{4,11},epp,string_concat}]}}
        ],
    [] = compile(Config, Cs2),

    Cs3 =
        [{string_concat_warning_8,
          <<"\n"
            "-export([foo/0]).\n"
            "foo() ->\n"
            "    \"\"\"\n"
            "    bar\n"
            "    \"\"\".\n">>,
          {warnings,
           [{{4,7},epp,string_concat},
            {{6,6},epp,string_concat}]}},
         {string_concat_warning_9,
          <<"\n"
            "-export([foo/0]).\n"
            "foo() ->\n"
            "    \"\"\"\"\n"
            "    ++ lists:duplicate(4, $x) ++\n"
            "    \"\"\"\".\n">>,
          {warnings,
           [{{4,7},epp,string_concat},
            {{6,7},epp,string_concat}]}},
         {string_concat_warning_10,
          <<"\n"
            "-export([foo/0]).\n"
            "foo() ->\n"
            "    \"\"\"\"\"\n"
            "    bar\n"
            "    \"\"\"\"\".\n">>,
          {warnings,
           [{{4,7},epp,string_concat},
            {{4,9},epp,string_concat},
            {{6,6},epp,string_concat},
            {{6,8},epp,string_concat}]}} ],
    [] = compile(Config, Cs3),

    ok.


=======
gh_8268(Config) ->
    Ts = [{circular_1,
           <<"-define(LOG(Tag, Code), io:format(\"~s\", [Tag]), Code).
             more_work() -> ok.
             some_work() -> ok.
             t() ->
                ?LOG(work,
                     begin
                        maybe
                           ok ?= some_work()
                        end,
                        more_work()
                     end).
             ">>,
           [{feature,maybe_expr,enable}],
           ok}],
    [] = run(Config, Ts),
    ok.

>>>>>>> d988c317
%% Start location is 1.
check(Config, Tests) ->
    eval_tests(Config, fun check_test/3, Tests).

%% Start location is {1,1}.
compile(Config, Tests) ->
    eval_tests(Config, fun compile_test/3, Tests).

run(Config, Tests) ->
    eval_tests(Config, fun run_test/3, Tests).

eval_tests(Config, Fun, Tests) ->
    TestsWithOpts =
        [case Test of
             {N,P,E} ->
                 {N,P,[],E};
             {_,_,_,_} ->
                 Test
         end || Test <- Tests],
    F = fun({N,P,Opts,E}, BadL) ->
                %% io:format("Testing ~p~n", [P]),
                Return = Fun(Config, P, Opts),
                %% The result should be the same when enabling maybe ... end
                %% (making 'else' a keyword instead of an atom).
                Return = Fun(Config, P, [{feature,maybe_expr,enable}|Opts]),
                case message_compare(E, Return) of
                    true ->
                        case E of
                            {errors, Errors} ->
                                call_format_error(Errors);
                            {warnings, Errors} ->
                                call_format_error(Errors);
                            _ ->
                                ok
                        end,
                        BadL;
                    false ->
                        io:format("~nTest ~p failed. Expected~n  ~p~n"
                                  "but got~n  ~p~n", [N, E, Return]),
			fail()
                end
        end,
    lists:foldl(F, [], TestsWithOpts).

check_test(Config, Test, Opts) ->
    Filename = "epp_test.erl",
    PrivDir = proplists:get_value(priv_dir, Config),
    File = filename:join(PrivDir, Filename),
    ok = file:write_file(File, Test),
    case epp:parse_file(File, [{includes, PrivDir}| Opts]) of
	{ok,Forms} ->
	    Errors = [E || E={error,_} <- Forms],
	    call_format_error([E || {error,E} <- Errors]),
	    Errors;
	{error,Error} ->
	    Error
    end.

compile_test(Config, Test0, Opts0) ->
    Test = [<<"-module(epp_test). ">>, Test0],
    Filename = "epp_test.erl",
    PrivDir = proplists:get_value(priv_dir, Config),
    File = filename:join(PrivDir, Filename),
    ok = file:write_file(File, Test),
    Opts = [export_all,nowarn_export_all,return,nowarn_unused_record,{outdir,PrivDir}] ++ Opts0,
    case compile_file(File, Opts) of
        {ok, Ws} -> warnings(File, Ws);
        {errors, Errors}=Else ->
            call_format_error(Errors),
            Else;
        Else -> Else
    end.

warnings(File, Ws) ->
    case lists:append([W || {F, W} <- Ws, F =:= File]) of
        [] ->
	    [];
        L ->
	    call_format_error(L),
	    {warnings, L}
    end.

compile_file(File, Opts) ->
    case compile:file(File, Opts) of
        {ok, _M, Ws} -> {ok, Ws};
        {error, FEs, []} -> {errors, errs(FEs, File), []};
        {error, FEs, [{File,Ws}]} -> {error, errs(FEs, File), Ws}
    end.

errs([{File,Es}|L], File) ->
    call_format_error(Es),
    Es ++ errs(L, File);
errs([_|L], File) ->
    errs(L, File);
errs([], _File) ->
    [].

%% Smoke test and coverage of format_error/1.
call_format_error([{_,M,E}|T]) ->
    _ = M:format_error(E),
    call_format_error(T);
call_format_error([]) ->
    ok.

epp_parse_file(File, Opts) ->
    case epp:parse_file(File, Opts) of
        {ok, Forms} ->
            {ok, unopaque_forms(Forms)};
        {ok, Forms, Other} ->
            {ok, unopaque_forms(Forms), Other}
    end.

unopaque_forms(Forms) ->
    [erl_parse:anno_to_term(Form) || Form <- Forms].

run_test(Config, Test0, Opts0) ->
    Test = [<<"-module(epp_test). -export([t/0]). ">>, Test0],
    Filename = "epp_test.erl",
    PrivDir = proplists:get_value(priv_dir, Config),
    File = filename:join(PrivDir, Filename),
    ok = file:write_file(File, Test),
    Opts = [return, {i,PrivDir},{outdir,PrivDir}] ++ Opts0,
    {ok, epp_test, []} = compile:file(File, Opts),
    AbsFile = filename:rootname(File, ".erl"),

    case lists:member({feature, maybe_expr, enable}, Opts0) of
        false ->
            %% Run in node
            {module, epp_test} = code:load_abs(AbsFile, epp_test),
            Reply = epp_test:t(),
            code:purge(epp_test),
            Reply;
        true ->
            %% Run in peer with maybe_expr enabled
            {ok, Peer, Node} =
                ?CT_PEER(#{args => ["-enable-feature","maybe_expr"],
                           connection => 0}),
            {module, epp_test} =
                rpc:call(Node, code, load_abs, [AbsFile, epp_test]),
            Reply = rpc:call(Node, epp_test, t, []),
            peer:stop(Peer),
            Reply
    end.

fail() ->
    ct:fail(failed).

message_compare(T, T) ->
    T =:= T.<|MERGE_RESOLUTION|>--- conflicted
+++ resolved
@@ -30,14 +30,10 @@
          otp_11728/1, encoding/1, extends/1,  function_macro/1,
 	 test_error/1, test_warning/1, otp_14285/1,
 	 test_if/1,source_name/1,otp_16978/1,otp_16824/1,scan_file/1,file_macro/1,
-<<<<<<< HEAD
          string_concat_warning/1,
-   deterministic_include/1, nondeterministic_include/1]).
-=======
          deterministic_include/1, nondeterministic_include/1,
          gh_8268/1
         ]).
->>>>>>> d988c317
 
 -export([epp_parse_erl_form/2]).
 
@@ -80,13 +76,9 @@
      otp_8665, otp_8911, otp_10302, otp_10820, otp_11728,
      encoding, extends, function_macro, test_error, test_warning,
      otp_14285, test_if, source_name, otp_16978, otp_16824, scan_file, file_macro,
-<<<<<<< HEAD
      string_concat_warning,
-     deterministic_include, nondeterministic_include].
-=======
      deterministic_include, nondeterministic_include,
      gh_8268].
->>>>>>> d988c317
 
 groups() ->
     [{upcase_mac, [], [upcase_mac_1, upcase_mac_2]},
@@ -2069,7 +2061,6 @@
     [] = compile(Config, Cs),
     ok.
 
-<<<<<<< HEAD
 string_concat_warning(Config) when is_list(Config) ->
     Cs1 =
         [{string_concat_warning_1,
@@ -2161,8 +2152,6 @@
 
     ok.
 
-
-=======
 gh_8268(Config) ->
     Ts = [{circular_1,
            <<"-define(LOG(Tag, Code), io:format(\"~s\", [Tag]), Code).
@@ -2182,7 +2171,6 @@
     [] = run(Config, Ts),
     ok.
 
->>>>>>> d988c317
 %% Start location is 1.
 check(Config, Tests) ->
     eval_tests(Config, fun check_test/3, Tests).
