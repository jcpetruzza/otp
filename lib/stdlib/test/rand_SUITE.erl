%%
%% %CopyrightBegin%
%%
%% Copyright Ericsson AB 2000-2017. All Rights Reserved.
%%
%% Licensed under the Apache License, Version 2.0 (the "License");
%% you may not use this file except in compliance with the License.
%% You may obtain a copy of the License at
%%
%%     http://www.apache.org/licenses/LICENSE-2.0
%%
%% Unless required by applicable law or agreed to in writing, software
%% distributed under the License is distributed on an "AS IS" BASIS,
%% WITHOUT WARRANTIES OR CONDITIONS OF ANY KIND, either express or implied.
%% See the License for the specific language governing permissions and
%% limitations under the License.
%%
%% %CopyrightEnd%

-module(rand_SUITE).
-compile({nowarn_deprecated_function,[{random,seed,1},
                                      {random,uniform_s,1},
                                      {random,uniform_s,2}]}).

-export([all/0, suite/0, groups/0, group/1]).

-export([interval_int/1, interval_float/1, seed/1,
         api_eq/1, reference/1,
	 basic_stats_uniform_1/1, basic_stats_uniform_2/1,
	 basic_stats_standard_normal/1,
	 basic_stats_normal/1,
	 plugin/1, measure/1,
	 reference_jump_state/1, reference_jump_procdict/1]).

-export([test/0, gen/1]).

-include_lib("common_test/include/ct.hrl").

-define(LOOP, 1000000).

suite() ->
    [{ct_hooks,[ts_install_cth]},
     {timetrap,{minutes,3}}].

all() ->
    [seed, interval_int, interval_float,
     api_eq,
     reference,
     {group, basic_stats},
     plugin, measure,
     {group, reference_jump}
    ].

groups() ->
    [{basic_stats, [parallel],
      [basic_stats_uniform_1, basic_stats_uniform_2,
       basic_stats_standard_normal, basic_stats_normal]},
     {reference_jump, [parallel],
      [reference_jump_state, reference_jump_procdict]}].

group(basic_stats) ->
    %% valgrind needs a lot of time
    [{timetrap,{minutes,10}}];
group(reference_jump) ->
    %% valgrind needs a lot of time
    [{timetrap,{minutes,10}}].

%% A simple helper to test without test_server during dev
test() ->
    Tests = all(),
    lists:foreach(
      fun (Test) ->
              try
                  ok = ?MODULE:Test([]),
                  io:format("~p: ok~n", [Test])
              catch _:Reason ->
                      io:format("Failed: ~p: ~p ~p~n",
                                [Test, Reason, erlang:get_stacktrace()])
              end
      end, Tests).

algs() ->
    [exs64, exsplus, exsp, exrop, exs1024, exs1024s].

%%%%%%%%%%%%%%%%%%%%%%%%%%%%%%%%%%%%%%%%%%%%%%%%%%%%%%%

%% Test that seed and seed_s and export_seed/0 is working.
seed(Config) when is_list(Config) ->
    Algs = algs(),
    Test = fun(Alg) ->
		   try seed_1(Alg)
		   catch _:Reason ->
			   ct:fail({Alg, Reason, erlang:get_stacktrace()})
		   end
	   end,
    [Test(Alg) || Alg <- Algs],
    ok.

seed_1(Alg) ->
    %% Check that uniform seeds automatically,
    _ = rand:uniform(),
    S00 = get(rand_seed),
    erase(),
    _ = rand:uniform(),
    false = S00 =:= get(rand_seed), %% hopefully

    %% Choosing algo and seed
    S0 = rand:seed(Alg, {0, 0, 0}),
    %% Check that (documented?) process_dict variable is correct
    S0 = get(rand_seed),
    S0 = rand:seed_s(Alg, {0, 0, 0}),
    %% Check that process_dict should not be used for seed_s functionality
    _ = rand:seed_s(Alg, {1, 0, 0}),
    S0 = get(rand_seed),
    %% Test export
    ES0 = rand:export_seed(),
    ES0 = rand:export_seed_s(S0),
    S0 = rand:seed(ES0),
    S0 = rand:seed_s(ES0),
    %% seed/1 calls should be unique
    S1 = rand:seed(Alg),
    false = (S1 =:= rand:seed_s(Alg)),
    %% Negative integers works
    _ = rand:seed_s(Alg, {-1,-1,-1}),
    %% Check that export_seed/1 returns 'undefined' if there is no seed
    erase(rand_seed),
    undefined = rand:export_seed(),

    %% Other term do not work
    {'EXIT', _} = (catch rand:seed_s(foobar, os:timestamp())),
    {'EXIT', _} = (catch rand:seed_s(Alg, {asd, 1, 1})),
    {'EXIT', _} = (catch rand:seed_s(Alg, {0, 234.1234, 1})),
    {'EXIT', _} = (catch rand:seed_s(Alg, {0, 234, [1, 123, 123]})),
    ok.

%%%%%%%%%%%%%%%%%%%%%%%%%%%%%%%%%%%%%%%%%%%%%%%%%%%%%%%

%% Check that both APIs are consistent with each other.
api_eq(_Config) ->
    Algs = algs(),
    Small = fun(Alg) ->
		    Seed = rand:seed(Alg),
		    io:format("Seed ~p~n",[rand:export_seed_s(Seed)]),
		    api_eq_1(Seed)
	    end,
    _ = [Small(Alg) || Alg <- Algs],
    ok.

api_eq_1(S00) ->
    Check = fun(_, Seed) ->
		    {V0, S0} = rand:uniform_s(Seed),
		    V0 = rand:uniform(),
		    {V1, S1} = rand:uniform_s(1000000, S0),
		    V1 = rand:uniform(1000000),
		    {V2, S2} = rand:normal_s(S1),
		    V2 = rand:normal(),
		    S2
	    end,
    S1 = lists:foldl(Check, S00, lists:seq(1, 200)),
    S1 = get(rand_seed),
    {V0, S2} = rand:uniform_s(S1),
    V0 = rand:uniform(),
    S2 = get(rand_seed),

    Exported = rand:export_seed(),
    Exported = rand:export_seed_s(S2),

    S3 = lists:foldl(Check, S2, lists:seq(1, 200)),
    S3 = get(rand_seed),

    S4 = lists:foldl(Check, S3, lists:seq(1, 200)),
    S4 = get(rand_seed),
    %% Verify that we do not have loops
    false = S1 =:= S2,
    false = S2 =:= S3,
    false = S3 =:= S4,

    S2 = rand:seed(Exported),
    S3 = lists:foldl(Check, S2, lists:seq(1, 200)),
    ok.

%%%%%%%%%%%%%%%%%%%%%%%%%%%%%%%%%%%%%%%%%%%%%%%%%%%%%%%

%% Check that uniform/1 returns values within the proper interval.
interval_int(Config) when is_list(Config) ->
    Algs = algs(),
    Small = fun(Alg) ->
		    Seed = rand:seed(Alg),
		    io:format("Seed ~p~n",[rand:export_seed_s(Seed)]),
		    Max = interval_int_1(100000, 7, 0),
		    Max =:= 7 orelse exit({7, Alg, Max})
	    end,
    _ = [Small(Alg) || Alg <- Algs],
    %% Test large integers
    Large = fun(Alg) ->
		    Seed = rand:seed(Alg),
		    io:format("Seed ~p~n",[rand:export_seed_s(Seed)]),
		    Max = interval_int_1(100000, 1 bsl 128, 0),
		    Max > 1 bsl 64 orelse exit({large, Alg, Max})
	    end,
    [Large(Alg) || Alg <- Algs],
    ok.

interval_int_1(0, _, Max) -> Max;
interval_int_1(N, Top, Max) ->
    X = rand:uniform(Top),
    if
	0 < X, X =< Top ->
	    ok;
	true ->
	    io:format("X=~p Top=~p 0<~p<~p~n", [X,Top,X,Top]),
	    exit({X, rand:export_seed()})
    end,
    interval_int_1(N-1, Top, max(X, Max)).

%%%%%%%%%%%%%%%%%%%%%%%%%%%%%%%%%%%%%%%%%%%%%%%%%%%%%%%

%% Check that uniform/0 returns values within the proper interval.
interval_float(Config) when is_list(Config) ->
    Algs = algs(),
    Test = fun(Alg) ->
		   _ = rand:seed(Alg),
		   interval_float_1(100000)
	   end,
    [Test(Alg) || Alg <- Algs],
    ok.

interval_float_1(0) -> ok;
interval_float_1(N) ->
    X = rand:uniform(),
    if
	0.0 =< X, X < 1.0 ->
	    ok;
	true ->
	    io:format("X=~p 0=<~p<1.0~n", [X,X]),
	    exit({X, rand:export_seed()})
    end,
    interval_float_1(N-1).

%%%%%%%%%%%%%%%%%%%%%%%%%%%%%%%%%%%%%%%%%%%%%%%%%%%%%%%

%% Check if each algorithm generates the proper sequence.
reference(Config) when is_list(Config) ->
    [reference_1(Alg) || Alg <- algs()],
    ok.

reference_1(Alg) ->
    Refval  = reference_val(Alg),
    Testval = gen(Alg),
    case Refval =:= Testval of
        true -> ok;
        false when Refval =:= not_implemented ->
            exit({not_implemented,Alg});
        false ->
	    io:format("Failed: ~p~n",[Alg]),
	    io:format("Length ~p ~p~n",[length(Refval), length(Testval)]),
	    io:format("Head ~p ~p~n",[hd(Refval), hd(Testval)]),
	    exit(wrong_value)
    end.

gen(Algo) ->
    State =
        case Algo of
            exs64 -> %% Printed with orig 'C' code and this seed
                rand:seed_s({exs64, 12345678});
            _ when Algo =:= exsplus; Algo =:= exsp; Algo =:= exrop ->
                %% Printed with orig 'C' code and this seed
                rand:seed_s({Algo, [12345678|12345678]});
            _ when Algo =:= exs1024; Algo =:= exs1024s ->
                %% Printed with orig 'C' code and this seed
                rand:seed_s({Algo, {lists:duplicate(16, 12345678), []}});
            _ ->
                rand:seed(Algo, {100, 200, 300})
        end,
    Max = range(State),
    gen(?LOOP, State, Max, []).

gen(N, State0, Max, Acc) when N > 0 ->
    {Random, State} = rand:uniform_s(Max, State0),
    case N rem (?LOOP div 100) of
	0 -> gen(N-1, State, Max, [Random|Acc]);
	_ -> gen(N-1, State, Max, Acc)
    end;
gen(_, _, _, Acc) -> lists:reverse(Acc).

%%%%%%%%%%%%%%%%%%%%%%%%%%%%%%%%%%%%%%%%%%%%%%%%%%%%%%%
%% This just tests the basics so we have not made any serious errors
%% when making the conversion from the original algorithms.
%% The algorithms must have good properties to begin with
%%

%% Check that the algorithms generate sound values.

basic_stats_uniform_1(Config) when is_list(Config) ->
    ct:timetrap({minutes,15}), %% valgrind needs a lot of time
    [basic_uniform_1(?LOOP, rand:seed_s(Alg), 0.0, array:new([{default, 0}]))
     || Alg <- algs()],
    ok.

basic_stats_uniform_2(Config) when is_list(Config) ->
    ct:timetrap({minutes,15}), %% valgrind needs a lot of time
    [basic_uniform_2(?LOOP, rand:seed_s(Alg), 0, array:new([{default, 0}]))
     || Alg <- algs()],
    ok.

basic_stats_standard_normal(Config) when is_list(Config) ->
    ct:timetrap({minutes,6}), %% valgrind needs a lot of time
    io:format("Testing standard normal~n",[]),
    IntendedMean = 0,
    IntendedVariance = 1,
    [basic_normal_1(?LOOP, IntendedMean, IntendedVariance,
                    rand:seed_s(Alg), 0, 0)
     || Alg <- algs()],
    ok.

basic_stats_normal(Config) when is_list(Config) ->
    IntendedMeans = [-1.0e6, -50, -math:pi(), -math:exp(-1),
                     0.12345678, math:exp(1), 100, 1.0e6],
    IntendedVariances = [1.0e-6, math:exp(-1), 1, math:pi(), 1.0e6],
    IntendedMeanVariancePairs =
        [{Mean, Variance} || Mean <- IntendedMeans,
                             Variance <- IntendedVariances],

    ct:timetrap({minutes, 6 * length(IntendedMeanVariancePairs)}), %% valgrind needs a lot of time
    lists:foreach(
      fun ({IntendedMean, IntendedVariance}) ->
              io:format("Testing normal(~.2f, ~.2f)~n",
                        [float(IntendedMean), float(IntendedVariance)]),
              [basic_normal_1(?LOOP, IntendedMean, IntendedVariance,
                              rand:seed_s(Alg), 0, 0)
               || Alg <- algs()]
      end,
      IntendedMeanVariancePairs).

basic_uniform_1(N, S0, Sum, A0) when N > 0 ->
    {X,S} = rand:uniform_s(S0),
    I = trunc(X*100),
    A = array:set(I, 1+array:get(I,A0), A0),
    basic_uniform_1(N-1, S, Sum+X, A);
basic_uniform_1(0, {#{type:=Alg}, _}, Sum, A) ->
    AverN = Sum / ?LOOP,
    io:format("~.12w: Average: ~.4f~n", [Alg, AverN]),
    Counters = array:to_list(A),
    Min = lists:min(Counters),
    Max = lists:max(Counters),
    io:format("~.12w: Min: ~p Max: ~p~n", [Alg, Min, Max]),

    %% Verify that the basic statistics are ok
    %% be gentle we don't want to see to many failing tests
    abs(0.5 - AverN) < 0.005 orelse ct:fail({average, Alg, AverN}),
    abs(?LOOP div 100 - Min) < 1000 orelse ct:fail({min, Alg, Min}),
    abs(?LOOP div 100 - Max) < 1000 orelse ct:fail({max, Alg, Max}),
    ok.

basic_uniform_2(N, S0, Sum, A0) when N > 0 ->
    {X,S} = rand:uniform_s(100, S0),
    A = array:set(X-1, 1+array:get(X-1,A0), A0),
    basic_uniform_2(N-1, S, Sum+X, A);
basic_uniform_2(0, {#{type:=Alg}, _}, Sum, A) ->
    AverN = Sum / ?LOOP,
    io:format("~.12w: Average: ~.4f~n", [Alg, AverN]),
    Counters = tl(array:to_list(A)),
    Min = lists:min(Counters),
    Max = lists:max(Counters),
    io:format("~.12w: Min: ~p Max: ~p~n", [Alg, Min, Max]),

    %% Verify that the basic statistics are ok
    %% be gentle we don't want to see to many failing tests
    abs(50.5 - AverN) < 0.5 orelse ct:fail({average, Alg, AverN}),
    abs(?LOOP div 100 - Min) < 1000 orelse ct:fail({min, Alg, Min}),
    abs(?LOOP div 100 - Max) < 1000 orelse ct:fail({max, Alg, Max}),
    ok.

<<<<<<< HEAD
basic_normal_1(N, S0, Sum, Sq) when N > 0 ->
    {X,S} = rand:normal_s(S0),
    basic_normal_1(N-1, S, X+Sum, X*X+Sq);
basic_normal_1(0, {#{type:=Alg}, _}, Sum, SumSq) ->
    Mean = Sum / ?LOOP,
    StdDev =  math:sqrt((SumSq - (Sum*Sum/?LOOP))/(?LOOP - 1)),
    io:format("~.12w: Average: ~7.4f StdDev ~6.4f~n", [Alg, Mean, StdDev]),
=======
basic_normal_1(N, IntendedMean, IntendedVariance, S0, StandardSum, StandardSq) when N > 0 ->
    {X,S} = normal_s(IntendedMean, IntendedVariance, S0),
    % We now shape X into a standard normal distribution (in case it wasn't already)
    % in order to minimise the accumulated error on Sum / SumSq;
    % otherwise said error would prevent us of making a fair judgment on
    % the overall distribution when targeting large means and variances.
    StandardX = (X - IntendedMean) / math:sqrt(IntendedVariance),
    basic_normal_1(N-1, IntendedMean, IntendedVariance, S,
                   StandardX+StandardSum, StandardX*StandardX+StandardSq);
basic_normal_1(0, _IntendedMean, _IntendedVariance, {#{type:=Alg}, _}, StandardSum, StandardSumSq) ->
    StandardMean = StandardSum / ?LOOP,
    StandardVariance = (StandardSumSq - (StandardSum*StandardSum/?LOOP))/(?LOOP - 1),
    StandardStdDev =  math:sqrt(StandardVariance),
    io:format("~.10w: Standardised Average: ~7.4f, Standardised StdDev ~6.4f~n",
              [Alg, StandardMean, StandardStdDev]),
>>>>>>> dff85f3d
    %% Verify that the basic statistics are ok
    %% be gentle we don't want to see to many failing tests
    abs(StandardMean) < 0.005 orelse ct:fail({average, Alg, StandardMean}),
    abs(StandardStdDev - 1.0) < 0.005 orelse ct:fail({stddev, Alg, StandardStdDev}),
    ok.

normal_s(Mean, Variance, State0) when Mean == 0, Variance == 1 ->
    % Make sure we're also testing the standard normal interface
    rand:normal_s(State0);
normal_s(Mean, Variance, State0) ->
    rand:normal_s(Mean, Variance, State0).

%%%%%%%%%%%%%%%%%%%%%%%%%%%%%%%%%%%%%%%%%%%%%%%%%%%%%%%

%% Test that the user can write algorithms.
plugin(Config) when is_list(Config) ->
    try crypto:strong_rand_bytes(1) of
        <<_>> ->
            _ = lists:foldl(
                  fun(_, S0) ->
                          {V1, S1} = rand:uniform_s(10000, S0),
                          true = is_integer(V1),
                          {V2, S2} = rand:uniform_s(S1),
                          true = is_float(V2),
                          S2
                  end, crypto64_seed(), lists:seq(1, 200)),
            ok
    catch
        error:low_entropy ->
            {skip,low_entropy};
        error:undef ->
            {skip,no_crypto}
    end.

%% Test implementation
crypto64_seed() ->
    {#{type=>crypto64,
       bits=>64,
       next=>fun crypto64_next/1,
       uniform=>fun crypto64_uniform/1,
       uniform_n=>fun crypto64_uniform_n/2},
     <<>>}.

%% Be fair and create bignums i.e. 64bits otherwise use 58bits
crypto64_next(<<Num:64, Bin/binary>>) ->
    {Num, Bin};
crypto64_next(_) ->
    crypto64_next(crypto:strong_rand_bytes((64 div 8)*100)).

crypto64_uniform({Api, Data0}) ->
    {Int, Data} = crypto64_next(Data0),
    {Int / (1 bsl 64), {Api, Data}}.

crypto64_uniform_n(N, {Api, Data0}) when N < (1 bsl 64) ->
    {Int, Data} = crypto64_next(Data0),
    {(Int rem N)+1, {Api, Data}};
crypto64_uniform_n(N, State0) ->
    {F,State} = crypto64_uniform(State0),
    {trunc(F * N) + 1, State}.

%%%%%%%%%%%%%%%%%%%%%%%%%%%%%%%%%%%%%%%%%%%%%%%%%%%%%%%

%% Not a test but measures the time characteristics of the different algorithms
measure(Config) ->
    ct:timetrap({minutes,30}), %% valgrind needs a lot of time
    case ct:get_timetrap_info() of
        {_,{_,1}} -> % No scaling
            do_measure(Config);
        {_,{_,Scale}} ->
            {skip,{will_not_run_in_scaled_time,Scale}}
    end.

do_measure(_Config) ->
    Algos =
        try crypto:strong_rand_bytes(1) of
            <<_>> -> [crypto64, crypto]
        catch
            error:low_entropy -> [];
            error:undef -> []
        end ++ algs(),
    %%
    ct:pal("RNG uniform integer performance~n",[]),
    TMark1 =
        measure_1(
          random,
          fun (_) -> 10000 end,
          undefined,
          fun (Range, State) ->
                  {int, random:uniform_s(Range, State)}
          end),
    _ =
        [measure_1(
           Algo,
           fun (_) -> 10000 end,
           TMark1,
           fun (Range, State) ->
                   {int, rand:uniform_s(Range, State)}
           end) || Algo <- Algos],
    %%
    ct:pal("~nRNG uniform integer 2^(N-1)  performance~n",[]),
    RangeTwoPowFun = fun (State) -> quart_range(State) bsl 1 end,
    TMark2 =
        measure_1(
          random,
          RangeTwoPowFun,
          undefined,
          fun (Range, State) ->
                  {int, random:uniform_s(Range, State)}
          end),
    _ =
        [measure_1(
           Algo,
           RangeTwoPowFun,
           TMark2,
           fun (Range, State) ->
                   {int, rand:uniform_s(Range, State)}
           end) || Algo <- Algos],
    %%
    ct:pal("~nRNG uniform integer 3*2^(N-2)+1  performance~n",[]),
    RangeLargeFun = fun (State) -> 3 * quart_range(State) + 1 end,
    TMark3 =
        measure_1(
          random,
          RangeLargeFun,
          undefined,
          fun (Range, State) ->
                  {int, random:uniform_s(Range, State)}
          end),
    _ =
        [measure_1(
           Algo,
           RangeLargeFun,
           TMark3,
           fun (Range, State) ->
                   {int, rand:uniform_s(Range, State)}
           end) || Algo <- Algos],
    %%
    ct:pal("~nRNG uniform integer 2^128  performance~n",[]),
    TMark4 =
        measure_1(
          random,
          fun (_) -> 1 bsl 128 end,
          undefined,
          fun (Range, State) ->
                  {int, random:uniform_s(Range, State)}
          end),
    _ =
        [measure_1(
           Algo,
           fun (_) -> 1 bsl 128 end,
           TMark4,
           fun (Range, State) ->
                   {int, rand:uniform_s(Range, State)}
           end) || Algo <- Algos],
    %%
    ct:pal("~nRNG uniform integer 2^128 + 1  performance~n",[]),
    TMark5 =
        measure_1(
          random,
          fun (_) -> (1 bsl 128) + 1 end,
          undefined,
          fun (Range, State) ->
                  {int, random:uniform_s(Range, State)}
          end),
    _ =
        [measure_1(
           Algo,
           fun (_) -> (1 bsl 128) + 1 end,
           TMark5,
           fun (Range, State) ->
                   {int, rand:uniform_s(Range, State)}
           end) || Algo <- Algos],
    %%
    ct:pal("~nRNG uniform float performance~n",[]),
    TMark6 =
        measure_1(
          random,
          fun (_) -> 0 end,
          undefined,
          fun (_, State) ->
                  {uniform, random:uniform_s(State)}
          end),
    _ =
        [measure_1(
           Algo, 
           fun (_) -> 0 end,
           TMark6,
           fun (_, State) ->
                   {uniform, rand:uniform_s(State)}
           end) || Algo <- Algos],
    %%
    ct:pal("~nRNG normal float performance~n",[]),
    io:format("~.12w: not implemented (too few bits)~n", [random]),
    _ = [measure_1(
           Algo,
           fun (_) -> 0 end,
           TMark6,
           fun (_, State) ->
                   {normal, rand:normal_s(State)}
           end) || Algo <- Algos],
    ok.

measure_1(Algo, RangeFun, TMark, Gen) ->
    Parent = self(),
    Seed =
        case Algo of
            crypto64 ->
                crypto64_seed();
            crypto ->
                crypto:rand_seed_s();
            random ->
                random:seed(os:timestamp()), get(random_seed);
            _ ->
                rand:seed_s(Algo)
        end,
    Range = RangeFun(Seed),
    Pid = spawn_link(
            fun() ->
                    Fun = fun() -> measure_2(?LOOP, Range, Seed, Gen) end,
                    {Time, ok} = timer:tc(Fun),
                    Percent =
                        case TMark of
                            undefined -> 100;
                            _ -> (Time * 100 + 50) div TMark
                        end,
                    io:format(
                      "~.12w: ~p ns ~p% [16#~.16b]~n",
                      [Algo, (Time * 1000 + 500) div ?LOOP, Percent, Range]),
                    Parent ! {self(), Time},
                    normal
            end),
    receive
	{Pid, Msg} -> Msg
    end.

measure_2(N, Range, State0, Fun) when N > 0 ->
    case Fun(Range, State0) of
	{int, {Random, State}}
	  when is_integer(Random), Random >= 1, Random =< Range ->
	    measure_2(N-1, Range, State, Fun);
	{uniform, {Random, State}}
          when is_float(Random), 0.0 =< Random, Random < 1.0 ->
	    measure_2(N-1, Range, State, Fun);
	{normal, {Random, State}} when is_float(Random) ->
	    measure_2(N-1, Range, State, Fun);
	Res ->
	    exit({error, Res, State0})
    end;
measure_2(0, _, _, _) -> ok.

%%%%%%%%%%%%%%%%%%%%%%%%%%%%%%%%%%%%%%%%%%%%%%%%%%%%%%%
%% The jump sequence tests has two parts
%% for those with the functional API (jump/1)
%% and for those with the internal state
%% in process dictionary (jump/0).

-define(LOOP_JUMP, (?LOOP div 1000)).

%% Check if each algorithm generates the proper jump sequence
%% with the functional API.
reference_jump_state(Config) when is_list(Config) ->
    [reference_jump_1(Alg) || Alg <- algs()],
    ok.

reference_jump_1(Alg) ->
    Refval  = reference_jump_val(Alg),
    Testval = gen_jump_1(Alg),
    case Refval =:= Testval of
        true -> ok;
        false ->
	    io:format("Failed: ~p~n",[Alg]),
	    io:format("Length ~p ~p~n",[length(Refval), length(Testval)]),
	    io:format("Head ~p ~p~n",[hd(Refval), hd(Testval)]),
	    io:format("Vals ~p ~p~n",[Refval, Testval]),
	    exit(wrong_value)
    end.

gen_jump_1(Algo) ->
    State =
        case Algo of
            exs64 -> %% Test exception of not_implemented notice
                try rand:jump(rand:seed_s(exs64))
                catch
                    error:not_implemented -> not_implemented
                end;
            _ when Algo =:= exsplus; Algo =:= exsp; Algo =:= exrop ->
                %% Printed with orig 'C' code and this seed
                rand:seed_s({Algo, [12345678|12345678]});
            _ when Algo =:= exs1024; Algo =:= exs1024s ->
                %% Printed with orig 'C' code and this seed
                rand:seed_s({Algo, {lists:duplicate(16, 12345678), []}});
            _ -> % unimplemented
                not_implemented
        end,
    case State of
        not_implemented -> [not_implemented];
        _ ->
            Max = range(State),
            gen_jump_1(?LOOP_JUMP, State, Max, [])
    end.

gen_jump_1(N, State0, Max, Acc) when N > 0 ->
    {_, State1} = rand:uniform_s(Max, State0),
    {Random, State2} = rand:uniform_s(Max, rand:jump(State1)),
    case N rem (?LOOP_JUMP div 100) of
	0 -> gen_jump_1(N-1, State2, Max, [Random|Acc]);
	_ -> gen_jump_1(N-1, State2, Max, Acc)
    end;
gen_jump_1(_, _, _, Acc) -> lists:reverse(Acc).


%% Check if each algorithm generates the proper jump sequence
%% with the internal state in the process dictionary.
reference_jump_procdict(Config) when is_list(Config) ->
    [reference_jump_0(Alg) || Alg <- algs()],
    ok.

reference_jump_0(Alg) ->
    Refval  = reference_jump_val(Alg),
    Testval = gen_jump_0(Alg),
    case Refval =:= Testval of
        true -> ok;
        false ->
	    io:format("Failed: ~p~n",[Alg]),
	    io:format("Length ~p ~p~n",[length(Refval), length(Testval)]),
	    io:format("Head ~p ~p~n",[hd(Refval), hd(Testval)]),
	    exit(wrong_value)
    end.

gen_jump_0(Algo) ->
    Seed = case Algo of
	       exs64 -> %% Test exception of not_implemented notice
                   try
                       _ = rand:seed(exs64),
                       rand:jump()
                   catch
                       error:not_implemented -> not_implemented
                   end;
	       _ when Algo =:= exsplus; Algo =:= exsp; Algo =:= exrop ->
                   %% Printed with orig 'C' code and this seed
		   rand:seed({Algo, [12345678|12345678]});
	       _ when Algo =:= exs1024; Algo =:= exs1024s ->
                   %% Printed with orig 'C' code and this seed
		   rand:seed({Algo, {lists:duplicate(16, 12345678), []}});
	       _ -> % unimplemented
		   not_implemented
	   end,
    case Seed of
        not_implemented -> [not_implemented];
        _ ->
            Max = range(Seed),
            gen_jump_0(?LOOP_JUMP, Max, [])
    end.

gen_jump_0(N, Max, Acc) when N > 0 ->
    _ = rand:uniform(Max),
    _ = rand:jump(),
    Random = rand:uniform(Max),
    case N rem (?LOOP_JUMP div 100) of
	0 -> gen_jump_0(N-1, Max, [Random|Acc]);
	_ -> gen_jump_0(N-1, Max, Acc)
    end;
gen_jump_0(_, _, Acc) -> lists:reverse(Acc).

%%%%%%%%%%%%%%%%%%%%%%%%%%%%%%%%%%%%%%%%%%%%%%%%%%%%%%%
%%% Data
reference_val(exs64) ->
    [16#3737ad0c703ff6c3,16#3868a78fe71adbbd,16#1f01b62b4338b605,16#50876a917437965f,
     16#b2edfe32a10e27fc,16#995924551d8ebae1,16#9f1e6b94e94e0b58,16#27ec029eb0e94f8e,
     16#bf654e6df7fe5c,16#b7d5ef7b79be65e3,16#4bdba4d1c159126b,16#a9c816fdc701292c,
     16#a377b6c89d85ac8b,16#7abb5cd0e5847a6,16#62666f1fc00a0a90,16#1edc3c3d255a8113,
     16#dfc764073767f18e,16#381783d577ca4e34,16#49693588c085ddcb,16#da6fcb16dd5163f3,
     16#e2357a703475b1b7,16#aaa84c4924b5985a,16#b8fe07bb2bac1e49,16#23973ac0160ff064,
     16#1afbc7b023f5d618,16#9f510f7b7caa2a0f,16#d5b0a57f7f5f1084,16#d8c49b66c5f99a29,
     16#e920ac3b598b5213,16#1090d7e27e7a7c76,16#81171917168ee74f,16#f08489a3eb6988e,
     16#396260c4f0b2ed46,16#4fd0a6a6caefd5b2,16#423dff07a3b888a,16#12718773ebd99987,
     16#e50991e540807cb,16#8cfa03bbaa6679d6,16#55bdf86dfbb92dbf,16#eb7145378cce74a8,
     16#71856c224c846595,16#20461588dae6e24d,16#c73b3e63ced74bac,16#775b11813dda0c78,
     16#91f358e51068ede0,16#399955ef36766bc2,16#4489ee072e8a38b1,16#ba77759d52321ca0,
     16#14f519eab5c53db8,16#1f754bd08e4f34c4,16#99e25ca29b2fcfeb,16#da11927c0d9837f8,
     16#1eeb0f87009f5a87,16#a7c444d3b0db1089,16#49c7fbf0714849ad,16#4f2b693e7f8265cb,
     16#80e1493cbaa8f256,16#186f345bcac2661e,16#330065ae0c698d26,16#5235ed0432c42e93,
     16#429792e31ddb10bb,16#8769054bb6533cff,16#1ab382483444201f,16#2216368786fc7b9,
     16#1efea1155216da0b,16#782dc868ba595452,16#2b80f6d159617f48,16#407fc35121b2fa1b,
     16#90e8be6e618873d1,16#40ad4ec92a8abf8e,16#34e2890f583f435,16#838c0aef0a5d8427,
     16#ed4238f4bd6cbcfa,16#7feed11f7a8bb9f0,16#2b0636a93e26c89d,16#481ad4bea5180646,
     16#673e5ad861afe1cc,16#298eeb519d69e74d,16#eb1dd06d168c856,16#4770651519ee7ef9,
     16#7456ebf1bcf608f1,16#d6200f6fbd61ce05,16#c0695dfab11ab6aa,16#5bff449249983843,
     16#7aba88471474c9ac,16#d7e9e4a21c989e91,16#c5e02ee67ccb7ce1,16#4ea8a3a912246153,
     16#f2e6db7c9ce4ec43,16#39498a95d46d2470,16#c5294fcb8cce8aa9,16#a918fe444719f3dc,
     16#98225f754762c0c0,16#f0721204f2cb43f5,16#b98e77b099d1f2d1,16#691d6f75aee3386,
     16#860c7b2354ec24fd,16#33e007bd0fbcb609,16#7170ae9c20fb3d0,16#31d46938fe383a60];

reference_val(exs1024) ->
    [16#9c61311d0d4a01fd,16#ce963ef5803b703e,16#545dcffb7b644e1a,16#edd56576a8d778d5,
     16#16bee799783c6b45,16#336f0b3caeb417fa,16#29291b8be26dedfa,16#1efed996d2e1b1a8,
     16#c5c04757bd2dadf9,16#11aa6d194009c616,16#ab2b3e82bdb38a91,16#5011ee46fd2609eb,
     16#766db7e5b701a9bb,16#d42cb2632c419f35,16#107c6a2667bf8557,16#3ffbf922cb306967,
     16#1e71e3d024ac5131,16#6fdb368ec67a5f06,16#b0d8e72e7aa6d1c1,16#e5705a02dae89e3b,
     16#9c24eb68c086a1d3,16#418de330f55f71f0,16#2917ddeb278bc8d2,16#aeba7fba67208f39,
     16#10ceaf40f6af1d8d,16#47a6d06811d33132,16#603a661d6caf720a,16#a28bd0c9bcdacb3c,
     16#f44754f006909762,16#6e25e8e67ccc43bc,16#174378ce374a549e,16#b5598ae9f57c4e50,
     16#ca85807fbcd51dd,16#1816e58d6c3cc32a,16#1b4d630d3c8e96a6,16#c19b1e92b4efc5bd,
     16#665597b20ddd721a,16#fdab4eb21b75c0ae,16#86a612dcfea0756c,16#8fc2da192f9a55f0,
     16#d7c954eb1af31b5,16#6f5ee45b1b80101b,16#ebe8ea4e5a67cbf5,16#1cb952026b4c1400,
     16#44e62caffe7452c0,16#b591d8f3e6d7cbcf,16#250303f8d77b6f81,16#8ef2199aae4c9b8d,
     16#a16baa37a14d7b89,16#c006e4d2b2da158b,16#e6ec7abd54c93b31,16#e6b0d79ae2ab6fa7,
     16#93e4b30e4ab7d4cd,16#42a01b6a4ef63033,16#9ab1e94fe94976e,16#426644e1de302a1f,
     16#8e58569192200139,16#744f014a090107c1,16#15d056801d467c6c,16#51bdad3a8c30225f,
     16#abfc61fb3104bd45,16#c610607122272df7,16#905e67c63116ebfc,16#1e4fd5f443bdc18,
     16#1945d1745bc55a4c,16#f7cd2b18989595bb,16#f0d273b2c646a038,16#ee9a6fdc6fd5d734,
     16#541a518bdb700518,16#6e67ab9a65361d76,16#bcfadc9bfe5b2e06,16#69fa334cf3c11496,
     16#9657df3e0395b631,16#fc0d0442160108ec,16#2ee538da7b1f7209,16#8b20c9fae50a5a9e,
     16#a971a4b5c2b3b6a,16#ff6241e32489438e,16#8fd6433f45255777,16#6e6c82f10818b0dc,
     16#59a8fad3f6af616b,16#7eac34f43f12221c,16#6e429ec2951723ec,16#9a65179767a45c37,
     16#a5f8127d1e6fdf35,16#932c50bc633d8d5c,16#f3bbea4e7ebecb8,16#efc3a2bbf6a8674,
     16#451644a99971cb6,16#cf70776d652c150d,16#c1fe0dcb87a25403,16#9523417132b2452e,
     16#8f98bc30d06b980e,16#bb4b288ecb8daa9a,16#59e54beb32f78045,16#f9ab1562456b9d66,
     16#6435f4130304a793,16#b4bb94c2002e1849,16#49a86d1e4bade982,16#457d63d60ed52b95];

reference_val(exsplus) ->
    [16#bc76c2e638db,16#15ede2ebb16c9fb,16#185ee2c27d6b88d,16#15d5ee9feafc3a5,
     16#1862e91dfce3e6b,16#2c9744b0fb69e46,16#78b21bc01cef6b,16#2d16a2fae6c76ba,
     16#13dfccb8ff86bce,16#1d9474c59e23f4d,16#d2f67dcd7f0dd6,16#2b6d489d51a0725,
     16#1fa52ef484861d8,16#1ae9e2a38f966d4,16#2264ab1e193acca,16#23bbca085039a05,
     16#2b6eea06a0af0e1,16#3ad47fa8866ea20,16#1ec2802d612d855,16#36c1982b134d50,
     16#296b6a23f5b75e0,16#c5eeb600a9875c,16#2a3fd51d735f9d4,16#56fafa3593a070,
     16#13e9d416ec0423e,16#28101a91b23e9dc,16#32e561eb55ce15a,16#94a7dbba66fe4a,
     16#2e1845043bcec1f,16#235f7513a1b5146,16#e37af1bf2d63cb,16#2048033824a1639,
     16#c255c750995f7,16#2c7542058e89ee3,16#204dfeefbdb62ba,16#f5a936ec63dd66,
     16#33b3b7dbbbd8b90,16#c4f0f79026ffe9,16#20ffee2d37aca13,16#2274f931716be2c,
     16#29b883902ba9df1,16#1a838cd5312717f,16#2edfc49ff3dc1d6,16#418145cbec84c2,
     16#d2d8f1a17d49f,16#d41637bfa4cc6f,16#24437e03a0f5df8,16#3d1d87919b94a90,
     16#20d6997b36769b6,16#16f9d7855cd87ca,16#821ef7e2a062a3,16#2c4d11dc4a2da70,
     16#24a3b27f56ed26b,16#144b23c8b97387a,16#34a2ced56930d12,16#21cc0544113a017,
     16#3e780771f634fb2,16#146c259c02e7e18,16#1d99e4cfad0ef1,16#fdf3dabefc6b3a,
     16#7d0806e4d12dfb,16#3e3ae3580532eae,16#2456544200fbd86,16#f83aad4e88db85,
     16#37c134779463b4d,16#21a20bf64b6e735,16#1c0585ac88b69f2,16#1b3fcea8dd30e56,
     16#334bc301aefd97,16#37066eb7e80a946,16#15a19a6331b570f,16#35e67fa43c3f7d0,
     16#152a4020145fb80,16#8d55139491dfbe,16#21d9cba585c059d,16#31475f363654635,
     16#2567b17acb7a104,16#39201be3a7681c5,16#6bc675fd26b601,16#334b93232b1b1e3,
     16#357c402cb732c6a,16#362e32efe4db46a,16#8edc7ae3da51e5,16#31573376785eac9,
     16#6c6145ffa1169d,16#18ec2c393d45359,16#1f1a5f256e7130c,16#131cc2f49b8004f,
     16#36f715a249f4ec2,16#1c27629826c50d3,16#914d9a6648726a,16#27f5bf5ce2301e8,
     16#3dd493b8012970f,16#be13bed1e00e5c,16#ceef033b74ae10,16#3da38c6a50abe03,
     16#15cbd1a421c7a8c,16#22794e3ec6ef3b1,16#26154d26e7ea99f,16#3a66681359a6ab6];

reference_val(exsp) ->
    reference_val(exsplus);
reference_val(exs1024s) ->
    reference_val(exs1024);
reference_val(exrop) ->
%% #include <stdint.h>
%% #include <stdio.h>
%%
%% uint64_t s[2];
%% uint64_t next(void);
%% /* Xoroshiro116+ PRNG here */
%%
%% int main(char *argv[]) {
%%     int n;
%%     uint64_t r;
%%     s[0] = 12345678;
%%     s[1] = 12345678;
%%
%%     for (n = 1000000;  n > 0;  n--) {
%%         r = next();
%%         if ((n % 10000) == 0) {
%%             printf("%llu,", (unsigned long long) (r + 1));
%%         }
%%     }
%%     printf("\n");
%% }
    [24691357,29089185972758626,135434857127264790,
     277209758236304485,101045429972817342,
     241950202080388093,283018380268425711,268233672110762489,
     173241488791227202,245038518481669421,
     253627577363613736,234979870724373477,115607127954560275,
     96445882796968228,166106849348423677,
     83614184550774836,109634510785746957,68415533259662436,
     12078288820568786,246413981014863011,
     96953486962147513,138629231038332640,206078430370986460,
     11002780552565714,238837272913629203,
     60272901610411077,148828243883348685,203140738399788939,
     131001610760610046,30717739120305678,
     262903815608472425,31891125663924935,107252017522511256,
     241577109487224033,263801934853180827,
     155517416581881714,223609336630639997,112175917931581716,
     16523497284706825,201453767973653420,
     35912153101632769,211525452750005043,96678037860996922,
     70962216125870068,107383886372877124,
     223441708670831233,247351119445661499,233235283318278995,
     280646255087307741,232948506631162445,
     %%
     117394974124526779,55395923845250321,274512622756597759,
     31754154862553492,222645458401498438,
     161643932692872858,11771755227312868,93933211280589745,
     92242631276348831,197206910466548143,
     150370169849735808,229903773212075765,264650708561842793,
     30318996509793571,158249985447105184,
     220423733894955738,62892844479829080,112941952955911674,
     203157000073363030,54175707830615686,
     50121351829191185,115891831802446962,62298417197154985,
     6569598473421167,69822368618978464,
     176271134892968134,160793729023716344,271997399244980560,
     59100661824817999,150500611720118722,
     23707133151561128,25156834940231911,257788052162304719,
     176517852966055005,247173855600850875,
     83440973524473396,94711136045581604,154881198769946042,
     236537934330658377,152283781345006019,
     250789092615679985,78848633178610658,72059442721196128,
     98223942961505519,191144652663779840,
     102425686803727694,89058927716079076,80721467542933080,
     8462479817391645,2774921106204163].

%%%%%%%%%%%%%%%%%%%%%%%%%%%%%%%%%%%%%%%%%%%%%%%%%%%%%%%

reference_jump_val(exsplus) ->
    [82445318862816932, 145810727464480743, 16514517716894509, 247642377064868650,
     162385642339156908, 251810707075252101, 82288275771998924, 234412731596926322,
     49960883129071044, 200690077681656596, 213743196668671647, 131182800982967108,
     144200072021941728, 263557425008503277, 194858522616874272, 185869394820993172,
     80384502675241453, 262654144824057588, 90033295011291362, 4494510449302659,
     226005372746479588, 116780561309220553, 47048528594475843, 39168929349768743,
     139615163424415552, 55330632656603925, 237575574720486569, 102381140288455025,
     18452933910354323, 150248612130579752, 269358096791922740, 61313433522002187,
     160327361842676597, 185187983548528938, 57378981505594193, 167510799293984067,
     105117045862954303, 176126685946302943, 123590876906828803, 69185336947273487,
     9098689247665808, 49906154674145057, 131575138412788650, 161843880211677185,
     30743946051071186, 187578920583823612, 45008401528636978, 122454158686456658,
     111195992644229524, 17962783958752862, 13579507636941108, 130137843317798663,
     144202635170576832, 132539563255093922, 159785575703967124, 187241848364816640,
     183044737781926478, 12921559769912263, 83553932242922001, 96698298841984688,
     281664320227537824, 224233030818578263, 77812932110318774, 169729351013291728,
     164475402723178734, 242780633011249051, 51095111179609125, 19249189591963554,
     221412426221439180, 265700202856282653, 265342254311932308, 241218503498385511,
     255400887248486575, 212083616929812076, 227947034485840579, 268261881651571692,
     104846262373404908, 49690734329496661, 213259196633566308, 186966479726202436,
     282157378232384574, 11272948584603747, 166540426999573480, 50628164001018755,
     65235580992800860, 230664399047956956, 64575592354687978, 40519393736078511,
     108341851194332747, 115426411532008961, 120656817002338193, 234537867870809797,
     12504080415362731, 45083100453836317, 270968267812126657, 93505647407734103,
     252852934678537969, 258758309277167202, 74250882143432077, 141629095984552833];

reference_jump_val(exs1024) ->
    [2655961906500790629, 17003395417078685063, 10466831598958356428, 7603399148503548021,
     1650550950190587188, 12294992315080723704, 15743995773860389219, 5492181000145247327,
     14118165228742583601, 1024386975263610703, 10124872895886669513, 6445624517813169301,
     6238575554686562601, 14108646153524288915, 11804141635807832816, 8421575378006186238,
     6354993374304550369, 838493020029548163, 14759355804308819469, 12212491527912522022,
     16943204735100571602, 198964074252287588, 7325922870779721649, 15853102065526570574,
     16294058349151823341, 6153379962047409781, 15874031679495957261, 17299265255608442340,
     984658421210027171, 17408042033939375278, 3326465916992232353, 5222817718770538733,
     13262385796795170510, 15648751121811336061, 6718721549566546451, 7353765235619801875,
     16110995049882478788, 14559143407227563441, 4189805181268804683, 10938587948346538224,
     1635025506014383478, 12619562911869525411, 17469465615861488695, 125252234176411528,
     2004192558503448853, 13175467866790974840, 17712272336167363518, 1710549840100880318,
     17486892343528340916, 5337910082227550967, 8333082060923612691, 6284787745504163856,
     8072221024586708290, 6077032673910717705, 11495200863352251610, 11722792537523099594,
     14642059504258647996, 8595733246938141113, 17223366528010341891, 17447739753327015776,
     6149800490736735996, 11155866914574313276, 7123864553063709909, 15982886296520662323,
     5775920250955521517, 8624640108274906072, 8652974210855988961, 8715770416136907275,
     11841689528820039868, 10991309078149220415, 11758038663970841716, 7308750055935299261,
     15939068400245256963, 6920341533033919644, 8017706063646646166, 15814376391419160498,
     13529376573221932937, 16749061963269842448, 14639730709921425830, 3265850480169354066,
     4569394597532719321, 16594515239012200038, 13372824240764466517, 16892840440503406128,
     11260004846380394643, 2441660009097834955, 10566922722880085440, 11463315545387550692,
     5252492021914937692, 10404636333478845345, 11109538423683960387, 5525267334484537655,
     17936751184378118743, 4224632875737239207, 15888641556987476199, 9586888813112229805,
     9476861567287505094, 14909536929239540332, 17996844556292992842, 2699310519182298856];

reference_jump_val(exsp) ->
    reference_jump_val(exsplus);
reference_jump_val(exs1024s) ->
    reference_jump_val(exs1024);
reference_jump_val(exs64) -> [not_implemented];
reference_jump_val(exrop) ->
%% #include <stdint.h>
%% #include <stdio.h>
%%
%% uint64_t s[2];
%% uint64_t next(void);
%% /* Xoroshiro116+ PRNG here */
%%
%% int main(char *argv[]) {
%%     int n;
%%     uint64_t r;
%%     s[0] = 12345678;
%%     s[1] = 12345678;

%%     for (n = 1000;  n > 0;  n--) {
%%         next();
%%         jump();
%%         r = next();
%%         if ((n % 10) == 0) {
%%             printf("%llu,", (unsigned long long) (r + 1));
%%         }
%%     }
%%     printf("\n");
%% }
    [60301713907476001,135397949584721850,4148159712710727,
     110297784509908316,18753463199438866,
     106699913259182846,2414728156662676,237591345910610406,
     48519427605486503,38071665570452612,
     235484041375354592,45428997361037927,112352324717959775,
     226084403445232507,270797890380258829,
     160587966336947922,80453153271416820,222758573634013699,
     195715386237881435,240975253876429810,
     93387593470886224,23845439014202236,235376123357642262,
     22286175195310374,239068556844083490,
     120126027410954482,250690865061862527,113265144383673111,
     57986825640269127,206087920253971490,
     265971029949338955,40654558754415167,185972161822891882,
     72224917962819036,116613804322063968,
     129103518989198416,236110607653724474,98446977363728314,
     122264213760984600,55635665885245081,
     42625530794327559,288031254029912894,81654312180555835,
     261800844953573559,144734008151358432,
     77095621402920587,286730580569820386,274596992060316466,
     97977034409404188,5517946553518132,
     %%
     56460292644964432,252118572460428657,38694442746260303,
     165653145330192194,136968555571402812,
     64905200201714082,257386366768713186,22702362175273017,
     208480936480037395,152926769756967697,
     256751159334239189,130982960476845557,21613531985982870,
     87016962652282927,130446710536726404,
     188769410109327420,282891129440391928,251807515151187951,
     262029034126352975,30694713572208714,
     46430187445005589,176983177204884508,144190360369444480,
     14245137612606100,126045457407279122,
     169277107135012393,42599413368851184,130940158341360014,
     113412693367677211,119353175256553456,
     96339829771832349,17378172025472134,110141940813943768,
     253735613682893347,234964721082540068,
     85668779779185140,164542570671430062,18205512302089755,
     282380693509970845,190996054681051049,
     250227633882474729,171181147785250210,55437891969696407,
     241227318715885854,77323084015890802,
     1663590009695191,234064400749487599,222983191707424780,
     254956809144783896,203898972156838252].

%%%%%%%%%%%%%%%%%%%%%%%%%%%%%%%%%%%%%%%%%%%%%%%%%%%%%%%

%% The old algorithms used a range 2^N - 1 for their reference val
%% tests, which was incorrect but works as long as you do not draw
%% the value 2^N, which is very unlikely.  It was not possible
%% to simply correct the range to 2^N due to another incorrectness
%% in that the old algorithms changed to using the broken
%% (multiply a float approach with too few bits) approach for
%% ranges >= 2^N.  This function digs out the range to use
%% for the reference tests for old and new algorithms.
range({#{bits:=Bits}, _}) -> 1 bsl Bits;
range({#{max:=Max}, _}) -> Max; %% Old incorrect range
range({_, _, _}) -> 51. % random


quart_range({#{bits:=Bits}, _}) -> 1 bsl (Bits - 2);
quart_range({#{max:=Max}, _}) -> (Max bsr 2) + 1;
quart_range({#{}, _}) -> 1 bsl 62; % crypto
quart_range({_, _, _}) -> 1 bsl 49. % random<|MERGE_RESOLUTION|>--- conflicted
+++ resolved
@@ -371,15 +371,6 @@
     abs(?LOOP div 100 - Max) < 1000 orelse ct:fail({max, Alg, Max}),
     ok.
 
-<<<<<<< HEAD
-basic_normal_1(N, S0, Sum, Sq) when N > 0 ->
-    {X,S} = rand:normal_s(S0),
-    basic_normal_1(N-1, S, X+Sum, X*X+Sq);
-basic_normal_1(0, {#{type:=Alg}, _}, Sum, SumSq) ->
-    Mean = Sum / ?LOOP,
-    StdDev =  math:sqrt((SumSq - (Sum*Sum/?LOOP))/(?LOOP - 1)),
-    io:format("~.12w: Average: ~7.4f StdDev ~6.4f~n", [Alg, Mean, StdDev]),
-=======
 basic_normal_1(N, IntendedMean, IntendedVariance, S0, StandardSum, StandardSq) when N > 0 ->
     {X,S} = normal_s(IntendedMean, IntendedVariance, S0),
     % We now shape X into a standard normal distribution (in case it wasn't already)
@@ -393,9 +384,8 @@
     StandardMean = StandardSum / ?LOOP,
     StandardVariance = (StandardSumSq - (StandardSum*StandardSum/?LOOP))/(?LOOP - 1),
     StandardStdDev =  math:sqrt(StandardVariance),
-    io:format("~.10w: Standardised Average: ~7.4f, Standardised StdDev ~6.4f~n",
+    io:format("~.12w: Standardised Average: ~7.4f, Standardised StdDev ~6.4f~n",
               [Alg, StandardMean, StandardStdDev]),
->>>>>>> dff85f3d
     %% Verify that the basic statistics are ok
     %% be gentle we don't want to see to many failing tests
     abs(StandardMean) < 0.005 orelse ct:fail({average, Alg, StandardMean}),
