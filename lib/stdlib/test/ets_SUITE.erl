%%
%% %CopyrightBegin%
%%
%% Copyright Ericsson AB 1996-2020. All Rights Reserved.
%%
%% Licensed under the Apache License, Version 2.0 (the "License");
%% you may not use this file except in compliance with the License.
%% You may obtain a copy of the License at
%%
%%     http://www.apache.org/licenses/LICENSE-2.0
%%
%% Unless required by applicable law or agreed to in writing, software
%% distributed under the License is distributed on an "AS IS" BASIS,
%% WITHOUT WARRANTIES OR CONDITIONS OF ANY KIND, either express or implied.
%% See the License for the specific language governing permissions and
%% limitations under the License.
%%
%% %CopyrightEnd%
%%
-module(ets_SUITE).

-export([all/0, suite/0,groups/0,init_per_suite/1, end_per_suite/1,
	 init_per_group/2,end_per_group/2]).
-export([default/1,setbag/1,badnew/1,verybadnew/1,named/1,keypos2/1,
	 privacy/1]).
-export([empty/1,badinsert/1]).
-export([badlookup/1,lookup_order/1]).
-export([delete_elem/1,delete_tab/1,delete_large_tab/1,
	 delete_large_named_table/1,
	 evil_delete/1,baddelete/1,match_delete/1,table_leak/1]).
-export([match_delete3/1]).
-export([firstnext/1,firstnext_concurrent/1]).
-export([slot/1]).
-export([match1/1, match2/1, match_object/1, match_object2/1]).
-export([dups/1, misc1/1, safe_fixtable/1, info/1, tab2list/1]).
-export([info_binary_stress/1]).
-export([tab2file/1, tab2file2/1, tabfile_ext1/1,
	 tabfile_ext2/1, tabfile_ext3/1, tabfile_ext4/1, badfile/1]).
-export([heavy_lookup/1, heavy_lookup_element/1, heavy_concurrent/1]).
-export([lookup_element_mult/1]).
-export([foldl_ordered/1, foldr_ordered/1, foldl/1, foldr/1, fold_empty/1]).
-export([t_delete_object/1, t_init_table/1, t_whitebox/1,
         select_bound_chunk/1,
	 t_delete_all_objects/1, t_insert_list/1, t_test_ms/1,
	 t_select_delete/1,t_select_replace/1,t_select_replace_next_bug/1,t_ets_dets/1]).
-export([test_table_size_concurrency/1,test_table_memory_concurrency/1,
         test_delete_table_while_size_snapshot/1, test_delete_table_while_size_snapshot_helper/0]).

-export([ordered/1, ordered_match/1, interface_equality/1,
	 fixtable_next/1, fixtable_insert/1, rename/1, rename_unnamed/1, evil_rename/1,
	 update_element/1, update_counter/1, evil_update_counter/1, partly_bound/1, match_heavy/1]).
-export([update_counter_with_default/1]).
-export([update_counter_with_default_bad_pos/1]).
-export([update_counter_table_growth/1]).
-export([member/1]).
-export([memory/1]).
-export([select_fail/1]).
-export([t_insert_new/1]).
-export([t_repair_continuation/1]).
-export([t_match_spec_run/1]).
-export([t_bucket_disappears/1]).
-export([t_named_select/1]).
-export([select_fixtab_owner_change/1]).
-export([otp_5340/1]).
-export([otp_6338/1]).
-export([otp_6842_select_1000/1]).
-export([select_mbuf_trapping/1]).
-export([otp_7665/1]).
-export([meta_wb/1]).
-export([grow_shrink/1, grow_pseudo_deleted/1, shrink_pseudo_deleted/1]).
-export([meta_lookup_unnamed_read/1, meta_lookup_unnamed_write/1,
	 meta_lookup_named_read/1, meta_lookup_named_write/1,
	 meta_newdel_unnamed/1, meta_newdel_named/1]).
-export([smp_insert/1, smp_fixed_delete/1, smp_unfix_fix/1, smp_select_delete/1,
         smp_ordered_iteration/1,
         smp_select_replace/1, otp_8166/1, otp_8732/1, delete_unfix_race/1]).
-export([throughput_benchmark/0,
         throughput_benchmark/1,
         test_throughput_benchmark/1,
         long_throughput_benchmark/1,
         lookup_catree_par_vs_seq_init_benchmark/0]).
-export([exit_large_table_owner/1,
	 exit_many_large_table_owner/1,
	 exit_many_tables_owner/1,
	 exit_many_many_tables_owner/1]).
-export([write_concurrency/1, heir/1, give_away/1, setopts/1]).
-export([bad_table/1, types/1]).
-export([otp_9932/1]).
-export([otp_9423/1]).
-export([otp_10182/1]).
-export([ets_all/1]).
-export([massive_ets_all/1]).
-export([take/1]).
-export([whereis_table/1]).

-export([init_per_testcase/2, end_per_testcase/2]).
%% Convenience for manual testing
-export([random_test/0]).

-export([t_select_reverse/1]).

-include_lib("stdlib/include/ms_transform.hrl"). % ets:fun2ms
-include_lib("common_test/include/ct.hrl").
-include_lib("common_test/include/ct_event.hrl").

-define(m(A,B), assert_eq(A,B)).
-define(heap_binary_size, 64).

init_per_testcase(Case, Config) ->
    rand:seed(exsplus),
    io:format("*** SEED: ~p ***\n", [rand:export_seed()]),
    start_spawn_logger(),
    wait_for_test_procs(), %% Ensure previous case cleaned up
    [{test_case, Case} | Config].

end_per_testcase(_Func, _Config) ->
    wait_for_test_procs(true).


%%%%%%%%%%%%%%%%%%%%%%%%%%%%%%%%%%%%%%%%%%%%%%%%%%%%%%%%%%%%%%%%%%%%%%

suite() ->
    [{ct_hooks,[ts_install_cth]},
     {timetrap,{minutes,5}}].

all() ->
    [{group, new}, {group, insert}, {group, lookup},
     {group, delete}, firstnext, firstnext_concurrent, slot,
     {group, match}, t_match_spec_run,
     {group, lookup_element}, {group, misc}, {group, files},
     {group, heavy}, ordered, ordered_match,
     interface_equality, fixtable_next, fixtable_insert,
     rename, rename_unnamed, evil_rename, update_element,
     update_counter, evil_update_counter,
     update_counter_with_default,
     update_counter_with_default_bad_pos,
     partly_bound,
     update_counter_table_growth,
     match_heavy, {group, fold}, member, t_delete_object,
     select_bound_chunk,
     t_init_table, t_whitebox, t_delete_all_objects,
     t_insert_list, t_test_ms, t_select_delete, t_select_replace,
     t_select_replace_next_bug,
     t_ets_dets, memory, t_select_reverse, t_bucket_disappears,
     t_named_select, select_fixtab_owner_change,
     select_fail, t_insert_new, t_repair_continuation,
     otp_5340, otp_6338, otp_6842_select_1000, otp_7665,
     select_mbuf_trapping,
     otp_8732, meta_wb, grow_shrink, grow_pseudo_deleted,
     shrink_pseudo_deleted, {group, meta_smp}, smp_insert,
     smp_fixed_delete, smp_unfix_fix, smp_select_replace,
     smp_ordered_iteration,
     smp_select_delete, otp_8166, exit_large_table_owner,
     exit_many_large_table_owner, exit_many_tables_owner,
     exit_many_many_tables_owner, write_concurrency, heir,
     give_away, setopts, bad_table, types,
     otp_10182,
     otp_9932,
     otp_9423,
     ets_all,
     massive_ets_all,
     take,
     whereis_table,
     delete_unfix_race,
     test_throughput_benchmark,
     {group, benchmark},
     test_table_size_concurrency,
     test_table_memory_concurrency,
     test_delete_table_while_size_snapshot].


groups() ->
    [{new, [],
      [default, setbag, badnew, verybadnew, named, keypos2,
       privacy]},
     {insert, [], [empty, badinsert]},
     {lookup, [], [badlookup, lookup_order]},
     {lookup_element, [], [lookup_element_mult]},
     {delete, [],
      [delete_elem, delete_tab, delete_large_tab,
       delete_large_named_table, evil_delete, table_leak,
       baddelete, match_delete, match_delete3]},
     {match, [],
      [match1, match2, match_object, match_object2]},
     {misc, [],
      [misc1, safe_fixtable, info, info_binary_stress, dups, tab2list]},
     {files, [],
      [tab2file, tab2file2, tabfile_ext1,
       tabfile_ext2, tabfile_ext3, tabfile_ext4, badfile]},
     {heavy, [],
      [heavy_lookup, heavy_lookup_element, heavy_concurrent]},
     {fold, [],
      [foldl_ordered, foldr_ordered, foldl, foldr,
       fold_empty]},
     {meta_smp, [],
      [meta_lookup_unnamed_read, meta_lookup_unnamed_write,
       meta_lookup_named_read, meta_lookup_named_write,
       meta_newdel_unnamed, meta_newdel_named]},
     {benchmark, [],
      [long_throughput_benchmark]}].

init_per_suite(Config) ->
    erts_debug:set_internal_state(available_internal_state, true),
    erts_debug:set_internal_state(ets_force_trap, true),
    Config.

end_per_suite(_Config) ->
    stop_spawn_logger(),
    erts_debug:set_internal_state(ets_force_trap, false),
    catch erts_debug:set_internal_state(available_internal_state, false),
    ok.

init_per_group(benchmark, Config) ->
    P = self(),
    %% Spawn owner of ETS table that is alive until end_per_group is run
    EtsProcess =
        spawn(
          fun()->
                  Tab = ets:new(ets_benchmark_result_summary_tab, [public]),
                  P ! {the_table, Tab},
                  receive
                      kill -> ok
                  end
          end),
    Tab = receive {the_table, T} -> T end,
    CounterNames = [nr_of_benchmarks,
                    total_throughput,
                    nr_of_set_benchmarks,
                    total_throughput_set,
                    nr_of_ordered_set_benchmarks,
                    total_throughput_ordered_set],
    lists:foreach(fun(CtrName) ->
                          ets:insert(Tab, {CtrName, 0.0})
                  end,
                  CounterNames),
    [{ets_benchmark_result_summary_tab, Tab},
     {ets_benchmark_result_summary_tab_process, EtsProcess} | Config];
init_per_group(_GroupName, Config) ->
    Config.

end_per_group(benchmark, Config) ->
    T = proplists:get_value(ets_benchmark_result_summary_tab, Config),
    EtsProcess = proplists:get_value(ets_benchmark_result_summary_tab_process, Config),
    Report = 
        fun(NOfBenchmarksCtr, TotThroughoutCtr, Name) ->
                Average =
                    ets:lookup_element(T, TotThroughoutCtr, 2) / 
                    ets:lookup_element(T, NOfBenchmarksCtr, 2),
                io:format("~p ~p~n", [Name, Average]),
                ct_event:notify(
                  #event{name = benchmark_data, 
                         data = [{suite,"ets_bench"},
                                 {name, Name},
                                 {value, Average}]})
        end,
    Report(nr_of_benchmarks,
           total_throughput,
           "Average Throughput"),
    Report(nr_of_set_benchmarks,
           total_throughput_set,
           "Average Throughput Set"),
    Report(nr_of_ordered_set_benchmarks,
           total_throughput_ordered_set,
           "Average Throughput Ordered Set"),
    ets:delete(T),
    EtsProcess ! kill,
    Config;
end_per_group(_GroupName, Config) ->
    Config.


%%%%%%%%%%%%%%%%%%%%%%%%%%%%%%%%%%%%%%%%%%%%%%%%%%%%%%%%%%%%%%%%%%%%%%

%% Test that a disappearing bucket during select of a non-fixed table works.
t_bucket_disappears(Config) when is_list(Config) ->
    repeat_for_opts(fun t_bucket_disappears_do/1).

t_bucket_disappears_do(Opts) ->
    EtsMem = etsmem(),
    ets_new(abcd, [named_table, public, {keypos, 2} | Opts]),
    ets:insert(abcd, {abcd,1,2}),
    ets:insert(abcd, {abcd,2,2}),
    ets:insert(abcd, {abcd,3,2}),
    {_, Cont} = ets:select(abcd, [{{'_', '$1', '_'},
				   [{'<', '$1', {const, 10}}],
				   ['$1']}], 1),
    ets:delete(abcd, 2),
    ets:select(Cont),
    true = ets:delete(abcd),
    verify_etsmem(EtsMem).

%% OTP-21: Test that select/1 fails if named table was deleted and recreated
%%         and succeeds if table was renamed.
t_named_select(_Config) ->
    repeat_for_opts(fun t_named_select_do/1).

t_named_select_do(Opts) ->
    EtsMem = etsmem(),
    T = t_name_tid_select,
    ets_new(T, [named_table | Opts]),
    ets:insert(T, {1,11}),
    ets:insert(T, {2,22}),
    ets:insert(T, {3,33}),
    MS = [{{'$1', 22}, [], ['$1']}],
    {[2], Cont1} = ets:select(T, MS, 1),
    ets:delete(T),
    {'EXIT',{badarg,_}} = (catch ets:select(Cont1)),
    ets_new(T, [named_table | Opts]),
    {'EXIT',{badarg,_}} = (catch ets:select(Cont1)),

    true = ets:insert_new(T, {1,22}),
    true = ets:insert_new(T, {2,22}),
    true = ets:insert_new(T, {4,22}),
    {[A,B], Cont2} = ets:select(T, MS, 2),
    ets:rename(T, abcd),
    {[C], '$end_of_table'} = ets:select(Cont2),
    7 = A + B + C,

    true = ets:delete(abcd),
    verify_etsmem(EtsMem).


%% Verify select and friends release fixtab as they should
%% even when owneship is changed between traps.
select_fixtab_owner_change(_Config) ->
    T = ets:new(xxx, [protected]),
    NKeys = 2000,
    [ets:insert(T,{K,K band 7}) || K <- lists:seq(1,NKeys)],

    %% Buddy and Papa will ping-pong table ownership between them
    %% and the aim is to give Buddy the table when he is
    %% in the middle of a yielding select* call.
    {Buddy,_} = spawn_opt(fun() -> sfoc_buddy_loop(T, 1, undefined) end,
                          [link,monitor]),

    sfoc_papa_loop(T, Buddy),

    receive {'DOWN', _, process, Buddy, _} -> ok end,
    ets:delete(T),
    ok.

sfoc_buddy_loop(T, I, State0) ->
    receive
        {'ETS-TRANSFER', T, Papa, _} ->
            ets:give_away(T, Papa, State0),
            case State0 of
                done ->
                    ok;
                _ ->
                    State1 = sfoc_traverse(T, I, State0),
                    %% Verify no fixation left
                    {I, false} = {I, ets:info(T, safe_fixed_monotonic_time)},
                    sfoc_buddy_loop(T, I+1, State1)
            end
    end.

sfoc_papa_loop(T, Buddy) ->
    ets:give_away(T, Buddy, "Catch!"),
    receive
        {'ETS-TRANSFER', T, Buddy, State} ->
            case State of
                done ->
                    ok;
                _ ->
                    sfoc_papa_loop(T, Buddy)
            end
    end.

sfoc_traverse(T, 1, S) ->
    ets:select(T, [{{'$1',7}, [], ['$1']}]), S;
sfoc_traverse(T, 2, S) ->
    0 = ets:select_count(T, [{{'$1',7}, [], [false]}]), S;
sfoc_traverse(T, 3, _) ->
    Limit = ets:info(T, size) div 2,
    {_, Continuation} = ets:select(T, [{{'$1',7}, [], ['$1']}],
                                   Limit),
    Continuation;
sfoc_traverse(_T, 4, Continuation) ->
    _ = ets:select(Continuation),
    done.

%% Check ets:match_spec_run/2.
t_match_spec_run(Config) when is_list(Config) ->
    ct:timetrap({minutes,30}), %% valgrind needs a lot
    init_externals(),
    EtsMem = etsmem(),

    t_match_spec_run_test([{1},{2},{3}],
			  [{{'$1'},[{'>','$1',1}],['$1']}],
			  [2,3]),

    Huge = [{X} || X <- lists:seq(1,2500)],
    L = lists:seq(2476,2500),
    t_match_spec_run_test(Huge, [{{'$1'},[{'>','$1',2475}],['$1']}], L),

    L2 = [{X*16#FFFFFFF} || X <- L],
    t_match_spec_run_test(Huge,
			  [{{'$1'}, [{'>','$1',2475}], [{{{'*','$1',16#FFFFFFF}}}]}],
			  L2),

    t_match_spec_run_test(Huge, [{{'$1'}, [{'=:=',{'rem','$1',500},0}], ['$1']}],
			  [500,1000,1500,2000,2500]),

    %% More matching fun with several match clauses and guards,
    %% applied to a variety of terms.
    Fun = fun(Term) ->
		  CTerm = {const, Term},

		  N_List = [{Term, "0", "v-element"},
			    {"=hidden_node", "0", Term},
			    {"0", Term, Term},
			    {"something", Term, "something else"},
			    {"guard and res", Term, 872346},
			    {Term, {'and',Term,'again'}, 3.14},
			    {Term, {'and',Term,'again'}, "m&g"},
			    {Term, {'and',Term,'again'}, "m&g&r"},
			    {[{second,Term}, 'and', "tail"], Term, ['and',"tail"]}],

		  N_MS = [{{'$1','$2','$3'},
			   [{'=:=','$1',CTerm}, {'=:=','$2',{const,"0"}}],
			   [{{"Guard only for $1",'$3'}}]},

			  {{'$3','$1','$4'},
			   [{'=:=','$3',"=hidden_node"}, {'=:=','$1',{const,"0"}}],
			   [{{"Result only for $4",'$4'}}]},

			  {{'$2','$1','$1'},
			   [{'=:=','$2',{const,"0"}}],
			   [{{"Match only for $1",'$2'}}]},

			  {{'$2',Term,['$3'|'_']},
			   [{is_list,'$2'},{'=:=','$3',$s}],
			   [{{"Matching term",'$2'}}]},

			  {{'$1','$2',872346},
			   [{'=:=','$2',CTerm}, {is_list,'$1'}],
			   [{{"Guard and result",'$2'}}]},

			  {{'$1', {'and','$1','again'}, '$2'},
			   [{is_float,'$2'}],
			   [{{"Match and result",'$1'}}]},

			  {{'$1', {'and','$1','again'}, '$2'},
			   [{'=:=','$1',CTerm}, {'=:=', '$2', "m&g"}],
			   [{{"Match and guard",'$2'}}]},

			  {{'$1', {'and','$1','again'}, "m&g&r"},
			   [{'=:=','$1',CTerm}],
			   [{{"Match, guard and result",'$1'}}]},

			  {{'$1', '$2', '$3'},
			   [{'=:=','$1',[{{second,'$2'}} | '$3']}],
			   [{{"Building guard"}}]}
			 ],

		  N_Result = [{"Guard only for $1", "v-element"},
			      {"Result only for $4", Term},
			      {"Match only for $1", "0"},
			      {"Matching term","something"},
			      {"Guard and result",Term},
			      {"Match and result",Term},
			      {"Match and guard","m&g"},
			      {"Match, guard and result",Term},
			      {"Building guard"}],

		  F = fun(N_MS_Perm) ->
			      t_match_spec_run_test(N_List, N_MS_Perm, N_Result)
		      end,
		  repeat_for_permutations(F, N_MS)
	  end,
    test_terms(Fun, skip_refc_check),

    verify_etsmem(EtsMem).

t_match_spec_run_test(List, MS, Result) ->

    %%io:format("ms = ~p\n",[MS]),

    ?m(Result, ets:match_spec_run(List, ets:match_spec_compile(MS))),

    %% Check that ets:select agree
    Tab = ets:new(xxx, [bag]),
    ets:insert(Tab, List),
    SRes = lists:sort(Result),
    ?m(SRes, lists:sort(ets:select(Tab, MS))),
    ets:delete(Tab),

    %% Check that tracing agree
    Self = self(),
    {Tracee, MonRef} = my_spawn_monitor(fun() -> ms_tracee(Self, List) end),
    receive {Tracee, ready} -> ok end,

    MST = lists:map(fun(Clause) -> ms_clause_ets_to_trace(Clause) end, MS),

    %%io:format("MS = ~p\nMST= ~p\n",[MS,MST]),

    erlang:trace_pattern({?MODULE,ms_tracee_dummy,'_'}, MST , [local]),
    erlang:trace(Tracee, true, [call]),
    Tracee ! start,
    TRes = ms_tracer_collect(Tracee, MonRef, []),
    case TRes of
	SRes -> ok;
	_ ->
	    io:format("TRACE MATCH FAILED\n"),
	    io:format("Input = ~p\nMST = ~p\nExpected = ~p\nGot = ~p\n", [List, MST, SRes, TRes]),
	    ct:fail("TRACE MATCH FAILED")
    end,
    ok.



ms_tracer_collect(Tracee, Ref, Acc) ->
    receive
	{trace, Tracee, call, _Args, [Msg]} ->
	    ms_tracer_collect(Tracee, Ref, [Msg | Acc]);

	{'DOWN', Ref, process, Tracee, _} ->
	    TDRef = erlang:trace_delivered(Tracee),
	    ms_tracer_collect(Tracee, TDRef, Acc);

	{trace_delivered, Tracee, Ref} ->
	    lists:sort(Acc);

	Other ->
	    io:format("Unexpected message = ~p\n", [Other]),
	    ct:fail("Unexpected tracer msg")
    end.


ms_tracee(Parent, CallArgList) ->
    Parent ! {self(), ready},
    receive start -> ok end,
    F = fun({A1}) ->
                ms_tracee_dummy(A1);
           ({A1,A2}) ->
                   ms_tracee_dummy(A1, A2);
           ({A1,A2,A3}) ->
                ms_tracee_dummy(A1, A2, A3);
           ({A1,A2,A3,A4}) ->
                ms_tracee_dummy(A1, A2, A3, A4)
        end,
    lists:foreach(F, CallArgList).

ms_tracee_dummy(_) -> ok.
ms_tracee_dummy(_,_) -> ok.
ms_tracee_dummy(_,_,_) -> ok.
ms_tracee_dummy(_,_,_,_) -> ok.

ms_clause_ets_to_trace({Head, Guard, Body}) ->
    {tuple_to_list(Head), Guard, [{message, Body}]}.

assert_eq(A,A) -> ok;
assert_eq(A,B) ->
    io:format("FAILED MATCH:\n~p\n =/=\n~p\n",[A,B]),
    ct:fail("assert_eq failed").


%% Test ets:repair_continuation/2.
t_repair_continuation(Config) when is_list(Config) ->
    repeat_for_opts(fun t_repair_continuation_do/1).


t_repair_continuation_do(Opts) ->
    EtsMem = etsmem(),
    MS = [{'_',[],[true]}],
    MS2 = [{{{'$1','_'},'_'},[],['$1']}],
    (fun() ->
	     T = ets_new(x,[ordered_set|Opts]),
	     F = fun(0,_)->ok;(N,F) -> ets:insert(T,{N,N}), F(N-1,F) end,
	     F(1000,F),
	     {_,C} = ets:select(T,MS,5),
	     C2 = erlang:setelement(5,C,<<>>),
	     {'EXIT',{badarg,_}} = (catch ets:select(C2)),
	     C3 = ets:repair_continuation(C2,MS),
	     {[true,true,true,true,true],_} = ets:select(C3),
	     {[true,true,true,true,true],_} = ets:select(C),
	     true = ets:delete(T)
     end)(),
    (fun() ->
	     T = ets_new(x,[ordered_set|Opts]),
	     F = fun(0,_)->ok;(N,F) -> ets:insert(T,{N,N}), F(N-1,F) end,
	     F(1000,F),
	     {_,C} = ets:select(T,MS,1001),
	     C = '$end_of_table',
	     C3 = ets:repair_continuation(C,MS),
	     '$end_of_table' = ets:select(C3),
	     '$end_of_table' = ets:select(C),
	     true = ets:delete(T)
     end)(),

    (fun() ->
	     T = ets_new(x,[ordered_set|Opts]),
	     F = fun(0,_)->ok;(N,F) ->
			 ets:insert(T,{integer_to_list(N),N}),
			 F(N-1,F)
		 end,
	     F(1000,F),
	     {_,C} = ets:select(T,MS,5),
	     C2 = erlang:setelement(5,C,<<>>),
	     {'EXIT',{badarg,_}} = (catch ets:select(C2)),
	     C3 = ets:repair_continuation(C2,MS),
	     {[true,true,true,true,true],_} = ets:select(C3),
	     {[true,true,true,true,true],_} = ets:select(C),
	     true = ets:delete(T)
     end)(),
    (fun() ->
	     T = ets_new(x,[ordered_set|Opts]),
	     F = fun(0,_)->ok;(N,F) ->
			 ets:insert(T,{{integer_to_list(N),N},N}),
			 F(N-1,F)
		 end,
	     F(1000,F),
	     {_,C} = ets:select(T,MS2,5),
	     C2 = erlang:setelement(5,C,<<>>),
	     {'EXIT',{badarg,_}} = (catch ets:select(C2)),
	     C3 = ets:repair_continuation(C2,MS2),
	     {[_,_,_,_,_],_} = ets:select(C3),
	     {[_,_,_,_,_],_} = ets:select(C),
	     true = ets:delete(T)
     end)(),

    (fun() ->
	     T = ets_new(x,[set|Opts]),
	     F = fun(0,_)->ok;(N,F) ->
			 ets:insert(T,{N,N}),
			 F(N-1,F)
		 end,
	     F(1000,F),
	     {_,C} = ets:select(T,MS,5),
	     C2 = erlang:setelement(4,C,<<>>),
	     {'EXIT',{badarg,_}} = (catch ets:select(C2)),
	     C3 = ets:repair_continuation(C2,MS),
	     {[true,true,true,true,true],_} = ets:select(C3),
	     {[true,true,true,true,true],_} = ets:select(C),
	     true = ets:delete(T)
     end)(),
    (fun() ->
	     T = ets_new(x,[set|Opts]),
	     F = fun(0,_)->ok;(N,F) ->
			 ets:insert(T,{integer_to_list(N),N}),
			 F(N-1,F)
		 end,
	     F(1000,F),
	     {_,C} = ets:select(T,MS,5),
	     C2 = erlang:setelement(4,C,<<>>),
	     {'EXIT',{badarg,_}} = (catch ets:select(C2)),
	     C3 = ets:repair_continuation(C2,MS),
	     {[true,true,true,true,true],_} = ets:select(C3),
	     {[true,true,true,true,true],_} = ets:select(C),
	     true = ets:delete(T)
     end)(),
    (fun() ->
	     T = ets_new(x,[bag|Opts]),
	     F = fun(0,_)->ok;(N,F) ->
			 ets:insert(T,{integer_to_list(N),N}),
			 F(N-1,F)
		 end,
	     F(1000,F),
	     {_,C} = ets:select(T,MS,5),
	     C2 = erlang:setelement(4,C,<<>>),
	     {'EXIT',{badarg,_}} = (catch ets:select(C2)),
	     C3 = ets:repair_continuation(C2,MS),
	     {[true,true,true,true,true],_} = ets:select(C3),
	     {[true,true,true,true,true],_} = ets:select(C),
	     true = ets:delete(T)
     end)(),
    (fun() ->
	     T = ets_new(x,[duplicate_bag|Opts]),
	     F = fun(0,_)->ok;(N,F) ->
			 ets:insert(T,{integer_to_list(N),N}),
			 F(N-1,F)
		 end,
	     F(1000,F),
	     {_,C} = ets:select(T,MS,5),
	     C2 = erlang:setelement(4,C,<<>>),
	     {'EXIT',{badarg,_}} = (catch ets:select(C2)),
	     C3 = ets:repair_continuation(C2,MS),
	     {[true,true,true,true,true],_} = ets:select(C3),
	     {[true,true,true,true,true],_} = ets:select(C),
	     true = ets:delete(T)
     end)(),
    false = ets:is_compiled_ms(<<>>),
    true = ets:is_compiled_ms(ets:match_spec_compile(MS)),
    verify_etsmem(EtsMem).


%% Test correct default vaules of a new ets table.
default(Config) when is_list(Config) ->
    %% Default should be set,protected
    EtsMem = etsmem(),
    Def = ets_new(def,[]),
    set = ets:info(Def,type),
    protected = ets:info(Def,protection),
    Compressed = erlang:system_info(ets_always_compress),
    Compressed = ets:info(Def,compressed),
    Self = self(),
    Self = ets:info(Def,owner),
    none = ets:info(Def, heir),
    false = ets:info(Def,named_table),
    ets:delete(Def),
    verify_etsmem(EtsMem).

%% Test that select fails even if nothing can match.
select_fail(Config) when is_list(Config) ->
    EtsMem = etsmem(),
    repeat_for_opts(fun select_fail_do/1,
                    [all_types,write_concurrency]),
    verify_etsmem(EtsMem).

select_fail_do(Opts) ->
    T = ets_new(x,Opts),
    ets:insert(T,{a,a}),
    case (catch
	      ets:select(T,[{{a,'_'},[],[{snuffla}]}])) of
	{'EXIT',{badarg,_}} ->
	    ok;
	Else0 ->
	    exit({type,ets:info(T,type),
		  expected,'EXIT',got,Else0})
    end,
    case (catch
	      ets:select(T,[{{b,'_'},[],[{snuffla}]}])) of
	{'EXIT',{badarg,_}} ->
	    ok;
	Else1 ->
	    exit({type,ets:info(T,type),
		  expected,'EXIT',got,Else1})
    end,
    ets:delete(T).


-define(S(T),ets:info(T,memory)).

%% Whitebox test of ets:info(X, memory).
memory(Config) when is_list(Config) ->
    ok = chk_normal_tab_struct_size(),
    repeat_for_opts(fun memory_do/1, [compressed]),
    catch erts_debug:set_internal_state(available_internal_state, false).

memory_do(Opts) ->
    L = [T1,T2,T3,T4] = fill_sets_int(1000,Opts),
    XR1 = case mem_mode(T1) of
	      {normal,_} ->     {13836, 15346, 15346, 15346+6};
	      {compressed,4} -> {11041, 12551, 12551, 12551+1};
	      {compressed,8} -> {10050, 11560, 11560, 11560}
	  end,
    XRes1 = adjust_xmem(L, XR1, 1),
    Res1 = {?S(T1),?S(T2),?S(T3),?S(T4)},
    lists:foreach(fun(T) ->
			  Before = ets:info(T,size),
			  Key = 2, %894, %%ets:first(T),
			  Objs = ets:lookup(T,Key),
			  ets:delete(T,Key),
			  io:format("deleted key ~p from ~p changed size ~p to ~p: ~p\n",
				    [Key, ets:info(T,type), Before, ets:info(T,size), Objs])
		  end,
		  L),
    XR2 = case mem_mode(T1) of
	      {normal,_} ->     {13826, 15337, 15337-9, 15337-3};
	      {compressed,4} -> {11031, 12542, 12542-9, 12542-8};
	      {compressed,8} -> {10040, 11551, 11551-9, 11551-9}
	  end,
    XRes2 = adjust_xmem(L, XR2, 1),
    Res2 = {?S(T1),?S(T2),?S(T3),?S(T4)},
    lists:foreach(fun(T) ->
			  Before = ets:info(T,size),
			  Key = 4, %802, %ets:first(T),
			  Objs = ets:lookup(T,Key),
			  ets:match_delete(T,{Key,'_'}),
			  io:format("match_deleted key ~p from ~p changed size ~p to ~p: ~p\n",
				    [Key, ets:info(T,type), Before, ets:info(T,size), Objs])
		  end,
		  L),
    XR3 = case mem_mode(T1) of
	      {normal,_} ->     {13816, 15328, 15328-18, 15328-12};
	      {compressed,4} -> {11021, 12533, 12533-18, 12533-17};
	      {compressed,8} -> {10030, 11542, 11542-18, 11542-18}
	  end,
    XRes3 = adjust_xmem(L, XR3, 1),
    Res3 = {?S(T1),?S(T2),?S(T3),?S(T4)},
    lists:foreach(fun(T) ->
			  ets:delete_all_objects(T)
		  end,
		  L),
    XRes4 = adjust_xmem(L, {50, 256, 256, 256}, 0),
    Res4 = {?S(T1),?S(T2),?S(T3),?S(T4)},
    lists:foreach(fun(T) ->
			  ets:delete(T)
		  end,
		  L),
    L2 =  [T11,T12,T13,T14] = fill_sets_int(1000),
    lists:foreach(fun(T) ->
			  ets:select_delete(T,[{'_',[],[true]}])
		  end,
		  L2),
    XRes5 = adjust_xmem(L2, {50, 256, 256, 256}, 0),
    Res5 = {?S(T11),?S(T12),?S(T13),?S(T14)},
    io:format("XRes1 = ~p~n"
	      " Res1 = ~p~n~n"
	      "XRes2 = ~p~n"
	      " Res2 = ~p~n~n"
	      "XRes3 = ~p~n"
	      " Res3 = ~p~n~n"
	      "XRes4 = ~p~n"
	      " Res4 = ~p~n~n"
	      "XRes5 = ~p~n"
	      " Res5 = ~p~n~n",
	      [XRes1, Res1,
	       XRes2, Res2,
	       XRes3, Res3,
	       XRes4, Res4,
	       XRes5, Res5]),
    XRes1 = Res1,
    XRes2 = Res2,
    XRes3 = Res3,
    XRes4 = Res4,
    XRes5 = Res5,
    ok.

mem_mode(T) ->
    {case ets:info(T,compressed) of
	 true -> compressed;
	 false -> normal
     end,
     erlang:system_info(wordsize)}.

chk_normal_tab_struct_size() ->
    System = {os:type(),
	      os:version(),
	      erlang:system_info(wordsize),
	      erlang:system_info(smp_support),
	      erlang:system_info(heap_type)},
    io:format("System = ~p~n", [System]),
    ok.

adjust_xmem([_T1,_T2,_T3,_T4], {A0,B0,C0,D0} = _Mem0, EstCnt) ->
    %% Adjust for 64-bit, smp, and os:
    %%   Table struct size may differ.

    {TabSz, EstSz} = erts_debug:get_internal_state('DbTable_words'),
    HTabSz = TabSz + EstCnt*EstSz,
    OrdSetExtra = case erlang:system_info(wordsize) of
                      8 -> 40; % larger stack on 64 bit architectures
                      _ -> 0
                  end,
    {A0+TabSz+OrdSetExtra, B0+HTabSz, C0+HTabSz, D0+HTabSz}.

%% Misc. whitebox tests
t_whitebox(Config) when is_list(Config) ->
    EtsMem = etsmem(),
    repeat_for_opts(fun whitebox_1/1),
    repeat_for_opts(fun whitebox_1/1),
    repeat_for_opts(fun whitebox_1/1),
    repeat_for_opts(fun whitebox_2/1),
    repeat_for_opts(fun whitebox_2/1),
    repeat_for_opts(fun whitebox_2/1),
    verify_etsmem(EtsMem).

whitebox_1(Opts) ->
    T=ets_new(x,[bag | Opts]),
    ets:insert(T,[{du,glade},{ta,en}]),
    ets:insert(T,[{hej,hopp2},{du,glade2},{ta,en2}]),
    {_,C}=ets:match(T,{ta,'$1'},1),
    ets:select(C),
    ets:match(C),
    ets:delete(T),
    ok.

whitebox_2(Opts) ->
    T=ets_new(x,[ordered_set, {keypos,2} | Opts]),
    T2=ets_new(x,[set, {keypos,2}| Opts]),
    0 = ets:select_delete(T,[{{hej},[],[true]}]),
    0 = ets:select_delete(T,[{{hej,hopp},[],[true]}]),
    0 = ets:select_delete(T2,[{{hej},[],[true]}]),
    0 = ets:select_delete(T2,[{{hej,hopp},[],[true]}]),
    ets:delete(T),
    ets:delete(T2),
    ok.

select_bound_chunk(_Config) ->
    repeat_for_opts(fun select_bound_chunk_do/1, [all_types]).

select_bound_chunk_do(Opts) ->
    T = ets_new(x, Opts),
    ets:insert(T, [{key, 1}]),
    {[{key, 1}], '$end_of_table'} = ets:select(T, [{{key,1},[],['$_']}], 100000),
    ok.


%% Test ets:to/from_dets.
t_ets_dets(Config) when is_list(Config) ->
    repeat_for_opts(fun(Opts) -> t_ets_dets(Config,Opts) end).

t_ets_dets(Config, Opts) ->
    Fname = gen_dets_filename(Config,1),
    (catch file:delete(Fname)),
    {ok,DTab} = dets:open_file(testdets_1,
			       [{file, Fname}]),
    ETab = ets_new(x,Opts),
    filltabint(ETab,3000),
    DTab = ets:to_dets(ETab,DTab),
    ets:delete_all_objects(ETab),
    0 = ets:info(ETab,size),
    true = ets:from_dets(ETab,DTab),
    3000 = ets:info(ETab,size),
    ets:delete(ETab),
    check_badarg(catch ets:to_dets(ETab,DTab),
		 ets, to_dets, [ETab,DTab]),
    check_badarg(catch ets:from_dets(ETab,DTab),
		 ets, from_dets, [ETab,DTab]),
    ETab2 = ets_new(x,Opts),
    filltabint(ETab2,3000),
    dets:close(DTab),
    check_badarg(catch ets:to_dets(ETab2,DTab),
		 ets, to_dets, [ETab2,DTab]),
    check_badarg(catch ets:from_dets(ETab2,DTab),
		 ets, from_dets, [ETab2,DTab]),
    ets:delete(ETab2),
    (catch file:delete(Fname)),
    ok.

check_badarg({'EXIT', {badarg, [{M,F,Args,_} | _]}}, M, F, Args) ->
    true;
check_badarg({'EXIT', {badarg, [{M,F,A,_} | _]}}, M, F, Args)  ->
    true = test_server:is_native(M) andalso length(Args) =:= A.

%% Test ets:delete_all_objects/1.
t_delete_all_objects(Config) when is_list(Config) ->
    EtsMem = etsmem(),
    repeat_for_opts_all_set_table_types(fun t_delete_all_objects_do/1),
    verify_etsmem(EtsMem).

get_kept_objects(T) ->
    case ets:info(T,stats) of
	{_,_,_,_,_,_,KO}  ->
	    KO;
        _ ->
            0
    end.

t_delete_all_objects_do(Opts) ->
    KeyRange = 4000,
    T=ets_new(x, Opts, KeyRange),
    filltabint(T,KeyRange),
    O=ets:first(T),
    ets:next(T,O),
    ets:safe_fixtable(T,true),
    true = ets:delete_all_objects(T),
    '$end_of_table' = ets:next(T,O),
    0 = ets:info(T,size),
    case ets:info(T,type) of
        ordered_set -> ok;
        _ -> KeyRange = get_kept_objects(T)
    end,
    ets:safe_fixtable(T,false),
    0 = ets:info(T,size),
    0 = get_kept_objects(T),
    filltabint(T, KeyRange),
    KeyRange = ets:info(T,size),
    true = ets:delete_all_objects(T),
    0 = ets:info(T,size),
    ets:delete(T),

    %% Test delete_all_objects is atomic
    T2 = ets_new(t_delete_all_objects, [public | Opts]),
    Self = self(),
    Inserters = [spawn_link(fun() -> inserter(T2, 1, Self) end) || _ <- [1,2,3,4]],
    [receive {Ipid, running} -> ok end || Ipid <- Inserters],
    
    ets:delete_all_objects(T2),
    erlang:yield(),
    [Ipid ! stop || Ipid <- Inserters],
    Result = [receive {Ipid, stopped, Highest} -> {Ipid,Highest} end || Ipid <- Inserters],
    
    %% Verify unbroken sequences of objects inserted _after_ ets:delete_all_objects.
    Sum = lists:foldl(fun({Ipid, Highest}, AccSum) ->
                              %% ets:fun2ms(fun({{K,Ipid}}) when K =< Highest -> true end),
                              AliveMS = [{{{'$1',Ipid}},[{'=<','$1',{const,Highest}}],[true]}],
                              Alive = ets:select_count(T2, AliveMS),
                              Lowest = Highest - (Alive-1),

                              %% ets:fun2ms(fun({{K,Ipid}}) when K < Lowest -> true end)
                              DeletedMS = [{{{'$1',Ipid}},[{'<','$1',{const,Lowest}}],[true]}],
                              0 = ets:select_count(T2, DeletedMS),
                              AccSum + Alive
                      end,
                      0,
                      Result),
    ok = case ets:info(T2, size) of
             Sum -> ok;
             Size ->
                 io:format("Sum = ~p\nSize = ~p\n", [Sum, Size]),
                 {Sum,Size}
         end,

    ets:delete(T2).

inserter(T, Next, Papa) ->
    Wait = case Next of
               10*1000 ->
                   Papa ! {self(), running},
                   0;
               100*1000 -> %% We most often don't reach this far
                   io:format("Inserter ~p reached ~p objects\n",
                             [self(), Next]),
                   infinity;
               _ ->
                   0
           end,
                
    ets:insert(T, {{Next, self()}}),
    receive
        stop ->
            Papa ! {self(), stopped, Next},
            ok
    after Wait ->
            inserter(T, Next+1, Papa)
    end.


%% Test ets:delete_object/2.
t_delete_object(Config) when is_list(Config) ->
    EtsMem = etsmem(),
    repeat_for_opts(fun t_delete_object_do/1),
    verify_etsmem(EtsMem).

t_delete_object_do(Opts) ->
    T = ets_new(x,Opts),
    filltabint(T,4000),
    del_one_by_one_set(T,1,4001),
    filltabint(T,4000),
    del_one_by_one_set(T,4000,0),
    filltabint(T,4000),
    First = ets:first(T),
    Next = ets:next(T,First),
    ets:safe_fixtable(T,true),
    ets:delete_object(T,{First, integer_to_list(First)}),
    Next = ets:next(T,First),
    3999 = ets:info(T,size),
    1 = get_kept_objects(T),
    ets:safe_fixtable(T,false),
    3999 = ets:info(T,size),
    0 = get_kept_objects(T),
    ets:delete(T),
    T1 = ets_new(x,[ordered_set | Opts]),
    filltabint(T1,4000),
    del_one_by_one_set(T1,1,4001),
    filltabint(T1,4000),
    del_one_by_one_set(T1,4000,0),
    ets:delete(T1),
    T2 = ets_new(x,[bag | Opts]),
    filltabint2(T2,4000),
    del_one_by_one_bag(T2,1,4001),
    filltabint2(T2,4000),
    del_one_by_one_bag(T2,4000,0),
    ets:delete(T2),
    T3 = ets_new(x,[duplicate_bag | Opts]),
    filltabint3(T3,4000),
    del_one_by_one_dbag_1(T3,1,4001),
    filltabint3(T3,4000),
    del_one_by_one_dbag_1(T3,4000,0),
    filltabint(T3,4000),
    filltabint3(T3,4000),
    del_one_by_one_dbag_2(T3,1,4001),
    filltabint(T3,4000),
    filltabint3(T3,4000),
    del_one_by_one_dbag_2(T3,4000,0),

    filltabint2(T3,4000),
    filltabint(T3,4000),
    del_one_by_one_dbag_3(T3,4000,0),
    ets:delete(T3),
    ok.

make_init_fun(N) when N > 4000->
    fun(read) ->
	    end_of_input;
       (close) ->
	    exit(close_not_expected)
    end;
make_init_fun(N) ->
    fun(read) ->
	    case N rem 2 of
		0 ->
		    {[{N, integer_to_list(N)}, {N, integer_to_list(N)}],
		     make_init_fun(N + 1)};
		1 ->
		    {[], make_init_fun(N + 1)}
	    end;
       (close) ->
	    exit(close_not_expected)
    end.

%% Test ets:init_table/2.
t_init_table(Config) when is_list(Config)->
    EtsMem = etsmem(),
    repeat_for_opts(fun t_init_table_do/1),
    verify_etsmem(EtsMem).

t_init_table_do(Opts) ->
    T = ets_new(x,[duplicate_bag | Opts]),
    filltabint(T,4000),
    ets:init_table(T, make_init_fun(1)),
    del_one_by_one_dbag_1(T,4000,0),
    ets:delete(T),
    ok.

do_fill_dbag_using_lists(T,0) ->
    T;
do_fill_dbag_using_lists(T,N) ->
    ets:insert(T,[{N,integer_to_list(N)},
		  {N + N rem 2,integer_to_list(N + N rem 2)}]),
    do_fill_dbag_using_lists(T,N - 1). 


%% Test the insert_new function.
t_insert_new(Config) when is_list(Config) ->
    EtsMem = etsmem(),
    L = fill_sets_int(1000) ++ fill_sets_int(1000,[{write_concurrency,true}]),
    lists:foreach(fun(Tab) ->
			  false = ets:insert_new(Tab,{2,"2"}),
			  true = ets:insert_new(Tab,{2002,"2002"}),
			  false = ets:insert_new(Tab,{2002,"2002"}),
			  true = ets:insert(Tab,{2002,"2002"}),
			  false =  ets:insert_new(Tab,[{2002,"2002"}]),
			  false =  ets:insert_new(Tab,[{2002,"2002"},
						       {2003,"2003"}]),
			  false =  ets:insert_new(Tab,[{2001,"2001"},
						       {2002,"2002"},
						       {2003,"2003"}]),
			  false =  ets:insert_new(Tab,[{2001,"2001"},
						       {2002,"2002"}]),
			  true =  ets:insert_new(Tab,[{2001,"2001"},
						      {2003,"2003"}]),
			  false = ets:insert_new(Tab,{2001,"2001"}),
			  false = ets:insert_new(Tab,{2002,"2002"}),
			  false = ets:insert_new(Tab,{2003,"2003"}),
			  true = ets:insert_new(Tab,{2004,"2004"}),
			  true = ets:insert_new(Tab,{2000,"2000"}),
			  true = ets:insert_new(Tab,[{2005,"2005"},
						     {2006,"2006"},
						     {2007,"2007"}]),
			  Num =
			      case ets:info(Tab,type) of
				  bag ->
				      true =
					  ets:insert(Tab,{2004,"2004-2"}),
				      false =
					  ets:insert_new(Tab,{2004,"2004-3"}),
				      1009;
				  duplicate_bag ->
				      true =
					  ets:insert(Tab,{2004,"2004"}),
				      false =
					  ets:insert_new(Tab,{2004,"2004"}),
				      1010;
				  _ ->
				      1008
			      end,
			  Num = ets:info(Tab,size),
			  List = ets:tab2list(Tab),
			  ets:delete_all_objects(Tab),
			  true = ets:insert_new(Tab,List),
			  false = ets:insert_new(Tab,List),
			  ets:delete(Tab)
		  end,
		  L),
    verify_etsmem(EtsMem).

%% Test ets:insert/2 with list of objects.
t_insert_list(Config) when is_list(Config) ->
    EtsMem = etsmem(),
    repeat_for_opts(fun t_insert_list_do/1),
    verify_etsmem(EtsMem).

t_insert_list_do(Opts) ->
    T = ets_new(x,[duplicate_bag | Opts]),
    do_fill_dbag_using_lists(T,4000),
    del_one_by_one_dbag_2(T,4000,0),
    ets:delete(T).


%% Test interface of ets:test_ms/2.
t_test_ms(Config) when is_list(Config) ->
    EtsMem = etsmem(),
    {ok,[a,b]} = ets:test_ms({a,b},
			     [{{'$1','$2'},[{'<','$1','$2'}],['$$']}]),
    {ok,false} = ets:test_ms({a,b},
			     [{{'$1','$2'},[{'>','$1','$2'}],['$$']}]),
    Tpl = {a,gb_sets:new()},
    {ok,Tpl} = ets:test_ms(Tpl, [{{'_','_'},  [], ['$_']}]), % OTP-10190
    {error,[{error,String}]} = ets:test_ms({a,b},
					   [{{'$1','$2'},
					     [{'flurp','$1','$2'}],
					     ['$$']}]),
    true = (if is_list(String) -> true; true -> false end),
    verify_etsmem(EtsMem).

%% Test the select reverse BIFs.
t_select_reverse(Config) when is_list(Config) ->
    Table = ets_new(xxx, [ordered_set]),
    filltabint(Table,1000),
    A = lists:reverse(ets:select(Table,[{{'$1', '_'},
					 [{'>',
					   {'rem',
					    '$1', 5},
					   2}],
					 ['$_']}])),
    A = ets:select_reverse(Table,[{{'$1', '_'},
				   [{'>',
				     {'rem',
				      '$1', 5},
				     2}],
				   ['$_']}]),
    A = reverse_chunked(Table,[{{'$1', '_'},
				[{'>',
				  {'rem',
				   '$1', 5},
				  2}],
				['$_']}],3),
    %% A set/bag/duplicate_bag should get the same result regardless
    %% of select or select_reverse
    Table2 = ets_new(xxx, [set]),
    filltabint(Table2,1000),
    Table3 = ets_new(xxx, [bag]),
    filltabint(Table3,1000),
    Table4 = ets_new(xxx, [duplicate_bag]),
    filltabint(Table4,1000),
    lists:map(fun(Tab) ->
		      B = ets:select(Tab,[{{'$1', '_'},
					   [{'>',
					     {'rem',
					      '$1', 5},
					     2}],
					   ['$_']}]),
		      B = ets:select_reverse(Tab,[{{'$1', '_'},
						   [{'>',
						     {'rem',
						      '$1', 5},
						     2}],
						   ['$_']}])
	      end,[Table2, Table3, Table4]),
    ok.



reverse_chunked(T,MS,N) ->
    do_reverse_chunked(ets:select_reverse(T,MS,N),[]).

do_reverse_chunked('$end_of_table',Acc) ->
    lists:reverse(Acc);
do_reverse_chunked({L,C},Acc) ->
    NewAcc = lists:reverse(L)++Acc,
    do_reverse_chunked(ets:select_reverse(C), NewAcc).


%% Test the ets:select_delete/2 and ets:select_count/2 BIFs.
t_select_delete(Config) when is_list(Config) ->
    ct:timetrap({minutes,30}), %% valgrind needs a lot
    EtsMem = etsmem(),
    Tables = fill_sets_int(10000) ++ fill_sets_int(10000,[{write_concurrency,true}]),
    lists:foreach
      (fun(Table) ->
	       4000 = ets:select_count(Table,[{{'$1', '_'},
					       [{'>',
						 {'rem',
						  '$1', 5},
						 2}],
					       [true]}]),
	       4000 = ets:select_delete(Table,[{{'$1', '_'},
						[{'>',
						  {'rem',
						   '$1', 5},
						  2}],
						[true]}]),
	       check(Table,
		     fun({N,_}) when (N rem 5) =< 2 ->
			     true;
			(_) ->
			     false
		     end,
		     6000)

       end,
       Tables),
    lists:foreach
      (fun(Table) ->
	       ets:select_delete(Table,[{'_',[],[true]}]),
	       xfilltabint(Table,4000),
	       successive_delete(Table,1,4001,bound),
	       0 = ets:info(Table,size),
	       xfilltabint(Table,4000),
	       successive_delete(Table,4000,0, bound),
	       0 = ets:info(Table,size),
	       xfilltabint(Table,4000),
	       successive_delete(Table,1,4001,unbound),
	       0 = ets:info(Table,size),
	       xfilltabint(Table,4000),
	       successive_delete(Table,4000,0, unbound),
	       0 = ets:info(Table,size)

       end,
       Tables),
    lists:foreach
      (fun(Table) ->
	       F = case ets:info(Table,type) of
		       X when X == bag; X == duplicate_bag ->
			   2;
		       _ -> 
			   1
		   end,
	       xfilltabstr(Table, 4000),
	       1000 = ets:select_count(Table,
				       [{{[$3 | '$1'], '_'},
					 [{'==',
					   {'length', '$1'},
					   3}],[true]}]) div F,
	       1000 = ets:select_delete(Table,
					[{{[$3 | '$1'], '_'},
					  [{'==',
					    {'length', '$1'},
					    3}],[true]}]) div F,
	       check(Table, fun({[3,_,_,_],_}) -> false;
			       (_) -> true
			    end, 3000*F),
	       8 = ets:select_count(Table,
				    [{{"7",'_'},[],[false]},
				     {{['_'], '_'},
				      [],[true]}]) div F,
	       8 = ets:select_delete(Table,
				     [{{"7",'_'},[],[false]},
				      {{['_'], '_'},
				       [],[true]}]) div F,
	       check(Table, fun({"7",_}) -> true;
			       ({[_],_}) -> false;
			       (_) -> true
			    end, 2992*F),
	       xfilltabstr(Table, 4000),
	       %% This happens to be interesting for other select types too
	       200 = length(ets:select(Table,
				       [{{[$3,'_','_'],'_'},
					 [],[true]},
					{{[$1,'_','_'],'_'},
					 [],[true]}])) div F,
	       200 = ets:select_count(Table,
				      [{{[$3,'_','_'],'_'},
					[],[true]},
				       {{[$1,'_','_'],'_'},
					[],[true]}]) div F,
	       200 = length(element(1,ets:select(Table,
						 [{{[$3,'_','_'],'_'},
						   [],[true]},
						  {{[$1,'_','_'],'_'},
						   [],[true]}],
						 1000))) div F,
	       200 = length(
		       ets:select_reverse(Table,
					  [{{[$3,'_','_'],'_'},
					    [],[true]},
					   {{[$1,'_','_'],'_'},
					    [],[true]}])) div F,
	       200 = length(
		       element(1,
			       ets:select_reverse
				 (Table,
				  [{{[$3,'_','_'],'_'},
				    [],[true]},
				   {{[$1,'_','_'],'_'},
				    [],[true]}],
				  1000))) div F,
	       200 = ets:select_delete(Table,
				       [{{[$3,'_','_'],'_'},
					 [],[true]},
					{{[$1,'_','_'],'_'},
					 [],[true]}]) div F,
	       0 = ets:select_count(Table,
				    [{{[$3,'_','_'],'_'},
				      [],[true]},
				     {{[$1,'_','_'],'_'},
				      [],[true]}]) div F,
	       check(Table, fun({[$3,_,_],_}) -> false;
			       ({[$1,_,_],_}) -> false;
			       (_) -> true
			    end, 3800*F)
       end,
       Tables),
    lists:foreach(fun(Tab) -> ets:delete(Tab) end,Tables),
    verify_etsmem(EtsMem).

%% Tests the ets:select_replace/2 BIF
t_select_replace(Config) when is_list(Config) ->
    EtsMem = etsmem(),
    repeat_for_opts(fun do_select_replace/1),
    verify_etsmem(EtsMem).

do_select_replace(Opts) ->
    Tables = fill_sets_intup(10000, Opts),

    TestFun = fun (Table, TableType) when TableType =:= bag ->
                      % Operation not supported; bag implementation
                      % presented both semantic consistency and performance issues.
                      10000 = ets:select_delete(Table, [{'_',[],[true]}]);

                  (Table, TableType) ->
                      % Invalid replacement doesn't keep the key
                      MatchSpec1 = [{{{'$1','$3'}, '$2'},
                                     [{'=:=', {'band', '$1', 2#11}, 2#11},
                                      {'=/=', {'hd', '$2'}, $x}],
                                     [{{{{'$2','$3'}}, '$1'}}]}],
                      {'EXIT',{badarg,_}} = (catch ets:select_replace(Table, MatchSpec1)),

                      % Invalid replacement doesn't keep the key (even though it would be the same value)
                      MatchSpec2 = [{{{'$1','$3'}, '$2'},
                                     [{'=:=', {'band', '$1', 2#11}, 2#11}],
                                     [{{{{{'+', '$1', 0},'$3'}}, '$2'}}]},
                                    {{{'$1','$3'}, '$2'},
                                     [{'=/=', {'band', '$1', 2#11}, 2#11}],
                                     [{{{{{'-', '$1', 0},'$3'}}, '$2'}}]}],
                      {'EXIT',{badarg,_}} = (catch ets:select_replace(Table, MatchSpec2)),

                      % Invalid replacement changes key to float equivalent
                      MatchSpec3 = [{{{'$1','$3'}, '$2'},
                                     [{'=:=', {'band', '$1', 2#11}, 2#11},
                                      {'=/=', {'hd', '$2'}, $x}],
                                     [{{{{{'*', '$1', 1.0},'$3'}}, '$2'}}]}],
                      {'EXIT',{badarg,_}} = (catch ets:select_replace(Table, MatchSpec3)),

                      % Replacements are differently-sized tuples
                      MatchSpec4_A = [{{{'$1','$3'},'$2'},
                                       [{'<', {'rem', '$1', 5}, 2}],
                                       [{{{{'$1','$3'}}, [$x | '$2'], stuff}}]}],
                      MatchSpec4_B = [{{{'$1','$3'},'$2','_'},
                                       [],
                                       [{{{{'$1','$3'}},'$2'}}]}],
                      4000 = ets:select_replace(Table, MatchSpec4_A),
                      4000 = ets:select_replace(Table, MatchSpec4_B),

                      % Replacement is the same tuple
                      MatchSpec5 = [{{{'$1','$3'}, '$2'},
                                     [{'>', {'rem', '$1', 5}, 3}],
                                     ['$_']}],
                      2000 = ets:select_replace(Table, MatchSpec5),

                      % Replacement reconstructs an equal tuple
                      MatchSpec6 = [{{{'$1','$3'}, '$2'},
                                     [{'>', {'rem', '$1', 5}, 3}],
                                     [{{{{'$1','$3'}}, '$2'}}]}],
                      2000 = ets:select_replace(Table, MatchSpec6),

                      % Replacement uses {element,KeyPos,T} for key
                      2000 = ets:select_replace(Table,
                                                [{{{'$1','$3'}, '$2'},
                                                  [{'>', {'rem', '$1', 5}, 3}],
                                                  [{{{element, 1, '$_'}, '$2'}}]}]),

                      % Replacement uses wrong {element,KeyPos,T} for key
                      {'EXIT',{badarg,_}} = (catch ets:select_replace(Table,
                                                                     [{{{'$1','$3'}, '$2'},
                                                                       [],
                                                                       [{{{element, 2, '$_'}, '$2'}}]}])),

                      check(Table,
                            fun ({{N,_}, [$x, C | _]}) when ((N rem 5) < 2) -> (C >= $0) andalso (C =< $9);
                                ({{N,_}, [C | _]}) when is_float(N) -> (C >= $0) andalso (C =< $9);
                                ({{N,_}, [C | _]}) when ((N rem 5) > 3) -> (C >= $0) andalso (C =< $9);
                                ({_, [C | _]}) -> (C >= $0) andalso (C =< $9)
                            end,
                            10000),

                      % Replace unbound range (>)
                      MatchSpec7 = [{{{'$1','$3'}, '$2'},
                                     [{'>', '$1', 7000}],
                                     [{{{{'$1','$3'}}, {{gt_range, '$2'}}}}]}],
                      3000 = ets:select_replace(Table, MatchSpec7),

                      % Replace unbound range (<)
                      MatchSpec8 = [{{{'$1','$3'}, '$2'},
                                     [{'<', '$1', 3000}],
                                     [{{{{'$1','$3'}}, {{le_range, '$2'}}}}]}],
                      case TableType of
                          ordered_set ->   2999 = ets:select_replace(Table, MatchSpec8);
                          set ->           2999 = ets:select_replace(Table, MatchSpec8);
                          duplicate_bag -> 2998 = ets:select_replace(Table, MatchSpec8)
                      end,

                      % Replace bound range
                      MatchSpec9 = [{{{'$1','$3'}, '$2'},
                                     [{'>=', '$1', 3001},
                                      {'<', '$1', 7000}],
                                     [{{{{'$1','$3'}}, {{range, '$2'}}}}]}],
                      case TableType of
                          ordered_set ->   3999 = ets:select_replace(Table, MatchSpec9);
                          set ->           3999 = ets:select_replace(Table, MatchSpec9);
                          duplicate_bag -> 3998 = ets:select_replace(Table, MatchSpec9)
                      end,

                      % Replace particular keys
                      MatchSpec10 = [{{{'$1','$3'}, '$2'},
                                     [{'==', '$1', 3000}],
                                     [{{{{'$1','$3'}}, {{specific1, '$2'}}}}]},
                                    {{{'$1','$3'}, '$2'},
                                     [{'==', '$1', 7000}],
                                     [{{{{'$1','$3'}}, {{specific2, '$2'}}}}]}],
                      case TableType of
                          ordered_set ->   2 = ets:select_replace(Table, MatchSpec10);
                          set ->           2 = ets:select_replace(Table, MatchSpec10);
                          duplicate_bag -> 4 = ets:select_replace(Table, MatchSpec10)
                      end,

                      check(Table,
                            fun ({{N,_}, {gt_range, _}}) -> N > 7000;
                                ({{N,_}, {le_range, _}}) -> N < 3000;
                                ({{N,_}, {range, _}}) -> (N >= 3001) andalso (N < 7000);
                                ({{N,_}, {specific1, _}}) -> N == 3000;
                                ({{N,_}, {specific2, _}}) -> N == 7000
                            end,
                            10000),

                      10000 = ets:select_delete(Table, [{'_',[],[true]}]),
                      check(Table, fun (_) -> false end, 0)
              end,

    lists:foreach(
      fun(Table) ->
              TestFun(Table, ets:info(Table, type)),
              ets:delete(Table)
      end,
      Tables),

    %% Test key-safe match-specs are accepted
    BigNum = (123 bsl 123),
    RefcBin = list_to_binary(lists:seq(1,?heap_binary_size+1)),
    Terms = [a, "hej", 123, 1.23, BigNum , <<"123">>, RefcBin, TestFun, self()],
    EqPairs = fun(X,Y) ->
                      [{ '$1', '$1'},
                       { {X, Y}, {{X, Y}}},
                       { {'$1', Y}, {{'$1', Y}}},
                       { {{X, Y}}, {{{{X, Y}}}}},
                       { {X}, {{X}}},
                       { X, {const, X}},
                       { {X,Y}, {const, {X,Y}}},
                       { {X}, {const, {X}}},
                       { {X, Y}, {{X, {const, Y}}}},
                       { {X, {Y,'$1'}}, {{{const, X}, {{Y,'$1'}}}}},
                       { [X, Y | '$1'], [X, Y | '$1']},
                       { [{X, '$1'}, Y], [{{X, '$1'}}, Y]},
                       { [{X, Y} | '$1'], [{const, {X, Y}} | '$1']},
                       { [$p,$r,$e,$f,$i,$x | '$1'], [$p,$r,$e,$f,$i,$x | '$1']},
                       { {[{X,Y}]}, {{[{{X,Y}}]}}},
                       { {[{X,Y}]}, {{{const, [{X,Y}]}}}},
                       { {[{X,Y}]}, {{[{const,{X,Y}}]}}}
                      ]
              end,

    T2 = ets:new(x, Opts),
    [lists:foreach(fun({A, B}) ->
                           %% just check that matchspec is accepted
                           0 = ets:select_replace(T2, [{{A, '$2', '$3'}, [], [{{B, '$3', '$2'}}]}])
                   end,
                   EqPairs(X,Y)) || X <- Terms, Y <- Terms],

    %% Test key-unsafe matchspecs are rejected
    NeqPairs = fun(X, Y) ->
                      [{'$1', '$2'},
                       {{X, Y}, {X, Y}},
                       {{{X, Y}}, {{{X, Y}}}},
                       {{X}, {{{X}}}},
                       {{const, X}, {const, X}},
                       {{const, {X,Y}}, {const, {X,Y}}},
                       {'$1', {const, '$1'}},
                       {{X}, {const, {{X}}}},
                       {{X, {Y,'$1'}}, {{{const, X}, {Y,'$1'}}}},
                       {[X, Y | '$1'], [X, Y]},
                       {[X, Y], [X, Y | '$1']},
                       {[{X, '$1'}, Y], [{X, '$1'}, Y]},
                       {[$p,$r,$e,$f,$i,$x | '$1'], [$p,$r,$e,$f,$I,$x | '$1']},
                       { {[{X,Y}]}, {{[{X,Y}]}}},
                       { {[{X,Y}]}, {{{const, [{{X,Y}}]}}}},
                       { {[{X,Y}]}, {{[{const,{{X,Y}}}]}}},
                       {'_', '_'},
                       {'$_', '$_'},
                       {'$$', '$$'},
                       {#{}, #{}},
                       {#{X => '$1'}, #{X => '$1'}}
                      ]
              end,

    [lists:foreach(fun({A, B}) ->
                           %% just check that matchspec is rejected
                           {'EXIT',{badarg,_}} = (catch ets:select_replace(T2, [{{A, '$2', '$3'}, [], [{{B, '$3', '$2'}}]}]))
                   end,
                   NeqPairs(X,Y)) || X <- Terms, Y <- Terms],


    %% Wrap entire tuple with 'const'
    [[begin
          Old = {Key, 1, 2},
          ets:insert(T2, Old),
          1 = ets:select_replace(T2, [{Old, [], [{const, New}]}]),
          [New] = ets:lookup(T2, Key),
          ets:delete(T2, Key)
      end || New <- [{Key, 1, 2}, {Key, 3, 4}, {Key, 1}, {Key, 1, 2, 3}, {Key}]
     ]
     || Key <- [{1, tuple}, {nested, {tuple, {a,b}}} | Terms]],

    %% 'const' wrap does not work with maps or variables in keys
    [[begin
          Old = {Key, 1, 2},
          {'EXIT',{badarg,_}} = (catch ets:select_replace(T2, [{Old, [], [{const, New}]}]))
      end || New <- [{Key, 1, 2}, {Key, 3, 4}, {Key, 1}, {Key, 1, 2, 3}, {Key}]
     ]
     || Key <- [#{a => 1}, {nested, #{a => 1}}, '$1']],


    ets:delete(T2),
    ok.

%% OTP-15346: Bug caused select_replace of bound key to corrupt static stack
%% used by ets:next and ets:prev.
t_select_replace_next_bug(Config) when is_list(Config) ->
    T = ets:new(k, [ordered_set]),
    [ets:insert(T, {I, value}) || I <- lists:seq(1,10)],
    1 = ets:first(T),

    %% Make sure select_replace does not leave pointer
    %% to deallocated {2,value} in static stack.
    MS = [{{2,value}, [], [{{2,"new_value"}}]}],
    1 = ets:select_replace(T, MS),

    %% This would crash or give wrong result at least on DEBUG emulator
    %% where deallocated memory is overwritten.
    2 = ets:next(T, 1),

    ets:delete(T).


%% Test that partly bound keys gives faster matches.
partly_bound(Config) when is_list(Config) ->
    case os:type() of
	{win32,_} ->
	    {skip,"Inaccurate measurements on Windows"};
	_ ->
	    EtsMem = etsmem(),
	    dont_make_worse(),
	    make_better(),
	    verify_etsmem(EtsMem)
    end.

dont_make_worse() ->
    seventyfive_percent_success(fun dont_make_worse_sub/0, 0, 0, 10).

dont_make_worse_sub() ->
    T = build_table([a,b],[a,b],15000),
    T1 = time_match_object(T,{'_',a,a,1500}, [{{a,a,1500},a,a,1500}]),
    T2 = time_match_object(T,{{a,a,'_'},a,a,1500},
			   [{{a,a,1500},a,a,1500}]),
    ets:delete(T),
    true = (T1 > T2),
    ok.

make_better() ->
    fifty_percent_success(fun make_better_sub2/0, 0, 0, 10),
    fifty_percent_success(fun make_better_sub1/0, 0, 0, 10).

make_better_sub1() ->
    T = build_table2([a,b],[a,b],15000),
    T1 = time_match_object(T,{'_',1500,a,a}, [{{1500,a,a},1500,a,a}]),
    T2 = time_match_object(T,{{1500,a,'_'},1500,a,a},
			   [{{1500,a,a},1500,a,a}]),
    ets:delete(T),
    io:format("~p>~p~n",[(T1 / 100),T2]),
    true = ((T1 / 100) > T2), % More marginal than needed.
    ok.

make_better_sub2() ->
    T = build_table2([a,b],[a,b],15000),
    T1 = time_match(T,{'$1',1500,a,a}),
    T2 = time_match(T,{{1500,a,'$1'},1500,a,a}),
    ets:delete(T),
    io:format("~p>~p~n",[(T1 / 100),T2]),
    true = ((T1 / 100) > T2), % More marginal than needed.
    ok.


%% Heavy random matching, comparing set with ordered_set.
match_heavy(Config) when is_list(Config) ->
    PrivDir = proplists:get_value(priv_dir,Config),
    DataDir = proplists:get_value(data_dir, Config),
    %% Easier to have in process dictionary when manually
    %% running the test function.
    put(where_to_read,DataDir),
    put(where_to_write,PrivDir),
    random_test(),
    drop_match(),
    ok.

%%% Extra safety for the very low probability that this is not
%%% caught by the random test (Statistically impossible???) 
drop_match() ->
    EtsMem = etsmem(),
    T = build_table([a,b],[a],1500),
    [{{a,a,1},a,a,1},{{b,a,1},b,a,1}] =
	ets:match_object(T, {'_','_','_',1}),
    true = ets:delete(T),
    verify_etsmem(EtsMem).



ets_match(Tab,Expr) ->
    case rand:uniform(2) of
	1 ->
	    ets:match(Tab,Expr);
	_ ->
	    match_chunked(Tab,Expr)
    end.

match_chunked(Tab,Expr) ->
    match_chunked_collect(ets:match(Tab,Expr,
				    rand:uniform(1999) + 1)).
match_chunked_collect('$end_of_table') ->
    [];
match_chunked_collect({Results, Continuation}) ->
    Results ++ match_chunked_collect(ets:match(Continuation)).

ets_match_object(Tab,Expr) ->
    case rand:uniform(2) of
	1 ->
	    ets:match_object(Tab,Expr);
	_ ->
	    match_object_chunked(Tab,Expr)
    end.

match_object_chunked(Tab,Expr) ->
    match_object_chunked_collect(ets:match_object(Tab,Expr,
						  rand:uniform(1999) + 1)).
match_object_chunked_collect('$end_of_table') ->
    [];
match_object_chunked_collect({Results, Continuation}) ->
    Results ++ match_object_chunked_collect(ets:match_object(Continuation)).



random_test() ->
    ReadDir = get(where_to_read),
    WriteDir = get(where_to_write),
    (catch file:make_dir(WriteDir)),
    case file:consult(filename:join([ReadDir,"preset_random_seed.txt"])) of
	{ok,[X]} ->
	    rand:seed(X);
	_ ->
	    rand:seed(exsplus)
    end,
    Seed = rand:export_seed(),
    {ok,F} = file:open(filename:join([WriteDir,"last_random_seed.txt"]),
		       [write]),
    io:format(F,"~p. ~n",[Seed]),
    file:close(F),
    io:format("Random seed ~p written to ~s, copy to ~s to rerun with "
	      "same seed.",[Seed, 
			    filename:join([WriteDir, "last_random_seed.txt"]),
			    filename:join([ReadDir, 
					   "preset_random_seed.txt"])]),
    do_random_test().

do_random_test() ->
    EtsMem = etsmem(),
    OrdSet = ets_new(xxx,[ordered_set]),
    Set = ets_new(xxx,[]),
    do_n_times(fun() ->
		       Key = create_random_string(25),
		       Value = create_random_tuple(25),
		       ets:insert(OrdSet,{Key,Value}),
		       ets:insert(Set,{Key,Value})
	       end, 5000),
    io:format("~nData inserted~n"),
    do_n_times(fun() ->
		       I = rand:uniform(25),
		       Key = create_random_string(I) ++ '_',
		       L1 = ets_match_object(OrdSet,{Key,'_'}),
		       L2 = lists:sort(ets_match_object(Set,{Key,'_'})),
		       case L1 == L2 of
			   false ->
			       io:format("~p != ~p~n",
					 [L1,L2]),
			       exit({not_eq, L1, L2});
			   true ->
			       ok
		       end
	       end,
	       2000),
    io:format("~nData matched~n"),
    ets:match_delete(OrdSet,'_'),
    ets:match_delete(Set,'_'),
    do_n_times(fun() ->
		       Value = create_random_string(25),
		       Key = create_random_tuple(25),
		       ets:insert(OrdSet,{Key,Value}),
		       ets:insert(Set,{Key,Value})
	       end, 2000),
    io:format("~nData inserted~n"),
    (fun() ->
	     Key = list_to_tuple(lists:duplicate(25,'_')),
	     L1 = ets_match_object(OrdSet,{Key,'_'}),
	     L2 = lists:sort(ets_match_object(Set,{Key,'_'})),
	     2000 = length(L1),
	     case L1 == L2 of
		 false ->
		     io:format("~p != ~p~n",
			       [L1,L2]),
		     exit({not_eq, L1, L2});
		 true ->
		     ok
	     end
     end)(),
    (fun() ->
	     Key = {'$1','$2','$3','$4',
		    '$5','$6','$7','$8',
		    '$9','$10','$11','$12',
		    '$13','$14','$15','$16',
		    '$17','$18','$19','$20',
		    '$21','$22','$23','$24',
		    '$25'},
	     L1 = ets_match_object(OrdSet,{Key,'_'}),
	     L2 = lists:sort(ets_match_object(Set,{Key,'_'})),
	     2000 = length(L1),
	     case L1 == L2 of
		 false ->
		     io:format("~p != ~p~n",
			       [L1,L2]),
		     exit({not_eq, L1, L2});
		 true ->
		     ok
	     end
     end)(),
    (fun() ->
	     Key = {'$1','$2','$3','$4',
		    '$5','$6','$7','$8',
		    '$9','$10','$11','$12',
		    '$13','$14','$15','$16',
		    '$17','$18','$19','$20',
		    '$21','$22','$23','$24',
		    '$25'},
	     L1 = ets_match(OrdSet,{Key,'_'}),
	     L2 = lists:sort(ets_match(Set,{Key,'_'})),
	     2000 = length(L1),
	     case L1 == L2 of
		 false ->
		     io:format("~p != ~p~n",
			       [L1,L2]),
		     exit({not_eq, L1, L2});
		 true ->
		     ok
	     end
     end)(),
    ets:match_delete(OrdSet,'_'),
    ets:match_delete(Set,'_'),
    do_n_times(fun() ->
		       Value = create_random_string(25),
		       Key = create_random_tuple(25),
		       ets:insert(OrdSet,{Key,Value}),
		       ets:insert(Set,{Key,Value})
	       end, 2000),
    io:format("~nData inserted~n"),
    do_n_times(fun() ->
		       Key = create_partly_bound_tuple(25),
		       L1 = ets_match_object(OrdSet,{Key,'_'}),
		       L2 = lists:sort(ets_match_object(Set,{Key,'_'})),
		       case L1 == L2 of
			   false ->
			       io:format("~p != ~p~n",
					 [L1,L2]),
			       exit({not_eq, L1, L2});
			   true ->
			       ok
		       end
	       end,
	       2000),
    do_n_times(fun() ->
		       Key = create_partly_bound_tuple2(25),
		       L1 = ets_match_object(OrdSet,{Key,'_'}),
		       L2 = lists:sort(ets_match_object(Set,{Key,'_'})),
		       case L1 == L2 of
			   false ->
			       io:format("~p != ~p~n",
					 [L1,L2]),
			       exit({not_eq, L1, L2});
			   true ->
			       ok
		       end
	       end,
	       2000),
    do_n_times(fun() ->
		       Key = create_partly_bound_tuple2(25),
		       L1 = ets_match(OrdSet,{Key,'_'}),
		       L2 = lists:sort(ets_match(Set,{Key,'_'})),
		       case L1 == L2 of
			   false ->
			       io:format("~p != ~p~n",
					 [L1,L2]),
			       exit({not_eq, L1, L2});
			   true ->
			       ok
		       end
	       end,
	       2000),
    io:format("~nData matched~n"),
    ets:match_delete(OrdSet,'_'),
    ets:match_delete(Set,'_'),
    do_n_times(fun() ->
		       do_n_times(fun() ->
					  Value =
					      create_random_string(25),
					  Key = create_random_tuple(25),
					  ets:insert(OrdSet,{Key,Value}),
					  ets:insert(Set,{Key,Value})
				  end, 500),
		       io:format("~nData inserted~n"),
		       do_n_times(fun() ->
					  Key =
					      create_partly_bound_tuple(25),
					  ets:match_delete(OrdSet,{Key,'_'}),
					  ets:match_delete(Set,{Key,'_'}),
					  L1 = ets:info(OrdSet,size),
					  L2 = ets:info(Set,size),
					  [] = ets_match_object(OrdSet,
								{Key,'_'}),
					  case L1 == L2 of
					      false ->
						  io:format("~p != ~p "
							    "(deleted ~p)~n",
							    [L1,L2,Key]),
						  exit({not_eq, L1, L2,
							{deleted,Key}});
					      true ->
						  ok
					  end
				  end,
				  50),
		       io:format("~nData deleted~n")
	       end,
	       10),
    ets:delete(OrdSet),
    ets:delete(Set),
    verify_etsmem(EtsMem).

%% Test various variants of update_element.
update_element(Config) when is_list(Config) ->
    EtsMem = etsmem(),
    repeat_for_opts(fun update_element_opts/1),
    verify_etsmem(EtsMem).

update_element_opts(Opts) ->
    TupleCases = [{{key,val}, 1 ,2},
		  {{val,key}, 2, 1},
		  {{key,val}, 1 ,[2]},
		  {{key,val,val}, 1, [2,3]},
		  {{val,key,val,val}, 2, [3,4,1]},
		  {{val,val,key,val}, 3, [1,4,1,2]}, % update pos1 twice
		  {{val,val,val,key}, 4, [2,1,2,3]}],% update pos2 twice

    lists:foreach(fun({Tuple,KeyPos,UpdPos}) -> update_element_opts(Tuple,KeyPos,UpdPos,Opts) end,
		  TupleCases),

    update_element_neg(Opts).



update_element_opts(Tuple,KeyPos,UpdPos,Opts) ->
    Set = ets_new(set,[{keypos,KeyPos} | Opts]),
    OrdSet = ets_new(ordered_set,[ordered_set,{keypos,KeyPos} | Opts]),
    update_element(Set,Tuple,KeyPos,UpdPos),
    update_element(OrdSet,Tuple,KeyPos,UpdPos),
    true = ets:delete(Set),
    true = ets:delete(OrdSet),
    ok.

update_element(T,Tuple,KeyPos,UpdPos) ->
    KeyList = [17,"seventeen",<<"seventeen">>,{17},list_to_binary(lists:seq(1,100)),make_ref(), self()],
    lists:foreach(fun(Key) ->
			  TupleWithKey = setelement(KeyPos,Tuple,Key),
			  update_element_do(T,TupleWithKey,Key,UpdPos)
		  end,
		  KeyList).

update_element_do(Tab,Tuple,Key,UpdPos) ->

    %% Strategy: Step around in Values array and call ets:update_element for the values.
    %% Take Length number of steps of size 1, then of size 2, ..., Length-1.
    %% This will try all combinations of {fromValue,toValue}
    %%
    %% IMPORTANT: size(Values) must be a prime number for this to work!!!

    Big32 = 16#12345678,
    Big64 = 16#123456789abcdef0,
    Values = { 623, -27, 0, Big32, -Big32, Big64, -Big64, Big32*Big32,
	       -Big32*Big32, Big32*Big64, -Big32*Big64, Big64*Big64, -Big64*Big64,
	       "A", "Sverker", [], {12,-132}, {},
	       <<45,232,0,12,133>>, <<234,12,23>>, list_to_binary(lists:seq(1,100)),
	       (fun(X) -> X*Big32 end),
	       make_ref(), make_ref(), self(), ok, update_element, 28, 29 },
    Length = size(Values),

    PosValArgF = fun(ToIx, ResList, [Pos | PosTail], Rand, MeF) ->
			 NextIx = (ToIx+Rand) rem Length,
			 MeF(NextIx, [{Pos,element(ToIx+1,Values)} | ResList], PosTail, Rand, MeF);

		    (_ToIx, ResList, [], _Rand, _MeF) ->
			 ResList;

		    (ToIx, [], Pos, _Rand, _MeF) ->
			 {Pos, element(ToIx+1,Values)}   % single {pos,value} arg
		 end,

    UpdateF = fun(ToIx,Rand) ->
                      PosValArg = PosValArgF(ToIx,[],UpdPos,Rand,PosValArgF),
                      %%io:format("update_element(~p)~n",[PosValArg]),
                      ArgHash = erlang:phash2({Tab,Key,PosValArg}),
                      true = ets:update_element(Tab, Key, PosValArg),
                      ArgHash = erlang:phash2({Tab,Key,PosValArg}),
                      NewTuple = update_tuple(PosValArg,Tuple),
                      [NewTuple] = ets:lookup(Tab,Key)
	      end,

    LoopF = fun(_FromIx, Incr, _Times, Checksum, _MeF) when Incr >= Length ->
		    Checksum; % done

	       (FromIx, Incr, 0, Checksum, MeF) ->
		    MeF(FromIx, Incr+1, Length, Checksum, MeF);

	       (FromIx, Incr, Times, Checksum, MeF) ->
		    ToIx = (FromIx + Incr) rem Length,
		    UpdateF(ToIx,Checksum),
		    if
			Incr =:= 0 -> UpdateF(ToIx,Checksum);  % extra update to same value
			true -> true
		    end,
		    MeF(ToIx, Incr, Times-1, Checksum+ToIx+1, MeF)
	    end,

    FirstTuple = Tuple,
    true = ets:insert(Tab,FirstTuple),
    [FirstTuple] = ets:lookup(Tab,Key),

    Checksum = LoopF(0, 1, Length, 0, LoopF),
    Checksum = (Length-1)*Length*(Length+1) div 2,  % if Length is a prime
    ok.

update_tuple({Pos,Val}, Tpl) ->
    setelement(Pos, Tpl, Val);
update_tuple([{Pos,Val} | Tail], Tpl) ->
    update_tuple(Tail,setelement(Pos, Tpl, Val));
update_tuple([], Tpl) ->
    Tpl.



update_element_neg(Opts) ->
    Set = ets_new(set,Opts),
    OrdSet = ets_new(ordered_set,[ordered_set | Opts]),
    update_element_neg_do(Set),
    update_element_neg_do(OrdSet),
    ets:delete(Set),
    {'EXIT',{badarg,_}} = (catch ets:update_element(Set,key,{2,1})),
    ets:delete(OrdSet),
    {'EXIT',{badarg,_}} = (catch ets:update_element(OrdSet,key,{2,1})),

    Bag = ets_new(bag,[bag | Opts]),
    DBag = ets_new(duplicate_bag,[duplicate_bag | Opts]),
    {'EXIT',{badarg,_}} = (catch ets:update_element(Bag,key,{2,1})),
    {'EXIT',{badarg,_}} = (catch ets:update_element(DBag,key,{2,1})),
    true = ets:delete(Bag),
    true = ets:delete(DBag),
    ok.


update_element_neg_do(T) ->
    Object = {key, 0, "Hej"},
    true = ets:insert(T,Object),

    UpdateF = fun(Arg3) ->
		      ArgHash = erlang:phash2({T,key,Arg3}),
		      {'EXIT',{badarg,_}} = (catch ets:update_element(T,key,Arg3)),
		      ArgHash = erlang:phash2({T,key,Arg3}),
		      [Object] = ets:lookup(T,key)
	      end,

    %% List of invalid {Pos,Value} tuples
    InvList = [false, {2}, {2,1,false}, {false,1}, {0,1}, {1,1}, {-1,1}, {4,1}],

    lists:foreach(UpdateF, InvList),
    lists:foreach(fun(InvTpl) -> UpdateF([{2,1},InvTpl]) end, InvList),
    lists:foreach(fun(InvTpl) -> UpdateF([InvTpl,{2,1}]) end, InvList),
    lists:foreach(fun(InvTpl) -> UpdateF([{2,1},{3,"Hello"},InvTpl]) end, InvList),
    lists:foreach(fun(InvTpl) -> UpdateF([{3,"Hello"},{2,1},InvTpl]) end, InvList),
    lists:foreach(fun(InvTpl) -> UpdateF([{2,1},InvTpl,{3,"Hello"}]) end, InvList),
    lists:foreach(fun(InvTpl) -> UpdateF([InvTpl,{3,"Hello"},{2,1}]) end, InvList),
    UpdateF([{2,1} | {3,1}]),
    lists:foreach(fun(InvTpl) -> UpdateF([{2,1} | InvTpl]) end, InvList),

    true = ets:update_element(T,key,[]),
    false = ets:update_element(T,false,[]),
    false = ets:update_element(T,false,{2,1}),
    ets:delete(T,key),
    false = ets:update_element(T,key,{2,1}),
    ok.


%% test various variants of update_counter.
update_counter(Config) when is_list(Config) ->
    EtsMem = etsmem(),
    repeat_for_opts(fun update_counter_do/1),
    verify_etsmem(EtsMem).

update_counter_do(Opts) ->
    Set = ets_new(set,Opts),
    OrdSet = ets_new(ordered_set,[ordered_set | Opts]),
    update_counter_for(Set),
    update_counter_for(OrdSet),
    ets:delete_all_objects(Set),
    ets:delete_all_objects(OrdSet),
    ets:safe_fixtable(Set, true),
    ets:safe_fixtable(OrdSet, true),
    update_counter_for(Set),
    update_counter_for(OrdSet),
    ets:safe_fixtable(Set, false),
    ets:safe_fixtable(OrdSet, false),
    ets:delete(Set),
    ets:delete(OrdSet),
    update_counter_neg(Opts).

update_counter_for(T) ->
    ets:insert(T,{a,1,1}),
    101 = ets:update_counter(T,a,100),
    [{a,101,1}] = ets:lookup(T,a),
    101 = ets:update_counter(T,a,{3,100}),
    [{a,101,101}] = ets:lookup(T,a),


    LooperF = fun(Obj, 0, _, _) ->
		      Obj;

		 (Obj, Times, Arg3, Myself) ->
		      {NewObj, Ret} = uc_mimic(Obj,Arg3),
		      ArgHash = erlang:phash2({T,a,Arg3}),
		      %%io:format("update_counter(~p, ~p, ~p) expecting ~p\n",[T,a,Arg3,Ret]),
                      [DefaultObj] = ets:lookup(T, a),
		      Ret = ets:update_counter(T,a,Arg3),
                      Ret = ets:update_counter(T, b, Arg3, DefaultObj),   % Use other key
		      ArgHash = erlang:phash2({T,a,Arg3}),
		      %%io:format("NewObj=~p~n ",[NewObj]),
		      [NewObj] = ets:lookup(T,a),
                      true = ets:lookup(T, b) =:= [setelement(1, NewObj, b)],
                      ets:delete(T, b),
		      Myself(NewObj,Times-1,Arg3,Myself)
	      end,

    LoopF = fun(Obj, Times, Arg3) ->
		    %%io:format("Loop start:\nObj = ~p\nArg3=~p\n",[Obj,Arg3]),
		    LooperF(Obj,Times,Arg3,LooperF)
	    end,

    SmallMax32 = (1 bsl 27) - 1,
    SmallMax64 = (1 bsl (27+32)) - 1,
    Big1Max32 = (1 bsl 32) - 1,
    Big1Max64 = (1 bsl 64) - 1,

    Steps = 100,
    Obj0 = {a,0,0,0,0},
    ets:insert(T,Obj0),
    Obj1 = LoopF(Obj0, Steps, {2,(SmallMax32 div Steps)*2}),
    Obj2 = LoopF(Obj1, Steps, {3,(SmallMax64 div Steps)*2}),
    Obj3 = LoopF(Obj2, Steps, {4,(Big1Max32 div Steps)*2}),
    Obj4 = LoopF(Obj3, Steps, {5,(Big1Max64 div Steps)*2}),

    Obj5 = LoopF(Obj4, Steps, {2,-(SmallMax32 div Steps)*4}),
    Obj6 = LoopF(Obj5, Steps, {3,-(SmallMax64 div Steps)*4}),
    Obj7 = LoopF(Obj6, Steps, {4,-(Big1Max32 div Steps)*4}),
    Obj8 = LoopF(Obj7, Steps, {5,-(Big1Max64 div Steps)*4}),

    Obj9 = LoopF(Obj8, Steps, {2,(SmallMax32 div Steps)*2}),
    ObjA = LoopF(Obj9, Steps, {3,(SmallMax64 div Steps)*2}),
    ObjB = LoopF(ObjA, Steps, {4,(Big1Max32 div Steps)*2}),
    Obj0 = LoopF(ObjB, Steps, {5,(Big1Max64 div Steps)*2}),

    %% back at zero, same trip again with lists

    Obj4 = LoopF(Obj0,Steps,[{2, (SmallMax32 div Steps)*2},
			     {3, (SmallMax64 div Steps)*2},
			     {4, (Big1Max32 div Steps)*2},
			     {5, (Big1Max64 div Steps)*2}]),

    Obj8 = LoopF(Obj4,Steps,[{4, -(Big1Max32 div Steps)*4},
			     {2, -(SmallMax32 div Steps)*4},
			     {5, -(Big1Max64 div Steps)*4},
			     {3, -(SmallMax64 div Steps)*4}]),

    Obj0 = LoopF(Obj8,Steps,[{5, (Big1Max64 div Steps)*2},
			     {2, (SmallMax32 div Steps)*2},
			     {4, (Big1Max32 div Steps)*2},
			     {3, (SmallMax64 div Steps)*2}]),

    %% make them shift size at the same time
    ObjC = LoopF(Obj0,Steps,[{5, (Big1Max64 div Steps)*2},
			     {3, (Big1Max64 div Steps)*2 + 1},
			     {2, -(Big1Max64 div Steps)*2},
			     {4, -(Big1Max64 div Steps)*2 + 1}]),

    %% update twice in same list
    ObjD = LoopF(ObjC,Steps,[{5, -(Big1Max64 div Steps) + 1},
			     {3, -(Big1Max64 div Steps)*2 - 1},
			     {5, -(Big1Max64 div Steps) - 1},
			     {4, (Big1Max64 div Steps)*2 - 1}]),

    Obj0 = LoopF(ObjD,Steps,[{2, (Big1Max64 div Steps) - 1},
			     {4, Big1Max64*2},
			     {2, (Big1Max64 div Steps) + 1},
			     {4, -Big1Max64*2}]),

    %% warping with list
    ObjE = LoopF(Obj0,1000,
		 [{3,SmallMax32*4 div 5,SmallMax32*2,-SmallMax32*2},
		  {5,-SmallMax64*4 div 7,-SmallMax64*2,SmallMax64*2},
		  {4,-Big1Max32*4 div 11,-Big1Max32*2,Big1Max32*2},
		  {2,Big1Max64*4 div 13,Big1Max64*2,-Big1Max64*2}]),

    %% warping without list
    ObjF = LoopF(ObjE,1000,{3,SmallMax32*4 div 5,SmallMax32*2,-SmallMax32*2}),
    ObjG = LoopF(ObjF,1000,{5,-SmallMax64*4 div 7,-SmallMax64*2,SmallMax64*2}),
    ObjH = LoopF(ObjG,1000,{4,-Big1Max32*4 div 11,-Big1Max32*2,Big1Max32*2}),
    ObjI = LoopF(ObjH,1000,{2,Big1Max64*4 div 13,Big1Max64*2,-Big1Max64*2}),

    %% mixing it up
    LoopF(ObjI,1000,
	  [{3,SmallMax32*4 div 5,SmallMax32*2,-SmallMax32*2},
	   {5,-SmallMax64*4 div 3},
	   {3,-SmallMax32*4 div 11},
	   {5,0},
	   {4,1},
	   {5,-SmallMax64*4 div 7,-SmallMax64*2,SmallMax64*2},
	   {2,Big1Max64*4 div 13,Big1Max64*2,-Big1Max64*2}]),
    ok.

%% uc_mimic works kind of like the real ets:update_counter
%% Obj = Tuple in ets
%% Pits = {Pos,Incr} | {Pos,Incr,Thres,Warp}
%% Returns {Updated tuple in ets, Return value from update_counter}
uc_mimic(Obj, Pits) when is_tuple(Pits) ->
    Pos = element(1,Pits),
    NewObj = setelement(Pos, Obj, uc_adder(element(Pos,Obj),Pits)),
    {NewObj, element(Pos,NewObj)};

uc_mimic(Obj, PitsList) when is_list(PitsList) ->
    {NewObj,ValList} = uc_mimic(Obj,PitsList,[]),
    {NewObj,lists:reverse(ValList)}.

uc_mimic(Obj, [], Acc) ->
    {Obj,Acc};
uc_mimic(Obj, [Pits|Tail], Acc) ->
    {NewObj,NewVal} = uc_mimic(Obj,Pits),
    uc_mimic(NewObj,Tail,[NewVal|Acc]).

uc_adder(Init, {_Pos, Add}) ->
    Init + Add;
uc_adder(Init, {_Pos, Add, Thres, Warp}) ->
    case Init + Add of
	X when X > Thres, Add > 0 ->
	    Warp;
	Y when Y < Thres, Add < 0 ->
	    Warp;
	Z ->
	    Z
    end.

update_counter_neg(Opts) ->
    Set = ets_new(set,Opts),
    OrdSet = ets_new(ordered_set,[ordered_set | Opts]),
    update_counter_neg_for(Set),
    update_counter_neg_for(OrdSet),
    ets:delete(Set),
    {'EXIT',{badarg,_}} = (catch ets:update_counter(Set,key,1)),
    ets:delete(OrdSet),
    {'EXIT',{badarg,_}} = (catch ets:update_counter(OrdSet,key,1)),

    Bag = ets_new(bag,[bag | Opts]),
    DBag = ets_new(duplicate_bag,[duplicate_bag | Opts]),
    {'EXIT',{badarg,_}} = (catch ets:update_counter(Bag,key,1)),
    {'EXIT',{badarg,_}} = (catch ets:update_counter(DBag,key,1)),
    true = ets:delete(Bag),
    true = ets:delete(DBag),
    ok.

update_counter_neg_for(T) ->
    Object = {key,0,false,1},
    true = ets:insert(T,Object),

    UpdateF = fun(Arg3) ->
		      ArgHash = erlang:phash2({T,key,Arg3}),
		      {'EXIT',{badarg,_}} = (catch ets:update_counter(T,key,Arg3)),
		      ArgHash = erlang:phash2({T,key,Arg3}),
		      [Object] = ets:lookup(T,key)
	      end,

    %% List of invalid arg3-tuples
    InvList = [false, {2}, {2,false}, {false,1},
	       {0,1}, {-1,1}, % BUG < R12B-2
	       {1,1}, {3,1}, {5,1}, {2,1,100}, {2,1,100,0,false}, {2,1,false,0}, {2,1,0,false}],

    lists:foreach(UpdateF, InvList),
    lists:foreach(fun(Inv) -> UpdateF([{2,1},Inv]) end, InvList),
    lists:foreach(fun(Inv) -> UpdateF([Inv,{2,1}]) end, InvList),
    lists:foreach(fun(Inv) -> UpdateF([{2,1},{4,-100},Inv]) end, InvList),
    lists:foreach(fun(Inv) -> UpdateF([{4,100,50,0},{2,1},Inv]) end, InvList),
    lists:foreach(fun(Inv) -> UpdateF([{2,1},Inv,{4,100,50,0}]) end, InvList),
    lists:foreach(fun(Inv) -> UpdateF([Inv,{4,100,50,0},{2,1}]) end, InvList),
    UpdateF([{2,1} | {4,1}]),
    lists:foreach(fun(Inv) -> UpdateF([{2,1} | Inv]) end, InvList),

    {'EXIT',{badarg,_}} = (catch ets:update_counter(T,false,1)),
    ets:delete(T,key),
    {'EXIT',{badarg,_}} = (catch ets:update_counter(T,key,1)),
    ok.


evil_update_counter(Config) when is_list(Config) ->
    %% The code server uses ets table. Pre-load modules that might not be
    %% already loaded.
    gb_sets:module_info(),
    math:module_info(),
    ordsets:module_info(),
    rand:module_info(),

    repeat_for_opts(fun evil_update_counter_do/1).

evil_update_counter_do(Opts) ->
    EtsMem = etsmem(),
    process_flag(trap_exit, true),
    Pids = [my_spawn_link(fun() -> evil_counter(I,Opts) end)  || I <- lists:seq(1, 40)],
    wait_for_all(gb_sets:from_list(Pids)),
    verify_etsmem(EtsMem),
    ok.

wait_for_all(Pids0) ->
    case gb_sets:is_empty(Pids0) of
	true ->
	    ok;
	false ->
	    receive
		{'EXIT',Pid,normal} ->
		    Pids = gb_sets:delete(Pid, Pids0),
		    wait_for_all(Pids);
		Other ->
		    io:format("unexpected: ~p\n", [Other]),
		    ct:fail(failed)
	    end
    end.

evil_counter(I,Opts) ->
    T = ets_new(a, Opts),
    Start0 = case I rem 3 of
		 0 -> 16#12345678;
		 1 -> 16#12345678FFFFFFFF;
		 2 -> 16#7777777777FFFFFFFF863648726743
	     end,
    Start = Start0 + rand:uniform(100000),
    ets:insert(T, {dracula,Start}),
    Iter = 40000 div syrup_factor(),
    End = Start + Iter,
    End = evil_counter_1(Iter, T),
    ets:delete(T).

evil_counter_1(0, T) ->
    [{dracula,Count}] = ets:lookup(T, dracula),
    Count;
evil_counter_1(Iter, T) ->
    ets:update_counter(T, dracula, 1),
    evil_counter_1(Iter-1, T).

update_counter_with_default(Config) when is_list(Config) ->
    repeat_for_opts(fun update_counter_with_default_do/1).

update_counter_with_default_do(Opts) ->
    T1 = ets_new(a, [set | Opts]),
    %% Insert default object.
    3 = ets:update_counter(T1, foo, 2, {beaufort,1}),
    1 = ets:info(T1, size),
    %% Increment.
    5 = ets:update_counter(T1, foo, 2, {cabecou,1}),
    1 = ets:info(T1, size),
    %% Increment with list.
    [9] = ets:update_counter(T1, foo, [{2,4}], {camembert,1}),
    1 = ets:info(T1, size),
    %% Same with non-immediate key.
    3 = ets:update_counter(T1, {foo,bar}, 2, {{chaource,chevrotin},1}),
    2 = ets:info(T1, size),
    5 = ets:update_counter(T1, {foo,bar}, 2, {{cantal,comté},1}),
    2 = ets:info(T1, size),
    [9] = ets:update_counter(T1, {foo,bar}, [{2,4}], {{emmental,de,savoie},1}),
    2 = ets:info(T1, size),
    %% default counter is not an integer.
    {'EXIT',{badarg,_}} = (catch ets:update_counter(T1, qux, 3, {saint,félicien})),
    2 = ets:info(T1, size),
    %% No third element in default value.
    {'EXIT',{badarg,_}} = (catch ets:update_counter(T1, qux, [{3,1}], {roquefort,1})),
    2 = ets:info(T1, size),

    %% Same with ordered set.
    T2 = ets_new(b, [ordered_set | Opts]),
    3 = ets:update_counter(T2, foo, 2, {maroilles,1}),
    1 = ets:info(T2, size),
    5 = ets:update_counter(T2, foo, 2, {mimolette,1}),
    1 = ets:info(T2, size),
    [9] = ets:update_counter(T2, foo, [{2,4}], {morbier,1}),
    1 = ets:info(T2, size),
    3 = ets:update_counter(T2, {foo,bar}, 2, {{laguiole},1}),
    2 = ets:info(T2, size),
    5 = ets:update_counter(T2, {foo,bar}, 2, {{saint,nectaire},1}),
    2 = ets:info(T2, size),
    [9] = ets:update_counter(T2, {foo,bar}, [{2,4}], {{rocamadour},1}),
    2 = ets:info(T2, size),
    %% Arithmetically-equal keys.
    3 = ets:update_counter(T2, 1.0, 2, {1,1}),
    3 = ets:info(T2, size),
    5 = ets:update_counter(T2, 1, 2, {1,1}),
    3 = ets:info(T2, size),
    7 = ets:update_counter(T2, 1, 2, {1.0,1}),
    3 = ets:info(T2, size),
    %% Same with reversed type difference.
    3 = ets:update_counter(T2, 2, 2, {2.0,1}),
    4 = ets:info(T2, size),
    5 = ets:update_counter(T2, 2.0, 2, {2.0,1}),
    4 = ets:info(T2, size),
    7 = ets:update_counter(T2, 2.0, 2, {2,1}),
    4 = ets:info(T2, size),
    %% default counter is not an integer.
    {'EXIT',{badarg,_}} = (catch ets:update_counter(T1, qux, 3, {saint,félicien})),
    4 = ets:info(T2, size),
    %% No third element in default value.
    {'EXIT',{badarg,_}} = (catch ets:update_counter(T1, qux, [{3,1}], {roquefort,1})),
    4 = ets:info(T2, size),
    ok.

%% ERL-1125
update_counter_with_default_bad_pos(Config) when is_list(Config) ->
    repeat_for_all_ord_set_table_types(fun update_counter_with_default_bad_pos_do/1).

update_counter_with_default_bad_pos_do(Opts) ->
    T = ets_new(a, Opts),
    0 = ets:info(T, size),
    ok = try ets:update_counter(T, 101065, {1, 1}, {101065, 0})
         catch
             error:badarg -> ok;
             Class:Reason -> {Class, Reason}
         end,
    0 = ets:info(T, size),
    ok.

update_counter_table_growth(_Config) ->
    repeat_for_opts(fun update_counter_table_growth_do/1).

update_counter_table_growth_do(Opts) ->
    Set = ets_new(b, [set | Opts]),
    [ets:update_counter(Set, N, {2, 1}, {N, 1}) || N <- lists:seq(1,10000)],
    OrderedSet = ets_new(b, [ordered_set | Opts]),
    [ets:update_counter(OrderedSet, N, {2, 1}, {N, 1}) || N <- lists:seq(1,10000)],
    ok.

%% Check that a first-next sequence always works on a fixed table.
fixtable_next(Config) when is_list(Config) ->
    repeat_for_opts(fun fixtable_next_do/1,
                    [write_concurrency,all_types]).

fixtable_next_do(Opts) ->
    EtsMem = etsmem(),
    do_fixtable_next(ets_new(set,[public | Opts])),
    verify_etsmem(EtsMem).

do_fixtable_next(Tab) ->
    F = fun(X,T,FF) ->
                case X of
                    0 -> true;
                    _ ->
                        ets:insert(T, {X,
                                       integer_to_list(X),
                                       X rem 10}),
                        FF(X-1,T,FF)
                end
        end,
    F(100,Tab,F),
    ets:safe_fixtable(Tab,true),
    First = ets:first(Tab),
    ets:delete(Tab, First),
    ets:next(Tab, First),
    ets:match_delete(Tab,{'_','_','_'}),
    '$end_of_table' = ets:next(Tab, First),
    true = ets:info(Tab, fixed),
    ets:safe_fixtable(Tab, false),
    false = ets:info(Tab, fixed),
    ets:delete(Tab).

%% Check inserts of deleted keys in fixed bags.
fixtable_insert(Config) when is_list(Config) ->
    Combos = [[Type,{write_concurrency,WC}] || Type<- [bag,duplicate_bag],
					       WC <- [false,true]],
    lists:foreach(fun(Opts) -> fixtable_insert_do(Opts) end,
		  Combos),
    ok.

fixtable_insert_do(Opts) ->
    io:format("Opts = ~p\n",[Opts]),
    Ets = make_table(ets, Opts, [{a,1}, {a,2}, {b,1}, {b,2}]),
    ets:safe_fixtable(Ets,true),
    ets:match_delete(Ets,{b,1}),
    First = ets:first(Ets),
    Next = case First of
	       a -> b;
	       b -> a
	   end,
    Next = ets:next(Ets,First),
    ets:delete(Ets,Next),
    '$end_of_table' = ets:next(Ets,First),
    ets:insert(Ets, {Next,1}),
    false = ets:insert_new(Ets, {Next,1}),
    Next = ets:next(Ets,First),
    '$end_of_table' = ets:next(Ets,Next),
    ets:delete(Ets,Next),
    '$end_of_table' = ets:next(Ets,First),
    ets:insert(Ets, {Next,2}),
    false = ets:insert_new(Ets, {Next,1}),
    Next = ets:next(Ets,First),
    '$end_of_table' = ets:next(Ets,Next),
    ets:delete(Ets,First),
    Next = ets:first(Ets),
    '$end_of_table' = ets:next(Ets,Next),
    ets:delete(Ets,Next),
    '$end_of_table' = ets:next(Ets,First),
    true = ets:insert_new(Ets,{Next,1}),
    false = ets:insert_new(Ets,{Next,2}),
    Next = ets:next(Ets,First),
    ets:delete_object(Ets,{Next,1}),
    '$end_of_table' = ets:next(Ets,First),
    true = ets:insert_new(Ets,{Next,2}),
    false = ets:insert_new(Ets,{Next,1}),
    Next = ets:next(Ets,First),
    ets:delete(Ets,First),
    ets:safe_fixtable(Ets,false),
    {'EXIT',{badarg,_}} = (catch ets:next(Ets,First)),
    ok.

%% Test the 'write_concurrency' option.
write_concurrency(Config) when is_list(Config) ->
    EtsMem = etsmem(),
    Yes1 = ets_new(foo,[public,{write_concurrency,true}]),
    Yes2 = ets_new(foo,[protected,{write_concurrency,true}]),
    No1 = ets_new(foo,[private,{write_concurrency,true}]),

    Yes3 = ets_new(foo,[bag,public,{write_concurrency,true}]),
    Yes4 = ets_new(foo,[bag,protected,{write_concurrency,true}]),
    No2 = ets_new(foo,[bag,private,{write_concurrency,true}]),

    Yes5 = ets_new(foo,[duplicate_bag,public,{write_concurrency,true}]),
    Yes6 = ets_new(foo,[duplicate_bag,protected,{write_concurrency,true}]),
    No3 = ets_new(foo,[duplicate_bag,private,{write_concurrency,true}]),

    Yes7 = ets_new(foo,[ordered_set,public,{write_concurrency,true}]),
    Yes8 = ets_new(foo,[ordered_set,protected,{write_concurrency,true}]),
    Yes9 = ets_new(foo,[ordered_set,{write_concurrency,true}]),
    Yes10 = ets_new(foo,[{write_concurrency,true},ordered_set,public]),
    Yes11 = ets_new(foo,[{write_concurrency,true},ordered_set,protected]),
    Yes12 = ets_new(foo,[set,{write_concurrency,false},
                         {write_concurrency,true},ordered_set,public]),
    Yes13 = ets_new(foo,[private,public,set,{write_concurrency,false},
                         {write_concurrency,true},ordered_set]),
    No4 = ets_new(foo,[ordered_set,private,{write_concurrency,true}]),
    No5 = ets_new(foo,[ordered_set,public,{write_concurrency,false}]),
    No6 = ets_new(foo,[ordered_set,protected,{write_concurrency,false}]),
    No7 = ets_new(foo,[ordered_set,private,{write_concurrency,false}]),

    No8 = ets_new(foo,[public,{write_concurrency,false}]),
    No9 = ets_new(foo,[protected,{write_concurrency,false}]),

    YesMem = ets:info(Yes1,memory),
    NoHashMem = ets:info(No1,memory),
    YesTreeMem = ets:info(Yes7,memory),
    NoTreeMem = ets:info(No4,memory),
    io:format("YesMem=~p NoHashMem=~p NoTreeMem=~p YesTreeMem=~p\n",[YesMem,NoHashMem,
                                                                     NoTreeMem,YesTreeMem]),

    YesMem = ets:info(Yes2,memory),
    YesMem = ets:info(Yes3,memory),
    YesMem = ets:info(Yes4,memory),
    YesMem = ets:info(Yes5,memory),
    YesMem = ets:info(Yes6,memory),
    NoHashMem = ets:info(No2,memory),
    NoHashMem = ets:info(No3,memory),
    YesTreeMem = ets:info(Yes7,memory),
    YesTreeMem = ets:info(Yes8,memory),
    YesTreeMem = ets:info(Yes9,memory),
    YesTreeMem = ets:info(Yes10,memory),
    YesTreeMem = ets:info(Yes11,memory),
    YesTreeMem = ets:info(Yes12,memory),
    YesTreeMem = ets:info(Yes13,memory),
    NoTreeMem = ets:info(No4,memory),
    NoTreeMem = ets:info(No5,memory),
    NoTreeMem = ets:info(No6,memory),
    NoTreeMem = ets:info(No7,memory),
    NoHashMem = ets:info(No8,memory),
    NoHashMem = ets:info(No9,memory),

    true = YesMem > NoHashMem orelse erlang:system_info(schedulers) == 1,
    true = YesMem > NoTreeMem orelse erlang:system_info(schedulers) == 1,
    true = YesMem > YesTreeMem,
    true = YesTreeMem < NoTreeMem orelse erlang:system_info(schedulers) == 1,

    {'EXIT',{badarg,_}} = (catch ets_new(foo,[public,{write_concurrency,foo}])),
    {'EXIT',{badarg,_}} = (catch ets_new(foo,[public,{write_concurrency}])),
    {'EXIT',{badarg,_}} = (catch ets_new(foo,[public,{write_concurrency,true,foo}])),
    {'EXIT',{badarg,_}} = (catch ets_new(foo,[public,write_concurrency])),

    lists:foreach(fun(T) -> ets:delete(T) end,
        	  [Yes1,Yes2,Yes3,Yes4,Yes5,Yes6,Yes7,Yes8,Yes9,Yes10,Yes11,Yes12,Yes13,
        	   No1,No2,No3,No4,No5,No6,No7,No8,No9]),
    verify_etsmem(EtsMem),
    ok.


%% The 'heir' option.
heir(Config) when is_list(Config) ->
    repeat_for_opts(fun heir_do/1).

heir_do(Opts) ->
    EtsMem = etsmem(),
    Master = self(),

    %% Different types of heir data and link/monitor relations
    TestFun = fun(Arg) -> {EtsMem,Arg} end,
    Combos = [{Data,Mode} || Data<-[foo_data, <<"binary">>,
				    lists:seq(1,10), {17,TestFun,self()},
				    "The busy heir"],
			     Mode<-[none,link,monitor]],
    lists:foreach(fun({Data,Mode})-> heir_1(Data,Mode,Opts) end,
		  Combos),

    %% No heir
    {Founder1,MrefF1} = my_spawn_monitor(fun()->heir_founder(Master,foo_data,Opts)end),
    Founder1 ! {go, none},
    {"No heir",Founder1} = receive_any(),
    {'DOWN', MrefF1, process, Founder1, normal} = receive_any(),
    undefined = ets:info(foo),

    %% An already dead heir
    {Heir2,MrefH2} = my_spawn_monitor(fun()->die end),
    {'DOWN', MrefH2, process, Heir2, normal} = receive_any(),
    {Founder2,MrefF2} = my_spawn_monitor(fun()->heir_founder(Master,foo_data,Opts)end),
    Founder2 ! {go, Heir2},
    {"No heir",Founder2} = receive_any(),
    {'DOWN', MrefF2, process, Founder2, normal} = receive_any(),
    undefined = ets:info(foo),

    %% When heir dies before founder
    {Founder3,MrefF3} = my_spawn_monitor(fun()->heir_founder(Master,"The dying heir",Opts)end),
    {Heir3,MrefH3} = my_spawn_monitor(fun()->heir_heir(Founder3)end),
    Founder3 ! {go, Heir3},
    {'DOWN', MrefH3, process, Heir3, normal} = receive_any(),
    Founder3 ! die_please,
    {'DOWN', MrefF3, process, Founder3, normal} = receive_any(),
    undefined = ets:info(foo),

    %% When heir dies and pid reused before founder dies
    repeat_while(fun() ->
			 NextPidIx = erts_debug:get_internal_state(next_pid),
			 {Founder4,MrefF4} = my_spawn_monitor(fun()->heir_founder(Master,"The dying heir",Opts)end),
			 {Heir4,MrefH4} = my_spawn_monitor(fun()->heir_heir(Founder4)end),
			 Founder4 ! {go, Heir4},
			 {'DOWN', MrefH4, process, Heir4, normal} = receive_any(),
			 erts_debug:set_internal_state(next_pid, NextPidIx),
			 DoppelGanger = spawn_monitor_with_pid(Heir4,
							       fun()-> die_please = receive_any() end),
			 Founder4 ! die_please,
			 {'DOWN', MrefF4, process, Founder4, normal} = receive_any(),
			 case DoppelGanger of
			     {Heir4,MrefH4_B} ->
				 Heir4 ! die_please,
				 {'DOWN', MrefH4_B, process, Heir4, normal} = receive_any(),
				 undefined = ets:info(foo),
				 false;
			     failed ->
				 io:format("Failed to spawn process with pid ~p\n", [Heir4]),
				 true % try again
			 end
		 end),

    verify_etsmem(EtsMem).

heir_founder(Master, HeirData, Opts) ->
    {go,Heir} = receive_any(),
    HeirTpl = case Heir of
		  none -> {heir,none};
		  _ -> {heir, Heir, HeirData}
	      end,
    T = ets_new(foo,[named_table, private, HeirTpl | Opts]),
    true = ets:insert(T,{key,1}),
    [{key,1}] = ets:lookup(T,key),
    Self = self(),
    Self = ets:info(T,owner),
    case ets:info(T,heir) of
	none ->
	    true = (Heir =:= none) orelse (not is_process_alive(Heir)),
	    Master ! {"No heir",self()};

	Heir ->
	    true = is_process_alive(Heir),
	    Heir ! {table,T,HeirData},
	    die_please = receive_any()
    end.


heir_heir(Founder) ->
    heir_heir(Founder, none).
heir_heir(Founder, Mode) ->
    {table,T,HeirData} = receive_any(),
    {'EXIT',{badarg,_}} = (catch ets:lookup(T,key)),
    case HeirData of
	"The dying heir" -> exit(normal);
	_ -> ok
    end,

    Mref = case Mode of
	       link -> process_flag(trap_exit, true),
		       link(Founder);
	       monitor -> erlang:monitor(process,Founder);
	       none -> ok
	   end,
    Founder ! die_please,
    Msg = case HeirData of
	      "The busy heir" -> receive_any_spinning();
	      _ -> receive_any()
	  end,
    {'ETS-TRANSFER', T, Founder, HeirData} = Msg,
    foo = T,
    Self = self(),
    Self = ets:info(T,owner),
    Self = ets:info(T,heir),
    [{key,1}] = ets:lookup(T,key),
    true = ets:insert(T,{key,2}),
    [{key,2}] = ets:lookup(T,key),
    case Mode of % Verify that EXIT or DOWN comes after ETS-TRANSFER
	link ->
	    {'EXIT',Founder,normal} = receive_any(),
	    process_flag(trap_exit, false);
	monitor ->
	    {'DOWN', Mref, process, Founder, normal} = receive_any();
	none -> ok
    end.


heir_1(HeirData,Mode,Opts) ->
    io:format("test with heir_data = ~p\n", [HeirData]),
    Master = self(),
    Founder = my_spawn_link(fun() -> heir_founder(Master,HeirData,Opts) end),
    io:format("founder spawned = ~p\n", [Founder]),
    {Heir,Mref} = my_spawn_monitor(fun() -> heir_heir(Founder,Mode) end),
    io:format("heir spawned = ~p\n", [{Heir,Mref}]),
    Founder ! {go, Heir},
    {'DOWN', Mref, process, Heir, normal} = receive_any().

%% Test ets:give_way/3.
give_away(Config) when is_list(Config) ->
    repeat_for_opts(fun give_away_do/1).

give_away_do(Opts) ->
    T = ets_new(foo,[named_table, private | Opts]),
    true = ets:insert(T,{key,1}),
    [{key,1}] = ets:lookup(T,key),
    Parent = self(),

    %% Give and then give back
    {Receiver,Mref} = my_spawn_monitor(fun()-> give_away_receiver(T,Parent) end),
    give_me = receive_any(),
    true = ets:give_away(T,Receiver,here_you_are),
    {'EXIT',{badarg,_}} = (catch ets:lookup(T,key)),
    Receiver ! give_back,
    {'ETS-TRANSFER',T,Receiver,"Tillbakakaka"} = receive_any(),
    [{key,2}] = ets:lookup(T,key),
    {'DOWN', Mref, process, Receiver, normal} = receive_any(),

    %% Give and then let receiver keep it
    true = ets:insert(T,{key,1}),
    {Receiver3,Mref3} = my_spawn_monitor(fun()-> give_away_receiver(T,Parent) end),
    give_me = receive_any(),
    true = ets:give_away(T,Receiver3,here_you_are),
    {'EXIT',{badarg,_}} = (catch ets:lookup(T,key)),
    Receiver3 ! die_please,
    {'DOWN', Mref3, process, Receiver3, normal} = receive_any(),
    undefined = ets:info(T),

    %% Give and then kill receiver to get back
    T2 = ets_new(foo,[private | Opts]),
    true = ets:insert(T2,{key,1}),
    ets:setopts(T2,{heir,self(),"Som en gummiboll..."}),
    {Receiver2,Mref2} = my_spawn_monitor(fun()-> give_away_receiver(T2,Parent) end),
    give_me = receive_any(),
    true = ets:give_away(T2,Receiver2,here_you_are),
    {'EXIT',{badarg,_}} = (catch ets:lookup(T2,key)),
    Receiver2 ! die_please,
    {'ETS-TRANSFER',T2,Receiver2,"Som en gummiboll..."} = receive_any(),
    [{key,2}] = ets:lookup(T2,key),
    {'DOWN', Mref2, process, Receiver2, normal} = receive_any(),

    %% Some negative testing
    {'EXIT',{badarg,_}} = (catch ets:give_away(T2,Receiver,"To a dead one")),
    {'EXIT',{badarg,_}} = (catch ets:give_away(T2,self(),"To myself")),
    {'EXIT',{badarg,_}} = (catch ets:give_away(T2,"not a pid","To wrong type")),

    true = ets:delete(T2),
    {ReceiverNeg,MrefNeg} = my_spawn_monitor(fun()-> give_away_receiver(T2,Parent) end),
    give_me = receive_any(),
    {'EXIT',{badarg,_}} = (catch ets:give_away(T2,ReceiverNeg,"A deleted table")),

    T3 = ets_new(foo,[public | Opts]),
    my_spawn_link(fun()-> {'EXIT',{badarg,_}} = (catch ets:give_away(T3,ReceiverNeg,"From non owner")),
			  Parent ! done
		  end),
    done = receive_any(),
    ReceiverNeg ! no_soup_for_you,
    {'DOWN', MrefNeg, process, ReceiverNeg, normal} = receive_any(),
    ok.

give_away_receiver(T, Giver) ->
    {'EXIT',{badarg,_}} = (catch ets:lookup(T,key)),
    Giver ! give_me,
    case receive_any() of
	{'ETS-TRANSFER',T,Giver,here_you_are} ->
	    [{key,1}] = ets:lookup(T,key),
	    true = ets:insert(T,{key,2}),
	    case receive_any() of
		give_back ->
		    true = ets:give_away(T,Giver,"Tillbakakaka"),
		    {'EXIT',{badarg,_}} = (catch ets:lookup(T,key));
		die_please ->
		    ok
	    end;
	no_soup_for_you ->
	    ok
    end.


%% Test ets:setopts/2.
setopts(Config) when is_list(Config) ->
    repeat_for_opts(fun setopts_do/1, [write_concurrency,all_types]).

setopts_do(Opts) ->
    Self = self(),
    T = ets_new(foo,[named_table, private | Opts]),
    none = ets:info(T,heir),
    Heir = my_spawn_link(fun()->heir_heir(Self) end),
    ets:setopts(T,{heir,Heir,"Data"}),
    Heir = ets:info(T,heir),
    ets:setopts(T,{heir,self(),"Data"}),
    Self = ets:info(T,heir),
    ets:setopts(T,[{heir,Heir,"Data"}]),
    Heir = ets:info(T,heir),
    ets:setopts(T,[{heir,none}]),
    none = ets:info(T,heir),

    {'EXIT',{badarg,_}} = (catch ets:setopts(T,[{heir,self(),"Data"},false])),
    {'EXIT',{badarg,_}} = (catch ets:setopts(T,{heir,self()})),
    {'EXIT',{badarg,_}} = (catch ets:setopts(T,{heir,false})),
    {'EXIT',{badarg,_}} = (catch ets:setopts(T,heir)),
    {'EXIT',{badarg,_}} = (catch ets:setopts(T,{heir,false,"Data"})),
    {'EXIT',{badarg,_}} = (catch ets:setopts(T,{false,self(),"Data"})),

    ets:setopts(T,{protection,protected}),
    ets:setopts(T,{protection,public}),
    ets:setopts(T,{protection,private}),
    ets:setopts(T,[{protection,protected}]),
    ets:setopts(T,[{protection,public}]),
    ets:setopts(T,[{protection,private}]),

    {'EXIT',{badarg,_}} = (catch ets:setopts(T,{protection})),
    {'EXIT',{badarg,_}} = (catch ets:setopts(T,{protection,false})),
    {'EXIT',{badarg,_}} = (catch ets:setopts(T,{protection,private,false})),
    {'EXIT',{badarg,_}} = (catch ets:setopts(T,protection)),
    ets:delete(T),
    unlink(Heir),
    exit(Heir, bang),
    ok.

%% All kinds of operations with bad table argument.
bad_table(Config) when is_list(Config) ->

    %% Open and close disk_log to stabilize etsmem.
    Name = make_ref(),
    File = filename:join([proplists:get_value(priv_dir, Config),"bad_table.dummy"]),
    {ok, Name} = disk_log:open([{name, Name}, {file, File}]),
    disk_log:close(Name),
    file:delete(File),

    EtsMem = etsmem(),

    repeat_for_opts(fun(Opts) -> bad_table_do(Opts,File) end,
		    [write_concurrency, all_types]),
    verify_etsmem(EtsMem),
    ok.

bad_table_do(Opts, DummyFile) ->
    Parent = self(),
    {Pid,Mref} = my_spawn_opt(fun()-> ets_new(priv,[private,named_table | Opts]),
				      Priv = ets_new(priv,[private | Opts]),
				      ets_new(prot,[protected,named_table | Opts]),
				      Prot = ets_new(prot,[protected | Opts]),
				      Parent ! {self(),Priv,Prot},
				      die_please = receive_any()
			      end,
			      [link, monitor]),
    {Pid,Priv,Prot} = receive_any(),
    MatchSpec = {{key,'_'}, [], ['$$']},
    Fun = fun(X,_) -> X end,
    OpList = [{delete,[key],update},
	      {delete_all_objects,[],update},
	      {delete_object,[{key,data}],update},
	      {first,[],read},
	      {foldl,[Fun, 0], read, tabarg_last},
	      {foldr,[Fun, 0], read, tabarg_last},
	      %%{from_dets,[DetsTab], update},
	      {give_away,[Pid, data], update},
	      %%{info, [], read},
	      %%{info, [safe_fixed], read},
	      %%{init_table,[Name, InitFun],update},
	      {insert, [{key,data}], update},
	      {insert_new, [{key,data}], update},
	      {insert_new, [[{key,data},{other,data}]], update},
	      {last, [], read},
	      {lookup, [key], read},
	      {lookup_element, [key, 2], read},
	      {match, [{}], read},
	      {match, [{},17], read},
	      {match_delete, [{}], update},
	      {match_object, [{}], read},
	      {match_object, [{},17], read},
	      {member,[key], read},
	      {next, [key], read},
	      {prev, [key], read},
	      {rename, [new_name], update},
	      {safe_fixtable, [true], read},
	      {select,[MatchSpec], read},
	      {select,[MatchSpec,17], read},
	      {select_count,[MatchSpec], read},
	      {select_delete,[MatchSpec], update},
	      {setopts, [{heir,none}], update},
	      {slot, [0], read},
	      {tab2file, [DummyFile], read, {return,{error,badtab}}},
	      {tab2file, [DummyFile,[]], read, {return,{error,badtab}}},
	      {tab2list, [], read},
	      %%{table,[], read},
	      %%{to_dets, [DetsTab], read},
	      {update_counter,[key,1], update},
	      {update_element,[key,{2,new_data}], update}
	     ],
    Info = {Opts, Priv, Prot},
    lists:foreach(fun(Op) -> bad_table_op(Info, Op) end,
                  OpList),
    Pid ! die_please,
    {'DOWN', Mref, process, Pid, normal} = receive_any(),
    ok.

bad_table_op({Opts,Priv,Prot}, Op) ->
    %%io:format("Doing Op=~p on ~p's\n",[Op,Type]),
    T1 = ets_new(noname,Opts),
    bad_table_call(noname,Op),
    ets:delete(T1),
    bad_table_call(T1,Op),
    T2 = ets_new(named,[named_table | Opts]),
    ets:delete(T2),
    bad_table_call(named,Op),
    bad_table_call(T2,Op),
    bad_table_call(priv,Op),
    bad_table_call(Priv,Op),
    case element(3,Op) of
	update ->
	    bad_table_call(prot,Op),
	    bad_table_call(Prot,Op);
	read -> ok
    end.

bad_table_call(T,{F,Args,_}) ->
    {'EXIT',{badarg,_}} = (catch apply(ets, F, [T|Args]));
bad_table_call(T,{F,Args,_,tabarg_last}) ->
    {'EXIT',{badarg,_}} = (catch apply(ets, F, Args++[T]));
bad_table_call(T,{F,Args,_,{return,Return}}) ->
    try
	Return = apply(ets, F, [T|Args])
    catch
	error:badarg -> ok
    end.


%% Check rename of ets tables.
rename(Config) when is_list(Config) ->
    repeat_for_opts(fun rename_do/1, [write_concurrency, all_types]).

rename_do(Opts) ->
    EtsMem = etsmem(),
    ets_new(foobazz,[named_table, public | Opts]),
    ets:insert(foobazz,{foo,bazz}),
    ungermanbazz = ets:rename(foobazz,ungermanbazz),
    {'EXIT',{badarg, _}} = (catch ets:lookup(foobazz,foo)),
    [{foo,bazz}] = ets:lookup(ungermanbazz,foo),
    {'EXIT',{badarg,_}} =  (catch ets:rename(ungermanbazz,"no atom")),
    ets:delete(ungermanbazz),
    verify_etsmem(EtsMem).

%% Check rename of unnamed ets table.
rename_unnamed(Config) when is_list(Config) ->
    repeat_for_opts(fun rename_unnamed_do/1,
                    [write_concurrency,all_types]).

rename_unnamed_do(Opts) ->
    EtsMem = etsmem(),
    Tab = ets_new(bonkz,[public | Opts]),
    {'EXIT',{badarg, _}} = (catch ets:insert(bonkz,{foo,bazz})),
    bonkz = ets:info(Tab, name),
    Tab = ets:rename(Tab, tjabonkz),
    {'EXIT',{badarg, _}} = (catch ets:insert(tjabonkz,{foo,bazz})),
    tjabonkz = ets:info(Tab, name),
    ets:delete(Tab),
    verify_etsmem(EtsMem).

%% Rename a table with many fixations, and at the same time delete it.
evil_rename(Config) when is_list(Config) ->
    EtsMem = etsmem(),
    evil_rename_1(old_hash, new_hash, [public,named_table]),
    evil_rename_1(old_tree, new_tree, [public,ordered_set,named_table]),
    wait_for_test_procs(true),
    verify_etsmem(EtsMem).

evil_rename_1(Old, New, Flags) ->
    process_flag(trap_exit, true),
    Old = ets_new(Old, Flags),
    Fixer = fun() -> ets:safe_fixtable(Old, true) end,
    crazy_fixtable(15000, Fixer),
    erlang:yield(),
    New = ets:rename(Old, New),
    erlang:yield(),
    ets:delete(New),
    ok.

crazy_fixtable(N, Fixer) ->
    Dracula = ets_new(count_dracula, [public]),
    ets:insert(Dracula, {count,0}),
    SpawnFun = fun() ->
		       Fixer(),
		       case ets:update_counter(Dracula, count, 1) rem 15 of
			   0 -> evil_creater_destroyer();
			   _ -> erlang:hibernate(erlang, error, [dont_wake_me])
		       end
	       end,
    crazy_fixtable_1(N, SpawnFun),
    crazy_fixtable_wait(N, Dracula),
    Dracula.

crazy_fixtable_wait(N, Dracula) ->
    case ets:lookup(Dracula, count) of
	[{count,N}] ->
	    ets:delete(Dracula);
	Other ->
	    io:format("~p\n", [Other]),
	    receive after 10 -> ok end,
	    crazy_fixtable_wait(N, Dracula)
    end.

crazy_fixtable_1(0, _) ->
    ok;
crazy_fixtable_1(N, Fun) ->
    %%FIXME my_spawn_link(Fun),
    my_spawn_link(Fun),
    crazy_fixtable_1(N-1, Fun).

evil_creater_destroyer() ->
    T1 = evil_create_fixed_tab(),
    ets:delete(T1).

evil_create_fixed_tab() ->
    T = ets_new(arne, [public]),
    ets:safe_fixtable(T, true),
    T.

%% Tests that the return values and errors are equal for set's and
%% ordered_set's where applicable.
interface_equality(Config) when is_list(Config) ->
    repeat_for_opts(fun interface_equality_do/1).

interface_equality_do(Opts) ->
    EtsMem = etsmem(),
    Set = ets_new(set,[set | Opts]),
    OrderedSet = ets_new(ordered_set,[ordered_set | Opts]),
    F = fun(X,T,FF) -> case X of
                           0 -> true;
                           _ ->
                               ets:insert(T, {X,
                                              integer_to_list(X),
                                              X rem 10}),
                               FF(X-1,T,FF)
                       end
        end,
    F(100,Set,F),
    F(100,OrderedSet,F),
    equal_results(ets, insert, Set, OrderedSet, [{a,"a"}]),
    equal_results(ets, insert, Set, OrderedSet, [{1,1,"1"}]),
    equal_results(ets, lookup, Set, OrderedSet, [10]),
    equal_results(ets, lookup, Set, OrderedSet, [1000]),
    equal_results(ets, delete, Set, OrderedSet, [10]),
    equal_results(ets, delete, Set, OrderedSet, [nott]),
    equal_results(ets, lookup, Set, OrderedSet, [1000]),
    equal_results(ets, insert, Set, OrderedSet, [10]),
    equal_results(ets, next, Set, OrderedSet, ['$end_of_table']),
    equal_results(ets, prev, Set, OrderedSet, ['$end_of_table']),
    equal_results(ets, match, Set, OrderedSet, [{'_','_','_'}]),
    equal_results(ets, match, Set, OrderedSet, [{'_','_','_','_'}]),
    equal_results(ets, match, Set, OrderedSet, [{$3,$2,2}]),
    equal_results(ets, match, Set, OrderedSet, ['_']),
    equal_results(ets, match, Set, OrderedSet, ['$1']),
    equal_results(ets, match, Set, OrderedSet, [{'_','$50',3}]),
    equal_results(ets, match, Set, OrderedSet, [['_','$50',3]]),
    equal_results(ets, match_delete, Set, OrderedSet, [{'_','_',4}]),
    equal_results(ets, match_delete, Set, OrderedSet, [{'_','_',4}]),
    equal_results(ets, match_object, Set, OrderedSet, [{'_','_',4}]),
    equal_results(ets, match_object, Set, OrderedSet, [{'_','_',5}]),
    equal_results(ets, match_object, Set, OrderedSet, [{'_','_',4}]),
    equal_results(ets, match_object, Set, OrderedSet, ['_']),
    equal_results(ets, match_object, Set, OrderedSet, ['$5011']),
    equal_results(ets, match_delete, Set, OrderedSet, ['$20']),
    equal_results(ets, lookup_element, Set, OrderedSet, [13,2]),
    equal_results(ets, lookup_element, Set, OrderedSet, [13,4]),
    equal_results(ets, lookup_element, Set, OrderedSet, [14,2]),
    equal_results(ets, delete, Set, OrderedSet, []),
    verify_etsmem(EtsMem).

equal_results(M, F, FirstArg1, FirstArg2 ,ACommon) ->
    Res = maybe_sort((catch apply(M,F, [FirstArg1 | ACommon]))),
    Res = maybe_sort((catch apply(M,F,[FirstArg2 | ACommon]))).

maybe_sort(L) when is_list(L) ->
    lists:sort(L);
maybe_sort({'EXIT',{Reason, List}}) when is_list(List) ->
    {'EXIT',{Reason, lists:map(fun({Module, Function, _, _}) ->
				       {Module, Function, '_'}
			       end,
			       List)}};
maybe_sort(Any) ->
    Any.

%% Test match, match_object and match_delete in ordered set's.
ordered_match(Config) when is_list(Config)->
    repeat_for_opts(fun ordered_match_do/1).

ordered_match_do(Opts) ->
    EtsMem = etsmem(),
    F = fun(X,T,FF) -> case X of
			   0 -> true;
			   _ ->
			       ets:insert(T, {X,
					      integer_to_list(X),
					      X rem 10,
					      X rem 100,
					      X rem 1000}),
			       FF(X-1,T,FF)
		       end
	end,
    T1 = ets_new(xxx,[ordered_set| Opts]),
    F(3000,T1,F),
    [[3,3],[3,3],[3,3]] = ets:match(T1, {'_','_','$1','$2',3}),
    F2 = fun(X,Rem,Res,FF) -> case X of
				  0 -> [];
				  _ ->
				      case X rem Rem of
					  Res ->
					      FF(X-1,Rem,Res,FF) ++
						  [{X,
						    integer_to_list(X),
						    X rem 10,
						    X rem 100,
						    X rem 1000}];
					  _ ->
					      FF(X-1,Rem,Res,FF)
				      end
			      end
	 end,
    OL1 = F2(3000,100,2,F2),
    OL1 = ets:match_object(T1, {'_','_','_',2,'_'}),
    true = ets:match_delete(T1,{'_','_','_',2,'_'}),
    [] = ets:match_object(T1, {'_','_','_',2,'_'}),
    OL2 = F2(3000,100,3,F2),
    OL2 = ets:match_object(T1, {'_','_','_',3,'_'}),
    ets:delete(T1),
    verify_etsmem(EtsMem).


%% Test basic functionality in ordered_set's.
ordered(Config) when is_list(Config) ->
    repeat_for_opts(fun ordered_do/1).

ordered_do(Opts) ->
    EtsMem = etsmem(),
    T = ets_new(oset, [ordered_set | Opts]),
    InsList = [
	       25,26,27,28,
	       5,6,7,8,
	       21,22,23,24,
	       9,10,11,12,
	       1,2,3,4,
	       17,18,19,20,
	       13,14,15,16,
	       1 bsl 33
	      ],
    lists:foreach(fun(X) ->
			  ets:insert(T,{X,integer_to_list(X)})
		  end,
		  InsList),
    IL2 = lists:map(fun(X) -> {X,integer_to_list(X)} end, InsList),
    L1 = pick_all_forward(T),
    L2 = pick_all_backwards(T),
    S1 = lists:sort(IL2),
    S2 = lists:reverse(lists:sort(IL2)),
    S1 = L1,
    S2 = L2,
    [{1,"1"}] = ets:slot(T,0),
    [{28,"28"}] = ets:slot(T,27),
    [{1 bsl 33,_}] = ets:slot(T,28),
    27 = ets:prev(T,28),
    [{7,"7"}] = ets:slot(T,6),
    '$end_of_table' = ets:next(T,1 bsl 33),
    [{12,"12"}] = ets:slot(T,11),
    '$end_of_table' = ets:slot(T,29),
    [{1,"1"}] = ets:slot(T,0),
    28 = ets:prev(T,1 bsl 33),
    1 = ets:next(T,0),
    pick_all_forward(T),
    [{7,"7"}] = ets:slot(T,6),
    L2 = pick_all_backwards(T),
    [{7,"7"}] = ets:slot(T,6),
    ets:delete(T),
    verify_etsmem(EtsMem).

pick_all(_T,'$end_of_table',_How) ->
    [];
pick_all(T,Last,How) ->
    This = case How of
	       next ->
		   ets:next(T,Last);
	       prev ->
		   ets:prev(T,Last)
	   end,
    [LastObj] = ets:lookup(T,Last),
    [LastObj | pick_all(T,This,How)].

pick_all_forward(T) ->
    pick_all(T,ets:first(T),next).
pick_all_backwards(T) ->
    pick_all(T,ets:last(T),prev).



%% Small test case for both set and bag type ets tables.
setbag(Config) when is_list(Config) ->
    EtsMem = etsmem(),
    lists:foreach(fun(SetType) -> 
                          Set = ets_new(SetType,[SetType]),
                          Bag = ets_new(bag,[bag]),
                          Key = {foo,bar},
                          
                          %% insert some value
                          ets:insert(Set,{Key,val1}),
                          ets:insert(Bag,{Key,val1}),
                          
                          %% insert new value for same key again
                          ets:insert(Set,{Key,val2}),
                          ets:insert(Bag,{Key,val2}),
                          
                          %% check
                          [{Key,val2}] = ets:lookup(Set,Key),
                          [{Key,val1},{Key,val2}] = ets:lookup(Bag,Key),
                          
                          true = ets:delete(Set),
                          true = ets:delete(Bag)
                  end, [set, cat_ord_set,stim_cat_ord_set,ordered_set]),
    verify_etsmem(EtsMem).

%% Test case to check proper return values for illegal ets_new() calls.
badnew(Config) when is_list(Config) ->
    EtsMem = etsmem(),
    {'EXIT',{badarg,_}} = (catch ets:new(12,[])),
    {'EXIT',{badarg,_}} = (catch ets:new({a,b},[])),
    {'EXIT',{badarg,_}} = (catch ets:new(name,[foo])),
    {'EXIT',{badarg,_}} = (catch ets:new(name,{bag})),
    {'EXIT',{badarg,_}} = (catch ets:new(name,bag)),
    verify_etsmem(EtsMem).

%% OTP-2314. Test case to check that a non-proper list does not
%% crash the emulator.
verybadnew(Config) when is_list(Config) ->
    EtsMem = etsmem(),
    {'EXIT',{badarg,_}} = (catch ets:new(verybad,[set|protected])),
    verify_etsmem(EtsMem).

%% Small check to see if named tables work.
named(Config) when is_list(Config) ->
    EtsMem = etsmem(),
    Tab = make_table(foo,
		     [named_table],
		     [{key,val}]),
    [{key,val}] = ets:lookup(foo,key),
    true = ets:delete(Tab),
    verify_etsmem(EtsMem).

%% Test case to check if specified keypos works.
keypos2(Config) when is_list(Config) ->
    EtsMem = etsmem(),
    lists:foreach(fun(SetType) -> 
                          Tab = make_table(foo,
                                           [SetType,{keypos,2}],
                                           [{val,key}, {val2,key}]),
                          [{val2,key}] = ets:lookup(Tab,key),
                          true = ets:delete(Tab)
                  end, [set, cat_ord_set,stim_cat_ord_set,ordered_set]),
    verify_etsmem(EtsMem).

%% Privacy check. Check that a named(public/private/protected) table
%% cannot be read by the wrong process(es).
privacy(Config) when is_list(Config) ->
    repeat_for_opts(fun privacy_do/1).

privacy_do(Opts) ->
    EtsMem = etsmem(),
    process_flag(trap_exit,true),
    Parent = self(),
    Owner = my_spawn_link(fun() -> privacy_owner(Parent, Opts) end),
    receive
	{'EXIT',Owner,Reason} ->
	    exit({privacy_test,Reason});
	ok ->
	    ok
    end,

    privacy_check(pub,prot,priv),

    Owner ! {shift,1,{pub,prot,priv}},
    receive
        {Pub1,Prot1,Priv1} ->
            ok = privacy_check(Pub1,Prot1,Priv1),
            Owner ! {shift,2,{Pub1,Prot1,Priv1}}
    end,

    receive
        {Pub2,Prot2,Priv2} ->
            ok = privacy_check(Pub2,Prot2,Priv2),
            Owner ! {shift,0,{Pub2,Prot2,Priv2}}
    end,

    receive
        {Pub3,Prot3,Priv3} ->
            ok = privacy_check(Pub3,Prot3,Priv3)
    end,

    Owner ! die,
    receive {'EXIT',Owner,_} -> ok end,
    verify_etsmem(EtsMem).

privacy_check(Pub,Prot,Priv) ->
    %% check read rights
    [] = ets:lookup(Pub, foo),
    [] = ets:lookup(Prot,foo),
    {'EXIT',{badarg,_}} = (catch ets:lookup(Priv,foo)),

    %% check write rights
    true = ets:insert(Pub, {1,foo}),
    {'EXIT',{badarg,_}} = (catch ets:insert(Prot,{2,foo})),
    {'EXIT',{badarg,_}} = (catch ets:insert(Priv,{3,foo})),

    %% check that it really wasn't written, either
    [] = ets:lookup(Prot,foo),
    ok.

privacy_owner(Boss, Opts) ->
    ets_new(pub, [public,named_table | Opts]),
    ets_new(prot,[protected,named_table | Opts]),
    ets_new(priv,[private,named_table | Opts]),
    Boss ! ok,
    privacy_owner_loop(Boss).

privacy_owner_loop(Boss) ->
    receive
	{shift,N,Pub_Prot_Priv} ->
	    {Pub,Prot,Priv} = rotate_tuple(Pub_Prot_Priv, N),

	    ets:setopts(Pub,{protection,public}),
	    ets:setopts(Prot,{protection,protected}),
	    ets:setopts(Priv,{protection,private}),
	    Boss ! {Pub,Prot,Priv},
	    privacy_owner_loop(Boss);

	die -> ok
    end.

rotate_tuple(Tuple, 0) ->
    Tuple;
rotate_tuple(Tuple, N) ->
    [H|T] = tuple_to_list(Tuple),
    rotate_tuple(list_to_tuple(T ++ [H]), N-1).


%%%%%%%%%%%%%%%%%%%%%%%%%%%%%%%%%%%%%%%%%%%%%%%%%%%%%%%%%%%%%%%%%%%%%%


%% Check lookup in an empty table and lookup of a non-existing key.
empty(Config) when is_list(Config) ->
    repeat_for_opts_all_table_types(fun empty_do/1).

empty_do(Opts) ->
    EtsMem = etsmem(),
    Tab = ets_new(foo,Opts),
    [] = ets:lookup(Tab,key),
    true = ets:insert(Tab,{key2,val}),
    [] = ets:lookup(Tab,key),
    true = ets:delete(Tab),
    verify_etsmem(EtsMem).

%% Check proper return values for illegal insert operations.
badinsert(Config) when is_list(Config) ->
    repeat_for_opts_all_table_types(fun badinsert_do/1).

badinsert_do(Opts) ->
    EtsMem = etsmem(),
    {'EXIT',{badarg,_}} = (catch ets:insert(foo,{key,val})),

    Tab = ets_new(foo,Opts),
    {'EXIT',{badarg,_}} = (catch ets:insert(Tab,{})),

    Tab3 = ets_new(foo,[{keypos,3}| Opts]),
    {'EXIT',{badarg,_}} = (catch ets:insert(Tab3,{a,b})),

    {'EXIT',{badarg,_}} = (catch ets:insert(Tab,[key,val2])),
    true = ets:delete(Tab),
    true = ets:delete(Tab3),
    verify_etsmem(EtsMem).

%%%%%%%%%%%%%%%%%%%%%%%%%%%%%%%%%%%%%%%%%%%%%%%%%%%%%%%%%%%%%%%%%%%%%%


%% Check proper return values from bad lookups in existing/non existing
%% ets tables.
badlookup(Config) when is_list(Config) ->
    EtsMem = etsmem(),
    {'EXIT',{badarg,_}} = (catch ets:lookup(foo,key)),
    Tab = ets_new(foo,[]),
    ets:delete(Tab),
    {'EXIT',{badarg,_}} = (catch ets:lookup(Tab,key)),
    verify_etsmem(EtsMem).

%% Test that lookup returns objects in order of insertion for bag and dbag.
lookup_order(Config) when is_list(Config) ->
    EtsMem = etsmem(),
    repeat_for_opts(fun lookup_order_do/1,
                    [write_concurrency,[bag,duplicate_bag]]),
    verify_etsmem(EtsMem),
    ok.

lookup_order_do(Opts) ->
    lookup_order_2(Opts, false),
    lookup_order_2(Opts, true).

lookup_order_2(Opts, Fixed) ->
    io:format("Opts=~p Fixed=~p\n",[Opts,Fixed]),

    A = 1, B = 2, C = 3,
    ABC = [A,B,C],
    Pair = [{A,B},{B,A},{A,C},{C,A},{B,C},{C,B}],
    Combos = [{D1,D2,D3} || D1<-ABC, D2<-Pair, D3<-Pair],
    lists:foreach(fun({D1,{D2a,D2b},{D3a,D3b}}) ->
			  T = ets_new(foo,Opts),
			  case Fixed of
			      true -> ets:safe_fixtable(T,true);
			      false -> ok
			  end,
			  S10 = {T,[],key},
			  S20 = check_insert(S10,A),
			  S30 = check_insert(S20,B),
			  S40 = check_insert(S30,C),
			  S50 = check_delete(S40,D1),
			  S55 = check_insert(S50,D1),
			  S60 = check_insert(S55,D1),
			  S70 = check_delete(S60,D2a),
			  S80 = check_delete(S70,D2b),
			  S90 = check_insert(S80,D2a),
			  SA0 = check_delete(S90,D3a),
			  SB0 = check_delete(SA0,D3b),
			  check_insert_new(SB0,D3b),

			  true = ets:delete(T)
		  end,
		  Combos).


check_insert({T,List0,Key},Val) ->
    %%io:format("insert ~p into ~p\n",[Val,List0]),
    ets:insert(T,{Key,Val}),
    List1 = case (ets:info(T,type) =:= bag andalso
		  lists:member({Key,Val},List0)) of
		true -> List0;
		false -> [{Key,Val} | List0]
	    end,
    check_check({T,List1,Key}).

check_insert_new({T,List0,Key},Val) ->
    %%io:format("insert_new ~p into ~p\n",[Val,List0]),
    Ret = ets:insert_new(T,{Key,Val}),
    Ret = (List0 =:= []),
    List1 = case Ret of
		true -> [{Key,Val}];
		false -> List0
	    end,
    check_check({T,List1,Key}).


check_delete({T,List0,Key},Val) ->
    %%io:format("delete ~p from ~p\n",[Val,List0]),
    ets:delete_object(T,{Key,Val}),
    List1 = lists:filter(fun(Obj) -> Obj =/= {Key,Val} end,
			 List0),
    check_check({T,List1,Key}).

check_check(S={T,List,Key}) ->
    case lists:reverse(ets:lookup(T,Key)) of
	List -> ok;
        ETS -> io:format("check failed:\nETS: ~p\nCHK: ~p\n", [ETS,List]),
	       ct:fail("Invalid return value from ets:lookup")
    end,
    Items = ets:info(T,size),
    Items = length(List),
    S.

fill_tab(Tab,Val) ->
    ets:insert(Tab,{key,Val}),
    ets:insert(Tab,{{a,144},Val}),
    ets:insert(Tab,{{a,key2},Val}),
    ets:insert(Tab,{14,Val}),
    ok.


%%%%%%%%%%%%%%%%%%%%%%%%%%%%%%%%%%%%%%%%%%%%%%%%%%%%%%%%%%%%%%%%%%%%%%


%% OTP-2386. Multiple return elements.
lookup_element_mult(Config) when is_list(Config) ->
    repeat_for_opts(fun lookup_element_mult_do/1).

lookup_element_mult_do(Opts) ->
    EtsMem = etsmem(),
    T = ets_new(service, [bag, {keypos, 2} | Opts]),
    D = lists:reverse(lem_data()),
    lists:foreach(fun(X) -> ets:insert(T, X) end, D),
    ok = lem_crash_3(T),
    ets:insert(T, {0, "heap_key"}),
    ets:lookup_element(T, "heap_key", 2),
    true = ets:delete(T),
    verify_etsmem(EtsMem).

lem_data() ->
    [{service,'eddie2@boromir',{150,236,14,103},httpd88,self()},
     {service,'eddie2@boromir',{150,236,14,103},httpd80,self()},
     {service,'eddie3@boromir',{150,236,14,107},httpd88,self()},
     {service,'eddie3@boromir',{150,236,14,107},httpd80,self()},
     {service,'eddie4@boromir',{150,236,14,108},httpd88,self()}].

lem_crash(T) ->
    L = ets:lookup_element(T, 'eddie2@boromir', 3),
    {erlang:phash(L, 256), L}.

lem_crash_3(T) ->
    lem_crash(T),
    io:format("Survived once~n"),
    lem_crash(T),
    io:format("Survived twice~n"),
    lem_crash(T),
    io:format("Survived all!~n"),
    ok.

%%%%%%%%%%%%%%%%%%%%%%%%%%%%%%%%%%%%%%%%%%%%%%%%%%%%%%%%%%%%%%%%%%%%%%


%% Check delete of an element inserted in a `filled' table.
delete_elem(Config) when is_list(Config) ->
    repeat_for_opts(fun delete_elem_do/1,
                    [write_concurrency, all_types]).

delete_elem_do(Opts) ->
    EtsMem = etsmem(),
    Tab = ets_new(foo,Opts),
    fill_tab(Tab,foo),
    ets:insert(Tab,{{b,key},foo}),
    ets:insert(Tab,{{c,key},foo}),
    true = ets:delete(Tab,{b,key}),
    [] = ets:lookup(Tab,{b,key}),
    [{{c,key},foo}] = ets:lookup(Tab,{c,key}),
    true = ets:delete(Tab),
    verify_etsmem(EtsMem).

%% Check that ets:delete() works and releases the name of the
%% deleted table.
delete_tab(Config) when is_list(Config) ->
    repeat_for_opts(fun delete_tab_do/1,
                    [write_concurrency,all_types]).

delete_tab_do(Opts) ->
    Name = foo,
    EtsMem = etsmem(),
    Name = ets_new(Name, [named_table | Opts]),
    true = ets:delete(foo),
    %% The name should be available again.
    Name = ets_new(Name, [named_table | Opts]),
    true = ets:delete(Name),
    verify_etsmem(EtsMem).

%% Check that ets:delete/1 works and that other processes can run.
delete_large_tab(Config) when is_list(Config) ->
    ct:timetrap({minutes,60}), %% valgrind needs a lot
    KeyRange = 16#ffffff,
    Data = [{erlang:phash2(I, KeyRange),I} || I <- lists:seq(1, 200000)],
    EtsMem = etsmem(),
    repeat_for_opts(fun(Opts) -> delete_large_tab_do(key_range(Opts,KeyRange),
                                                     Data) end),
    verify_etsmem(EtsMem).

delete_large_tab_do(Opts,Data) ->
    delete_large_tab_1(foo_hash, Opts, Data, false),
    delete_large_tab_1(foo_tree, [ordered_set | Opts], Data, false),
    delete_large_tab_1(foo_tree, [stim_cat_ord_set | Opts], Data, false),
    delete_large_tab_1(foo_hash_fix, Opts, Data, true).


delete_large_tab_1(Name, Flags, Data, Fix) ->
    case is_redundant_opts_combo(Flags) of
        true -> skip;
        false ->
            delete_large_tab_2(Name, Flags, Data, Fix)
    end.

delete_large_tab_2(Name, Flags, Data, Fix) ->
    Tab = ets_new(Name, Flags),
    ets:insert(Tab, Data),

    case Fix of
	false -> ok;
	true ->
	    true = ets:safe_fixtable(Tab, true),
	    lists:foreach(fun({K,_}) -> ets:delete(Tab, K) end, Data)
    end,

    {priority, Prio} = process_info(self(), priority),
    Deleter = self(),
    [SchedTracer]
	= start_loopers(1,
			Prio,
			fun (SC) ->
				receive
				    {trace, Deleter, out, _} ->
					undefined = ets:info(Tab),
					SC+1;
				    {trace,
				     Deleter,
				     register,
				     delete_large_tab_done_marker}->
					Deleter ! {schedule_count, SC},
					exit(normal);
				    _ ->
					SC
				end
			end,
			0),
    SchedTracerMon = monitor(process, SchedTracer),
    Loopers = start_loopers(erlang:system_info(schedulers),
			    Prio,
			    fun (_) -> erlang:yield() end,
			    ok),
    erlang:yield(),
    1 = erlang:trace(self(),true,[running,procs,{tracer,SchedTracer}]),
    true = ets:delete(Tab),
    %% The register stuff is just a trace marker
    true = register(delete_large_tab_done_marker, self()),
    true = unregister(delete_large_tab_done_marker),
    undefined = ets:info(Tab),
    ok = stop_loopers(Loopers),
    receive
	{schedule_count, N} ->
	    io:format("~s: context switches: ~p", [Name,N]),
	    if
		N >= 5 -> ok;
		true -> ct:fail(failed)
	    end
    end,
    receive {'DOWN',SchedTracerMon,process,SchedTracer,_} -> ok end,
    ok.

%% Delete a large name table and try to create a new table with
%% the same name in another process.
delete_large_named_table(Config) when is_list(Config) ->
    KeyRange = 16#ffffff,
    Data = [{erlang:phash2(I, KeyRange),I} || I <- lists:seq(1, 200000)],
    EtsMem = etsmem(),
    repeat_for_opts(fun(Opts) ->
                            delete_large_named_table_do(key_range(Opts,KeyRange),
                                                        Data)
                    end),
    verify_etsmem(EtsMem),
    ok.

delete_large_named_table_do(Opts,Data) ->
    delete_large_named_table_1(foo_hash, [named_table | Opts], Data, false),
    delete_large_named_table_1(foo_tree, [ordered_set,named_table | Opts], Data, false),
    delete_large_named_table_1(foo_tree, [stim_cat_ord_set,named_table | Opts], Data, false),
    delete_large_named_table_1(foo_hash, [named_table | Opts], Data, true).

delete_large_named_table_1(Name, Flags, Data, Fix) ->
    case is_redundant_opts_combo(Flags) of
        true -> skip;
        false ->
            delete_large_named_table_2(Name, Flags, Data, Fix)
    end.

delete_large_named_table_2(Name, Flags, Data, Fix) ->
    Tab = ets_new(Name, Flags),
    ets:insert(Tab, Data),

    case Fix of
	false -> ok;
	true ->
	    true = ets:safe_fixtable(Tab, true),
	    lists:foreach(fun({K,_}) -> ets:delete(Tab, K) end, Data)
    end,
    {Pid, MRef} = my_spawn_opt(fun() ->
				       receive
					   ets_new ->
					       ets_new(Name, [named_table])
				       end
			       end,
			       [link, monitor]),
    true = ets:delete(Tab),
    Pid ! ets_new,
    receive {'DOWN',MRef,process,Pid,_} -> ok end,
    ok.

%% Delete a large table, and kill the process during the delete.
evil_delete(Config) when is_list(Config) ->
    KeyRange = 100000,
    Data = [{I,I*I} || I <- lists:seq(1, KeyRange)],
    repeat_for_opts(fun(Opts) ->
                            evil_delete_do(key_range(Opts,KeyRange),
                                           Data)
                    end).

evil_delete_do(Opts,Data) ->
    EtsMem = etsmem(),
    evil_delete_owner(foo_hash, Opts, Data, false),
    verify_etsmem(EtsMem),
    evil_delete_owner(foo_hash, Opts, Data, true),
    verify_etsmem(EtsMem),
    evil_delete_owner(foo_tree, [ordered_set | Opts], Data, false),
    verify_etsmem(EtsMem),
    evil_delete_owner(foo_catree, [stim_cat_ord_set | Opts], Data, false),
    verify_etsmem(EtsMem),
    TabA = evil_delete_not_owner(foo_hash, Opts, Data, false),
    verify_etsmem(EtsMem),
    TabB = evil_delete_not_owner(foo_hash, Opts, Data, true),
    verify_etsmem(EtsMem),
    TabC = evil_delete_not_owner(foo_tree, [ordered_set | Opts], Data, false),
    verify_etsmem(EtsMem),
    TabD = evil_delete_not_owner(foo_catree, [stim_cat_ord_set | Opts], Data, false),
    verify_etsmem(EtsMem),
    lists:foreach(fun(T) -> undefined = ets:info(T) end,
		  [TabA,TabB,TabC,TabD]).

evil_delete_not_owner(Name, Flags, Data, Fix) ->
    case is_redundant_opts_combo(Flags) of
        true -> skip;
        false ->
            evil_delete_not_owner_1(Name, Flags, Data, Fix)
    end.

evil_delete_not_owner_1(Name, Flags, Data, Fix) ->
    io:format("Not owner: ~p, fix = ~p", [Name,Fix]),
    Tab = ets_new(Name, [public|Flags]),
    ets:insert(Tab, Data),
    case Fix of
	false -> ok;
	true ->
	    true = ets:safe_fixtable(Tab, true),
	    lists:foreach(fun({K,_}) -> ets:delete(Tab, K) end, Data)
    end,
    Pid = my_spawn(fun() ->
			   P = my_spawn_link(
				 fun() ->
					 receive kill -> ok end,
					 erlang:yield(),
					 exit(kill_linked_processes_now)
				 end),
			   erlang:yield(),
			   P ! kill,
			   true = ets:delete(Tab)
		   end),
    Ref = erlang:monitor(process, Pid),
    receive {'DOWN',Ref,_,_,_} -> ok end,
    Tab.

evil_delete_owner(Name, Flags, Data, Fix) ->
    case is_redundant_opts_combo(Flags) of
        true -> skip;
        false ->
            evil_delete_owner_1(Name, Flags, Data, Fix)
    end.

evil_delete_owner_1(Name, Flags, Data, Fix) ->
    Fun = fun() ->
		  Tab = ets_new(Name, [public|Flags]),
		  ets:insert(Tab, Data),
		  case Fix of
		      false -> ok;
		      true ->
			  true = ets:safe_fixtable(Tab, true),
			  lists:foreach(fun({K,_}) ->
						ets:delete(Tab, K)
					end, Data)
		  end,
		  erlang:yield(),
		  my_spawn_link(fun() ->
					erlang:yield(),
					exit(kill_linked_processes_now)
				end),
		  true = ets:delete(Tab)
	  end,
    Pid = my_spawn(Fun),
    Ref = erlang:monitor(process, Pid),
    receive {'DOWN',Ref,_,_,_} -> ok end.


exit_large_table_owner(Config) when is_list(Config) ->
    %%Data = [{erlang:phash2(I, 16#ffffff),I} || I <- lists:seq(1, 500000)],
    Laps = 500000 div syrup_factor(),
    FEData = fun(Do) -> repeat_while(fun(I) when I =:= Laps -> {false,ok};
					(I) -> Do({erlang:phash2(I, 16#ffffff),I}),
					       {true, I+1}
				     end, 1)
	     end,
    EtsMem = etsmem(),
    repeat_for_opts(fun(Opts) ->
                            exit_large_table_owner_do(Opts,
                                                      FEData,
                                                      Config)
                    end),
    verify_etsmem(EtsMem).

exit_large_table_owner_do(Opts, FEData, Config) ->
    verify_rescheduling_exit(Config, FEData, [named_table | Opts], true, 1, 1),
    verify_rescheduling_exit(Config, FEData, Opts, false, 1, 1).

exit_many_large_table_owner(Config) when is_list(Config) ->
    ct:timetrap({minutes,30}), %% valgrind needs a lot
    %%Data = [{erlang:phash2(I, 16#ffffff),I} || I <- lists:seq(1, 500000)],
    Laps = 500000 div syrup_factor(),
    FEData = fun(Do) -> repeat_while(fun(I) when I =:= Laps -> {false,ok};
					(I) -> Do({erlang:phash2(I, 16#ffffff),I}),
					       {true, I+1}
				     end, 1)
	     end,
    EtsMem = etsmem(),
    repeat_for_opts(fun(Opts) -> exit_many_large_table_owner_do(Opts,FEData,Config) end),
    verify_etsmem(EtsMem).

exit_many_large_table_owner_do(Opts,FEData,Config) ->
    verify_rescheduling_exit(Config, FEData, Opts, true, 1, 4),
    verify_rescheduling_exit(Config, FEData, [named_table | Opts], false, 1, 4).

exit_many_tables_owner(Config) when is_list(Config) ->
    NoData = fun(_Do) -> ok end,
    EtsMem = etsmem(),
    verify_rescheduling_exit(Config, NoData, [named_table], false, 1000, 1),
    verify_rescheduling_exit(Config, NoData, [named_table,{write_concurrency,true}], false, 1000, 1),
    verify_etsmem(EtsMem).

exit_many_many_tables_owner(Config) when is_list(Config) ->
    Data = [{erlang:phash2(I, 16#ffffff),I} || I <- lists:seq(1, 50)],
    FEData = fun(Do) -> lists:foreach(Do, Data) end,
    repeat_for_opts(fun(Opts) -> exit_many_many_tables_owner_do(Opts,FEData,Config) end).

exit_many_many_tables_owner_do(Opts,FEData,Config) ->
    verify_rescheduling_exit(Config, FEData, [named_table | Opts], true, 200, 5),
    verify_rescheduling_exit(Config, FEData, Opts, false, 200, 5),
    wait_for_test_procs(),
    EtsMem = etsmem(),
    verify_rescheduling_exit(Config, FEData, Opts, true, 200, 5),
    verify_rescheduling_exit(Config, FEData, [named_table | Opts], false, 200, 5),
    verify_etsmem(EtsMem).


count_exit_sched(TP) ->
    receive
	{trace, TP, in_exiting, 0} ->
	    count_exit_sched_out(TP, 1);
	{trace, TP, out_exiting, 0} ->
	    count_exit_sched_in(TP, 1);
	{trace, TP, out_exited, 0} ->
	    0
    end.

count_exit_sched_in(TP, N) ->
    receive
	{trace, TP, in_exiting, 0} ->
	    count_exit_sched_out(TP, N);
	{trace, TP, _, _} = Msg ->
	    exit({unexpected_trace_msg, Msg})
    end.

count_exit_sched_out(TP, N) ->
    receive
	{trace, TP, out_exiting, 0} ->
	    count_exit_sched_in(TP, N+1);
	{trace, TP, out_exited, 0} ->
	    N;
	{trace, TP, _, _} = Msg ->
	    exit({unexpected_trace_msg, Msg})
    end.

vre_fix_tables(Tab) ->
    Parent = self(),
    Go = make_ref(),
    my_spawn_link(fun () ->
			  true = ets:safe_fixtable(Tab, true),
			  Parent ! Go,
			  receive infinity -> ok end
		  end),
    receive Go -> ok end,
    ok.

verify_rescheduling_exit(Config, ForEachData, Flags, Fix, NOTabs, NOProcs) ->
    NoFix = 5,
    TestCase = atom_to_list(proplists:get_value(test_case, Config)),
    Parent = self(),
    KillMe = make_ref(),
    PFun =
	fun () ->
		repeat(
		  fun () ->
			  Uniq = erlang:unique_integer([positive]),
			  Name = list_to_atom(TestCase ++ "-" ++
						  integer_to_list(Uniq)),
			  Tab = ets_new(Name, Flags),
                          ForEachData(fun(Data) -> ets:insert(Tab, Data) end),
			  case Fix of
			      false -> ok;
			      true ->
				  lists:foreach(fun (_) ->
							vre_fix_tables(Tab)
						end,
						lists:seq(1,NoFix)),
                                  KeyPos = ets:info(Tab,keypos),
                                  ForEachData(fun(Data) ->
						      ets:delete(Tab, element(KeyPos,Data))
                                              end)
			  end
		  end,
		  NOTabs),
		Parent ! {KillMe, self()},
		receive after infinity -> ok end
	end,
    TPs = lists:map(fun (_) ->
			    TP = my_spawn_link(PFun),
			    1 = erlang:trace(TP, true, [exiting]),
			    TP
		    end,
		    lists:seq(1, NOProcs)),
    lists:foreach(fun (TP) ->
			  receive {KillMe, TP} -> ok end
		  end,
		  TPs),
    LPs = start_loopers(erlang:system_info(schedulers),
			normal,
			fun (_) ->
				erlang:yield()
			end,
			ok),
    lists:foreach(fun (TP) ->
			  unlink(TP),
			  exit(TP, bang)
		  end,
		  TPs),
    lists:foreach(fun (TP) ->
			  XScheds = count_exit_sched(TP),
			  io:format("~p XScheds=~p~n",
				    [TP, XScheds]),
			  true = XScheds >= 3
		  end,
		  TPs),
    stop_loopers(LPs),
    ok.



%% Make sure that slots for ets tables are cleared properly.
table_leak(Config) when is_list(Config) ->
    repeat_for_opts_all_non_stim_table_types(fun(Opts) -> table_leak_1(Opts,20000) end).

table_leak_1(_,0) -> ok;
table_leak_1(Opts,N) ->
    T = ets_new(fooflarf, Opts),
    true = ets:delete(T),
    table_leak_1(Opts,N-1).

%% Check proper return values for illegal delete operations.
baddelete(Config) when is_list(Config) ->
    EtsMem = etsmem(),
    {'EXIT',{badarg,_}} = (catch ets:delete(foo)),
    Tab = ets_new(foo,[]),
    true = ets:delete(Tab),
    {'EXIT',{badarg,_}} = (catch ets:delete(Tab)),
    verify_etsmem(EtsMem).

%% Check that match_delete works. Also tests tab2list function.
match_delete(Config) when is_list(Config) ->
    EtsMem = etsmem(),
    repeat_for_opts(fun match_delete_do/1,
                    [write_concurrency,all_types]),
    verify_etsmem(EtsMem).

match_delete_do(Opts) ->
    EtsMem = etsmem(),
    Tab = ets_new(kad,Opts),
    fill_tab(Tab,foo),
    ets:insert(Tab,{{c,key},bar}),
    _ = ets:match_delete(Tab,{'_',foo}),
    [{{c,key},bar}] = ets:tab2list(Tab),
    _ = ets:match_delete(Tab,'_'),
    [] = ets:tab2list(Tab),
    true = ets:delete(Tab),
    verify_etsmem(EtsMem).

%% OTP-3005: check match_delete with constant argument.
match_delete3(Config) when is_list(Config) ->
    repeat_for_opts(fun match_delete3_do/1).

match_delete3_do(Opts) ->
    EtsMem = etsmem(),
    T = make_table(test,
		   [duplicate_bag | Opts],
		   [{aa,17},
		    {cA,1000},
		    {cA,17},
		    {cA,1000},
		    {aa,17}]),
    %% 'aa' and 'cA' have the same hash value in the current
    %% implementation. This causes the aa's to precede the cA's, to make
    %% the test more interesting.
    [{cA,1000},{cA,1000}] = ets:match_object(T, {'_', 1000}),
    ets:match_delete(T, {cA,1000}),
    [] = ets:match_object(T, {'_', 1000}),
    ets:delete(T),
    verify_etsmem(EtsMem).


%%%%%%%%%%%%%%%%%%%%%%%%%%%%%%%%%%%%%%%%%%%%%%%%%%%%%%%%%%%%%%%%%%%%%%

%% Test ets:first/1 & ets:next/2.
firstnext(Config) when is_list(Config) ->
    repeat_for_opts_all_set_table_types(fun firstnext_do/1).

firstnext_do(Opts) ->
    EtsMem = etsmem(),
    Tab = ets_new(foo,Opts),
    [] = firstnext_collect(Tab,ets:first(Tab),[]),
    fill_tab(Tab,foo),
    Len = length(ets:tab2list(Tab)),
    Len = length(firstnext_collect(Tab,ets:first(Tab),[])),
    true = ets:delete(Tab),
    verify_etsmem(EtsMem).

firstnext_collect(_Tab,'$end_of_table',List) ->
    List;
firstnext_collect(Tab,Key,List) ->
    firstnext_collect(Tab,ets:next(Tab,Key),[Key|List]).


%%%%%%%%%%%%%%%%%%%%%%%%%%%%%%%%%%%%%%%%%%%%%%%%%%%%%%%%%%%%%%%%%%%%%%

%% Tests ets:first/1 & ets:next/2.
firstnext_concurrent(Config) when is_list(Config) ->
    lists:foreach(
      fun(TableType) -> 
              register(master, self()),
              TableName = list_to_atom(atom_to_list(?MODULE) ++ atom_to_list(TableType)),
              ets_init(TableName, 20, TableType),
              [dynamic_go(TableName) || _ <- lists:seq(1, 2)],
              receive
              after 5000 -> ok
              end,
              unregister(master)
      end, repeat_for_opts_atom2list(ord_set_types)).

ets_init(Tab, N, TableType) ->
    ets_new(Tab, [named_table,public,TableType]),
    cycle(Tab, lists:seq(1,N+1)).

cycle(_Tab, [H|T]) when H > length(T)-> ok;
cycle(Tab, L) ->
    ets:insert(Tab,list_to_tuple(L)),
    cycle(Tab, tl(L)++[hd(L)]).

dynamic_go(TableName) -> my_spawn_link(fun() -> dynamic_init(TableName) end).

dynamic_init(TableName) -> [dyn_lookup(TableName) || _ <- lists:seq(1, 10)].

dyn_lookup(T) -> dyn_lookup(T, ets:first(T)).

dyn_lookup(_T, '$end_of_table') -> [];
dyn_lookup(T, K) ->
    NextKey = ets:next(T,K),
    case ets:next(T,K) of
	NextKey ->
	    dyn_lookup(T, NextKey);
	NK ->
	    io:fwrite("hmmm... ~p =/= ~p~n", [NextKey,NK]),
	    exit(failed)
    end.

%%%%%%%%%%%%%%%%%%%%%%%%%%%%%%%%%%%%%%%%%%%%%%%%%%%%%%%%%%%%%%%%%%%%%%

slot(Config) when is_list(Config) ->
    repeat_for_opts_all_set_table_types(fun slot_do/1).

slot_do(Opts) ->
    EtsMem = etsmem(),
    Tab = ets_new(foo,Opts),
    fill_tab(Tab,foo),
    Elts = ets:info(Tab,size),
    Elts = slot_loop(Tab,0,0),
    case ets:info(Tab, type) of
        ordered_set ->
            '$end_of_table' = ets:slot(Tab,Elts);
        _ -> ok
    end,
    true = ets:delete(Tab),
    verify_etsmem(EtsMem).

slot_loop(Tab,SlotNo,EltsSoFar) ->
    case ets:slot(Tab,SlotNo) of
	'$end_of_table' ->
	    {'EXIT',{badarg,_}} =
		(catch ets:slot(Tab,SlotNo+1)),
	    EltsSoFar;
	Elts ->
	    slot_loop(Tab,SlotNo+1,EltsSoFar+length(Elts))
    end.

%%%%%%%%%%%%%%%%%%%%%%%%%%%%%%%%%%%%%%%%%%%%%%%%%%%%%%%%%%%%%%%%%%%%%%


match1(Config) when is_list(Config) ->
    repeat_for_opts_all_set_table_types(fun match1_do/1).

match1_do(Opts) ->
    EtsMem = etsmem(),
    Tab = ets_new(foo,Opts),
    fill_tab(Tab,foo),
    [] = ets:match(Tab,{}),
    ets:insert(Tab,{{one,4},4}),
    ets:insert(Tab,{{one,5},5}),
    ets:insert(Tab,{{two,4},4}),
    ets:insert(Tab,{{two,5},6}),
    case ets:match(Tab,{{one,'_'},'$0'}) of
	[[4],[5]] -> ok;
	[[5],[4]] -> ok
    end,
    case ets:match(Tab,{{two,'$1'},'$0'}) of
	[[4,4],[6,5]] -> ok;
	[[6,5],[4,4]] -> ok
    end,
    case ets:match(Tab,{{two,'$9'},'$4'}) of
	[[4,4],[6,5]] -> ok;
	[[6,5],[4,4]] -> ok
    end,
    case ets:match(Tab,{{two,'$9'},'$22'}) of
	[[4,4],[5,6]] -> ok;
	[[5,6],[4,4]] -> ok
    end,
    [[4]] = ets:match(Tab,{{two,'$0'},'$0'}),
    Len = length(ets:match(Tab,'$0')),
    Len = length(ets:match(Tab,'_')),
    if Len > 4 -> ok end,
    true = ets:delete(Tab),
    verify_etsmem(EtsMem).

%% Test match with specified keypos bag table.
match2(Config) when is_list(Config) ->
    repeat_for_opts(fun match2_do/1).

match2_do(Opts) ->
    EtsMem = etsmem(),
    Tab = make_table(foobar,
		     [bag, named_table, {keypos, 2} | Opts],
		     [{value1, key1},
		      {value2_1, key2},
		      {value2_2, key2},
		      {value3_1, key3},
		      {value3_2, key3},
		      {value2_1, key2_wannabe}]),
    case length(ets:match(Tab, '$1')) of
	6 -> ok;
	_ -> ct:fail("Length of matched list is wrong.")
    end,
    [[value3_1],[value3_2]] = ets:match(Tab, {'$1', key3}),
    [[key1]] = ets:match(Tab, {value1, '$1'}),
    [[key2_wannabe],[key2]] = ets:match(Tab, {value2_1, '$2'}),
    [] = ets:match(Tab,{'$1',nosuchkey}),
    [] = ets:match(Tab,{'$1',kgY2}), % same hash as key2
    [] = ets:match(Tab,{nosuchvalue,'$1'}),
    true = ets:delete(Tab),
    verify_etsmem(EtsMem).

%% Some ets:match_object tests.
match_object(Config) when is_list(Config) ->
    repeat_for_opts_all_set_table_types(fun match_object_do/1).

match_object_do(Opts) ->
    EtsMem = etsmem(),
    Tab = ets_new(foobar, Opts),
    fill_tab(Tab, foo),
    ets:insert(Tab,{{one,4},4}),
    ets:insert(Tab,{{one,5},5}),
    ets:insert(Tab,{{two,4},4}),
    ets:insert(Tab,{{two,5},6}),
    ets:insert(Tab, {#{camembert=>cabécou},7}),
    ets:insert(Tab, {#{"hi"=>"hello","wazzup"=>"awesome","1337"=>"42"},8}),
    ets:insert(Tab, {#{"hi"=>"hello",#{"wazzup"=>3}=>"awesome","1337"=>"42"},9}),
    ets:insert(Tab, {#{"hi"=>"hello","wazzup"=>#{"awesome"=>3},"1337"=>"42"},10}),
    Is = lists:seq(1,100),
    M1 = maps:from_list([{I,I}||I <- Is]),
    M2 = maps:from_list([{I,"hi"}||I <- Is]),
    ets:insert(Tab, {M1,11}),
    ets:insert(Tab, {M2,12}),

    case ets:match_object(Tab, {{one, '_'}, '$0'}) of
	[{{one,5},5},{{one,4},4}] -> ok;
	[{{one,4},4},{{one,5},5}] -> ok;
	_ -> ct:fail("ets:match_object() returned something funny.")
    end,
    case ets:match_object(Tab, {{two, '$1'}, '$0'}) of
	[{{two,5},6},{{two,4},4}] -> ok;
	[{{two,4},4},{{two,5},6}] -> ok;
	_ -> ct:fail("ets:match_object() returned something funny.")
    end,
    case ets:match_object(Tab, {{two, '$9'}, '$4'}) of
	[{{two,5},6},{{two,4},4}] -> ok;
	[{{two,4},4},{{two,5},6}] -> ok;
	_ -> ct:fail("ets:match_object() returned something funny.")
    end,
    case ets:match_object(Tab, {{two, '$9'}, '$22'}) of
	[{{two,5},6},{{two,4},4}] -> ok;
	[{{two,4},4},{{two,5},6}] -> ok;
	_ -> ct:fail("ets:match_object() returned something funny.")
    end,

    %% Check that maps are inspected for variables.
    [{#{camembert:=cabécou},7}] = ets:match_object(Tab, {#{camembert=>'_'},7}),

    [{#{"hi":="hello",#{"wazzup"=>3}:="awesome","1337":="42"},9}] =
        ets:match_object(Tab, {#{#{"wazzup"=>3}=>"awesome","hi"=>"hello","1337"=>"42"},9}),
    [{#{"hi":="hello",#{"wazzup"=>3}:="awesome","1337":="42"},9}] =
        ets:match_object(Tab, {#{#{"wazzup"=>3}=>"awesome","hi"=>"hello","1337"=>'_'},'_'}),
    [{#{"hi":="hello","wazzup":=#{"awesome":=3},"1337":="42"},10}] =
        ets:match_object(Tab, {#{"wazzup"=>'_',"hi"=>'_',"1337"=>'_'},10}),

    %% multiple patterns
    Pat = {{#{#{"wazzup"=>3}=>"awesome","hi"=>"hello","1337"=>'_'},'$1'},[{is_integer,'$1'}],['$_']},
    [{#{"hi":="hello",#{"wazzup"=>3}:="awesome","1337":="42"},9}] =
        ets:select(Tab, [Pat,Pat,Pat,Pat]),
    case ets:match_object(Tab, {#{"hi"=>"hello","wazzup"=>'_',"1337"=>"42"},'_'}) of
        [{#{"1337" := "42","hi" := "hello","wazzup" := "awesome"},8},
         {#{"1337" := "42","hi" := "hello","wazzup" := #{"awesome" := 3}},10}] -> ok;
        [{#{"1337" := "42","hi" := "hello","wazzup" := #{"awesome" := 3}},10},
         {#{"1337" := "42","hi" := "hello","wazzup" := "awesome"},8}] -> ok;
        _ -> ct:fail("ets:match_object() returned something funny.")
    end,
    case ets:match_object(Tab, {#{"hi"=>'_'},'_'}) of
        [{#{"1337":="42", "hi":="hello"},_},
         {#{"1337":="42", "hi":="hello"},_},
         {#{"1337":="42", "hi":="hello"},_}] -> ok;
        _ -> ct:fail("ets:match_object() returned something funny.")
    end,

    %% match large maps
    [{#{1:=1,2:=2,99:=99,100:=100},11}] = ets:match_object(Tab, {M1,11}),
    [{#{1:="hi",2:="hi",99:="hi",100:="hi"},12}] = ets:match_object(Tab, {M2,12}),
    case ets:match_object(Tab, {#{1=>'_',2=>'_'},'_'}) of
        %% only match a part of the map
        [{#{1:=1,5:=5,99:=99,100:=100},11},{#{1:="hi",6:="hi",99:="hi"},12}] -> ok;
        [{#{1:="hi",2:="hi",59:="hi"},12},{#{1:=1,2:=2,39:=39,100:=100},11}] -> ok;
        _ -> ct:fail("ets:match_object() returned something funny.")
    end,
    case ets:match_object(Tab, {maps:from_list([{I,'_'}||I<-Is]),'_'}) of
        %% only match a part of the map
        [{#{1:=1,5:=5,99:=99,100:=100},11},{#{1:="hi",6:="hi",99:="hi"},12}] -> ok;
        [{#{1:="hi",2:="hi",59:="hi"},12},{#{1:=1,2:=2,39:=39,100:=100},11}] -> ok;
        _ -> ct:fail("ets:match_object() returned something funny.")
    end,
    {'EXIT',{badarg,_}} = (catch ets:match_object(Tab, {#{'$1'=>'_'},7})),
    Mve = maps:from_list([{list_to_atom([$$|integer_to_list(I)]),'_'}||I<-Is]),
    {'EXIT',{badarg,_}} = (catch ets:match_object(Tab, {Mve,11})),

    %% Check that unsuccessful match returns an empty list.
    [] = ets:match_object(Tab, {{three,'$0'}, '$92'}),
    %% Check that '$0' equals '_'.
    Len = length(ets:match_object(Tab, '$0')),
    Len = length(ets:match_object(Tab, '_')),
    if Len > 4 -> ok end,
    true = ets:delete(Tab),
    verify_etsmem(EtsMem).

%% Tests that db_match_object does not generate a `badarg' when
%% resuming a search with no previous matches.
match_object2(Config) when is_list(Config) ->
    repeat_for_opts_all_table_types(fun match_object2_do/1).

match_object2_do(Opts) ->
    EtsMem = etsmem(),
    KeyRange = 13005,
    Tab = ets_new(foo, [{keypos, 2} | Opts], KeyRange),
    fill_tab2(Tab, 0, KeyRange),     % match_db_object does 1000
						% elements per pass, might
						% change in the future.
    [] = ets:match_object(Tab, {hej, '$1'}),
    ets:delete(Tab),
    verify_etsmem(EtsMem).

%%%%%%%%%%%%%%%%%%%%%%%%%%%%%%%%%%%%%%%%%%%%%%%%%%%%%%%%%%%%%%%%%%%%%%


%% OTP-3319. Test tab2list.
tab2list(Config) when is_list(Config) ->
    repeat_for_all_ord_set_table_types(
      fun(Opts) ->
              EtsMem = etsmem(),
              Tab = make_table(foo,
                               Opts,
                               [{a,b}, {c,b}, {b,b}, {a,c}]),
              [{a,c},{b,b},{c,b}] = ets:tab2list(Tab),
              true = ets:delete(Tab),
              verify_etsmem(EtsMem)
      end).

%% Simple general small test.  If this fails, ets is in really bad
%% shape.
misc1(Config) when is_list(Config) ->
    repeat_for_opts_all_table_types(fun misc1_do/1).

misc1_do(Opts) ->
    EtsMem = etsmem(),
    Tab = ets_new(foo,Opts),
    true = lists:member(Tab,ets:all()),
    ets:delete(Tab),
    false = lists:member(Tab,ets:all()),
    case catch ets:delete(Tab) of
	{'EXIT',_Reason} ->
	    verify_etsmem(EtsMem);
	true ->
	    ct:fail("Delete of nonexisting table returned `true'.")
    end,
    ok.

%% Check the safe_fixtable function.
safe_fixtable(Config) when is_list(Config) ->
    repeat_for_opts_all_table_types(fun safe_fixtable_do/1).

safe_fixtable_do(Opts) ->
    EtsMem = etsmem(),
    Tab = ets_new(foo, Opts),
    fill_tab(Tab, foobar),
    true = ets:safe_fixtable(Tab, true),
    receive after 1 -> ok end,
    true = ets:safe_fixtable(Tab, false),
    false = ets:info(Tab,safe_fixed_monotonic_time),
    false = ets:info(Tab,safe_fixed),
    SysBefore = erlang:timestamp(),
    MonBefore = erlang:monotonic_time(),
    true = ets:safe_fixtable(Tab, true),
    MonAfter = erlang:monotonic_time(),
    SysAfter = erlang:timestamp(),
    Self = self(),
    {FixMonTime,[{Self,1}]} = ets:info(Tab,safe_fixed_monotonic_time),
    {FixSysTime,[{Self,1}]} = ets:info(Tab,safe_fixed),
    true = is_integer(FixMonTime),
    true = MonBefore =< FixMonTime,
    true = FixMonTime =< MonAfter,
    {FstMs,FstS,FstUs} = FixSysTime,
    true = is_integer(FstMs),
    true = is_integer(FstS),
    true = is_integer(FstUs),
    case erlang:system_info(time_warp_mode) of
	no_time_warp ->
	    true = timer:now_diff(FixSysTime, SysBefore) >= 0,
	    true = timer:now_diff(SysAfter, FixSysTime) >= 0;
	_ ->
	    %% ets:info(Tab,safe_fixed) not timewarp safe...
	    ignore
    end,
    %% Test that an unjustified 'unfix' is a no-op.
    {Pid,MRef} = my_spawn_monitor(fun() -> true = ets:safe_fixtable(Tab,false) end),
    {'DOWN', MRef, process, Pid, normal} = receive M -> M end,
    true = ets:info(Tab,fixed),
    {FixMonTime,[{Self,1}]} = ets:info(Tab,safe_fixed_monotonic_time),
    {FixSysTime,[{Self,1}]} = ets:info(Tab,safe_fixed),
    %% badarg's
    {'EXIT', {badarg, _}} = (catch ets:safe_fixtable(Tab, foobar)),
    true = ets:info(Tab,fixed),
    true = ets:safe_fixtable(Tab, false),
    false = ets:info(Tab,fixed),
    {'EXIT', {badarg, _}} = (catch ets:safe_fixtable(Tab, foobar)),
    false = ets:info(Tab,fixed),
    ets:delete(Tab),
    case catch ets:safe_fixtable(Tab, true) of
	{'EXIT', _Reason} ->
	    verify_etsmem(EtsMem);
	_ ->
	    ct:fail("Fixtable on nonexisting table returned `true'")
    end,
    ok.

-define(ets_info(Tab,Item,SlavePid), ets_info(Tab, Item, SlavePid, ?LINE)).

%% Tests ets:info result for required tuples.
info(Config) when is_list(Config) ->
    repeat_for_opts(fun info_do/1,
                    [[void, set, bag, duplicate_bag, ordered_set],
                     [void, private, protected, public],
                     write_concurrency, read_concurrency, compressed]).

info_do(Opts) ->
    EtsMem = etsmem(),
    TableType = lists:foldl(
                  fun(Item, Curr) -> 
                          case Item of
                              set -> set;
                              ordered_set -> ordered_set;
                              cat_ord_set -> ordered_set;
                              stim_cat_ord_set -> ordered_set;
                              bag -> bag;
                              duplicate_bag -> duplicate_bag; 
                              _ -> Curr
                          end
                  end, set, Opts),
    PublicOrCurr =
        fun(Curr) ->
                case lists:member({write_concurrency, false}, Opts) or
                    lists:member(private, Opts) or
                    lists:member(protected, Opts) of
                    true -> Curr;
                    false -> public
                end
        end,
    Protection = lists:foldl(
                   fun(Item, Curr) ->
                           case Item of
                               public -> public;
                               protected -> protected;
                               private -> private;
                               cat_ord_set -> PublicOrCurr(Curr); %% Special items
                               stim_cat_ord_set -> PublicOrCurr(Curr);
                               _ -> Curr
                           end
                   end, protected, Opts),
    MeMyselfI=self(),
    ThisNode=node(),
    Tab = ets_new(foobar, [{keypos, 2} | Opts]),

    %% Start slave to also do ets:info from a process not owning the table.
    SlavePid = spawn_link(fun Slave() ->
                                  receive
                                      {Master, Item} ->
                                          Master ! {self(), Item, ets:info(Tab, Item)}
                                  end,
                                  Slave()
                          end),

    %% Note: ets:info/1 used to return a tuple, but from R11B onwards it
    %% returns a list.
    Res = ets:info(Tab),
    {value, {memory, _Mem}} = lists:keysearch(memory, 1, Res),
    {value, {owner, MeMyselfI}} = lists:keysearch(owner, 1, Res),
    {value, {name, foobar}} = lists:keysearch(name, 1, Res),
    {value, {size, 0}} = lists:keysearch(size, 1, Res),
    {value, {node, ThisNode}} = lists:keysearch(node, 1, Res),
    {value, {named_table, false}} = lists:keysearch(named_table, 1, Res),
    {value, {type, TableType}} = lists:keysearch(type, 1, Res),
    {value, {keypos, 2}} = lists:keysearch(keypos, 1, Res),
    {value, {protection, Protection}} =
	lists:keysearch(protection, 1, Res),
    {value, {id, Tab}} = lists:keysearch(id, 1, Res),

    %% Test 'binary'
    [] = ?ets_info(Tab, binary, SlavePid),
    BinSz = 100,
    RefcBin = list_to_binary(lists:seq(1,BinSz)),
    ets:insert(Tab, {RefcBin,key}),
    [{BinPtr,BinSz,2}] = ?ets_info(Tab,binary, SlavePid),
    ets:insert(Tab, {RefcBin,key2}),
    [{BinPtr,BinSz,3}, {BinPtr,BinSz,3}] = ?ets_info(Tab,binary,SlavePid),
    ets:delete(Tab, key),
    [{BinPtr,BinSz,2}] = ?ets_info(Tab,binary, SlavePid),
    case TableType of
        ordered_set ->
            ets:delete(Tab, key2);
        _ ->
            ets:safe_fixtable(Tab, true),
            ets:delete(Tab, key2),
            [{BinPtr,BinSz,2}] = ?ets_info(Tab,binary, SlavePid),
            ets:safe_fixtable(Tab, false)
    end,
    [] = ?ets_info(Tab,binary, SlavePid),
    RefcBin = id(RefcBin), % keep alive

    unlink(SlavePid),
    exit(SlavePid,kill),

    true = ets:delete(Tab),
    undefined = ets:info(non_existing_table_xxyy),
    undefined = ets:info(non_existing_table_xxyy,type),
    undefined = ets:info(non_existing_table_xxyy,node),
    undefined = ets:info(non_existing_table_xxyy,named_table),
    undefined = ets:info(non_existing_table_xxyy,safe_fixed_monotonic_time),
    undefined = ets:info(non_existing_table_xxyy,safe_fixed),
    verify_etsmem(EtsMem).

ets_info(Tab, Item, SlavePid, _Line) ->
    R = ets:info(Tab, Item),
    %%io:format("~p: ets:info(~p) -> ~p\n", [_Line, Item, R]),
    SlavePid ! {self(), Item},
    {SlavePid, Item, R} = receive M -> M end,
    R.



info_binary_stress(_Config) ->
    repeat_for_opts(fun info_binary_stress_do/1,
                    [[set,bag,duplicate_bag,ordered_set],
                     compressed]).

info_binary_stress_do(Opts) ->
    Tab = ets_new(info_binary_stress, [public, {write_concurrency,true} | Opts]),

    KeyRange = 1000,
    ValueRange = 3,
    RefcBin = list_to_binary(lists:seq(1,100)),
    InitF = fun (_) -> #{insert => 0, delete => 0, delete_object => 0}
            end,
    ExecF = fun (Counters) ->
                    Key = rand:uniform(KeyRange),
                    Value = rand:uniform(ValueRange),
                    Op = element(rand:uniform(4),{insert,insert,delete,delete_object}),
                    case Op of
                        insert ->
                            ets:insert(Tab, {Key,Value,RefcBin});
                        delete ->
                            ets:delete(Tab, Key);
                        delete_object ->
                            ets:delete_object(Tab, {Key,Value,RefcBin})
                    end,
                    Acc = incr_counter(Op, Counters),

                    receive stop ->
                                [end_of_work | Acc]
                    after 0 ->
                            Acc
                    end
            end,
    FiniF = fun (Acc) -> Acc end,
    Pids = run_sched_workers(InitF, ExecF, FiniF, infinite),
    timer:send_after(500, stop),

    Rounds = fun Loop(N, Fix) ->
                     ets:info(Tab, binary),
                     ets:safe_fixtable(Tab, Fix),
                     receive
                         stop ->
                             ets:safe_fixtable(Tab, false),
                             false = ets:info(Tab, fixed),
                             N
                     after 0 ->
                             Loop(N+1, not Fix)
                     end
             end (1, true),
    [P ! stop || P <- Pids],
    Results = wait_pids(Pids),
    Size = ets:info(Tab,size),
    io:format("Ops = ~p\n", [maps_sum(Results)]),
    io:format("Size = ~p\n", [Size]),
    io:format("Stats = ~p\n", [ets:info(Tab,stats)]),
    io:format("Rounds = ~p\n", [Rounds]),
    Size = length(ets:info(Tab, binary)),

    ets:delete_all_objects(Tab),
    [] = ets:info(Tab, binary),
    true = ets:delete(Tab),
    ok.


size_loop(_T, 0, _, _) ->
    ok;
size_loop(T, I, PrevSize, WhatToTest) ->
    Size = ets:info(T, WhatToTest),
    case Size < PrevSize of
        true -> ct:fail("Bad ets:info/2");
        _ -> ok
    end,
    size_loop(T, I -1, Size, WhatToTest).

add_loop(_T, 0) ->
    ok;
add_loop(T, I) ->
    ets:insert(T, {I}),
    add_loop(T, I -1).


test_table_counter_concurrency(WhatToTest) ->
    IntStatePrevOn =
        erts_debug:set_internal_state(available_internal_state, true),
    ItemsToAdd = 1000000,
    SizeLoopSize = 1000,
    T = ets:new(k, [public, ordered_set, {write_concurrency, true}]),
    erts_debug:set_internal_state(ets_debug_random_split_join, {T, false}),
    0 = ets:info(T, size),
    P = self(),
    SpawnedSizeProcs =
        [spawn_link(fun() ->
                            size_loop(T, SizeLoopSize, 0, WhatToTest),
                            P ! done
                    end)
         || _ <- lists:seq(1, 6)],
    spawn_link(fun() ->
                       add_loop(T, ItemsToAdd),
                       P ! done_add
               end),
    [receive
         done -> ok;
         done_add -> ok
     end
     || _ <- [ok|SpawnedSizeProcs]],
    case WhatToTest =:= size of
        true ->
            ItemsToAdd = ets:info(T, size);
        _ ->
            ok
    end,
    erts_debug:set_internal_state(available_internal_state, IntStatePrevOn),
    ok.

test_table_size_concurrency(Config) when is_list(Config) ->
    case erlang:system_info(schedulers) of
        1 -> {skip,"Only valid on smp > 1 systems"};
        _ ->
            test_table_counter_concurrency(size)
    end.

test_table_memory_concurrency(Config) when is_list(Config) ->
    case erlang:system_info(schedulers) of
        1 -> {skip,"Only valid on smp > 1 systems"};
        _ ->
            test_table_counter_concurrency(memory)
    end.

%% Tests that calling the ets:delete operation on a table T with
%% decentralized counters works while ets:info(T, size) operations are
%% active
test_delete_table_while_size_snapshot(Config) when is_list(Config) ->
    %% Run test case in a slave node as other test suites in stdlib
    %% depend on that pids are ordered in creation order which is no
    %% longer the case when many processes have been started before
    Node = start_slave(),
    ok = rpc:call(Node, ?MODULE, test_delete_table_while_size_snapshot_helper, []),
    test_server:stop_node(Node),
    ok.

test_delete_table_while_size_snapshot_helper()->
    TopParent = self(),
    repeat_par(
      fun() ->
              Table = ets:new(t, [public, ordered_set,
                                  {write_concurrency, true}]),
              Parent = self(),
              NrOfSizeProcs = 100,
              Pids = [ spawn(fun()-> size_process(Table, Parent) end)
                       || _ <- lists:seq(1, NrOfSizeProcs)],
              timer:sleep(1),
              ets:delete(Table),
              [receive 
                   table_gone ->  ok;
                   Problem -> TopParent ! Problem
               end || _ <- Pids]
      end,
      15000),
    receive
        Problem -> throw(Problem)
    after 0 -> ok
    end.

size_process(Table, Parent) ->
    try ets:info(Table, size) of
        N when is_integer(N) ->
            size_process(Table, Parent);
        undefined -> Parent ! table_gone;
        E -> Parent ! {got_unexpected, E}
    catch
        E -> Parent ! {got_unexpected_exception, E}
    end.

start_slave() ->
    MicroSecs = erlang:monotonic_time(),
    Name = "ets_" ++ integer_to_list(MicroSecs),
    Pa = filename:dirname(code:which(?MODULE)),
    {ok, Node} = test_server:start_node(list_to_atom(Name), slave, [{args, "-pa " ++ Pa}]),
    Node.

repeat_par(FunToRepeat, NrOfTimes) ->
    repeat_par_help(FunToRepeat, NrOfTimes, NrOfTimes).

repeat_par_help(_FunToRepeat, 0, OrgNrOfTimes) ->
    repeat(fun()-> receive done -> ok end end, OrgNrOfTimes);
repeat_par_help(FunToRepeat, NrOfTimes, OrgNrOfTimes) ->
    Parent = self(),
    case NrOfTimes rem 5 of
        0 -> timer:sleep(1);
        _ -> ok
    end,
    spawn(fun()->
                  FunToRepeat(),
                  Parent ! done
          end),
    repeat_par_help(FunToRepeat, NrOfTimes-1, OrgNrOfTimes).

%% Test various duplicate_bags stuff.
dups(Config) when is_list(Config) ->
    repeat_for_opts(fun dups_do/1).

dups_do(Opts) ->
    EtsMem = etsmem(),
    T = make_table(funky,
		   [duplicate_bag | Opts],
		   [{1, 2}, {1, 2}]),
    2 = length(ets:tab2list(T)),
    ets:delete(T, 1),
    [] = ets:lookup(T, 1),

    ets:insert(T, {1, 2, 2}),
    ets:insert(T, {1, 2, 4}),
    ets:insert(T, {1, 2, 2}),
    ets:insert(T, {1, 2, 2}),
    ets:insert(T, {1, 2, 4}),

    5 = length(ets:tab2list(T)),

    5 = length(ets:match(T, {'$1', 2, '$2'})),
    3 = length(ets:match(T, {'_', '$1', '$1'})),
    ets:match_delete(T, {'_', '$1', '$1'}),
    0 = length(ets:match(T, {'_', '$1', '$1'})),
    ets:delete(T),
    verify_etsmem(EtsMem).

%%%%%%%%%%%%%%%%%%%%%%%%%%%%%%%%%%%%%%%%%%%%%%%%%%%%%%%%%%%%%%%%%%%%%%

%% Test the ets:tab2file function on an empty ets table.
tab2file(Config) when is_list(Config) ->
    FName = filename:join([proplists:get_value(priv_dir, Config),"tab2file_case"]),
    tab2file_do(FName, [], set),
    tab2file_do(FName, [], ordered_set),
    tab2file_do(FName, [], cat_ord_set),
    tab2file_do(FName, [], stim_cat_ord_set),
    tab2file_do(FName, [{sync,true}], set),
    tab2file_do(FName, [{sync,false}], set),
    {'EXIT',{{badmatch,{error,_}},_}} = (catch tab2file_do(FName, [{sync,yes}], set)),
    {'EXIT',{{badmatch,{error,_}},_}} = (catch tab2file_do(FName, [sync], set)),
    ok.

tab2file_do(FName, Opts, TableType) ->
    %% Write an empty ets table to a file, read back and check properties.
    Tab = ets_new(ets_SUITE_foo_tab, [named_table, TableType, public,
				      {keypos, 2},
				      compressed,
				      {write_concurrency,true},
				      {read_concurrency,true}]),
    ActualTableType =
        case TableType of
            cat_ord_set -> ordered_set;
            stim_cat_ord_set -> ordered_set;
            _ -> TableType
        end,
    catch file:delete(FName),
    Res = ets:tab2file(Tab, FName, Opts),
    true = ets:delete(Tab),
    ok = Res,
    %%
    EtsMem = etsmem(),
    {ok, Tab2} = ets:file2tab(FName),
    public = ets:info(Tab2, protection),
    true = ets:info(Tab2, named_table),
    2 = ets:info(Tab2, keypos),
    ActualTableType = ets:info(Tab2, type),
    true = ets:info(Tab2, compressed),
    Smp = erlang:system_info(smp_support),
    Smp = ets:info(Tab2, read_concurrency),
    Smp = ets:info(Tab2, write_concurrency) orelse erlang:system_info(schedulers) == 1,
    true = ets:delete(Tab2),
    verify_etsmem(EtsMem).


%% Check the ets:tab2file function on a filled set/bag type ets table.
tab2file2(Config) when is_list(Config) ->
    repeat_for_opts(fun(Opts) ->
                            tab2file2_do(Opts, Config)
                    end, [[stim_cat_ord_set,cat_ord_set,set,bag],compressed]).

tab2file2_do(Opts, Config) ->
    EtsMem = etsmem(),
    KeyRange = 10000,
    Tab = ets_new(ets_SUITE_foo_tab, [named_table, private, {keypos, 2} | Opts],
                  KeyRange),
    FName = filename:join([proplists:get_value(priv_dir, Config),"tab2file2_case"]),
    ok = fill_tab2(Tab, 0, KeyRange),   % Fill up the table (grucho mucho!)
    Len = length(ets:tab2list(Tab)),
    Mem = ets:info(Tab, memory),
    Type = ets:info(Tab, type),
    %%io:format("org tab: ~p\n",[ets:info(Tab)]),
    ok = ets:tab2file(Tab, FName),
    true = ets:delete(Tab),

    EtsMem4 = etsmem(),

    {ok, Tab2} = ets:file2tab(FName),
    %%io:format("loaded tab: ~p\n",[ets:info(Tab2)]),
    private = ets:info(Tab2, protection),
    true = ets:info(Tab2, named_table),
    2 = ets:info(Tab2, keypos),
    Type = ets:info(Tab2, type),
    Len = length(ets:tab2list(Tab2)),
    Mem = ets:info(Tab2, memory),
    true = ets:delete(Tab2),
    io:format("Between = ~p\n", [EtsMem4]),
    verify_etsmem(EtsMem).

-define(test_list, [8,5,4,1,58,125,255, 250, 245, 240, 235,
		    230, Num rem 255, 255, 125, 130, 135, 140, 145,
		    150, 134, 12, 54, Val rem 255, 12, 3, 6, 9, 126]).
-define(big_test_list, [Num rem 256|lists:seq(1, 66)]).
-define(test_integer, 2846287468+Num).
-define(test_float, 187263.18236-Val).
-define(test_atom, some_crazy_atom).
-define(test_tuple, {just, 'Some', 'Tuple', 1, [list, item], Val+Num}).

%% Insert different datatypes into a ets table.
fill_tab2(_Tab, _Val, 0) ->
    ok;
fill_tab2(Tab, Val, Num) ->
    Item =
	case Num rem 10 of
	    0 -> "String";
	    1 -> ?test_atom;
	    2 -> ?test_tuple;
	    3 -> ?test_integer;
	    4 -> ?test_float;
	    5 -> list_to_binary(?test_list); %Heap binary
	    6 -> list_to_binary(?big_test_list); %Refc binary
	    7 -> make_sub_binary(?test_list, Num); %Sub binary
	    8 -> ?test_list;
	    9 -> fun(X) -> {Tab,Val,X*Num} end
	end,
    true=ets:insert(Tab, {Item, Val}),
    fill_tab2(Tab, Val+1, Num-1),
    ok.

%% Test verification of tables with object count extended_info.
tabfile_ext1(Config) when is_list(Config) ->
    repeat_for_opts_all_set_table_types(fun(Opts) -> tabfile_ext1_do(Opts, Config) end).

tabfile_ext1_do(Opts,Config) ->
    FName = filename:join([proplists:get_value(priv_dir, Config),"nisse.dat"]),
    FName2 = filename:join([proplists:get_value(priv_dir, Config),"countflip.dat"]),
    KeyRange = 10,
    L = lists:seq(1,KeyRange),
    T = ets_new(x,Opts,KeyRange),
    Name = make_ref(),
    [ets:insert(T,{X,integer_to_list(X)}) || X <- L],
    ok = ets:tab2file(T,FName,[{extended_info,[object_count]}]),
    true = lists:sort(ets:tab2list(T)) =:= 
	lists:sort(ets:tab2list(element(2,ets:file2tab(FName)))),
    true = lists:sort(ets:tab2list(T)) =:= 
	lists:sort(ets:tab2list(
		     element(2,ets:file2tab(FName,[{verify,true}])))),
    {ok,Name} = disk_log:open([{name,Name},{file,FName}]),
    {_,[H0|T0]} = disk_log:chunk(Name,start),
    disk_log:close(Name),
    LH0=tuple_to_list(H0),
    {value,{size,N}}=lists:keysearch(size,1,LH0),
    NewLH0 = lists:keyreplace(size,1,LH0,{size,N-1}),
    NewH0 = list_to_tuple(NewLH0),
    NewT0=lists:keydelete(8,1,T0),
    file:delete(FName2),
    disk_log:open([{name,Name},{file,FName2},{mode,read_write}]),
    disk_log:log_terms(Name,[NewH0|NewT0]),
    disk_log:close(Name),
    9 = length(ets:tab2list(element(2,ets:file2tab(FName2)))),
    {error,invalid_object_count} = ets:file2tab(FName2,[{verify,true}]),
    {ok, _} = ets:tabfile_info(FName2),
    {ok, _} = ets:tabfile_info(FName),
    file:delete(FName),
    file:delete(FName2),
    ok.


%% Test verification of tables with md5sum extended_info.
tabfile_ext2(Config) when is_list(Config) ->
    repeat_for_opts_all_set_table_types(fun(Opts) -> tabfile_ext2_do(Opts,Config) end).

tabfile_ext2_do(Opts,Config) ->
    FName = filename:join([proplists:get_value(priv_dir, Config),"olle.dat"]),
    FName2 = filename:join([proplists:get_value(priv_dir, Config),"bitflip.dat"]),
    KeyRange = 10,
    L = lists:seq(1, KeyRange),
    T = ets_new(x, Opts, KeyRange),
    Name = make_ref(),
    [ets:insert(T,{X,integer_to_list(X)}) || X <- L],
    ok = ets:tab2file(T,FName,[{extended_info,[md5sum]}]),
    true = lists:sort(ets:tab2list(T)) =:=
	lists:sort(ets:tab2list(element(2,ets:file2tab(FName)))),
    true = lists:sort(ets:tab2list(T)) =:=
	lists:sort(ets:tab2list(
		     element(2,ets:file2tab(FName,[{verify,true}])))),
    {ok, Name} = disk_log:open([{name,Name},{file,FName}]),
    {_,[H1|T1]} = disk_log:chunk(Name,start),
    disk_log:close(Name),
    NewT1=lists:keyreplace(8,1,T1,{8,"9"}),
    file:delete(FName2),
    disk_log:open([{name,Name},{file,FName2},{mode,read_write}]),
    disk_log:log_terms(Name,[H1|NewT1]),
    disk_log:close(Name),
    {value,{8,"9"}} = lists:keysearch(8,1,
				      ets:tab2list(
					element(2,ets:file2tab(FName2)))),
    {error,checksum_error} = ets:file2tab(FName2,[{verify,true}]),
    {value,{extended_info,[md5sum]}} =
	lists:keysearch(extended_info,1,element(2,ets:tabfile_info(FName2))),
    {value,{extended_info,[md5sum]}} =
	lists:keysearch(extended_info,1,element(2,ets:tabfile_info(FName))),
    file:delete(FName),
    file:delete(FName2),
    ok.

%% Test verification of (named) tables without extended info.
tabfile_ext3(Config) when is_list(Config) ->
    repeat_for_all_set_table_types(
      fun(Opts) ->
              FName = filename:join([proplists:get_value(priv_dir, Config),"namn.dat"]),
              FName2 = filename:join([proplists:get_value(priv_dir, Config),"ncountflip.dat"]),
              L = lists:seq(1,10),
              Name = make_ref(),
              ?MODULE = ets_new(?MODULE,[named_table|Opts]),
              [ets:insert(?MODULE,{X,integer_to_list(X)}) || X <- L],
              ets:tab2file(?MODULE,FName),
              {error,cannot_create_table} = ets:file2tab(FName),
              true = ets:delete(?MODULE),
              {ok,?MODULE} = ets:file2tab(FName),
              true = ets:delete(?MODULE),
              disk_log:open([{name,Name},{file,FName}]),
              {_,[H2|T2]} = disk_log:chunk(Name,start),
              disk_log:close(Name),
              NewT2=lists:keydelete(8,1,T2),
              file:delete(FName2),
              disk_log:open([{name,Name},{file,FName2},{mode,read_write}]),
              disk_log:log_terms(Name,[H2|NewT2]),
              disk_log:close(Name),
              9 = length(ets:tab2list(element(2,ets:file2tab(FName2)))),
              true = ets:delete(?MODULE),
              {error,invalid_object_count} = ets:file2tab(FName2,[{verify,true}]),
              {'EXIT',_} = (catch ets:delete(?MODULE)),
              {ok,_} = ets:tabfile_info(FName2),
              {ok,_} = ets:tabfile_info(FName),
              file:delete(FName),
              file:delete(FName2)
      end),
    ok.

%% Tests verification of large table with md5 sum.
tabfile_ext4(Config) when is_list(Config) ->
    repeat_for_all_set_table_types(
      fun(Opts) ->
              FName = filename:join([proplists:get_value(priv_dir, Config),"bauta.dat"]),
              LL = lists:seq(1,10000),
              TL = ets_new(x,Opts),
              Name2 = make_ref(),
              [ets:insert(TL,{X,integer_to_list(X)}) || X <- LL],
              ok = ets:tab2file(TL,FName,[{extended_info,[md5sum]}]),
              {ok, Name2} = disk_log:open([{name, Name2}, {file, FName},
                                           {mode, read_only}]),
              {C,[_|_]} = disk_log:chunk(Name2,start),
              {_,[_|_]} = disk_log:chunk(Name2,C),
              disk_log:close(Name2),
              true = lists:sort(ets:tab2list(TL)) =:=
                  lists:sort(ets:tab2list(element(2,ets:file2tab(FName)))),
              Res = [begin
                         {ok,FD} = file:open(FName,[binary,read,write]),
                         {ok, Bin} = file:pread(FD,0,1000),
                         <<B1:N/binary,Ch:8,B2/binary>> = Bin,
                         Ch2 = (Ch + 1) rem 255,
                         Bin2 = <<B1/binary,Ch2:8,B2/binary>>,
                         ok = file:pwrite(FD,0,Bin2),
                         ok = file:close(FD),
                         X = case ets:file2tab(FName) of
                                 {ok,TL2} ->
                                     true = lists:sort(ets:tab2list(TL)) =/=
                                         lists:sort(ets:tab2list(TL2));
                                 _ ->
                                     totally_broken
                             end,
                         {error,Y} = ets:file2tab(FName,[{verify,true}]),
                         ets:tab2file(TL,FName,[{extended_info,[md5sum]}]),
                         {X,Y}
                     end || N <- lists:seq(500,600)],
              io:format("~p~n",[Res]),
              file:delete(FName)
      end),
    ok.

%% Test that no disk_log is left open when file has been corrupted.
badfile(Config) when is_list(Config) ->
    PrivDir = proplists:get_value(priv_dir,Config),
    File = filename:join(PrivDir, "badfile"),
    _ = file:delete(File),
    T = ets:new(table, []),
    true = ets:insert(T, [{a,1},{b,2}]),
    ok = ets:tab2file(T, File, []),
    true = ets:delete(T),
    [H0 | Ts ] = get_all_terms(l, File),
    H1 = tuple_to_list(H0),
    H2 = [{K,V} || {K,V} <- H1, K =/= protection],
    H = list_to_tuple(H2),
    ok = file:delete(File),
    write_terms(l, File, [H | Ts]),
    %% All mandatory keys are no longer members of the header
    {error, badfile} = ets:file2tab(File),
    {error, badfile} = ets:tabfile_info(File),
    file:delete(File),
    {[],[]} = disk_log:accessible_logs(),
    ok.

get_all_terms(Log, File) ->
    {ok, Log} = disk_log:open([{name,Log},
                               {file, File},
                               {mode, read_only}]),
    Ts = get_all_terms(Log),
    ok = disk_log:close(Log),
    Ts.

get_all_terms(Log) ->
    get_all_terms1(Log, start, []).

get_all_terms1(Log, Cont, Res) ->
    case disk_log:chunk(Log, Cont) of
	{error, _R} ->
            throw(fel);
	{Cont2, Terms} ->
	    get_all_terms1(Log, Cont2, Res ++ Terms);
	eof ->
	    Res
    end.

write_terms(Log, File, Terms) ->
    {ok, Log} = disk_log:open([{name,Log},{file, File},{mode,read_write}]),
    ok = disk_log:log(Log, Terms),
    ok = disk_log:close(Log).

%%%%%%%%%%%%%%%%%%%%%%%%%%%%%%%%%%%%%%%%%%%%%%%%%%%%%%%%%%%%%%%%%%%%%%

make_sub_binary(List, Num) when is_list(List) ->
    N = Num rem 23,
    Bin = list_to_binary([lists:seq(0, N)|List]),
    {_,B} = split_binary(Bin, N+1),
    B.


%% Lookup stuff like crazy...

%% Perform multiple lookups for every key in a large table.
heavy_lookup(Config) when is_list(Config) ->
    repeat_for_opts_all_set_table_types(fun heavy_lookup_do/1).

heavy_lookup_do(Opts) ->
    EtsMem = etsmem(),
    KeyRange = 7000,
    Tab = ets_new(foobar_table, [{keypos, 2} | Opts], KeyRange),
    ok = fill_tab2(Tab, 0, KeyRange),
    _ = [do_lookup(Tab, KeyRange-1) || _ <- lists:seq(1, 50)],
    true = ets:delete(Tab),
    verify_etsmem(EtsMem).

do_lookup(_Tab, 0) -> ok;
do_lookup(Tab, N) ->
    case ets:lookup(Tab, N) of
	[] ->
	    io:format("Set #~p was reported as empty. Not valid.",
		      [N]),
	    exit('Invalid lookup');
	_ ->
	    do_lookup(Tab, N-1)
    end.

%% Perform multiple lookups for every element in a large table.
heavy_lookup_element(Config) when is_list(Config) ->
    repeat_for_opts_all_set_table_types(fun heavy_lookup_element_do/1).

heavy_lookup_element_do(Opts) ->
    EtsMem = etsmem(),
    KeyRange = 7000,
    Tab = ets_new(foobar_table, [{keypos, 2} | Opts], KeyRange),
    ok = fill_tab2(Tab, 0, KeyRange),
    %% lookup ALL elements 50 times
    Laps = 50 div syrup_factor(),
    _ = [do_lookup_element(Tab, KeyRange-1, 1) || _ <- lists:seq(1, Laps)],
    true = ets:delete(Tab),
    verify_etsmem(EtsMem).

do_lookup_element(_Tab, 0, _) -> ok;
do_lookup_element(Tab, N, M) ->
    case catch ets:lookup_element(Tab, N, M) of
	{'EXIT', {badarg, _}} ->
	    case M of
		1 -> ct:fail("Set #~p reported as empty. Not valid.",
			     [N]),
		     exit('Invalid lookup_element');
		_ -> do_lookup_element(Tab, N-1, 1)
	    end;
	_ -> do_lookup_element(Tab, N, M+1)
    end.


heavy_concurrent(Config) when is_list(Config) ->
    ct:timetrap({minutes,120}), %% valgrind needs a lot of time
    repeat_for_opts_all_set_table_types(fun do_heavy_concurrent/1).

do_heavy_concurrent(Opts) ->
    KeyRange = 10000,
    Laps = 10000 div syrup_factor(),
    EtsMem = etsmem(),
    Tab = ets_new(blupp, [public, {keypos, 2} | Opts], KeyRange),
    ok = fill_tab2(Tab, 0, KeyRange),
    Procs = lists:map(
	      fun (N) ->
		      my_spawn_link(
			fun () ->
				do_heavy_concurrent_proc(Tab, Laps, N)
			end)
	      end,
	      lists:seq(1, 500)),
    lists:foreach(fun (P) ->
			  M = erlang:monitor(process, P),
			  receive
			      {'DOWN', M, process, P, _} ->
				  ok
			  end
		  end,
		  Procs),
    true = ets:delete(Tab),
    verify_etsmem(EtsMem).

do_heavy_concurrent_proc(_Tab, 0, _Offs) ->
    done;
do_heavy_concurrent_proc(Tab, N, Offs) when (N+Offs) rem 100 == 0 ->
    Data = {"here", are, "S O M E ", data, "toooooooooooooooooo", insert,
	    make_ref(), make_ref(), make_ref()},
    true=ets:insert(Tab, {{self(),Data}, N}),
    do_heavy_concurrent_proc(Tab, N-1, Offs);
do_heavy_concurrent_proc(Tab, N, Offs) ->
    _ = ets:lookup(Tab, N),
    do_heavy_concurrent_proc(Tab, N-1, Offs).


fold_empty(Config) when is_list(Config) ->
    repeat_for_opts_all_set_table_types(
      fun(Opts) ->
              EtsMem = etsmem(),
              Tab = make_table(a, Opts, []),
              [] = ets:foldl(fun(_X) -> exit(hej) end, [], Tab),
              [] = ets:foldr(fun(_X) -> exit(hej) end, [], Tab),
              true = ets:delete(Tab),
              verify_etsmem(EtsMem)
      end),
    ok.

foldl(Config) when is_list(Config) ->
    repeat_for_opts_all_table_types(
      fun(Opts) ->
              EtsMem = etsmem(),
              L = [{a,1}, {c,3}, {b,2}],
              LS = lists:sort(L),
              Tab = make_table(a, Opts, L),
              LS = lists:sort(ets:foldl(fun(E,A) -> [E|A] end, [], Tab)),
              true = ets:delete(Tab),
              verify_etsmem(EtsMem)
      end),
    ok.

foldr(Config) when is_list(Config) ->
    repeat_for_opts_all_table_types(
      fun(Opts) ->
              EtsMem = etsmem(),
              L = [{a,1}, {c,3}, {b,2}],
              LS = lists:sort(L),
              Tab = make_table(a, Opts, L),
              LS = lists:sort(ets:foldr(fun(E,A) -> [E|A] end, [], Tab)),
              true = ets:delete(Tab),
              verify_etsmem(EtsMem)
      end),
    ok.

foldl_ordered(Config) when is_list(Config) ->
    repeat_for_opts_all_ord_set_table_types(
      fun(Opts) ->
              EtsMem = etsmem(),
              L = [{a,1}, {c,3}, {b,2}],
              LS = lists:sort(L),
              Tab = make_table(a, Opts, L),
              LS = lists:reverse(ets:foldl(fun(E,A) -> [E|A] end, [], Tab)),
              true = ets:delete(Tab),
              verify_etsmem(EtsMem)
      end),
    ok.

foldr_ordered(Config) when is_list(Config) ->
    repeat_for_opts_all_ord_set_table_types(
      fun(Opts) ->
              EtsMem = etsmem(),
              L = [{a,1}, {c,3}, {b,2}],
              LS = lists:sort(L),
              Tab = make_table(a, Opts, L),
              LS = ets:foldr(fun(E,A) -> [E|A] end, [], Tab),
              true = ets:delete(Tab),
              verify_etsmem(EtsMem)
      end),
    ok.

%% Test ets:member BIF.
member(Config) when is_list(Config) ->
    repeat_for_opts(fun member_do/1, [write_concurrency, all_types]).

member_do(Opts) ->
    EtsMem = etsmem(),
    T = ets_new(xxx, Opts),
    false = ets:member(T,hej),
    E = fun(0,_F)->ok;
	   (N,F) ->
		ets:insert(T,{N,N rem 10}),
		F(N-1,F)
	end,
    E(10000,E),
    false = ets:member(T,hej),
    true = ets:member(T,1),
    false = ets:member(T,20000),
    ets:delete(T,5),
    false = ets:member(T,5),
    ets:safe_fixtable(T,true),
    ets:delete(T,6),
    false = ets:member(T,6),
    ets:safe_fixtable(T,false),
    false = ets:member(T,6),
    ets:delete(T),
    {'EXIT',{badarg,_}} = (catch ets:member(finnsinte, 23)),
    {'EXIT',{badarg,_}} = (catch ets:member(T, 23)),
    verify_etsmem(EtsMem).


build_table(L1,L2,Num) ->
    T = ets_new(xxx, [ordered_set]),
    lists:foreach(
      fun(X1) ->
	      lists:foreach(
		fun(X2) ->
			F = fun(FF,N) ->
				    ets:insert(T,{{X1,X2,N}, X1, X2, N}),
				    case N of
					0 ->
					    ok;
					_ ->
					    FF(FF,N-1)
				    end
			    end,
			F(F,Num)
		end, L2)
      end, L1),
    T.

build_table2(L1,L2,Num) ->
    T = ets_new(xxx, [ordered_set]),
    lists:foreach(
      fun(X1) ->
	      lists:foreach(
		fun(X2) ->
			F = fun(FF,N) ->
				    ets:insert(T,{{N,X1,X2}, N, X1, X2}),
				    case N of
					0 ->
					    ok;
					_ ->
					    FF(FF,N-1)
				    end
			    end,
			F(F,Num)
		end, L2)
      end, L1),
    T.

time_match_object(Tab,Match, Res) ->
    T1 = erlang:monotonic_time(microsecond),
    Res = ets:match_object(Tab,Match),
    T2 = erlang:monotonic_time(microsecond),
    T2 - T1.

time_match(Tab,Match) ->
    T1 = erlang:monotonic_time(microsecond),
    ets:match(Tab,Match),
    T2 = erlang:monotonic_time(microsecond),
    T2 - T1.

seventyfive_percent_success(_,S,Fa,0) ->
    true = (S > ((S + Fa) * 0.75));

seventyfive_percent_success(F, S, Fa, N) when is_function(F, 0) ->
    try F() of
        _ ->
	    seventyfive_percent_success(F, S+1, Fa, N-1)
    catch error:_ ->
	    seventyfive_percent_success(F, S, Fa+1, N-1)
    end.

fifty_percent_success(_,S,Fa,0) ->
    true = (S > ((S + Fa) * 0.5));

fifty_percent_success(F, S, Fa, N) when is_function(F, 0) ->
    try F() of
        _ ->
	    fifty_percent_success(F, S+1, Fa, N-1)
    catch
        error:_ ->
	    fifty_percent_success(F, S, Fa+1, N-1)
    end.

create_random_string(0) ->
    [];

create_random_string(OfLength) ->
    C = case rand:uniform(2) of
	    1 ->
		(rand:uniform($Z - $A + 1) - 1) + $A;
	    _ ->
		(rand:uniform($z - $a + 1) - 1) + $a
	end,
    [C | create_random_string(OfLength - 1)].


create_random_tuple(OfLength) ->
    list_to_tuple(lists:map(fun(X) ->
				    list_to_atom([X])
			    end,create_random_string(OfLength))).

create_partly_bound_tuple(OfLength) ->
    case rand:uniform(2) of
	1 ->
	    create_partly_bound_tuple1(OfLength);
	_ ->
	    create_partly_bound_tuple3(OfLength)
    end.

create_partly_bound_tuple1(OfLength) ->
    T0 = create_random_tuple(OfLength),
    I = rand:uniform(OfLength),
    setelement(I,T0,'$1').


set_n_random_elements(T0,0,_,_) ->
    T0;
set_n_random_elements(T0,N,OfLength,GenFun) ->
    I = rand:uniform(OfLength),
    What = GenFun(I),
    case element(I,T0) of
	What ->
	    set_n_random_elements(T0,N,OfLength,GenFun);
	_Else ->
	    set_n_random_elements(setelement(I,T0,What),
				  N-1,OfLength,GenFun)
    end.

make_dollar_atom(I) ->
    list_to_atom([$$] ++ integer_to_list(I)).
create_partly_bound_tuple2(OfLength) ->
    T0 = create_random_tuple(OfLength),
    I = rand:uniform(OfLength - 1),
    set_n_random_elements(T0,I,OfLength,fun make_dollar_atom/1).

create_partly_bound_tuple3(OfLength) ->
    T0 = create_random_tuple(OfLength),
    I = rand:uniform(OfLength - 1),
    set_n_random_elements(T0,I,OfLength,fun(_) -> '_' end).

do_n_times(_,0) ->
    ok;
do_n_times(Fun,N) ->
    Fun(),
    case N rem 1000 of
	0 ->
	    io:format(".");
	_ ->
	    ok
    end,
    do_n_times(Fun,N-1).

make_table(Name, Options, Elements) ->
    T = ets_new(Name, Options),
    lists:foreach(fun(E) -> ets:insert(T, E) end, Elements),
    T.

filltabint(Tab,0) ->
    Tab;
filltabint(Tab,N) ->
    ets:insert(Tab,{N,integer_to_list(N)}),
    filltabint(Tab,N-1).

filltabint2(Tab,0) ->
    Tab;
filltabint2(Tab,N) ->
    ets:insert(Tab,{N + N rem 2,integer_to_list(N)}),
    filltabint2(Tab,N-1).
filltabint3(Tab,0) ->
    Tab;
filltabint3(Tab,N) ->
    ets:insert(Tab,{N + N rem 2,integer_to_list(N + N rem 2)}),
    filltabint3(Tab,N-1).
xfilltabint(Tab,N) ->
    case ets:info(Tab,type) of
	bag ->
	    filltabint2(Tab,N);
	duplicate_bag ->
	    ets:select_delete(Tab,[{'_',[],[true]}]),
	    filltabint3(Tab,N);
	_ ->
	    filltabint(Tab,N)
    end.

filltabintup(Tab,0) ->
    Tab;
filltabintup(Tab,N) ->
    ets:insert(Tab,{{N,integer_to_list(N)},integer_to_list(N)}),
    filltabintup(Tab,N-1).

filltabintup2(Tab,0) ->
    Tab;
filltabintup2(Tab,N) ->
    ets:insert(Tab,{{N + N rem 2,integer_to_list(N)},integer_to_list(N)}),
    filltabintup2(Tab,N-1).
filltabintup3(Tab,0) ->
    Tab;
filltabintup3(Tab,N) ->
    ets:insert(Tab,{{N + N rem 2,integer_to_list(N + N rem 2)},integer_to_list(N + N rem 2)}),
    filltabintup3(Tab,N-1).

filltabstr(Tab,N) ->
    filltabstr(Tab,0,N).
filltabstr(Tab,N,N) ->
    Tab;
filltabstr(Tab,Floor,N) when N > Floor ->
    ets:insert(Tab,{integer_to_list(N),N}),
    filltabstr(Tab,Floor,N-1).

filltabstr2(Tab,0) ->
    Tab;
filltabstr2(Tab,N) ->
    ets:insert(Tab,{integer_to_list(N),N}),
    ets:insert(Tab,{integer_to_list(N),N+1}),
    filltabstr2(Tab,N-1).
filltabstr3(Tab,0) ->
    Tab;
filltabstr3(Tab,N) ->
    ets:insert(Tab,{integer_to_list(N),N}),
    ets:insert(Tab,{integer_to_list(N),N}),
    filltabstr3(Tab,N-1).
xfilltabstr(Tab,N) ->
    case ets:info(Tab,type) of
	bag ->
	    filltabstr2(Tab,N);
	duplicate_bag ->
	    ets:select_delete(Tab,[{'_',[],[true]}]),
	    filltabstr3(Tab,N);
	_ ->
	    filltabstr(Tab,N)
    end.

fill_sets_int(N) ->
    fill_sets_int(N,[]).
fill_sets_int(N,Opts) ->
    Tab1 = ets_new(xxx, [ordered_set|Opts]),
    filltabint(Tab1,N),
    Tab2 = ets_new(xxx, [set|Opts]),
    filltabint(Tab2,N),
    Tab3 = ets_new(xxx, [bag|Opts]),
    filltabint2(Tab3,N),
    Tab4 = ets_new(xxx, [duplicate_bag|Opts]),
    filltabint3(Tab4,N),
    [Tab1,Tab2,Tab3,Tab4].

fill_sets_intup(N) ->
    fill_sets_int(N,[]).
fill_sets_intup(N,Opts) ->
    Tab1 = ets_new(xxx, [ordered_set|Opts]),
    filltabintup(Tab1,N),
    Tab2 = ets_new(xxx, [set|Opts]),
    filltabintup(Tab2,N),
    Tab3 = ets_new(xxx, [bag|Opts]),
    filltabintup2(Tab3,N),
    Tab4 = ets_new(xxx, [duplicate_bag|Opts]),
    filltabintup3(Tab4,N),
    [Tab1,Tab2,Tab3,Tab4].

check_fun(_Tab,_Fun,'$end_of_table') ->
    ok;
check_fun(Tab,Fun,Item) ->
    lists:foreach(fun(Obj) ->
			  true = Fun(Obj)
		  end,
		  ets:lookup(Tab,Item)),
    check_fun(Tab,Fun,ets:next(Tab,Item)).

check(Tab,Fun,N) ->
    N = ets:info(Tab, size),
    check_fun(Tab,Fun,ets:first(Tab)).



del_one_by_one_set(T,N,N) ->
    0 = ets:info(T,size),
    ok;
del_one_by_one_set(T,From,To) ->
    N = ets:info(T,size),
    ets:delete_object(T,{From, integer_to_list(From)}),
    N = (ets:info(T,size) + 1),
    Next = if
	       From < To ->
		   From + 1;
	       true ->
		   From - 1
	   end,
    del_one_by_one_set(T,Next,To).

del_one_by_one_bag(T,N,N) ->
    0 = ets:info(T,size),
    ok;
del_one_by_one_bag(T,From,To) ->
    N = ets:info(T,size),
    ets:delete_object(T,{From + From rem 2, integer_to_list(From)}),
    N = (ets:info(T,size) + 1),
    Next = if
	       From < To ->
		   From + 1;
	       true ->
		   From - 1
	   end,
    del_one_by_one_bag(T,Next,To).


del_one_by_one_dbag_1(T,N,N) ->
    0 = ets:info(T,size),
    ok;
del_one_by_one_dbag_1(T,From,To) ->
    N = ets:info(T,size),
    ets:delete_object(T,{From, integer_to_list(From)}),
    case From rem 2 of
	0 ->
	    N = (ets:info(T,size) + 2);
	1 ->
	    N = ets:info(T,size)
    end,
    Next = if
	       From < To ->
		   From + 1;
	       true ->
		   From - 1
	   end,
    del_one_by_one_dbag_1(T,Next,To).

del_one_by_one_dbag_2(T,N,N) ->
    0 = ets:info(T,size),
    ok;
del_one_by_one_dbag_2(T,From,To) ->
    N = ets:info(T,size),
    ets:delete_object(T,{From, integer_to_list(From)}),
    case From rem 2 of
	0 ->
	    N = (ets:info(T,size) + 3);
	1 ->
	    N = (ets:info(T,size) + 1)
    end,
    Next = if
	       From < To ->
		   From + 1;
	       true ->
		   From - 1
	   end,
    del_one_by_one_dbag_2(T,Next,To).

del_one_by_one_dbag_3(T,N,N) ->
    0 = ets:info(T,size),
    ok;
del_one_by_one_dbag_3(T,From,To) ->
    N = ets:info(T,size),
    Obj = {From + From rem 2, integer_to_list(From)},
    ets:delete_object(T,Obj),
    case From rem 2 of
	0 ->
	    N = (ets:info(T,size) + 2);
	1 ->
	    N = (ets:info(T,size) + 1),
	    Obj2 = {From, integer_to_list(From)},
	    ets:delete_object(T,Obj2),
	    N = (ets:info(T,size) + 2)
    end,
    Next = if
	       From < To ->
		   From + 1;
	       true ->
		   From - 1
	   end,
    del_one_by_one_dbag_3(T,Next,To).


successive_delete(Table,From,To,Type) ->
    successive_delete(Table,From,To,Type,ets:info(Table,type)).

successive_delete(_Table,N,N,_,_) ->
    ok;
successive_delete(Table,From,To,Type,TType) ->
    MS = case Type of
	     bound ->
		 [{{From,'_'},[],[true]}];
	     unbound ->
		 [{{'$1','_'},[],[{'==', '$1', From}]}]
	 end,
    case TType of
	X when X == bag; X == duplicate_bag ->
	    %%erlang:display(From),
	    case From rem 2 of
		0 ->
		    2 = ets:select_delete(Table,MS);
		_ ->
		    0 = ets:select_delete(Table,MS)
	    end;
	_ ->
	    1 = ets:select_delete(Table,MS)
    end,
    Next = if
	       From < To ->
		   From + 1;
	       true ->
		   From - 1
	   end,
    successive_delete(Table, Next, To, Type,TType).

gen_dets_filename(Config,N) ->
    filename:join(proplists:get_value(priv_dir,Config),
		  "testdets_" ++ integer_to_list(N) ++ ".dets").

otp_6842_select_1000(Config) when is_list(Config) ->
    repeat_for_opts_all_ord_set_table_types(
      fun(Opts) ->
              KeyRange = 10000,
              Tab = ets_new(xxx, Opts, KeyRange),
              [ets:insert(Tab,{X,X}) || X <- lists:seq(1,KeyRange)],
              AllTrue = lists:duplicate(10,true),
              AllTrue =
                  [ length(
                      element(1,
                              ets:select(Tab,[{'_',[],['$_']}],X*1000))) =:=
                        X*1000 || X <- lists:seq(1,10) ],
              Sequences = [[1000,1000,1000,1000,1000,1000,1000,1000,1000,1000],
                           [2000,2000,2000,2000,2000],
                           [3000,3000,3000,1000],
                           [4000,4000,2000],
                           [5000,5000],
                           [6000,4000],
                           [7000,3000],
                           [8000,2000],
                           [9000,1000],
                           [10000]],
              AllTrue = [ check_seq(Tab, ets:select(Tab,[{'_',[],['$_']}],hd(L)),L) ||
                            L <- Sequences ],
              ets:delete(Tab)
      end),
    ok.

check_seq(_,'$end_of_table',[]) ->
    true;
check_seq(Tab,{L,C},[H|T]) when length(L) =:= H ->
    check_seq(Tab, ets:select(C),T);
check_seq(A,B,C) ->
    erlang:display({A,B,C}),
    false.

otp_6338(Config) when is_list(Config) ->
    repeat_for_opts_all_ord_set_table_types(
      fun(Opts) ->
              L = binary_to_term(<<131,108,0,0,0,2,104,2,108,0,0,0,2,103,100,0,19,112,112,
                                   98,49,95,98,115,49,50,64,98,108,97,100,101,95,48,95,53,
                                   0,0,33,50,0,0,0,4,1,98,0,0,23,226,106,100,0,4,101,120,
                                   105,116,104,2,108,0,0,0,2,104,2,100,0,3,115,98,109,100,
                                   0,19,112,112,98,50,95,98,115,49,50,64,98,108,97,100,
                                   101,95,48,95,56,98,0,0,18,231,106,100,0,4,114,101,99,
                                   118,106>>),
              T = ets_new(xxx,Opts),
              lists:foreach(fun(X) -> ets:insert(T,X) end,L),
              [[4839,recv]] = ets:match(T,{[{sbm,ppb2_bs12@blade_0_8},'$1'],'$2'}),
              ets:delete(T)
      end),
    ok.

%% OTP-15660: Verify select not doing excessive trapping
%%            when process have mbuf heap fragments.
select_mbuf_trapping(Config) when is_list(Config) ->
    select_mbuf_trapping_do(set),
    select_mbuf_trapping_do(ordered_set).

select_mbuf_trapping_do(Type) ->
    T = ets:new(xxx, [Type]),
    NKeys = 50,
    [ets:insert(T, {K, value}) || K <- lists:seq(1,NKeys)],

    {priority, Prio} = process_info(self(), priority),
    Tracee = self(),
    [SchedTracer]
	= start_loopers(1, Prio,
			fun (SC) ->
				receive
				    {trace, Tracee, out, _} ->
					SC+1;
				    done ->
					Tracee ! {schedule_count, SC},
                                        exit(normal)
				end
			end,
			0),

    erlang:garbage_collect(),
    1 = erlang:trace(self(), true, [running,{tracer,SchedTracer}]),

    %% Artificially create an mbuf heap fragment
    MbufTerm = "Frag me up",
    MbufTerm = erts_debug:set_internal_state(mbuf, MbufTerm),

    Keys = ets:select(T, [{{'$1', value}, [], ['$1']}]),
    NKeys = length(Keys),

    1 = erlang:trace(self(), false, [running]),
    Ref = erlang:trace_delivered(Tracee),
    receive
        {trace_delivered, Tracee, Ref} ->
            SchedTracer ! done
    end,
    receive
	{schedule_count, N} ->
	    io:format("~p context switches: ~p", [Type,N]),
	    if
		N < 3 -> ok;
		true -> ct:fail(failed)
	    end
    end,
    true = ets:delete(T),
    ok.



%% Elements could come in the wrong order in a bag if a rehash occurred.
otp_5340(Config) when is_list(Config) ->
    repeat_for_opts(fun otp_5340_do/1).

otp_5340_do(Opts) ->
    N = 3000,
    T = ets_new(otp_5340, [bag,public | Opts]),
    Ids = [1,2,3,4,5],
    [w(T, N, Id) || Id <- Ids],
    verify(T, Ids),
    ets:delete(T).

w(_,0, _) -> ok;
w(T,N, Id) ->
    ets:insert(T, {N, Id}),
    w(T,N-1,Id).

verify(T, Ids) ->
    List = my_tab_to_list(T),
    Errors = lists:filter(fun(Bucket) ->
				  verify2(Bucket, Ids)
			  end, List),
    case Errors of
	[] ->
	    ok;
	_ ->
	    io:format("Failed:\n~p\n", [Errors]),
	    ct:fail(failed)
    end.

verify2([{_N,Id}|RL], [Id|R]) ->
    verify2(RL,R);
verify2([],[]) -> false;
verify2(_Err, _) ->
    true.

%% delete_object followed by delete on fixed bag failed to delete objects.
otp_7665(Config) when is_list(Config) ->
    repeat_for_opts(fun otp_7665_do/1).

otp_7665_do(Opts) ->
    Tab = ets_new(otp_7665,[bag | Opts]),
    Min = 0,
    Max = 10,
    lists:foreach(fun(N)-> otp_7665_act(Tab,Min,Max,N) end,
		  lists:seq(Min,Max)),
    true = ets:delete(Tab).

otp_7665_act(Tab,Min,Max,DelNr) ->
    List1 = [{key,N} || N <- lists:seq(Min,Max)],
    true = ets:insert(Tab, List1),
    true = ets:safe_fixtable(Tab, true),
    true = ets:delete_object(Tab, {key,DelNr}),
    List2 = lists:delete({key,DelNr}, List1),

    %% Now verify that we find all remaining objects
    List2 = ets:lookup(Tab,key),
    EList2 = lists:map(fun({key,N})-> N end,
		       List2),
    EList2 = ets:lookup_element(Tab,key,2),
    true = ets:delete(Tab, key),
    [] = ets:lookup(Tab, key),
    true = ets:safe_fixtable(Tab, false),
    ok.

%% Whitebox testing of meta name table hashing.
meta_wb(Config) when is_list(Config) ->
    EtsMem = etsmem(),
    repeat_for_opts_all_non_stim_table_types(fun meta_wb_do/1),
    verify_etsmem(EtsMem).


meta_wb_do(Opts) ->
    %% Do random new/delete/rename of colliding named tables
    Names0 = [pioneer | colliding_names(pioneer)],

    %% Remove any names that happen to exist as tables already
    Names = lists:filter(fun(Name) -> ets:info(Name) == undefined end,
                         Names0),
    Len = length(Names),
    OpFuns = {fun meta_wb_new/4, fun meta_wb_delete/4, fun meta_wb_rename/4},

    true = (Len >= 3),

    io:format("Colliding names = ~p\n",[Names]),
    F = fun(0,_,_) -> ok;
	   (N,Tabs,Me) ->
		Name1 = lists:nth(rand:uniform(Len), Names),
		Name2 = lists:nth(rand:uniform(Len), Names),
		Op = element(rand:uniform(3),OpFuns),
		NTabs = Op(Name1, Name2, Tabs, Opts),
		Me(N-1, NTabs, Me)
	end,
    F(Len*100, [], F),

    %% cleanup
    lists:foreach(fun(Name)->catch ets:delete(Name) end,
		  Names).

meta_wb_new(Name, _, Tabs, Opts) ->
    case (catch ets_new(Name,[named_table|Opts])) of
	Name ->
	    false = lists:member(Name, Tabs),
	    [Name | Tabs];
	{'EXIT',{badarg,_}} ->
	    true = lists:member(Name, Tabs),
	    Tabs
    end.
meta_wb_delete(Name, _, Tabs, _) ->
    case (catch ets:delete(Name)) of
	true ->
	    true = lists:member(Name, Tabs),
	    lists:delete(Name, Tabs);
	{'EXIT',{badarg,_}} ->
	    false = lists:member(Name, Tabs),
	    Tabs
    end.
meta_wb_rename(Old, New, Tabs, _) ->
    case (catch ets:rename(Old,New)) of
	New ->
	    true = lists:member(Old, Tabs)
		andalso not lists:member(New, Tabs),
	    [New | lists:delete(Old, Tabs)];
	{'EXIT',{badarg,_}} ->
	    true = not lists:member(Old, Tabs)
		orelse lists:member(New,Tabs),
	    Tabs
    end.


colliding_names(Name) ->
    erts_debug:set_internal_state(colliding_names, {Name,5}).


%% OTP_6913: Grow and shrink.

grow_shrink(Config) when is_list(Config) ->
    repeat_for_all_set_table_types(
      fun(Opts) ->
              EtsMem = etsmem(),
              
              Set = ets_new(a, Opts, 5000),
              grow_shrink_0(0, 3071, 3000, 5000, Set),
              ets:delete(Set),
              
              verify_etsmem(EtsMem)
      end).

grow_shrink_0(N, _, _, Max, _) when N >= Max ->
    ok;
grow_shrink_0(N0, GrowN, ShrinkN, Max, T) ->
    N1 = grow_shrink_1(N0, GrowN, ShrinkN, T),
    grow_shrink_0(N1, GrowN, ShrinkN, Max, T).

grow_shrink_1(N0, GrowN, ShrinkN, T) ->
    N1 = grow_shrink_2(N0+1, N0 + GrowN, T),
    grow_shrink_3(N1, N1 - ShrinkN, T).

grow_shrink_2(N, GrowTo, _) when N > GrowTo ->
    GrowTo;
grow_shrink_2(N, GrowTo, T) ->
    true = ets:insert(T, {N,a}),
    grow_shrink_2(N+1, GrowTo, T).

grow_shrink_3(N, ShrinkTo, _) when N =< ShrinkTo ->
    ShrinkTo;
grow_shrink_3(N, ShrinkTo, T) ->
    true = ets:delete(T, N),
    grow_shrink_3(N-1, ShrinkTo, T).

%% Grow a hash table that still contains pseudo-deleted objects.
grow_pseudo_deleted(Config) when is_list(Config) ->
    only_if_smp(fun() -> grow_pseudo_deleted_do() end).

grow_pseudo_deleted_do() ->
    lists:foreach(fun(Type) -> grow_pseudo_deleted_do(Type) end,
		  [set,bag,duplicate_bag]).

grow_pseudo_deleted_do(Type) ->
    process_flag(scheduler,1),
    Self = self(),
    T = ets_new(kalle,[Type,public,{write_concurrency,true}]),
    Mod = 7, Mult = 10000,
    filltabint(T,Mod*Mult),
    true = ets:safe_fixtable(T,true),
    Mult = ets:select_delete(T,
			     [{{'$1', '_'},
			       [{'=:=', {'rem', '$1', Mod}, 0}],
			       [true]}]),
    Left = Mult*(Mod-1),
    Left = ets:info(T,size),
    Mult = get_kept_objects(T),
    filltabstr(T,Mult),
    my_spawn_opt(
      fun() ->
	      true = ets:info(T,fixed),
	      Self ! start,
	      io:put_chars("Starting to filltabstr...\n"),
	      do_tc(fun() ->
			    filltabstr(T, Mult, Mult+10000)
		    end,
		    fun(Elapsed) ->
			    io:format("Done with filltabstr in ~p ms\n",
				      [Elapsed])
		    end),
	      Self ! done
      end, [link, {scheduler,2}]),
    start = receive_any(),
    io:format("Unfixing table... nitems=~p\n", [ets:info(T, size)]),
    do_tc(fun() ->
		  true = ets:safe_fixtable(T, false)
	  end,
	  fun(Elapsed) ->
		  io:format("Unfix table done in ~p ms. nitems=~p\n",
			    [Elapsed,ets:info(T, size)])
	  end),
    false = ets:info(T,fixed),
    0 = get_kept_objects(T),
    done = receive_any(),
    %%verify_table_load(T), % may fail if concurrency is poor (genny)
    ets:delete(T),
    process_flag(scheduler,0).

%% Shrink a hash table that still contains pseudo-deleted objects.
shrink_pseudo_deleted(Config) when is_list(Config) ->
    only_if_smp(fun()->shrink_pseudo_deleted_do() end).

shrink_pseudo_deleted_do() ->
    lists:foreach(fun(Type) -> shrink_pseudo_deleted_do(Type) end,
		  [set,bag,duplicate_bag]).

shrink_pseudo_deleted_do(Type) ->
    process_flag(scheduler,1),
    Self = self(),
    T = ets_new(kalle,[Type,public,{write_concurrency,true}]),
    Half = 10000,
    filltabint(T,Half*2),
    true = ets:safe_fixtable(T,true),
    Half = ets:select_delete(T,
			     [{{'$1', '_'},
			       [{'>', '$1', Half}],
			       [true]}]),
    Half = ets:info(T,size),
    Half = get_kept_objects(T),
    my_spawn_opt(
      fun()-> true = ets:info(T,fixed),
	      Self ! start,
	      io:put_chars("Starting to delete... ~p\n"),
	      do_tc(fun() ->
			    del_one_by_one_set(T, 1, Half+1)
		    end,
		    fun(Elapsed) ->
			    io:format("Done with delete in ~p ms.\n",
				      [Elapsed])
		    end),
	      Self ! done
      end, [link, {scheduler,2}]),
    start = receive_any(),
    io:format("Unfixing table... nitems=~p\n", [ets:info(T, size)]),
    do_tc(fun() ->
		  true = ets:safe_fixtable(T, false)
	  end,
	  fun(Elapsed) ->
		  io:format("Unfix table done in ~p ms. nitems=~p\n",
			    [Elapsed,ets:info(T, size)])
	  end),
    false = ets:info(T,fixed),
    0 = get_kept_objects(T),
    done = receive_any(),
    %%verify_table_load(T), % may fail if concurrency is poor (genny)
    ets:delete(T),
    process_flag(scheduler,0).



meta_lookup_unnamed_read(Config) when is_list(Config) ->
    InitF = fun(_) -> Tab = ets_new(unnamed,[]),
		      true = ets:insert(Tab,{key,data}),
		      Tab
	    end,
    ExecF = fun(Tab) -> [{key,data}] = ets:lookup(Tab,key),
			Tab
	    end,
    FiniF = fun(Tab) -> true = ets:delete(Tab)
	    end,
    run_smp_workers(InitF,ExecF,FiniF,10000).

meta_lookup_unnamed_write(Config) when is_list(Config) ->
    InitF = fun(_) -> Tab = ets_new(unnamed,[]),
		      {Tab,0}
	    end,
    ExecF = fun({Tab,N}) -> true = ets:insert(Tab,{key,N}),
			    {Tab,N+1}
	    end,
    FiniF = fun({Tab,_}) -> true = ets:delete(Tab)
	    end,
    run_smp_workers(InitF,ExecF,FiniF,10000).

meta_lookup_named_read(Config) when is_list(Config) ->
    InitF = fun([ProcN|_]) -> Name = list_to_atom(integer_to_list(ProcN)),
			      Tab = ets_new(Name,[named_table]),
			      true = ets:insert(Tab,{key,data}),
			      Tab
	    end,
    ExecF = fun(Tab) -> [{key,data}] = ets:lookup(Tab,key),
			Tab
	    end,
    FiniF = fun(Tab) -> true = ets:delete(Tab)
	    end,
    run_smp_workers(InitF,ExecF,FiniF,10000).

meta_lookup_named_write(Config) when is_list(Config) ->
    InitF = fun([ProcN|_]) -> Name = list_to_atom(integer_to_list(ProcN)),
			      Tab = ets_new(Name,[named_table]),
			      {Tab,0}
	    end,
    ExecF = fun({Tab,N}) -> true = ets:insert(Tab,{key,N}),
			    {Tab,N+1}
	    end,
    FiniF = fun({Tab,_}) -> true = ets:delete(Tab)
	    end,
    run_smp_workers(InitF,ExecF,FiniF,10000).

meta_newdel_unnamed(Config) when is_list(Config) ->
    InitF = fun(_) -> ok end,
    ExecF = fun(_) -> Tab = ets_new(unnamed,[]),
		      true = ets:delete(Tab)
	    end,
    FiniF = fun(_) -> ok end,
    run_smp_workers(InitF,ExecF,FiniF,10000).

meta_newdel_named(Config) when is_list(Config) ->
    InitF = fun([ProcN|_]) -> list_to_atom(integer_to_list(ProcN))
	    end,
    ExecF = fun(Name) -> Name = ets_new(Name,[named_table]),
			 true = ets:delete(Name),
			 Name
	    end,
    FiniF = fun(_) -> ok end,
    run_smp_workers(InitF,ExecF,FiniF,10000).

%% Concurrent insert's on same table.
smp_insert(Config) when is_list(Config) ->
    repeat_for_opts(fun smp_insert_do/1,
                    [[set,ordered_set,stim_cat_ord_set]]).

smp_insert_do(Opts) ->
    KeyRange = 10000,
    ets_new(smp_insert,[named_table,public,{write_concurrency,true}|Opts],
            KeyRange),
    InitF = fun(_) -> ok end,
    ExecF = fun(_) -> true = ets:insert(smp_insert,{rand:uniform(KeyRange)})
            end,
    FiniF = fun(_) -> ok end,
    run_smp_workers(InitF,ExecF,FiniF,100000),
    verify_table_load(smp_insert),
    ets:delete(smp_insert).

%% Concurrent deletes on same fixated table.
smp_fixed_delete(Config) when is_list(Config) ->
    only_if_smp(fun() -> smp_fixed_delete_do() end).

smp_fixed_delete_do() ->
    T = ets_new(foo,[public,{write_concurrency,true}]),
    %%Mem = ets:info(T,memory),
    NumOfObjs = 100000,
    filltabint(T,NumOfObjs),
    ets:safe_fixtable(T,true),
    Buckets = num_of_buckets(T),
    InitF = fun([ProcN,NumOfProcs|_]) -> {ProcN,NumOfProcs} end,
    ExecF = fun({Key,_}) when Key > NumOfObjs ->
                    [end_of_work];
               ({Key,Increment}) ->
                    true = ets:delete(T,Key),
                    {Key+Increment,Increment}
            end,
    FiniF = fun(_) -> ok end,
    run_sched_workers(InitF,ExecF,FiniF,NumOfObjs),
    0 = ets:info(T,size),
    true = ets:info(T,fixed),
    Buckets = num_of_buckets(T),
    case ets:info(T,type) of
        set -> NumOfObjs = get_kept_objects(T);
        _ -> ok
    end,
    ets:safe_fixtable(T,false),
    %% Will fail as unfix does not shrink the table:
    %%Mem = ets:info(T,memory),
    %%verify_table_load(T),
    ets:delete(T).

%% ERL-720
%% Provoke race between ets:delete and table unfix (by select_count)
%% that caused ets_misc memory counter to indicate false leak.
delete_unfix_race(Config) when is_list(Config) ->
    EtsMem = etsmem(),
    Table = ets:new(t,[set,public,{write_concurrency,true}]),
    InsertOp =
        fun() ->
                receive stop ->
                        false
                after 0 ->
                        ets:insert(Table, {rand:uniform(10)}),
                        true
                end
        end,
    DeleteOp =
        fun() ->
                receive stop ->
                        false
                after 0 ->
                        ets:delete(Table, rand:uniform(10)),
                        true
                end
        end,
    SelectOp =
        fun() ->
                ets:select_count(Table, ets:fun2ms(fun(X) -> true end))
        end,
    Main = self(),
    Ins = spawn(fun()-> repeat_while(InsertOp), Main ! self() end),
    Del = spawn(fun()-> repeat_while(DeleteOp), Main ! self() end),
    spawn(fun()->
                  repeat(SelectOp, 10000),
                  Del ! stop,
                  Ins ! stop
          end),
    [receive Pid -> ok end || Pid <- [Ins,Del]],
    ets:delete(Table),
    verify_etsmem(EtsMem).

num_of_buckets(T) ->
    case ets:info(T,type) of
        set -> element(1,ets:info(T,stats));
        bag -> element(1,ets:info(T,stats));
        duplicate_bag -> element(1,ets:info(T,stats));
        _ -> ok
    end.

%% Fixate hash table while other process is busy doing unfix.
smp_unfix_fix(Config) when is_list(Config) ->
    only_if_smp(fun()-> smp_unfix_fix_do() end).

smp_unfix_fix_do() ->
    process_flag(scheduler,1),
    Parent = self(),
    T = ets_new(foo,[public,{write_concurrency,true}]),
    %%Mem = ets:info(T,memory),
    NumOfObjs = 100000,
    Deleted = 50000,
    filltabint(T,NumOfObjs),
    ets:safe_fixtable(T,true),
    Buckets = num_of_buckets(T),
    Deleted = ets:select_delete(T,[{{'$1', '_'},
				    [{'=<','$1', Deleted}],
				    [true]}]),
    Buckets = num_of_buckets(T),
    Left = NumOfObjs - Deleted,
    Left = ets:info(T,size),
    true = ets:info(T,fixed),
    Deleted = get_kept_objects(T),

    {Child, Mref} =
	my_spawn_opt(
	  fun()->
		  true = ets:info(T,fixed),
		  Parent ! start,
		  io:format("Child waiting for table to be unfixed... mem=~p\n",
			    [ets:info(T, memory)]),
		  do_tc(fun() ->
				repeat_while(fun()-> ets:info(T, fixed) end)
			end,
			fun(Elapsed) ->
				io:format("Table unfixed in ~p ms."
					  " Child Fixating! mem=~p\n",
					  [Elapsed,ets:info(T,memory)])
			end),
		  true = ets:safe_fixtable(T,true),
		  repeat_while(fun(Key) when Key =< NumOfObjs ->
				       ets:delete(T,Key), {true,Key+1};
				  (Key) -> {false,Key}
			       end,
			       Deleted),
		  0 = ets:info(T,size),
		  true = get_kept_objects(T) >= Left,
		  done = receive_any()
	  end,
	  [link, monitor, {scheduler,2}]),

    start = receive_any(),
    true = ets:info(T,fixed),
    io:put_chars("Parent starting to unfix... ~p\n"),
    do_tc(fun() ->
		  ets:safe_fixtable(T, false)
	  end,
	  fun(Elapsed) ->
		  io:format("Parent done with unfix in ~p ms.\n",
			    [Elapsed])
	  end),
    Child ! done,
    {'DOWN', Mref, process, Child, normal} = receive_any(),
    false = ets:info(T,fixed),
    0 = get_kept_objects(T),
    %%verify_table_load(T),
    ets:delete(T),
    process_flag(scheduler,0).

%% Unsafe unfix was done by trapping select/match.
otp_8166(Config) when is_list(Config) ->
    only_if_smp(3, fun()-> otp_8166_do(false),
			   otp_8166_do(true)
		   end).

otp_8166_do(WC) ->
    %% Bug scenario: One process segv while reading the table because another
    %% process is doing unfix without write-lock at the end of a trapping match_object.
    process_flag(scheduler,1),
    T = ets_new(foo,[public, {write_concurrency,WC}]),
    NumOfObjs = 3000,  %% Need more than 1000 live objects for match_object to trap one time
    Deleted = NumOfObjs div 2,
    filltabint(T,NumOfObjs),
    {ReaderPid, ReaderMref} = my_spawn_opt(fun()-> otp_8166_reader(T,NumOfObjs) end,
                                           [link, monitor, {scheduler,2}]),
    {ZombieCrPid, ZombieCrMref} = my_spawn_opt(fun()-> otp_8166_zombie_creator(T,Deleted) end,
                                               [link, monitor, {scheduler,3}]),

    repeat(fun() -> ZombieCrPid ! {loop, self()},
		    zombies_created = receive_any(),
		    otp_8166_trapper(T, 10, ZombieCrPid)
	   end, 100),

    ReaderPid ! quit,
    {'DOWN', ReaderMref, process, ReaderPid, normal} = receive_any(),
    ZombieCrPid ! quit,
    {'DOWN', ZombieCrMref, process, ZombieCrPid, normal} = receive_any(),
    false = ets:info(T,fixed),
    0 = get_kept_objects(T),
    %%verify_table_load(T),
    ets:delete(T),
    process_flag(scheduler,0).

%% Keep reading the table
otp_8166_reader(T, NumOfObjs) ->
    repeat_while(fun(0) ->
			 receive quit -> {false,done}
			 after 0 -> {true,NumOfObjs}
			 end;
		    (Key) ->
			 ets:lookup(T,Key),
			 {true, Key-1}
		 end,
		 NumOfObjs).

%% Do a match_object that will trap and thereby fixate and then unfixate the table
otp_8166_trapper(T, Try, ZombieCrPid) ->
    [] = ets:match_object(T,{'_',"Pink Unicorn"}),
    case {ets:info(T,fixed),Try} of
	{true,1} ->
	    io:format("failed to provoke unsafe unfix, give up...\n",[]),
	    ZombieCrPid ! unfix;
	{true,_} ->
	    io:format("trapper too fast, trying again...\n",[]),
	    otp_8166_trapper(T, Try-1, ZombieCrPid);
	{false,_} -> done
    end.


%% Fixate table and create some pseudo-deleted objects (zombies)
%% Then wait for trapper to fixate before unfixing, as we want the trappers'
%% unfix to be the one that purges the zombies.
otp_8166_zombie_creator(T,Deleted) ->
    case receive_any() of
	quit -> done;

	{loop,Pid} ->
	    filltabint(T,Deleted),
	    ets:safe_fixtable(T,true),
	    Deleted = ets:select_delete(T,[{{'$1', '_'},
					    [{'=<','$1', Deleted}],
					    [true]}]),
	    Pid ! zombies_created,
	    repeat_while(fun() -> case ets:info(T,safe_fixed_monotonic_time) of
				      {_,[_P1,_P2]} ->
					  false;
				      _ ->
					  receive unfix -> false
					  after 0 -> true
					  end
				  end
			 end),
	    ets:safe_fixtable(T,false),
	    otp_8166_zombie_creator(T,Deleted);

	unfix ->
	    io:format("ignore unfix in outer loop?\n",[]),
	    otp_8166_zombie_creator(T,Deleted)
    end.




verify_table_load(T) ->
    case ets:info(T,type) of
        ordered_set -> ok;
        _ ->
            Stats = ets:info(T,stats),
            {Buckets,AvgLen,StdDev,ExpSD,_MinLen,_MaxLen,_} = Stats,
            ok = if
                     AvgLen > 1.2 ->
                         io:format("Table overloaded: Stats=~p\n~p\n",
                                   [Stats, ets:info(T)]),
                         false;

                     Buckets>256, AvgLen < 0.47 ->
                         io:format("Table underloaded: Stats=~p\n~p\n",
                                   [Stats, ets:info(T)]),
                         false;

                     StdDev > ExpSD*2 ->
                         io:format("Too large standard deviation (poor hashing?),"
                                   " stats=~p\n~p\n",[Stats, ets:info(T)]),
                         false;

                     true ->
                         io:format("Stats = ~p\n",[Stats]),
                         ok
                 end
    end.


%% ets:select on a tree with NIL key object.
otp_8732(Config) when is_list(Config) ->
    repeat_for_all_ord_set_table_types(
      fun(Opts) ->
              KeyRange = 999,
              KeyFun = fun(K) -> integer_to_list(K) end,
              Tab = ets_new(noname,Opts, KeyRange, KeyFun),
              filltabstr(Tab, KeyRange),
              ets:insert(Tab,{[],"nasty NIL object"}),
              [] = ets:match(Tab,{'_',nomatch}) %% Will hang if bug not fixed
      end),
    ok.


%% Run concurrent select_delete (and inserts) on same table.
smp_select_delete(Config) when is_list(Config) ->
    repeat_for_opts(fun smp_select_delete_do/1,
                    [[set,ordered_set,stim_cat_ord_set],
                     read_concurrency, compressed]).

smp_select_delete_do(Opts) ->
    KeyRange = 10000,
    begin % indentation
              T = ets_new(smp_select_delete,[named_table,public,{write_concurrency,true}|Opts],
                          KeyRange),
              Mod = 17,
              Zeros = erlang:make_tuple(Mod,0),
              InitF = fun(_) -> Zeros end,
              ExecF = fun(Diffs0) ->
                              case rand:uniform(20) of
                                  1 ->
                                      Mod = 17,
                                      Eq = rand:uniform(Mod) - 1,
                                      Deleted = ets:select_delete(T,
                                                                  [{{'_', '$1'},
                                                                    [{'=:=', {'rem', '$1', Mod}, Eq}],
                                                                    [true]}]),
                                      Diffs1 = setelement(Eq+1, Diffs0,
                                                          element(Eq+1,Diffs0) - Deleted),
                                      Diffs1;
                                  _ ->
                                      Key = rand:uniform(KeyRange),
                                      Eq = Key rem Mod,
                                      case ets:insert_new(T,{Key,Key}) of
                                          true ->
                                              Diffs1 = setelement(Eq+1, Diffs0,
                                                                  element(Eq+1,Diffs0)+1),
                                              Diffs1;
                                          false -> Diffs0
                                      end
                              end
                      end,
              FiniF = fun(Result) -> Result end,
              Results = run_sched_workers(InitF,ExecF,FiniF,20000),
              TotCnts = lists:foldl(fun(Diffs, Sum) -> add_lists(Sum,tuple_to_list(Diffs)) end,
                                    lists:duplicate(Mod, 0), Results),
              io:format("TotCnts = ~p\n",[TotCnts]),
              LeftInTab = lists:foldl(fun(N,Sum) -> Sum+N end,
                                      0, TotCnts),
              io:format("LeftInTab = ~p\n",[LeftInTab]),
              LeftInTab = ets:info(T,size),
              lists:foldl(fun(Cnt,Eq) ->
                                  WasCnt = ets:select_count(T,
                                                            [{{'_', '$1'},
                                                              [{'=:=', {'rem', '$1', Mod}, Eq}],
                                                              [true]}]),
                                  io:format("~p: ~p =?= ~p\n",[Eq,Cnt,WasCnt]),
                                  Cnt = WasCnt,
                                  Eq+1
                          end,
                          0, TotCnts),
              %% May fail as select_delete does not shrink table (enough)
              %%verify_table_load(T),
              LeftInTab = ets:select_delete(T, [{{'$1','$1'}, [], [true]}]),
              0 = ets:info(T,size),
              false = ets:info(T,fixed),
              ets:delete(T)
    end, % indentation
    ok.

smp_select_replace(Config) when is_list(Config) ->
    repeat_for_opts(fun smp_select_replace_do/1,
<<<<<<< HEAD
                    [[set,ordered_set,stim_cat_ord_set,duplicate_bag]]).
=======
                    [[set,ordered_set,duplicate_bag],
                     compressed]).
>>>>>>> 1da24482

smp_select_replace_do(Opts) ->
    KeyRange = 20,
    T = ets_new(smp_select_replace,
                [public, {write_concurrency, true} | Opts],
                KeyRange),
    InitF = fun (_) -> 0 end,
    ExecF = fun (Cnt0) ->
                    CounterId = rand:uniform(KeyRange),
                    Match = [{{'$1', '$2'},
                              [{'=:=', '$1', CounterId}],
                              [{{'$1', {'+', '$2', 1}}}]}],
                    Cnt1 = case ets:select_replace(T, Match) of
                               1 -> Cnt0+1;
                               0 ->
                                   ets:insert_new(T, {CounterId, 0}),
                                   Cnt0
                           end,
                    receive stop ->
                            [end_of_work | Cnt1]
                    after 0 ->
                            Cnt1
                    end
            end,
    FiniF = fun (Cnt) -> Cnt end,
    Pids = run_sched_workers(InitF, ExecF, FiniF, infinite),
    receive after 3*1000 -> ok end,
    [P ! stop || P <- Pids],
    Results = wait_pids(Pids),
    FinalCounts = ets:select(T, [{{'_', '$1'}, [], ['$1']}]),
    Total = lists:sum(FinalCounts),
    Total = lists:sum(Results),
    KeyRange = ets:select_delete(T, [{{'_', '_'}, [], [true]}]),
    0 = ets:info(T, size),
    true = ets:delete(T),
    ok.

%% Iterate ordered_set with write_concurrency
%% and make sure we hit all "stable" long lived keys
%% while "volatile" objects are randomly inserted and deleted.
smp_ordered_iteration(Config) when is_list(Config) ->
    repeat_for_opts(fun smp_ordered_iteration_do/1,
                    [[cat_ord_set,stim_cat_ord_set]]).


smp_ordered_iteration_do(Opts) ->
    KeyRange = 1000,
    OffHeap = erts_test_utils:mk_ext_pid({a@b,1}, 4711, 1),
    KeyFun = fun(K, Type) ->
                     {K div 10, K rem 10, Type, OffHeap}
             end,
    StimKeyFun = fun(K) ->
                         KeyFun(K, element(rand:uniform(3),
                                           {stable, other, volatile}))
                 end,
    T = ets_new(smp_ordered_iteration, [public, {write_concurrency,true} | Opts],
                KeyRange, StimKeyFun),
    NStable = KeyRange div 4,
    prefill_table(T, KeyRange, NStable, fun(K) -> {KeyFun(K, stable), 0} end),
    NStable = ets:info(T, size),
    NVolatile = KeyRange div 2,
    prefill_table(T, KeyRange, NVolatile, fun(K) -> {KeyFun(K, volatile), 0} end),

    InitF = fun (_) -> #{insert => 0, delete => 0,
                         select_delete_bk => 0, select_delete_pbk => 0,
                         select_replace_bk => 0, select_replace_pbk => 0}
            end,
    ExecF = fun (Counters) ->
                    K = rand:uniform(KeyRange),
                    Key = KeyFun(K, volatile),
                    Acc = case rand:uniform(22) of
                              R when R =< 10 ->
                                  ets:insert(T, {Key}),
                                  incr_counter(insert, Counters);
                              R when R =< 15 ->
                                  ets:delete(T, Key),
                                  incr_counter(delete, Counters);
                              R when R =< 19 ->
                                  %% Delete bound key
                                  ets:select_delete(T, [{{Key, '_'}, [], [true]}]),
                                  incr_counter(select_delete_bk, Counters);
                              R when R =< 20 ->
                                  %% Delete partially bound key
                                  ets:select_delete(T, [{{{K div 10, '_', volatile, '_'}, '_'}, [], [true]}]),
                                  incr_counter(select_delete_pbk, Counters);
                              R when R =< 21 ->
                                  %% Replace bound key
                                  ets:select_replace(T, [{{Key, '$1'}, [],
                                                          [{{{const,Key}, {'+','$1',1}}}]}]),
                                  incr_counter(select_replace_bk, Counters);
                              _ ->
                                  %% Replace partially bound key
                                  ets:select_replace(T, [{{{K div 10, '_', volatile, '_'}, '$1'}, [],
                                                          [{{{element,1,'$_'}, {'+','$1',1}}}]}]),
                                  incr_counter(select_replace_pbk, Counters)
                    end,
                    receive stop ->
                            [end_of_work | Acc]
                    after 0 ->
                            Acc
                    end
            end,
    FiniF = fun (Acc) -> Acc end,
    Pids = run_sched_workers(InitF, ExecF, FiniF, infinite),
    timer:send_after(1000, stop),

    Log2ChunkMax = math:log2(NStable*2),
    Rounds = fun Loop(N) ->
                     MS = [{{{'_', '_', stable, '_'}, '_'}, [], [true]}],
                     NStable = ets:select_count(T, MS),
                     NStable = count_stable(T, next, ets:first(T), 0),
                     NStable = count_stable(T, prev, ets:last(T), 0),
                     NStable = length(ets:select(T, MS)),
                     NStable = length(ets:select_reverse(T, MS)),
                     Chunk = round(math:pow(2, rand:uniform()*Log2ChunkMax)),
                     NStable = ets_select_chunks_count(T, MS, Chunk),
                     receive stop -> N
                     after 0 -> Loop(N+1)
                     end
             end (1),
    [P ! stop || P <- Pids],
    Results = wait_pids(Pids),
    io:format("Ops = ~p\n", [maps_sum(Results)]),
    io:format("Diff = ~p\n", [ets:info(T,size) - NStable - NVolatile]),
    io:format("Stats = ~p\n", [ets:info(T,stats)]),
    io:format("Rounds = ~p\n", [Rounds]),
    true = ets:delete(T),

    %% Verify no leakage of offheap key data
    ok = erts_test_utils:check_node_dist(),
    ok.

incr_counter(Name, Counters) ->
    Counters#{Name => maps:get(Name, Counters, 0) + 1}.

count_stable(T, Next, {_, _, stable, _}=Key, N) ->
    count_stable(T, Next, ets:Next(T, Key), N+1);
count_stable(T, Next, {_, _, volatile, _}=Key, N) ->
    count_stable(T, Next, ets:Next(T, Key), N);
count_stable(_, _, '$end_of_table', N) ->
    N.

ets_select_chunks_count(T, MS, Chunk) ->
    ets_select_chunks_count(ets:select(T, MS, Chunk), 0).

ets_select_chunks_count('$end_of_table', N) ->
    N;
ets_select_chunks_count({List, Continuation}, N) ->
    ets_select_chunks_count(ets:select(Continuation),
                           length(List) + N).

maps_sum([Ma | Tail]) when is_map(Ma) ->
    maps_sum([lists:sort(maps:to_list(Ma)) | Tail]);
maps_sum([La, Mb | Tail]) ->
    Lab = lists:zipwith(fun({K,Va}, {K,Vb}) -> {K,Va+Vb} end,
                        La,
                        lists:sort(maps:to_list(Mb))),
    maps_sum([Lab | Tail]);
maps_sum([L]) ->
    L.




%% Test different types.
types(Config) when is_list(Config) ->
    init_externals(),
    repeat_for_opts(fun types_do/1, [repeat_for_opts_atom2list(set_types),
                                     compressed]).

types_do(Opts) ->
    EtsMem = etsmem(),
    T = ets_new(xxx,Opts),
    Fun = fun(Term) ->
		  ets:insert(T,{Term}),
		  [{Term}] = ets:lookup(T,Term),
		  ets:insert(T,{Term,xxx}),
		  [{Term,xxx}] = ets:lookup(T,Term),
		  ets:insert(T,{Term,"xxx"}),
		  [{Term,"xxx"}] = ets:lookup(T,Term),
		  ets:insert(T,{xxx,Term}),
		  [{xxx,Term}] = ets:lookup(T,xxx),
		  ets:insert(T,{"xxx",Term}),
		  [{"xxx",Term}] = ets:lookup(T,"xxx"),
		  ets:delete_all_objects(T),
		  0 = ets:info(T,size)
          end,
    test_terms(Fun, strict),
    ets:delete(T),
    verify_etsmem(EtsMem).


%% OTP-9932: Memory overwrite when inserting large integers in compressed bag.
%% Will crash with segv on 64-bit opt if not fixed.
otp_9932(Config) when is_list(Config) ->
    T = ets_new(xxx, [bag, compressed]),
    Fun = fun(N) ->
		  Key = {1316110174588445 bsl N,1316110174588583 bsl N},
		  S = {Key, Key},
		  true = ets:insert(T, S),
		  [S] = ets:lookup(T, Key),
		  true = ets:insert(T, S),
		  [S] = ets:lookup(T, Key)
	  end,
    lists:foreach(Fun, lists:seq(0, 16)),
    ets:delete(T).


%% vm-deadlock caused by race between ets:delete and others on
%% write_concurrency table.
otp_9423(Config) when is_list(Config) ->
    repeat_for_all_non_stim_set_table_types(
      fun(Opts) ->
              InitF = fun(_) -> {0,0} end,
              ExecF = fun({S,F}) ->
                              receive
                                  stop ->
                                      io:format("~p got stop\n", [self()]),
                                      [end_of_work | {"Succeded=",S,"Failed=",F}]
                              after 0 ->
                                      %%io:format("~p (~p) doing lookup\n", [self(), {S,F}]),
                                      try ets:lookup(otp_9423, key) of
                                          [] -> {S+1,F}
                                      catch
                                          error:badarg -> {S,F+1}
                                      end
                              end
                      end,
              FiniF = fun(R) -> R end,
              case run_smp_workers(InitF, ExecF, FiniF, infinite, 1) of
                  Pids when is_list(Pids) ->
                      %%[P ! start || P <- Pids],
                      repeat(fun() -> ets_new(otp_9423, [named_table, public, 
                                                         {write_concurrency,true}|Opts]),
                                      ets:delete(otp_9423)
                             end, 10000),
                      [P ! stop || P <- Pids],
                      wait_pids(Pids),
                      ok;

                  Skipped -> Skipped
              end
      end).



%% Corrupted binary in compressed table
otp_10182(Config) when is_list(Config) ->
    repeat_for_opts_all_table_types(
      fun(Opts) -> 
              Bin = <<"aHR0cDovL2hvb3RzdWl0ZS5jb20vYy9wcm8tYWRyb2xsLWFi">>,
              Key = {test, Bin},
              Value = base64:decode(Bin),
              In = {Key,Value},
              Db = ets_new(undefined, Opts),
              ets:insert(Db, In),
              [Out] = ets:lookup(Db, Key),
              io:format("In :  ~p\nOut: ~p\n", [In,Out]),
              ets:delete(Db),
              In = Out
      end).

%% Test that ets:all include/exclude tables that we know are created/deleted
ets_all(Config) when is_list(Config) ->
    Pids = [spawn_link(fun() -> ets_all_run() end) || _ <- [1,2]],
    receive after 3*1000 -> ok end,
    [begin unlink(P), exit(P,kill) end || P <- Pids],
    ok.

ets_all_run() ->
    Table = ets:new(undefined, []),
    true = lists:member(Table, ets:all()),
    ets:delete(Table),
    false = lists:member(Table, ets:all()),
    ets_all_run().

create_tables(N) ->
    create_tables(N, []).

create_tables(0, Ts) ->
    Ts;
create_tables(N, Ts) ->
    create_tables(N-1, [ets:new(tjo, [])|Ts]).

massive_ets_all(Config) when is_list(Config) ->
    Me = self(),
    InitTables = lists:sort(ets:all()),
    io:format("InitTables=~p~n", [InitTables]),
    PMs0 = lists:map(fun (Sid) ->
                             my_spawn_opt(fun () ->
                                                  Ts = create_tables(250),
                                                  Me ! {self(), up, Ts},
                                                  receive {Me, die} -> ok end
                                          end,
                                          [link, monitor, {scheduler, Sid}])
                     end,
                     lists:seq(1, erlang:system_info(schedulers_online))),
    AllRes = lists:sort(lists:foldl(fun ({P, _M}, Ts) ->
                                            receive
                                                {P, up, PTs} ->
                                                    PTs ++ Ts
                                            end
                                    end,
                                    InitTables,
                                    PMs0)),
    AllRes = lists:sort(ets:all()),
    PMs1 = lists:map(fun (_) ->
                             my_spawn_opt(fun () ->
                                                  AllRes = lists:sort(ets:all())
                                          end,
                                          [link, monitor])
                     end, lists:seq(1, 50)),
    lists:foreach(fun ({P, M}) ->
                          receive
                              {'DOWN', M, process, P, _} ->
                                  ok
                          end
                  end, PMs1),
    PMs2 = lists:map(fun (_) ->
                             my_spawn_opt(fun () ->
                                                  _ = ets:all()
                                          end,
                                          [link, monitor])
                     end, lists:seq(1, 50)),
    lists:foreach(fun ({P, _M}) ->
                          P ! {Me, die}
                  end, PMs0),
    lists:foreach(fun ({P, M}) ->
                          receive
                              {'DOWN', M, process, P, _} ->
                                  ok
                          end
                  end, PMs0 ++ PMs2),
    EndTables = lists:sort(ets:all()),
    io:format("EndTables=~p~n", [EndTables]),
    InitTables = EndTables,
    ok.


take(Config) when is_list(Config) ->
    %% Simple test for set tables.
    T1 = ets_new(a, [set]),
    [] = ets:take(T1, foo),
    ets:insert(T1, {foo,bar}),
    [] = ets:take(T1, bar),
    [{foo,bar}] = ets:take(T1, foo),
    [] = ets:tab2list(T1),
    %% Non-immediate key.
    ets:insert(T1, {{'not',<<"immediate">>},ok}),
    [{{'not',<<"immediate">>},ok}] = ets:take(T1, {'not',<<"immediate">>}),
    %% Same with ordered tables.
    repeat_for_all_ord_set_table_types(
      fun(Opts) ->
              T2 = ets_new(b, Opts),
              [] = ets:take(T2, foo),
              ets:insert(T2, {foo,bar}),
              [] = ets:take(T2, bar),
              [{foo,bar}] = ets:take(T2, foo),
              [] = ets:tab2list(T2),
              ets:insert(T2, {{'not',<<"immediate">>},ok}),
              [{{'not',<<"immediate">>},ok}] = ets:take(T2, {'not',<<"immediate">>}),
              %% Arithmetically-equal keys.
              ets:insert(T2, [{1.0,float},{2,integer}]),
              [{1.0,float}] = ets:take(T2, 1),
              [{2,integer}] = ets:take(T2, 2.0),
              [] = ets:tab2list(T2),
              ets:delete(T2)
      end),
    %% Same with bag.
    T3 = ets_new(c, [bag]),
    ets:insert(T3, [{1,1},{1,2},{3,3}]),
    [{1,1},{1,2}] = ets:take(T3, 1),
    [{3,3}] = ets:take(T3, 3),
    [] = ets:tab2list(T3),
    ets:delete(T1),
    ets:delete(T3),
    ok.

whereis_table(Config) when is_list(Config) ->
    %% Do we return 'undefined' when the named table doesn't exist?
    undefined = ets:whereis(whereis_test),

    %% Does the tid() refer to the same table as the name?
    whereis_test = ets:new(whereis_test, [named_table]),
    Tid = ets:whereis(whereis_test),

    ets:insert(whereis_test, [{hello}, {there}]),

    [[{hello}],[{there}]] = ets:match(whereis_test, '$1'),
    [[{hello}],[{there}]] = ets:match(Tid, '$1'),

    true = ets:delete_all_objects(Tid),

    [] = ets:match(whereis_test, '$1'),
    [] = ets:match(Tid, '$1'),

    %% Does the name disappear when deleted through the tid()?
    true = ets:delete(Tid),
    undefined = ets:info(whereis_test),
    {'EXIT',{badarg, _}} = (catch ets:match(whereis_test, '$1')),

    %% Is the old tid() broken when the table is re-created with the same
    %% name?
    whereis_test = ets:new(whereis_test, [named_table]),
    [] = ets:match(whereis_test, '$1'),
    {'EXIT',{badarg, _}} = (catch ets:match(Tid, '$1')),

    ok.


%% The following help functions are used by
%% throughput_benchmark. They are declared on the top level beacuse
%% declaring them as function local funs cause a scalability issue.
get_op([{_,O}], _RandNum) ->
    O;
get_op([{Prob,O}|Rest], RandNum) ->
    case RandNum < Prob of
        true -> O;
        false -> get_op(Rest, RandNum)
    end.
do_op(Table, ProbHelpTab, Range, Operations) ->
    RandNum = rand:uniform(),
    Op = get_op(ProbHelpTab, RandNum),
    #{ Op := TheOp} = Operations,
    TheOp(Table, Range).
do_work(WorksDoneSoFar, Table, ProbHelpTab, Range, Operations) ->
    receive
        stop -> WorksDoneSoFar
    after
        0 -> do_op(Table, ProbHelpTab, Range, Operations),
             do_work(WorksDoneSoFar + 1, Table, ProbHelpTab, Range, Operations)
    end.

prefill_table(T, KeyRange, Num, ObjFun) ->
    Parent = self(),
    spawn_link(fun() ->
                       prefill_table_helper(T, KeyRange, Num, ObjFun),
                       Parent ! done
               end),
    receive done -> ok end.

prefill_table_helper(T, KeyRange, Num, ObjFun) ->
    Seed = rand:uniform(KeyRange),
    %%io:format("prefill_table: Seed = ~p\n", [Seed]),
    RState = unique_rand_start(KeyRange, Seed),
    prefill_table_loop(T, RState, Num, ObjFun).

prefill_table_loop(_, _, 0, _) ->
    ok;
prefill_table_loop(T, RS0, N, ObjFun) ->
    {Key, RS1} = unique_rand_next(RS0),
    ets:insert(T, ObjFun(Key)),
    prefill_table_loop(T, RS1, N-1, ObjFun).

inserter_proc_starter(T, ToInsert, Parent) ->
    receive
        start -> ok
    end,
    inserter_proc(T, ToInsert, [], Parent, false).

inserter_proc(T, [], Inserted, Parent, _) ->
    inserter_proc(T, Inserted, [], Parent, true);
inserter_proc(T, [I | ToInsert], Inserted, Parent, CanStop) ->
    Stop =
        case CanStop of
            true ->
                receive
                    stop -> Parent ! stopped
                after 0 -> no_stop
                end;
            false -> no_stop
        end,
    case Stop of
        no_stop ->
            ets:insert(T, I),
            inserter_proc(T, ToInsert, [I | Inserted], Parent, CanStop);
        _ -> ok
    end.

prefill_table_parallel(T, KeyRange, Num, ObjFun) ->
    Parent = self(),
    spawn_link(fun() ->
                       prefill_table_parallel_helper(T, KeyRange, Num, ObjFun),
                       Parent ! done
               end),
    receive done -> ok end.

prefill_table_parallel_helper(T, KeyRange, Num, ObjFun) ->
    NrOfSchedulers = erlang:system_info(schedulers),
    Seed = rand:uniform(KeyRange),
    %%io:format("prefill_table: Seed = ~p\n", [Seed]),
    RState = unique_rand_start(KeyRange, Seed),
    InsertMap = prefill_insert_map_loop(T, RState, Num, ObjFun, #{}, NrOfSchedulers),
    Self = self(),
    Pids = [
        begin
            InserterFun =
                fun() ->
                    inserter_proc_starter(T, ToInsert, Self)
                end,
            spawn_link(InserterFun)
        end
        || ToInsert <- maps:values(InsertMap)],
    [Pid ! start || Pid <- Pids],
    timer:sleep(1000),
    [Pid ! stop || Pid <- Pids],
    [receive stopped -> ok end || _Pid <- Pids].

prefill_insert_map_loop(_, _, 0, _, InsertMap, _NrOfSchedulers) ->
    InsertMap;
prefill_insert_map_loop(T, RS0, N, ObjFun, InsertMap, NrOfSchedulers) ->
    {Key, RS1} = unique_rand_next(RS0),
    Sched = N rem NrOfSchedulers,
    PrevInserts = maps:get(Sched, InsertMap, []),
    NewPrevInserts = [ObjFun(Key) | PrevInserts],
    NewInsertMap = maps:put(Sched, NewPrevInserts, InsertMap),
    prefill_insert_map_loop(T, RS1, N-1, ObjFun, NewInsertMap, NrOfSchedulers).

-record(ets_throughput_bench_config,
        {benchmark_duration_ms = 3000,
         recover_time_ms = 1000,
         thread_counts = not_set,
         key_ranges = [1000000],
         init_functions = [fun prefill_table/4],
         nr_of_repeats = 1,
         scenarios =
             [
              [
               {0.5, insert},
               {0.5, delete}
              ],
              [
               {0.1, insert},
               {0.1, delete},
               {0.8, lookup}
              ],
              [
               {0.01, insert},
               {0.01, delete},
               {0.98, lookup}
              ],
              [
               {1.0, lookup}
              ],
              [
               {0.1, insert},
               {0.1, delete},
               {0.4, lookup},
               {0.4, nextseq10}
              ],
              [
               {0.1, insert},
               {0.1, delete},
               {0.4, lookup},
               {0.4, nextseq100}
              ],
              [
               {0.1, insert},
               {0.1, delete},
               {0.4, lookup},
               {0.4, nextseq1000}
              ],
              [
               {1.0, nextseq1000}
              ],
              [
               {0.1, insert},
               {0.1, delete},
               {0.79, lookup},
               {0.01, selectAll}
              ],
              [
               {0.1, insert},
               {0.1, delete},
               {0.7999, lookup},
               {0.0001, selectAll}
              ],
              [
               {0.1, insert},
               {0.1, delete},
               {0.799999, lookup},
               {0.000001, selectAll}
              ],
              [
               {0.1, insert},
               {0.1, delete},
               {0.79, lookup},
               {0.01, partial_select1000}
              ],
              [
               {0.1, insert},
               {0.1, delete},
               {0.7999, lookup},
               {0.0001, partial_select1000}
              ],
              [
               {0.1, insert},
               {0.1, delete},
               {0.799999, lookup},
               {0.000001, partial_select1000}
              ]
             ],
         table_types =
             [
              [ordered_set, public],
              [ordered_set, public, {write_concurrency, true}],
              [ordered_set, public, {read_concurrency, true}],
              [ordered_set, public, {write_concurrency, true}, {read_concurrency, true}],
              [set, public],
              [set, public, {write_concurrency, true}],
              [set, public, {read_concurrency, true}],
              [set, public, {write_concurrency, true}, {read_concurrency, true}]
             ],
         etsmem_fun = fun() -> ok end,
         verify_etsmem_fun = fun(_) -> true end,
         notify_res_fun = fun(_Name, _Throughput) -> ok end,
         print_result_paths_fun =
             fun(ResultPath, _LatestResultPath) ->
                     Comment =
                         io_lib:format("<a href=\"file:///~s\">Result visualization</a>",[ResultPath]),
                     {comment, Comment}
             end
       }).

stdout_notify_res(ResultPath, LatestResultPath) ->
    io:format("Result Location: /~s~n", [ResultPath]),
    io:format("Latest Result Location: ~s~n", [LatestResultPath]).

throughput_benchmark() ->
    throughput_benchmark(
      #ets_throughput_bench_config{
         print_result_paths_fun = fun stdout_notify_res/2}).

throughput_benchmark(
  #ets_throughput_bench_config{
     benchmark_duration_ms  = BenchmarkDurationMs,
     recover_time_ms        = RecoverTimeMs,
     thread_counts          = ThreadCountsOpt,
     key_ranges             = KeyRanges,
     init_functions         = InitFuns,
     nr_of_repeats          = NrOfRepeats,
     scenarios              = Scenarios,
     table_types            = TableTypes,
     etsmem_fun             = ETSMemFun,
     verify_etsmem_fun      = VerifyETSMemFun,
     notify_res_fun         = NotifyResFun,
     print_result_paths_fun = PrintResultPathsFun}) ->
    NrOfSchedulers = erlang:system_info(schedulers),
    %% Definitions of operations that are supported by the benchmark
    NextSeqOp =
        fun (T, KeyRange, SeqSize) ->
                Start = rand:uniform(KeyRange),
                Last =
                    lists:foldl(
                      fun(_, Prev) ->
                              case Prev of
                                  '$end_of_table'-> ok;
                                  _ ->
                                      try ets:next(T, Prev) of
                                           Normal -> Normal
                                       catch
                                           error:badarg ->
                                               % sets (not ordered_sets) cannot handle when the argument
                                               % to next is not in the set
                                               rand:uniform(KeyRange)
                                       end
                              end
                      end,
                      Start,
                      lists:seq(1, SeqSize)),
                case Last =:= -1 of
                    true -> io:format("Will never be printed");
                    false -> ok
                end
        end,
    PartialSelectOp =
        fun (T, KeyRange, SeqSize) ->
                Start = rand:uniform(KeyRange),
                Last = Start + SeqSize,
                case -1 =:= ets:select_count(T,
                                             ets:fun2ms(fun({X}) when X > Start andalso X =< Last  -> true end)) of
                    true -> io:format("Will never be printed");
                    false -> ok
                end

        end,
    %% Mapping benchmark operation names to their corresponding functions that do them
    Operations =
        #{insert =>
              fun(T,KeyRange) ->
                      Num = rand:uniform(KeyRange),
                      ets:insert(T, {Num})
              end,
          delete =>
              fun(T,KeyRange) ->
                      Num = rand:uniform(KeyRange),
                      ets:delete(T, Num)
              end,
          lookup =>
              fun(T,KeyRange) ->
                      Num = rand:uniform(KeyRange),
                      ets:lookup(T, Num)
              end,
          nextseq10 =>
              fun(T,KeyRange) -> NextSeqOp(T,KeyRange,10) end,
          nextseq100 =>
              fun(T,KeyRange) -> NextSeqOp(T,KeyRange,100) end,
          nextseq1000 =>
              fun(T,KeyRange) -> NextSeqOp(T,KeyRange,1000) end,
          selectAll =>
              fun(T,_KeyRange) ->
                      case -1 =:= ets:select_count(T, ets:fun2ms(fun(_X) -> true end)) of
                          true -> io:format("Will never be printed");
                          false -> ok
                      end
              end,
          partial_select1000 =>
              fun(T,KeyRange) -> PartialSelectOp(T,KeyRange,1000) end
         },
    %% Helper functions
    CalculateThreadCounts = fun Calculate([Count|Rest]) ->
                                    case Count > NrOfSchedulers of
                                        true -> lists:reverse(Rest);
                                        false -> Calculate([Count*2,Count|Rest])
                                    end
                            end,
    CalculateOpsProbHelpTab =
        fun Calculate([{_, OpName}], _) ->
                [{1.0, OpName}];
            Calculate([{OpPropability, OpName}|Res], Current) ->
                NewCurrent = Current + OpPropability,
                [{NewCurrent, OpName}| Calculate(Res, NewCurrent)]
        end,
    RenderScenario =
        fun R([], StringSoFar) ->
                StringSoFar;
            R([{Fraction, Operation}], StringSoFar) ->
                io_lib:format("~s ~f% ~p",[StringSoFar, Fraction * 100.0, Operation]);
            R([{Fraction, Operation}|Rest], StringSoFar) ->
                R(Rest,
                  io_lib:format("~s ~f% ~p, ",[StringSoFar, Fraction * 100.0, Operation]))
        end,
    SafeFixTableIfRequired =
        fun(Table, Scenario, On) ->
                case set =:= ets:info(Table, type) of
                    true ->
                        HasNotRequiringOp  =
                            lists:search(
                              fun({_,nextseq10}) -> true;
                                 ({_,nextseq100}) -> true;
                                 ({_,nextseq1000}) -> true;
                                 (_) -> false
                              end, Scenario),
                        case HasNotRequiringOp of
                            false -> ok;
                            _ -> ets:safe_fixtable(Table, On)
                        end;
                    false -> ok
                end
        end,
    DataHolder =
        fun DataHolderFun(Data)->
                receive
                    {get_data, Pid} -> Pid ! {ets_bench_data, Data};
                    D -> DataHolderFun([Data,D])
                end
        end,
    DataHolderPid = spawn_link(fun()-> DataHolder([]) end),
    PrintData =
        fun (Str, List) ->
                io:format(Str, List),
                DataHolderPid ! io_lib:format(Str, List)
        end,
    GetData =
        fun () ->
                DataHolderPid ! {get_data, self()},
                receive {ets_bench_data, Data} -> Data end
        end,
    %% Function that runs a benchmark instance and returns the number
    %% of operations that were performed
    RunBenchmark =
        fun({NrOfProcs, TableConfig, Scenario, Range, Duration, InitFun}) ->
                ProbHelpTab = CalculateOpsProbHelpTab(Scenario, 0),
                Table = ets:new(t, TableConfig),
                Nobj = Range div 2,
                case InitFun of
                    not_set -> prefill_table(Table, Range, Nobj, fun(K) -> {K} end);
                    _ -> InitFun(Table, Range, Nobj, fun(K) -> {K} end)
                end,
                Nobj = ets:info(Table, size),
                SafeFixTableIfRequired(Table, Scenario, true),
                ParentPid = self(),
                Worker =
                    fun() ->
                            receive start -> ok end,
                            WorksDone =
                                do_work(0, Table, ProbHelpTab, Range, Operations),
                            ParentPid ! WorksDone
                    end,
                ChildPids =
                    lists:map(fun(_N) ->spawn_link(Worker)end, lists:seq(1, NrOfProcs)),
                erlang:garbage_collect(),
                timer:sleep(RecoverTimeMs),
                lists:foreach(fun(Pid) -> Pid ! start end, ChildPids),
                timer:sleep(Duration),
                lists:foreach(fun(Pid) -> Pid ! stop end, ChildPids),
                TotalWorksDone = lists:foldl(
                                   fun(_, Sum) ->
                                           receive
                                               Count -> Sum + Count
                                           end
                                   end, 0, ChildPids),
                SafeFixTableIfRequired(Table, Scenario, false),
                ets:delete(Table),
                TotalWorksDone
        end,
    RunBenchmarkInSepProcess =
        fun(ParameterTuple) ->
                P = self(),
                Results =
                    [begin
                         spawn_link(fun()-> P ! {bench_result, RunBenchmark(ParameterTuple)} end),
                         receive {bench_result, Res} -> Res end
                     end || _ <- lists:seq(1, NrOfRepeats)],
                lists:sum(Results) / NrOfRepeats
        end,
    RunBenchmarkAndReport =
        fun(ThreadCount,
            TableType,
            Scenario,
            KeyRange,
            Duration,
            InitFunName,
            InitFun) ->
                Result = RunBenchmarkInSepProcess({ThreadCount,
                                                   TableType,
                                                   Scenario,
                                                   KeyRange,
                                                   Duration,
                                                   InitFun}),
                Throughput = Result/(Duration/1000.0),
                PrintData("; ~f",[Throughput]),
                Name = io_lib:format("Scenario: ~s, ~w, Key Range Size: ~w, "
                                     "# of Processes: ~w, Table Type: ~w",
                                     [InitFunName, Scenario, KeyRange, ThreadCount, TableType]),
                NotifyResFun(Name, Throughput)
        end,
    ThreadCounts =
        case ThreadCountsOpt of
            not_set ->
                CalculateThreadCounts([1]);
            _ -> ThreadCountsOpt
        end,
    %% Run the benchmark
    PrintData("# Each instance of the benchmark runs for ~w seconds:~n", [BenchmarkDurationMs/1000]),
    PrintData("# The result of a benchmark instance is presented as a number representing~n",[]),
    PrintData("# the number of operations performed per second:~n~n~n",[]),
    PrintData("# To plot graphs for the results below:~n",[]),
    PrintData("# 1. Open \"$ERL_TOP/lib/stdlib/test/ets_SUITE_data/visualize_throughput.html\" in a web browser~n",[]),
    PrintData("# 2. Copy the lines between \"#BENCHMARK STARTED$\" and \"#BENCHMARK ENDED$\" below~n",[]),
    PrintData("# 3. Paste the lines copied in step 2 to the text box in the browser window opened in~n",[]),
    PrintData("#    step 1 and press the Render button~n~n",[]),
    PrintData("#BENCHMARK STARTED$~n",[]),
    EtsMem = ETSMemFun(),
    %% The following loop runs all benchmark scenarios and prints the results (i.e, operations/second)
    lists:foreach(
      fun(KeyRange) ->
              lists:foreach(
                fun(Scenario) ->
                        PrintData("Scenario: ~s | Key Range Size: ~w$~n",
                                  [RenderScenario(Scenario, ""), KeyRange]),
                        lists:foreach(
                          fun(ThreadCount) ->
                                  PrintData("; ~w",[ThreadCount])
                          end,
                          ThreadCounts),
                        PrintData("$~n",[]),
                        lists:foreach(
                          fun(TableType) ->
                                  lists:foreach(
                                    fun(InitFunArg) ->
                                            {InitFunName, InitFun} =
                                                case InitFunArg of
                                                    {FunName, Fun} -> {FunName, Fun};
                                                    Fun -> {"", Fun}
                                                end,
                                            PrintData("~s,~w ",[InitFunName,TableType]),
                                            lists:foreach(
                                              fun(ThreadCount) ->
                                                      RunBenchmarkAndReport(ThreadCount,
                                                                            TableType,
                                                                            Scenario,
                                                                            KeyRange,
                                                                            BenchmarkDurationMs,
                                                                            InitFunName,
                                                                            InitFun)
                                              end,
                                              ThreadCounts),
                                            PrintData("$~n",[])
                                    end,
                                    InitFuns)

                          end,
                          TableTypes)
                end,
                Scenarios)
      end,
      KeyRanges),
    PrintData("~n#BENCHMARK ENDED$~n~n",[]),
    VerifyETSMemFun(EtsMem),
    DataDir = filename:join(filename:dirname(code:which(?MODULE)), "ets_SUITE_data"),
    TemplatePath = filename:join(DataDir, "visualize_throughput.html"),
    {ok, Template} = file:read_file(TemplatePath),
    OutputData = string:replace(Template, "#bench_data_placeholder", GetData()),
    OutputPath1 = filename:join(DataDir, "ets_bench_result.html"),
    {{Year, Month, Day}, {Hour, Minute, Second}} = calendar:now_to_datetime(erlang:timestamp()),
    StrTime = lists:flatten(io_lib:format("~4..0w-~2..0w-~2..0wT~2..0w:~2..0w:~2..0w",[Year,Month,Day,Hour,Minute,Second])),
    OutputPath2 = filename:join(DataDir, io_lib:format("ets_bench_result_~s.html", [StrTime])),
    file:write_file(OutputPath1, OutputData),
    file:write_file(OutputPath2, OutputData),
    PrintResultPathsFun(OutputPath2, OutputPath1).

test_throughput_benchmark(Config) when is_list(Config) ->
    throughput_benchmark(
      #ets_throughput_bench_config{
         benchmark_duration_ms = 100,
         recover_time_ms = 0,
         thread_counts = [1, erlang:system_info(schedulers)],
         key_ranges = [50000],
         etsmem_fun = fun etsmem/0,
         verify_etsmem_fun = fun verify_etsmem/1}).

long_throughput_benchmark(Config) when is_list(Config) ->
    N = erlang:system_info(schedulers),
    throughput_benchmark(
      #ets_throughput_bench_config{
         benchmark_duration_ms = 3000,
         recover_time_ms = 1000,
         thread_counts = [1, N div 2, N],
         key_ranges = [1000000],
         scenarios =
             [
              [
               {0.5, insert},
               {0.5, delete}
              ],
              [
               {0.1, insert},
               {0.1, delete},
               {0.8, lookup}
              ],
              [
               {0.01, insert},
               {0.01, delete},
               {0.98, lookup}
              ],
              [
               {0.1, insert},
               {0.1, delete},
               {0.4, lookup},
               {0.4, nextseq100}
              ],
              [
               {0.1, insert},
               {0.1, delete},
               {0.79, lookup},
               {0.01, selectAll}
              ],
              [
               {0.1, insert},
               {0.1, delete},
               {0.79, lookup},
               {0.01, partial_select1000}
              ]
             ],
         table_types =
             [
              [ordered_set, public, {write_concurrency, true}, {read_concurrency, true}],
              [set, public, {write_concurrency, true}, {read_concurrency, true}]
             ],
         etsmem_fun = fun etsmem/0,
         verify_etsmem_fun = fun verify_etsmem/1,
         notify_res_fun =
             fun(Name, Throughput) ->
                     SummaryTable =
                         proplists:get_value(ets_benchmark_result_summary_tab, Config),
                     AddToSummaryCounter =
                         case SummaryTable of
                             undefined ->
                                 fun(_, _) ->
                                         ok
                                 end;
                             Tab ->
                                 fun(CounterName, ToAdd) ->
                                         OldVal = ets:lookup_element(Tab, CounterName, 2),
                                         NewVal = OldVal + ToAdd,
                                         ets:insert(Tab, {CounterName, NewVal})
                                 end
                         end,
                     Record =
                         fun(NoOfBenchsCtr, TotThrputCtr) ->
                                 AddToSummaryCounter(NoOfBenchsCtr, 1),
                                 AddToSummaryCounter(TotThrputCtr, Throughput)
                         end,
                     Record(nr_of_benchmarks, total_throughput),
                     case string:find(Name, "ordered_set") of
                         nomatch ->
                             Record(nr_of_set_benchmarks, total_throughput_set);
                         _ ->
                             Record(nr_of_ordered_set_benchmarks,
                                    total_throughput_ordered_set)
                     end,
                     ct_event:notify(
                          #event{name = benchmark_data,
                                 data = [{suite,"ets_bench"},
                                         {name, Name},
                                         {value,Throughput}]})
             end
        }).

%% This function compares the lookup operation's performance for
%% ordered_set ETS tables with and without write_concurrency enabled
%% when the data structures have been populated in parallel and
%% sequentially.
%%
%% The main purpose of this function is to check that the
%% implementation of ordered_set with write_concurrency (CA tree)
%% adapts its structure to contention even when only lookup operations
%% are used.
lookup_catree_par_vs_seq_init_benchmark() ->
    N = erlang:system_info(schedulers),
    throughput_benchmark(
      #ets_throughput_bench_config{
         benchmark_duration_ms = 600000,
         recover_time_ms = 1000,
         thread_counts = [1, N div 2, N],
         key_ranges = [1000000],
         init_functions = [{"seq_init", fun prefill_table/4},
                           {"par_init", fun prefill_table_parallel/4}],
         nr_of_repeats = 1,
         scenarios =
             [
              [
               {1.0, lookup}
              ]
             ],
         table_types =
             [
              [ordered_set, public, {write_concurrency, true}],
              [ordered_set, public]
             ],
          print_result_paths_fun = fun stdout_notify_res/2
        }).

add_lists(L1,L2) ->
    add_lists(L1,L2,[]).
add_lists([],[],Acc) ->
    lists:reverse(Acc);
add_lists([E1|T1], [E2|T2], Acc) ->
    add_lists(T1, T2, [E1+E2 | Acc]).

run_smp_workers(InitF,ExecF,FiniF,Laps) ->
    run_smp_workers(InitF,ExecF,FiniF,Laps, 0).
run_smp_workers(InitF,ExecF,FiniF,Laps, Exclude) ->
    case erlang:system_info(schedulers_online) of
        N when N > Exclude ->
            run_workers_do(InitF,ExecF,FiniF,Laps, N - Exclude);
        _ ->
            {skipped, "Too few schedulers online"}
    end.

run_sched_workers(InitF,ExecF,FiniF,Laps) ->
    run_workers_do(InitF,ExecF,FiniF,Laps,
                   erlang:system_info(schedulers)).

run_workers_do(InitF,ExecF,FiniF,Laps, NumOfProcs) ->
    io:format("starting ~p workers\n",[NumOfProcs]),
    Seeds = [{ProcN,rand:uniform(9999)} || ProcN <- lists:seq(1,NumOfProcs)],
    Parent = self(),
    Pids = [my_spawn_link(fun()-> worker(Seed,InitF,ExecF,FiniF,Laps,Parent,NumOfProcs) end)
	    || Seed <- Seeds],
    case Laps of
	infinite -> Pids;
	_ -> wait_pids(Pids)
    end.

worker({ProcN,Seed}, InitF, ExecF, FiniF, Laps, Parent, NumOfProcs) ->
    io:format("smp worker ~p, seed=~p~n",[self(),Seed]),
    rand:seed(exsplus, {Seed,Seed,Seed}),
    State1 = InitF([ProcN, NumOfProcs]),
    State2 = worker_loop(Laps, ExecF, State1),
    Result = FiniF(State2),
    io:format("worker ~p done\n",[self()]),
    Parent ! {self(), Result}.

worker_loop(0, _, State) ->
    State;
worker_loop(_, _, [end_of_work|State]) ->
    State;
worker_loop(infinite, ExecF, State) ->
    worker_loop(infinite,ExecF,ExecF(State));
worker_loop(N, ExecF, State) ->
    worker_loop(N-1,ExecF,ExecF(State)).

wait_pids(Pids) ->
    wait_pids(Pids,[]).
wait_pids([],Acc) ->
    Acc;
wait_pids(Pids, Acc) ->
    receive
	{Pid,Result} ->
	    true = lists:member(Pid,Pids),
	    Others = lists:delete(Pid,Pids),
	    %%io:format("wait_pid got ~p from ~p\n",[Result,Pid]),
	    wait_pids(Others,[Result | Acc])
    after 60*1000 ->
	    io:format("Still waiting for workers ~p\n",[Pids]),
            wait_pids(Pids, Acc)
    end.




my_tab_to_list(Ts) ->
    Key = ets:first(Ts),
    my_tab_to_list(Ts,ets:next(Ts,Key),[ets:lookup(Ts, Key)]).

my_tab_to_list(_Ts,'$end_of_table', Acc) -> lists:reverse(Acc);
my_tab_to_list(Ts,Key, Acc) ->
    my_tab_to_list(Ts,ets:next(Ts,Key),[ets:lookup(Ts, Key)| Acc]).


wait_for_memory_deallocations() ->
    try
	erts_debug:set_internal_state(wait, deallocations)
    catch
	error:undef ->
	    erts_debug:set_internal_state(available_internal_state, true),
	    wait_for_memory_deallocations()
    end.

etsmem() ->
    % The following is done twice to avoid an inconsistent memory
    % "snapshot" (see verify_etsmem/2).
    lists:foldl(
      fun(_,_) ->
              wait_for_memory_deallocations(),

              AllTabs = lists:map(fun(T) -> {T,ets:info(T,name),ets:info(T,size),
                                             ets:info(T,memory),ets:info(T,type)}
                                  end, ets:all()),

              EtsAllocSize = erts_debug:alloc_blocks_size(ets_alloc),
              ErlangMemoryEts = try erlang:memory(ets) catch error:notsup -> notsup end,

              Mem = {ErlangMemoryEts, EtsAllocSize},
              {Mem, AllTabs}
      end,
      not_used,
      lists:seq(1,2)).

verify_etsmem(MI) ->
    wait_for_test_procs(),
    verify_etsmem(MI, 1).

verify_etsmem({MemInfo,AllTabs}, Try) ->
    case etsmem() of
	{MemInfo,_} ->
	    io:format("Ets mem info: ~p", [MemInfo]),
	    case {MemInfo, Try} of
		{{ErlMem,EtsAlloc},_} when ErlMem == notsup; EtsAlloc == undefined ->
		    %% Use 'erl +Mea max' to do more complete memory leak testing.
		    {comment,"Incomplete or no mem leak testing"};
		{_, 1} ->
                    ok;
                _ ->
                    {comment, "Transient memory discrepancy"}
	    end;

	{MemInfo2, AllTabs2} ->
	    io:format("#Expected: ~p", [MemInfo]),
	    io:format("#Actual:   ~p", [MemInfo2]),
	    io:format("#Changed tables before: ~p\n",[AllTabs -- AllTabs2]),
	    io:format("#Changed tables after: ~p\n", [AllTabs2 -- AllTabs]),
            case Try < 2 of
                true ->
                    io:format("\n#This discrepancy could be caused by an "
                              "inconsistent memory \"snapshot\""
                              "\n#Try again...\n", []),
                    verify_etsmem({MemInfo, AllTabs}, Try+1);
                false ->
                    ct:fail("Failed memory check")
            end
    end.


start_loopers(N, Prio, Fun, State) ->
    lists:map(fun (_) ->
		      my_spawn_opt(fun () -> looper(Fun, State) end,
				   [{priority, Prio}, link])
	      end,
	      lists:seq(1, N)).

stop_loopers(Loopers) ->
    lists:foreach(fun (P) ->
			  unlink(P),
			  exit(P, bang)
		  end,
		  Loopers),
    ok.

looper(Fun, State) ->
    looper(Fun, Fun(State)).

spawn_logger(Procs) ->
    receive
	{new_test_proc, Proc} ->
	    spawn_logger([Proc|Procs]);
	{sync_test_procs, Kill, From} ->
	    lists:foreach(fun (Proc) when From == Proc ->
				  ok;
			      (Proc) ->
				  Mon = erlang:monitor(process, Proc),
				  ok = receive
				      {'DOWN', Mon, _, _, _} ->
					  ok
				  after 0 ->
					  case Kill of
					      true -> exit(Proc, kill);
					      _ -> ok
					  end,
					  receive
					      {'DOWN', Mon, _, _, _} ->
						  ok
                                          after 5000 ->
						  io:format("Waiting for 'DOWN' from ~w, status=~w\n"
                                                            "info = ~p\n", [Proc,
                                                                            pid_status(Proc),
                                                                            process_info(Proc)]),
                                                  timeout
					  end
				  end
			  end, Procs),
	    From ! test_procs_synced,
	    spawn_logger([From])
    end.

pid_status(Pid) ->
    try
	erts_debug:get_internal_state({process_status, Pid})
    catch
	error:undef ->
	    erts_debug:set_internal_state(available_internal_state, true),
	    pid_status(Pid)
    end. 

start_spawn_logger() ->
    case whereis(ets_test_spawn_logger) of
	Pid when is_pid(Pid) -> true;
	_ -> register(ets_test_spawn_logger,
		      spawn_opt(fun () -> spawn_logger([]) end,
				[{priority, max}]))
    end.

%% restart_spawn_logger() ->
%%     stop_spawn_logger(),
%%     start_spawn_logger().

stop_spawn_logger() ->
    Mon = erlang:monitor(process, ets_test_spawn_logger),
    (catch exit(whereis(ets_test_spawn_logger), kill)),
    receive {'DOWN', Mon, _, _, _} -> ok end.

wait_for_test_procs() ->
    wait_for_test_procs(false).

wait_for_test_procs(Kill) ->
    ets_test_spawn_logger ! {sync_test_procs, Kill, self()},
    receive test_procs_synced -> ok end.

log_test_proc(Proc) when is_pid(Proc) ->
    ets_test_spawn_logger ! {new_test_proc, Proc},
    Proc.

my_spawn(Fun) -> log_test_proc(spawn(Fun)).

my_spawn_link(Fun) -> log_test_proc(spawn_link(Fun)).

my_spawn_opt(Fun,Opts) ->
    case spawn_opt(Fun,Opts) of
	Pid when is_pid(Pid) -> log_test_proc(Pid);
	{Pid, _} = Res when is_pid(Pid) -> log_test_proc(Pid), Res
    end.

my_spawn_monitor(Fun) ->
    Res = spawn_monitor(Fun),
    {Pid, _} = Res,
    log_test_proc(Pid),
    Res.

repeat(_Fun, 0) ->
    ok;
repeat(Fun, N) ->
    Fun(),
    repeat(Fun, N-1).

repeat_while(Fun) ->
    case Fun() of
	true -> repeat_while(Fun);
	false -> false
    end.

repeat_while(Fun, Arg0) ->
    case Fun(Arg0) of
	{true,Arg1} -> repeat_while(Fun,Arg1);
	{false,Ret} -> Ret
    end.

%% Some (but not all) permutations of List
repeat_for_permutations(Fun, List) ->
    repeat_for_permutations(Fun, List, length(List)-1).
repeat_for_permutations(Fun, List, 0) ->
    Fun(List);
repeat_for_permutations(Fun, List, N) ->
    {A,B} = lists:split(N, List),
    L1 = B++A,
    L2 = lists:reverse(L1),
    L3 = B++lists:reverse(A),
    L4 = lists:reverse(B)++A,
    Fun(L1), Fun(L2), Fun(L3), Fun(L4),
    repeat_for_permutations(Fun, List, N-1).

receive_any() ->
    receive M ->
	    io:format("Process ~p got msg ~p\n", [self(),M]),
	    M
    end.

receive_any_spinning() ->
    receive_any_spinning(1000000).
receive_any_spinning(Loops) ->
    receive_any_spinning(Loops,Loops,1).
receive_any_spinning(Loops,0,Tries) ->
    receive M ->
	    io:format("Spinning process ~p got msg ~p after ~p tries\n", [self(),M,Tries]),
	    M
    after 0 ->
	    receive_any_spinning(Loops, Loops, Tries+1)
    end;
receive_any_spinning(Loops, N, Tries) when N>0 ->
    receive_any_spinning(Loops, N-1, Tries).



spawn_monitor_with_pid(Pid, Fun) when is_pid(Pid) ->
    spawn_monitor_with_pid(Pid, Fun, 10).

spawn_monitor_with_pid(_, _, 0) ->
    failed;
spawn_monitor_with_pid(Pid, Fun, N) ->
    case my_spawn(fun()-> case self() of
			      Pid -> Fun();
			      _ -> die
			  end
		  end) of
	Pid ->
	    {Pid, erlang:monitor(process, Pid)};
	_Other ->
	    spawn_monitor_with_pid(Pid,Fun,N-1)
    end.


only_if_smp(Func) ->
    only_if_smp(2, Func).
only_if_smp(Schedulers, Func) ->
    case erlang:system_info(schedulers_online) of
	N when N < Schedulers -> {skip,"Too few schedulers online"};
	_ -> Func()
    end.

%% Copy-paste from emulator/test/binary_SUITE.erl
test_terms(Test_Func, Mode) ->
    garbage_collect(),
    Pib0 = process_info(self(),binary),

    Test_Func(atom),
    Test_Func(''),
    Test_Func('a'),
    Test_Func('ab'),
    Test_Func('abc'),
    Test_Func('abcd'),
    Test_Func('abcde'),
    Test_Func('abcdef'),
    Test_Func('abcdefg'),
    Test_Func('abcdefgh'),

    Test_Func(fun() -> ok end),
    X = id([a,{b,c},c]),
    Y = id({x,y,z}),
    Z = id(1 bsl 8*257),
    Test_Func(fun() -> X end),
    Test_Func(fun() -> {X,Y} end),
    Test_Func([fun() -> {X,Y,Z} end,
	       fun() -> {Z,X,Y} end,
	       fun() -> {Y,Z,X} end]),

    Test_Func({trace_ts,{even_bigger,{some_data,fun() -> ok end}},{1,2,3}}),
    Test_Func({trace_ts,{even_bigger,{some_data,<<1,2,3,4,5,6,7,8,9,10>>}},
	       {1,2,3}}),

    Test_Func(1),
    Test_Func(42),
    Test_Func(-23),
    Test_Func(256),
    Test_Func(25555),
    Test_Func(-3333),

    Test_Func(1.0),

    Test_Func(183749783987483978498378478393874),
    Test_Func(-37894183749783987483978498378478393874),
    Very_Big = very_big_num(),
    Test_Func(Very_Big),
    Test_Func(-Very_Big+1),

    Test_Func([]),
    Test_Func("abcdef"),
    Test_Func([a, b, 1, 2]),
    Test_Func([a|b]),

    Test_Func({}),
    Test_Func({1}),
    Test_Func({a, b}),
    Test_Func({a, b, c}),
    Test_Func(list_to_tuple(lists:seq(0, 255))),
    Test_Func(list_to_tuple(lists:seq(0, 256))),

    Test_Func(make_ref()),
    Test_Func([make_ref(), make_ref()]),

    Test_Func(make_port()),

    Test_Func(make_pid()),
    Test_Func(make_ext_pid()),
    Test_Func(make_ext_port()),
    Test_Func(make_ext_ref()),

    Bin0 = list_to_binary(lists:seq(0, 14)),
    Test_Func(Bin0),
    Bin1 = list_to_binary(lists:seq(0, ?heap_binary_size)),
    Test_Func(Bin1),
    Bin2 = list_to_binary(lists:seq(0, ?heap_binary_size+1)),
    Test_Func(Bin2),
    Bin3 = list_to_binary(lists:seq(0, 255)),
    garbage_collect(),
    Pib = process_info(self(),binary),
    Test_Func(Bin3),
    garbage_collect(),
    case Mode of
	strict -> Pib = process_info(self(),binary);
	skip_refc_check -> ok
    end,

    Test_Func(make_unaligned_sub_binary(Bin0)),
    Test_Func(make_unaligned_sub_binary(Bin1)),
    Test_Func(make_unaligned_sub_binary(Bin2)),
    Test_Func(make_unaligned_sub_binary(Bin3)),

    Test_Func(make_sub_binary(lists:seq(42, 43))),
    Test_Func(make_sub_binary([42,43,44])),
    Test_Func(make_sub_binary([42,43,44,45])),
    Test_Func(make_sub_binary([42,43,44,45,46])),
    Test_Func(make_sub_binary([42,43,44,45,46,47])),
    Test_Func(make_sub_binary([42,43,44,45,46,47,48])),
    Test_Func(make_sub_binary(lists:seq(42, 49))),
    Test_Func(make_sub_binary(lists:seq(0, 14))),
    Test_Func(make_sub_binary(lists:seq(0, ?heap_binary_size))),
    Test_Func(make_sub_binary(lists:seq(0, ?heap_binary_size+1))),
    Test_Func(make_sub_binary(lists:seq(0, 255))),

    Test_Func(make_unaligned_sub_binary(lists:seq(42, 43))),
    Test_Func(make_unaligned_sub_binary([42,43,44])),
    Test_Func(make_unaligned_sub_binary([42,43,44,45])),
    Test_Func(make_unaligned_sub_binary([42,43,44,45,46])),
    Test_Func(make_unaligned_sub_binary([42,43,44,45,46,47])),
    Test_Func(make_unaligned_sub_binary([42,43,44,45,46,47,48])),
    Test_Func(make_unaligned_sub_binary(lists:seq(42, 49))),
    Test_Func(make_unaligned_sub_binary(lists:seq(0, 14))),
    Test_Func(make_unaligned_sub_binary(lists:seq(0, ?heap_binary_size))),
    Test_Func(make_unaligned_sub_binary(lists:seq(0, ?heap_binary_size+1))),
    Test_Func(make_unaligned_sub_binary(lists:seq(0, 255))),

    %% Bit level binaries.
    Test_Func(<<1:1>>),
    Test_Func(<<2:2>>),
    Test_Func(<<42:10>>),
    Test_Func(list_to_bitstring([<<5:6>>|lists:seq(0, 255)])),

    Test_Func(F = fun(A) -> 42*A end),
    Test_Func(lists:duplicate(32, F)),

    Test_Func(FF = fun binary_SUITE:all/1),
    Test_Func(lists:duplicate(32, FF)),

    garbage_collect(),
    case Mode of
	strict -> Pib0 = process_info(self(),binary);
	skip_refc_check -> ok
    end,
    ok.


id(I) -> I.

very_big_num() ->
    very_big_num(33, 1).

very_big_num(Left, Result) when Left > 0 ->
    very_big_num(Left-1, Result*256);
very_big_num(0, Result) ->
    Result.

make_port() ->
    hd(erlang:ports()).

make_pid() ->
    spawn_link(fun sleeper/0).

sleeper() ->
    receive after infinity -> ok end.

make_ext_pid() ->
    {Pid, _, _} = get(externals),
    Pid.

make_ext_port() ->
    {_, Port, _} = get(externals),
    Port.
make_ext_ref() ->
    {_, _, Ref} = get(externals),
    Ref.

init_externals() ->
    case get(externals) of
	undefined ->
	    OtherNode = {gurka@sallad, 1},
	    Res = {mk_pid(OtherNode, 7645, 8123),
		   mk_port(OtherNode, 187489773),
		   mk_ref(OtherNode, [262143, 1293964255, 3291964278])},
	    put(externals, Res);

	{_,_,_} -> ok
    end.

%%
%% Node container constructor functions
%%

-define(VERSION_MAGIC,       131).
-define(PORT_EXT,            102).
-define(PID_EXT,             103).
-define(NEW_REFERENCE_EXT,   114).

uint32_be(Uint) when is_integer(Uint), 0 =< Uint, Uint < 1 bsl 32 ->
    [(Uint bsr 24) band 16#ff,
     (Uint bsr 16) band 16#ff,
     (Uint bsr 8) band 16#ff,
     Uint band 16#ff];
uint32_be(Uint) ->
    exit({badarg, uint32_be, [Uint]}).

uint16_be(Uint) when is_integer(Uint), 0 =< Uint, Uint < 1 bsl 16 ->
    [(Uint bsr 8) band 16#ff,
     Uint band 16#ff];
uint16_be(Uint) ->
    exit({badarg, uint16_be, [Uint]}).

uint8(Uint) when is_integer(Uint), 0 =< Uint, Uint < 1 bsl 8 ->
    Uint band 16#ff;
uint8(Uint) ->
    exit({badarg, uint8, [Uint]}).

mk_pid({NodeName, Creation}, Number, Serial) when is_atom(NodeName) ->
    <<?VERSION_MAGIC, NodeNameExt/binary>> = term_to_binary(NodeName),
    mk_pid({NodeNameExt, Creation}, Number, Serial);
mk_pid({NodeNameExt, Creation}, Number, Serial) ->
    case catch binary_to_term(list_to_binary([?VERSION_MAGIC,
					      ?PID_EXT,
					      NodeNameExt,
					      uint32_be(Number),
					      uint32_be(Serial),
					      uint8(Creation)])) of
	Pid when is_pid(Pid) ->
	    Pid;
	{'EXIT', {badarg, _}} ->
	    exit({badarg, mk_pid, [{NodeNameExt, Creation}, Number, Serial]});
	Other ->
	    exit({unexpected_binary_to_term_result, Other})
    end.

mk_port({NodeName, Creation}, Number) when is_atom(NodeName) ->
    <<?VERSION_MAGIC, NodeNameExt/binary>> = term_to_binary(NodeName),
    mk_port({NodeNameExt, Creation}, Number);
mk_port({NodeNameExt, Creation}, Number) ->
    case catch binary_to_term(list_to_binary([?VERSION_MAGIC,
					      ?PORT_EXT,
					      NodeNameExt,
					      uint32_be(Number),
					      uint8(Creation)])) of
	Port when is_port(Port) ->
	    Port;
	{'EXIT', {badarg, _}} ->
	    exit({badarg, mk_port, [{NodeNameExt, Creation}, Number]});
	Other ->
	    exit({unexpected_binary_to_term_result, Other})
    end.

mk_ref({NodeName, Creation}, Numbers) when is_atom(NodeName),
					   is_integer(Creation),
					   is_list(Numbers) ->
    <<?VERSION_MAGIC, NodeNameExt/binary>> = term_to_binary(NodeName),
    mk_ref({NodeNameExt, Creation}, Numbers);
mk_ref({NodeNameExt, Creation}, Numbers) when is_binary(NodeNameExt),
					      is_integer(Creation),
					      is_list(Numbers) ->
    case catch binary_to_term(list_to_binary([?VERSION_MAGIC,
					      ?NEW_REFERENCE_EXT,
					      uint16_be(length(Numbers)),
					      NodeNameExt,
					      uint8(Creation),
					      lists:map(fun (N) ->
								uint32_be(N)
							end,
							Numbers)])) of
	Ref when is_reference(Ref) ->
	    Ref;
	{'EXIT', {badarg, _}} ->
	    exit({badarg, mk_ref, [{NodeNameExt, Creation}, Numbers]});
	Other ->
	    exit({unexpected_binary_to_term_result, Other})
    end.


make_sub_binary(Bin) when is_binary(Bin) ->
    {_,B} = split_binary(list_to_binary([0,1,3,Bin]), 3),
    B;
make_sub_binary(List) ->
    make_sub_binary(list_to_binary(List)).

make_unaligned_sub_binary(Bin0) when is_binary(Bin0) ->
    Bin1 = <<0:3,Bin0/binary,31:5>>,
    Sz = size(Bin0),
    <<0:3,Bin:Sz/binary,31:5>> = id(Bin1),
    Bin;
make_unaligned_sub_binary(List) ->
    make_unaligned_sub_binary(list_to_binary(List)).

%% Repeat test function with different combination of table options
%%       
repeat_for_opts(F) ->
    repeat_for_opts(F, [write_concurrency, read_concurrency, compressed]).

repeat_for_opts_all_table_types(F) ->
    repeat_for_opts(F, [all_types, write_concurrency, read_concurrency, compressed]).

repeat_for_opts_all_non_stim_table_types(F) ->
    repeat_for_opts(F, [all_non_stim_types, write_concurrency, read_concurrency, compressed]).

repeat_for_opts_all_set_table_types(F) ->
    repeat_for_opts(F, [set_types, write_concurrency, read_concurrency, compressed]).

repeat_for_all_set_table_types(F) ->
    repeat_for_opts(F, [set_types]).

repeat_for_all_ord_set_table_types(F) ->
    repeat_for_opts(F, [ord_set_types]).

repeat_for_all_non_stim_set_table_types(F) ->
    repeat_for_opts(F, [all_non_stim_set_types]).

repeat_for_opts_all_ord_set_table_types(F) ->
    repeat_for_opts(F, [ord_set_types, write_concurrency, read_concurrency, compressed]).

repeat_for_opts(F, OptGenList) when is_function(F, 1) ->
    repeat_for_opts(F, OptGenList, []).

repeat_for_opts(F, [], Acc) ->
    lists:foldl(fun(Opts, RV_Acc) ->
			OptList = lists:filter(fun(E) -> E =/= void end, Opts),
                        case is_redundant_opts_combo(OptList) of
                            true ->
                                %%io:format("Ignoring redundant options ~p\n",[OptList]),
                                ok;
                            false ->
                                io:format("Calling with options ~p\n",[OptList]),
                                RV = F(OptList),
                                case RV_Acc of
                                    {comment,_} -> RV_Acc;
                                    _ -> case RV of
                                             {comment,_} -> RV;
                                             _ -> [RV | RV_Acc]
                                         end
                                end
                        end
                end, [], Acc);
repeat_for_opts(F, [OptList | Tail], []) when is_list(OptList) ->
    repeat_for_opts(F, Tail, [[Opt] || Opt <- OptList]);
repeat_for_opts(F, [OptList | Tail], AccList) when is_list(OptList) ->
    repeat_for_opts(F, Tail, [[Opt|Acc] || Opt <- OptList, Acc <- AccList]);
repeat_for_opts(F, [Atom | Tail], AccList) when is_atom(Atom) ->
    repeat_for_opts(F, [repeat_for_opts_atom2list(Atom) | Tail ], AccList).

repeat_for_opts_atom2list(set_types) -> [set,ordered_set,stim_cat_ord_set,cat_ord_set];
repeat_for_opts_atom2list(ord_set_types) -> [ordered_set,stim_cat_ord_set,cat_ord_set];
repeat_for_opts_atom2list(all_types) -> [set,ordered_set,stim_cat_ord_set,cat_ord_set,bag,duplicate_bag];
repeat_for_opts_atom2list(all_non_stim_types) -> [set,ordered_set,cat_ord_set,bag,duplicate_bag];
repeat_for_opts_atom2list(all_non_stim_set_types) -> [set,ordered_set,cat_ord_set];
repeat_for_opts_atom2list(write_concurrency) -> [{write_concurrency,false},{write_concurrency,true}];
repeat_for_opts_atom2list(read_concurrency) -> [{read_concurrency,false},{read_concurrency,true}];
repeat_for_opts_atom2list(compressed) -> [void,compressed].

is_redundant_opts_combo(Opts) ->
    (lists:member(stim_cat_ord_set, Opts) orelse
     lists:member(cat_ord_set, Opts))
        andalso
    (lists:member({write_concurrency, false}, Opts) orelse
     lists:member(private, Opts) orelse
     lists:member(protected, Opts)).

%% Add fake table option with info about key range.
%% Will be consumed by ets_new and used for stim_cat_ord_set.
key_range(Opts, KeyRange) ->
    [{key_range, KeyRange} | Opts].

ets_new(Name, Opts0) ->
    {KeyRange, Opts1} = case lists:keytake(key_range, 1, Opts0) of
                            {value, {key_range, KR}, Rest1} ->
                                {KR, Rest1};
                            false ->
                                {1000*1000, Opts0}
                        end,
    ets_new(Name, Opts1, KeyRange).

ets_new(Name, Opts, KeyRange) ->
    ets_new(Name, Opts, KeyRange, fun id/1).

ets_new(Name, Opts0, KeyRange, KeyFun) ->
    {_Smp, CATree, Stimulate, RevOpts} =
        lists:foldl(fun(cat_ord_set, {Smp, false, false, Lacc}) ->
                            {Smp, Smp, false, [ordered_set | Lacc]};
                       (stim_cat_ord_set, {Smp, false, false, Lacc}) ->
                            {Smp, Smp, Smp, [ordered_set | Lacc]};
                       (Other, {Smp, CAT, STIM, Lacc}) ->
                            {Smp, CAT, STIM, [Other | Lacc]}
                    end,
                    {erlang:system_info(schedulers) > 1,false, false, []},
                    Opts0),
    Opts = lists:reverse(RevOpts),
    EtsNewHelper = 
        fun (UseOpts) ->
                case get(ets_new_opts) of
                    UseOpts ->
                        silence; %% suppress identical table opts spam
                    _ ->
                        put(ets_new_opts, UseOpts),
                        io:format("ets:new(~p, ~p)~n", [Name, UseOpts])
                end,
                ets:new(Name, UseOpts)
        end,
    case CATree andalso
        (not lists:member({write_concurrency, false}, Opts)) andalso
        (not lists:member(private, Opts)) andalso
        (not lists:member(protected, Opts)) of
        true ->
            NewOpts1 = 
                case lists:member({write_concurrency, true}, Opts) of
                    true -> Opts;
                    false -> [{write_concurrency, true}|Opts]
                end,
            NewOpts2 = 
                case lists:member(public, NewOpts1) of
                    true -> NewOpts1;
                    false -> [public|NewOpts1]
                end,
            T = EtsNewHelper(NewOpts2),
            case Stimulate of
                false -> ok;
                true -> stimulate_contention(T, KeyRange, KeyFun)
            end,
            T;
        false ->
            EtsNewHelper(Opts)
    end.

% The purpose of this function is to stimulate fine grained locking in
% tables of types ordered_set with the write_concurrency options
% turned on. The erts_debug feature 'ets_force_split' is used to easier
% generate a routing tree with fine grained locking without having to
% provoke lots of actual lock contentions.
stimulate_contention(Tid, KeyRange, KeyFun) ->
    T = case Tid of
            A when is_atom(A) -> ets:whereis(A);
            _ -> Tid
        end,
    erts_debug:set_internal_state(ets_force_split, {T, true}),
    Num = case KeyRange > 50 of
              true -> 50;
              false -> KeyRange
          end,
    Seed = rand:uniform(KeyRange),
    %%io:format("prefill_table: Seed = ~p\n", [Seed]),
    RState = unique_rand_start(KeyRange, Seed),
    stim_inserter_loop(T, RState, Num, KeyFun),
    Num = ets:info(T, size),
    ets:match_delete(T, {'$1','$1','$1'}),
    0 = ets:info(T, size),
    erts_debug:set_internal_state(ets_force_split, {T, false}),
    case ets:info(T,stats) of
        {0, _, _} ->
            io:format("No routing nodes in table?\n"
                      "Debug feature 'ets_force_split' does not seem to work.\n", []),
            ct:fail("No ets_force_split?");
        Stats ->
            io:format("stimulated ordered_set: ~p\n", [Stats])
    end.

stim_inserter_loop(_, _, 0, _) ->
    ok;
stim_inserter_loop(T, RS0, N, KeyFun) ->
    {K, RS1} = unique_rand_next(RS0),
    Key = KeyFun(K),
    ets:insert(T, {Key, Key, Key}),
    stim_inserter_loop(T, RS1, N-1, KeyFun).

do_tc(Do, Report) ->
    T1 = erlang:monotonic_time(),
    Do(),
    T2 = erlang:monotonic_time(),
    Elapsed = erlang:convert_time_unit(T2 - T1, native, millisecond),
    Report(Elapsed).

syrup_factor() ->
    case erlang:system_info(build_type) of
        valgrind -> 20;
        _ -> 1
    end.


%%
%% This is a pseudo random number generator for UNIQUE integers.
%% All integers between 1 and Max will be generated before it repeat itself.
%% It's a variant of this one using quadratic residues by Jeff Preshing:
%% http://preshing.com/20121224/how-to-generate-a-sequence-of-unique-random-integers/
%%
unique_rand_start(Max, Seed) ->
    L = lists:dropwhile(fun(P) -> P < Max end,
                        primes_3mod4()),
    [P | _] = case L of
                      [] ->
                          error("Random range too large");
                      _ ->
                          L
                  end,
    3 = P rem 4,
    {0, {Max, P, Seed}}.

unique_rand_next({N, {Max, P, Seed}=Const}) ->
    case dquad(P, N, Seed) + 1 of
        RND when RND > Max ->  % Too large, skip
            unique_rand_next({N+1, Const});
        RND ->
            {RND, {N+1, Const}}
    end.

%% A one-to-one relation between all integers 0 =< X < Prime
%% if Prime rem 4 == 3.
quad(Prime, X) ->
    Rem = X*X rem Prime,
    case 2*X < Prime of
        true ->
            Rem;
        false ->
            Prime - Rem
    end.

dquad(Prime, X, Seed) ->
    quad(Prime, (quad(Prime, X) + Seed) rem Prime).

%% Primes where P rem 4 == 3.
primes_3mod4() ->
    [103, 211, 503, 1019, 2003, 5003, 10007, 20011, 50023,
     100003, 200003, 500083, 1000003, 2000003, 5000011,
     10000019, 20000003, 50000047, 100000007].<|MERGE_RESOLUTION|>--- conflicted
+++ resolved
@@ -6496,12 +6496,8 @@
 
 smp_select_replace(Config) when is_list(Config) ->
     repeat_for_opts(fun smp_select_replace_do/1,
-<<<<<<< HEAD
-                    [[set,ordered_set,stim_cat_ord_set,duplicate_bag]]).
-=======
-                    [[set,ordered_set,duplicate_bag],
+                    [[set,ordered_set,stim_cat_ord_set,duplicate_bag],
                      compressed]).
->>>>>>> 1da24482
 
 smp_select_replace_do(Opts) ->
     KeyRange = 20,
