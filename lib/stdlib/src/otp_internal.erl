--- conflicted
+++ resolved
@@ -36,19 +36,8 @@
     {deprecated, "use calendar:local_time_to_universal_time_dst/1 instead"};
 obsolete(code, lib_dir, 2) ->
     {deprecated, "this functionality will be removed in a future release"};
-<<<<<<< HEAD
 obsolete(crypto, enable_fips_mode, 1) ->
     {deprecated, "use config parameter fips_mode"};
-obsolete(crypto, private_decrypt, 4) ->
-    {deprecated, "do not use"};
-obsolete(crypto, private_encrypt, 4) ->
-    {deprecated, "use public_key:sign/3 instead"};
-obsolete(crypto, public_decrypt, 4) ->
-    {deprecated, "use public_key:verify/4 instead"};
-obsolete(crypto, public_encrypt, 4) ->
-    {deprecated, "do not use"};
-=======
->>>>>>> 0ec8bd94
 obsolete(crypto, rand_uniform, 2) ->
     {deprecated, "use rand:uniform/1 instead"};
 obsolete(crypto, start, 0) ->
