<<<<<<< HEAD
STDLIB_VSN = 3.11.1
=======
STDLIB_VSN = 3.11.2
>>>>>>> 19f27248
<|MERGE_RESOLUTION|>--- conflicted
+++ resolved
@@ -1,5 +1 @@
-<<<<<<< HEAD
-STDLIB_VSN = 3.11.1
-=======
-STDLIB_VSN = 3.11.2
->>>>>>> 19f27248
+STDLIB_VSN = 3.11.2