<?xml version="1.0" encoding="latin1" ?>
<!DOCTYPE erlref SYSTEM "erlref.dtd">

<erlref>
  <header>
    <copyright>
      <year>1996</year><year>2011</year>
      <holder>Ericsson AB. All Rights Reserved.</holder>
    </copyright>
    <legalnotice>
      The contents of this file are subject to the Erlang Public License,
      Version 1.1, (the "License"); you may not use this file except in
      compliance with the License. You should have received a copy of the
      Erlang Public License along with this software. If not, it can be
      retrieved online at http://www.erlang.org/.

      Software distributed under the License is distributed on an "AS IS"
      basis, WITHOUT WARRANTY OF ANY KIND, either express or implied. See
      the License for the specific language governing rights and limitations
      under the License.

    </legalnotice>

    <title>supervisor</title>
    <prepared></prepared>
    <docno></docno>
    <date></date>
    <rev></rev>
  </header>
  <module>supervisor</module>
  <modulesummary>Generic Supervisor Behaviour</modulesummary>
  <description>
    <p>A behaviour module for implementing a supervisor, a process which
      supervises other processes called child processes. A child
      process can either be another supervisor or a worker process.
      Worker processes are normally implemented using one of
      the <c>gen_event</c>, <c>gen_fsm</c>, or <c>gen_server</c>
      behaviours. A supervisor implemented using this module will have
      a standard set of interface functions and include functionality
      for tracing and error reporting. Supervisors are used to build an
      hierarchical process structure called a supervision tree, a
      nice way to structure a fault tolerant application. Refer to
      <em>OTP Design Principles</em> for more information.</p>
    <p>A supervisor assumes the definition of which child processes to
      supervise to be located in a callback module exporting a
      pre-defined set of functions.</p>
    <p>Unless otherwise stated, all functions in this module will fail
      if the specified supervisor does not exist or if bad arguments
      are given.</p>
  </description>

  <section>
    <title>Supervision Principles</title>
    <p>The supervisor is responsible for starting, stopping and
      monitoring its child processes. The basic idea of a supervisor is
      that it should keep its child processes alive by restarting them
      when necessary.</p>
    <p>The children of a supervisor is defined as a list of <em>child specifications</em>. When the supervisor is started, the child
      processes are started in order from left to right according to
      this list. When the supervisor terminates, it first terminates
      its child processes in reversed start order, from right to left.</p>
    <p>A supervisor can have one of the following <em>restart strategies</em>:</p>
    <list type="bulleted">
      <item>
        <p><c>one_for_one</c> - if one child process terminates and
          should be restarted, only that child process is affected.</p>
      </item>
      <item>
        <p><c>one_for_all</c> - if one child process terminates and
          should be restarted, all other child processes are terminated
          and then all child processes are restarted.</p>
      </item>
      <item>
        <p><c>rest_for_one</c> - if one child process terminates and
          should be restarted, the 'rest' of the child processes --
          i.e. the child processes after the terminated child process
          in the start order -- are terminated. Then the terminated
          child process and all child processes after it are restarted.</p>
      </item>
      <item>
        <p><c>simple_one_for_one</c> - a simplified <c>one_for_one</c>
          supervisor, where all child processes are dynamically added
          instances of the same process type, i.e. running the same
          code.</p>
        <p>The functions <c>delete_child/2</c>
          and <c>restart_child/2</c> are invalid for
          <c>simple_one_for_one</c> supervisors and will return
          <c>{error,simple_one_for_one}</c> if the specified supervisor
          uses this restart strategy.</p>
        <p>The function <c>terminate_child/2</c> can be used for
          children under <c>simple_one_for_one</c> supervisors by
          giving the child's <c>pid()</c> as the second argument. If
          instead the child specification identifier is used,
          <c>terminate_child/2</c> will return
          <c>{error,simple_one_for_one}</c>.</p>
        <p>Because a <c>simple_one_for_one</c> supervisor could have many
        children, it shuts them all down at same time. So, order in which they
        are stopped is not defined. For the same reason, it could have an
        overhead with regards to the <c>Shutdown</c> strategy.</p>
      </item>
    </list>
    <p>To prevent a supervisor from getting into an infinite loop of
      child process terminations and restarts, a <em>maximum restart frequency</em> is defined using two integer values <c>MaxR</c>
      and <c>MaxT</c>. If more than <c>MaxR</c> restarts occur within
      <c>MaxT</c> seconds, the supervisor terminates all child
      processes and then itself.
    </p>
    <marker id="child_spec"/>
    <p>This is the type definition of a child specification:</p>
    <pre>
child_spec() = {Id,StartFunc,Restart,Shutdown,Type,Modules}
 Id = term()
 StartFunc = {M,F,A}
  M = F = atom()
  A = [term()]
 Restart = permanent | transient | temporary
 Shutdown = brutal_kill | int()>=0 | infinity
 Type = worker | supervisor
 Modules = [Module] | dynamic
  Module = atom()</pre>
    <list type="bulleted">
      <item>
        <p><c>Id</c> is a name that is used to identify the child
          specification internally by the supervisor.</p>
      </item>
      <item>
        <p><c>StartFunc</c> defines the function call used to start
          the child process. It should be a module-function-arguments
          tuple <c>{M,F,A}</c> used as <c>apply(M,F,A)</c>.</p>
        <p>          <br></br>
</p>
        <p>The start function <em>must create and link to</em> the child
          process, and should return <c>{ok,Child}</c> or
          <c>{ok,Child,Info}</c> where <c>Child</c> is the pid of
          the child process and <c>Info</c> an arbitrary term which is
          ignored by the supervisor.</p>
        <p>          <br></br>
</p>
        <p>The start function can also return <c>ignore</c> if the child
          process for some reason cannot be started, in which case
          the child specification will be kept by the supervisor but
          the non-existing child process will be ignored.</p>
        <p>          <br></br>
</p>
        <p>If something goes wrong, the function may also return an
          error tuple <c>{error,Error}</c>.</p>
        <p>          <br></br>
</p>
        <p>Note that the <c>start_link</c> functions of the different
          behaviour modules fulfill the above requirements.</p>
      </item>
      <item>
        <p><c>Restart</c> defines when a terminated child process
          should be restarted. A <c>permanent</c> child process should
          always be restarted, a <c>temporary</c> child process should
          never be restarted (even when the supervisor's restart strategy
          is <c>rest_for_one</c> or <c>one_for_all</c> and a sibling's
          death causes the temporary process to be terminated) and a
          <c>transient</c> child process should be restarted only if
          it terminates abnormally, i.e. with another exit reason
          than <c>normal</c>.</p>
      </item>
      <item>
        <p><c>Shutdown</c> defines how a child process should be
          terminated. <c>brutal_kill</c> means the child process will
          be unconditionally terminated using <c>exit(Child,kill)</c>.
          An integer timeout value means that the supervisor will tell
          the child process to terminate by calling
          <c>exit(Child,shutdown)</c> and then wait for an exit signal
          with reason <c>shutdown</c> back from the child process. If
          no exit signal is received within the specified number of milliseconds,
          the child process is unconditionally terminated using
          <c>exit(Child,kill)</c>.</p>
        <p>If the child process is another supervisor, <c>Shutdown</c>
          should be set to <c>infinity</c> to give the subtree ample
<<<<<<< HEAD
          time to shutdown. It is also allowed to set it to <c>infinity</c>,
          if the child process is a worker.</p>
        <warning>
          <p>Be careful by setting the <c>Shutdown</c> strategy to
          <c>infinity</c> when the child process is a worker. Because, in this
          situation, the termination of the supervision tree depends on the
          child process, it must be implemented in a safe way and its cleanup
          procedure must always return.</p>
        </warning>
        <p><em>Important note on simple-one-for-one supervisors:</em>
          The dynamically created child processes of a
          simple-one-for-one supervisor are not explicitly killed,
          regardless of shutdown strategy, but are expected to terminate
          when the supervisor does (that is, when an exit signal from
          the parent process is received).</p>
=======
          time to shutdown.</p>
>>>>>>> 04731323
        <p>Note that all child processes implemented using the standard
          OTP behavior modules automatically adhere to the shutdown
          protocol.</p>
      </item>
      <item>
        <p><c>Type</c> specifies if the child process is a supervisor or
          a worker.</p>
      </item>
      <item>
        <p><c>Modules</c> is used by the release handler during code
          replacement to determine which processes are using a certain
          module. As a rule of thumb <c>Modules</c> should be a list
          with one element <c>[Module]</c>, where <c>Module</c> is
          the callback module, if the child process is a supervisor,
          gen_server or gen_fsm. If the child process is an event
          manager (gen_event) with a dynamic set of callback modules,
          <c>Modules</c> should be <c>dynamic</c>. See <em>OTP Design Principles</em> for more information about release handling.</p>
      </item>
      <item>
        <p>Internally, the supervisor also keeps track of the pid
          <c>Child</c> of the child process, or <c>undefined</c> if no
          pid exists.</p>
      </item>
    </list>
  </section>
  <datatypes>
    <datatype>
      <name name="child"/>
    </datatype>
    <datatype>
      <name name="child_id"/>
      <desc><p>Not a <c>pid()</c>.</p></desc>
    </datatype>
    <datatype>
      <name name="child_spec"/>
    </datatype>
    <datatype>
      <name name="mfargs"/>
      <desc><p><c>A</c> (the argument list) has the value
         <c>undefined</c> if <c>Restart</c> is <c>temporary</c>.</p>
      </desc>
    </datatype>
    <datatype>
      <name name="modules"/>
    </datatype>
    <datatype>
      <name name="restart"/>
    </datatype>
    <datatype>
      <name name="shutdown"/>
    </datatype>
    <datatype>
      <name name="strategy"/>
    </datatype>
    <datatype>
      <name name="sup_ref"/>
    </datatype>
    <datatype>
      <name name="worker"/>
    </datatype>
  </datatypes>
  <funcs>
    <func>
      <name name="start_link" arity="2"/>
      <name name="start_link" arity="3"/>
      <fsummary>Create a supervisor process.</fsummary>
      <type name="startlink_ret"/>
      <type name="startlink_err"/>
      <type name="sup_name"/>
      <desc>
        <p>Creates a supervisor process as part of a supervision tree.
          The function will, among other things, ensure that
          the supervisor is linked to the calling process (its
          supervisor).</p>
        <p>The created supervisor process calls <c><anno>Module</anno>:init/1</c> to
          find out about restart strategy, maximum restart frequency
          and child processes. To ensure a synchronized start-up
          procedure, <c>start_link/2,3</c> does not return until
          <c><anno>Module</anno>:init/1</c> has returned and all child processes
          have been started.</p>
        <p>If <c><anno>SupName</anno>={local,Name}</c> the supervisor is registered
          locally as <c>Name</c> using <c>register/2</c>. If
          <c><anno>SupName</anno>={global,Name}</c> the supervisor is registered
          globally as <c>Name</c> using <c>global:register_name/2</c>.
          If no name is provided, the supervisor is not registered.</p>
        <p><c><anno>Module</anno></c> is the name of the callback module.</p>
        <p><c><anno>Args</anno></c> is an arbitrary term which is passed as
          the argument to <c><anno>Module</anno>:init/1</c>.</p>
        <p>If the supervisor and its child processes are successfully
          created (i.e. if all child process start functions return
          <c>{ok,Child}</c>, <c>{ok,Child,Info}</c>, or <c>ignore</c>)
          the function returns <c>{ok,Pid}</c>, where <c>Pid</c> is
          the pid of the supervisor. If there already exists a process
          with the specified <c><anno>SupName</anno></c> the function returns
          <c>{error,{already_started,Pid}}</c>, where <c>Pid</c> is
          the pid of that process.</p>
        <p>If <c><anno>Module</anno>:init/1</c> returns <c>ignore</c>, this function
          returns <c>ignore</c> as well and the supervisor terminates
          with reason <c>normal</c>.
          If <c><anno>Module</anno>:init/1</c> fails or returns an incorrect value,
          this function returns <c>{error,Term}</c> where <c>Term</c>
          is a term with information about the error, and the supervisor
          terminates with reason <c>Term</c>.</p>
        <p>If any child process start function fails or returns an error
          tuple or an erroneous value, the function returns
          <c>{error,shutdown}</c> and the supervisor terminates all
          started child processes and then itself with reason
          <c>shutdown</c>.</p>
      </desc>
    </func>
    <func>
      <name name="start_child" arity="2"/>
      <fsummary>Dynamically add a child process to a supervisor.</fsummary>
      <type name="child_spec"/>
      <type name="startchild_ret"/>
      <type name="startchild_err"/>
      <desc>
        <p>Dynamically adds a child specification to the supervisor
          <c><anno>SupRef</anno></c> which starts the corresponding child process.</p>
        <p><marker id="SupRef"><c><anno>SupRef</anno></c></marker> can be:</p>
        <list type="bulleted">
          <item>the pid,</item>
          <item><c>Name</c>, if the supervisor is locally registered,</item>
          <item><c>{Name,Node}</c>, if the supervisor is locally
           registered at another node, or</item>
          <item><c>{global,Name}</c>, if the supervisor is globally
           registered.</item>
        </list>
        <p><c><anno>ChildSpec</anno></c> should be a valid child specification
          (unless the supervisor is a <c>simple_one_for_one</c>
          supervisor, see below). The child process will be started by
          using the start function as defined in the child
          specification.</p>
        <p>If the case of a <c>simple_one_for_one</c> supervisor,
          the child specification defined in <c>Module:init/1</c> will
          be used and <c><anno>ChildSpec</anno></c> should instead be an arbitrary
          list of terms <c><anno>List</anno></c>. The child process will then be
          started by appending <c><anno>List</anno></c> to the existing start
          function arguments, i.e. by calling
          <c>apply(M, F, A++<anno>List</anno>)</c> where <c>{M,F,A}</c> is the start
          function defined in the child specification.</p>
        <p>If there already exists a child specification with
          the specified <c><anno>Id</anno></c>, <c><anno>ChildSpec</anno></c> is discarded and
          the function returns <c>{error,already_present}</c> or
          <c>{error,{already_started,<anno>Child</anno>}}</c>, depending on if
          the corresponding child process is running or not.</p>
        <p>If the child process start function returns <c>{ok,<anno>Child</anno>}</c>
          or <c>{ok,<anno>Child</anno>,<anno>Info</anno>}</c>, the child specification and pid is
          added to the supervisor and the function returns the same
          value.</p>
        <p>If the child process start function returns <c>ignore</c>,
          the child specification is added to the supervisor, the pid
          is set to <c>undefined</c> and the function returns
          <c>{ok,undefined}</c>.</p>
        <p>If the child process start function returns an error tuple or
          an erroneous value, or if it fails, the child specification is
          discarded and the function returns <c>{error,Error}</c> where
          <c>Error</c> is a term containing information about the error
          and child specification.</p>
      </desc>
    </func>
    <func>
      <name name="terminate_child" arity="2"/>
      <fsummary>Terminate a child process belonging to a supervisor.</fsummary>
      <desc>
        <p>Tells the supervisor <c><anno>SupRef</anno></c> to terminate the given
          child.</p>
        <p>If the supervisor is not <c>simple_one_for_one</c>,
          <c><anno>Id</anno></c> must be the child specification identifier. The
          process, if there is one, is terminated but the child
          specification is kept by the supervisor. The child process
          may later be restarted by the supervisor. The child process
          can also be restarted explicitly by calling
          <c>restart_child/2</c>. Use <c>delete_child/2</c> to remove
          the child specification.</p>
        <p>If the supervisor is <c>simple_one_for_one</c>, <c><anno>Id</anno></c>
          must be the child process' <c>pid()</c>. I the specified
          process is alive, but is not a child of the given
          supervisor, the function will return
          <c>{error,not_found}</c>. If the child specification
          identifier is given instead instead of a <c>pid()</c>, the
          function will return <c>{error,simple_one_for_one}</c>.</p>
        <p>If successful, the function returns <c>ok</c>. If there is
          no child specification with the specified <c><anno>Id</anno></c>, the
          function returns <c>{error,not_found}</c>.</p>
        <p>See <c>start_child/2</c> for a description of
          <c><anno>SupRef</anno></c>.</p>
      </desc>
    </func>
    <func>
      <name name="delete_child" arity="2"/>
      <fsummary>Delete a child specification from a supervisor.</fsummary>
      <desc>
        <p>Tells the supervisor <c><anno>SupRef</anno></c> to delete the child
          specification identified by <c><anno>Id</anno></c>. The corresponding child
          process must not be running, use <c>terminate_child/2</c> to
          terminate it.</p>
        <p>See <seealso marker="#SupRef"><c>start_child/2</c></seealso> for a description of
          <c>SupRef</c>.</p>
        <p>If successful, the function returns <c>ok</c>. If the child
          specification identified by <c><anno>Id</anno></c> exists but
          the corresponding child process is running, the function
          returns <c>{error,running}</c>. If the child specification
          identified by <c><anno>Id</anno></c> does not exist, the function returns
          <c>{error,not_found}</c>.</p>
      </desc>
    </func>
    <func>
      <name name="restart_child" arity="2"/>
      <fsummary>Restart a terminated child process belonging to a supervisor.</fsummary>
      <desc>
        <p>Tells the supervisor <c><anno>SupRef</anno></c> to restart a child process
          corresponding to the child specification identified by
          <c><anno>Id</anno></c>. The child specification must exist and
          the corresponding child process must not be running.</p>
        <p>See <seealso marker="#SupRef"><c>start_child/2</c></seealso> for a description of
          <c>SupRef</c>.</p>
        <p>If the child specification identified by <c><anno>Id</anno></c> does not
          exist, the function returns <c>{error,not_found}</c>. If
          the child specification exists but the corresponding process
          is already running, the function returns
          <c>{error,running}</c>.</p>
        <p>If the child process start function returns <c>{ok,<anno>Child</anno>}</c>
          or <c>{ok,<anno>Child</anno>,<anno>Info</anno>}</c>, the pid is added to the supervisor
          and the function returns the same value.</p>
        <p>If the child process start function returns <c>ignore</c>,
          the pid remains set to <c>undefined</c> and the function
          returns <c>{ok,undefined}</c>.</p>
        <p>If the child process start function returns an error tuple or
          an erroneous value, or if it fails, the function returns
          <c>{error,<anno>Error</anno>}</c> where <c><anno>Error</anno></c> is a term containing
          information about the error.</p>
      </desc>
    </func>
    <func>
      <name name="which_children" arity="1"/>
      <fsummary>Return information about all children specifications and child processes belonging to a supervisor.</fsummary>
      <desc>
        <p>Returns a newly created list with information about all child
          specifications and child processes belonging to
          the supervisor <c><anno>SupRef</anno></c>.</p>
        <p>Note that calling this function when supervising a large
          number of children under low memory conditions can cause an
          out of memory exception.</p>
        <p>See <seealso marker="#SupRef"><c>start_child/2</c></seealso> for a description of
          <c>SupRef</c>.</p>
        <p>The information given for each child specification/process
          is:</p>
        <list type="bulleted">
          <item>
            <p><c><anno>Id</anno></c> - as defined in the child specification or
              <c>undefined</c> in the case of a
              <c>simple_one_for_one</c> supervisor.</p>
          </item>
          <item>
            <p><c><anno>Child</anno></c> - the pid of the corresponding child
              process, or <c>undefined</c> if there is no such process.</p>
          </item>
          <item>
            <p><c><anno>Type</anno></c> - as defined in the child specification.</p>
          </item>
          <item>
            <p><c><anno>Modules</anno></c> - as defined in the child specification.</p>
          </item>
        </list>
      </desc>
    </func>
    <func>
      <name name="count_children" arity="1"/>
      <fsummary>Return counts for the number of childspecs, active children, supervisors and workers.</fsummary>
      <desc>
        <p>Returns a property list (see <c>proplists</c>) containing the
          counts for each of the following elements of the supervisor's
          child specifications and managed processes:</p>
        <list type="bulleted">
          <item>
            <p><c>specs</c> - the total count of children, dead or alive.</p>
          </item>
          <item>
            <p><c>active</c> - the count of all actively running child processes
              managed by this supervisor.</p>
          </item>
          <item>
            <p><c>supervisors</c> - the count of all children marked as
              child_type = supervisor in the spec list, whether or not the
              child process is still alive.</p>
          </item>
          <item>
            <p><c>workers</c> - the count of all children marked as
              child_type = worker in the spec list, whether or not the child
              process is still alive.</p>
          </item>
        </list>
      </desc>
    </func>
    <func>
      <name name="check_childspecs" arity="1"/>
      <fsummary>Check if children specifications are syntactically correct.</fsummary>
      <desc>
        <p>This function takes a list of child specification as argument
          and returns <c>ok</c> if all of them are syntactically
          correct, or <c>{error,<anno>Error</anno>}</c> otherwise.</p>
      </desc>
    </func>
  </funcs>

  <section>
    <title>CALLBACK FUNCTIONS</title>
    <p>The following functions should be exported from a
      <c>supervisor</c> callback module.</p>
  </section>
  <funcs>
    <func>
      <name>Module:init(Args) -> Result</name>
      <fsummary>Return a supervisor specification.</fsummary>
      <type>
        <v>Args = term()</v>
        <v>Result = {ok,{{RestartStrategy,MaxR,MaxT},[ChildSpec]}} | ignore</v>
        <v>&nbsp;RestartStrategy = <seealso marker="#type-strategy">strategy()</seealso></v>
        <v>&nbsp;MaxR = MaxT = integer()>=0</v>
        <v>&nbsp;ChildSpec = <seealso marker="#type-child_spec">child_spec()</seealso></v>
      </type>
      <desc>
        <p>Whenever a supervisor is started using
          <c>supervisor:start_link/2,3</c>, this function is called by
          the new process to find out about restart strategy, maximum
          restart frequency and child specifications.</p>
        <p><c>Args</c> is the <c>Args</c> argument provided to the start
          function.</p>
        <p><c>RestartStrategy</c> is the restart strategy and
          <c>MaxR</c> and <c>MaxT</c> defines the maximum restart
          frequency of the supervisor. <c>[ChildSpec]</c> is a list of
          valid child specifications defining which child processes
          the supervisor should start and monitor. See the discussion
          about Supervision Principles above.</p>
        <p>Note that when the restart strategy is
          <c>simple_one_for_one</c>, the list of child specifications
          must be a list with one child specification only.
          (The <c>Id</c> is ignored). No child process is then started
          during the initialization phase, but all children are assumed
          to be started dynamically using
          <c>supervisor:start_child/2</c>.</p>
        <p>The function may also return <c>ignore</c>.</p>
      </desc>
    </func>
  </funcs>

  <section>
    <title>SEE ALSO</title>
    <p><seealso marker="gen_event">gen_event(3)</seealso>, 
      <seealso marker="gen_fsm">gen_fsm(3)</seealso>, 
      <seealso marker="gen_server">gen_server(3)</seealso>, 
      <seealso marker="sys">sys(3)</seealso></p>
  </section>
</erlref>
<|MERGE_RESOLUTION|>--- conflicted
+++ resolved
@@ -173,7 +173,6 @@
           <c>exit(Child,kill)</c>.</p>
         <p>If the child process is another supervisor, <c>Shutdown</c>
           should be set to <c>infinity</c> to give the subtree ample
-<<<<<<< HEAD
           time to shutdown. It is also allowed to set it to <c>infinity</c>,
           if the child process is a worker.</p>
         <warning>
@@ -189,9 +188,6 @@
           regardless of shutdown strategy, but are expected to terminate
           when the supervisor does (that is, when an exit signal from
           the parent process is received).</p>
-=======
-          time to shutdown.</p>
->>>>>>> 04731323
         <p>Note that all child processes implemented using the standard
           OTP behavior modules automatically adhere to the shutdown
           protocol.</p>
