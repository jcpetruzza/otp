--- conflicted
+++ resolved
@@ -31,8 +31,6 @@
   </header>
   <p>This document describes the changes made to the STDLIB application.</p>
 
-<<<<<<< HEAD
-=======
 <section><title>STDLIB 3.16.1</title>
 
     <section><title>Fixed Bugs and Malfunctions</title>
@@ -55,7 +53,6 @@
 
 </section>
 
->>>>>>> 2d9f9440
 <section><title>STDLIB 3.16</title>
 
     <section><title>Fixed Bugs and Malfunctions</title>
