<?xml version="1.0" encoding="utf-8" ?>
<!DOCTYPE chapter SYSTEM "chapter.dtd">

<chapter>
  <header>
    <copyright>
      <year>2004</year><year>2022</year>
      <holder>Ericsson AB. All Rights Reserved.</holder>
    </copyright>
    <legalnotice>
      Licensed under the Apache License, Version 2.0 (the "License");
      you may not use this file except in compliance with the License.
      You may obtain a copy of the License at
 
          http://www.apache.org/licenses/LICENSE-2.0

      Unless required by applicable law or agreed to in writing, software
      distributed under the License is distributed on an "AS IS" BASIS,
      WITHOUT WARRANTIES OR CONDITIONS OF ANY KIND, either express or implied.
      See the License for the specific language governing permissions and
      limitations under the License.

    </legalnotice>

    <title>STDLIB Release Notes</title>
    <prepared></prepared>
    <docno></docno>
    <date></date>
    <rev></rev>
    <file>notes.xml</file>
  </header>
  <p>This document describes the changes made to the STDLIB application.</p>

<<<<<<< HEAD
<section><title>STDLIB 5.0.2</title>
=======
<section><title>STDLIB 4.3.1.2</title>
>>>>>>> da340fd3

    <section><title>Fixed Bugs and Malfunctions</title>
      <list>
        <item>
<<<<<<< HEAD
          <p>
	    Fix bug where when you entered Alt+Enter in the terminal,
	    the cursor would move to the last line, instead of moving
	    to the next line.</p>
          <p>
	    Own Id: OTP-18580 Aux Id: PR-7242 </p>
        </item>
        <item>
          <p>
	    Fix eof handling when reading from stdin when erlang is
	    started using <c>-noshell</c>.</p>
          <p>
	    Own Id: OTP-18640 Aux Id: PR-7384 GH-7368 GH-7286 GH-6881 </p>
        </item>
        <item>
          <p>
	    Fixed problem where output would disappear if it was
	    received after a prompt was written in the shell.</p>
          <p>
	    Own Id: OTP-18652 Aux Id: PR-7242 </p>
        </item>
        <item>
=======
>>>>>>> da340fd3
	    <p>The following functions are now much faster when given
	    a long list or binary:</p> <list>
	    <item>erlang:list_to_integer/1</item>
	    <item>erlang:binary_to_integer/1</item>
	    <item>erlang:binary_to_integer/2</item>
	    <item>erlang:list_to_integer/2</item>
	    <item>string:to_integer/1</item> </list>
          <p>
	    Own Id: OTP-18659 Aux Id: PR-7426 </p>
        </item>
      </list>
    </section>

</section>

<<<<<<< HEAD
<section><title>STDLIB 5.0.1</title>

    <section><title>Fixed Bugs and Malfunctions</title>
      <list>
        <item>
	    <p>The POSIX error <c>exdev</c> was sometimes incorrectly
	    described as "cross domain link" in some error
	    messages.</p>
          <p>
	    Own Id: OTP-18578 Aux Id: GH-7213 </p>
        </item>
      </list>
    </section>

</section>

<section><title>STDLIB 5.0</title>

    <section><title>Fixed Bugs and Malfunctions</title>
      <list>
        <item>
          <p>
	    All process calls in <c>dets</c> have been updated to use
	    the receive queue optimizations.</p>
          <p>
	    Own Id: OTP-18275 Aux Id: PR-6045 </p>
        </item>
        <item>
	    <p> <c>proc_lib:start*/*</c> has become synchronous when
	    the started process fails. This requires that a failing
	    process use a new function <c>proc_lib:init_fail/2,3</c>,
	    or exits, to indicate failure. All OTP behaviours have
	    been fixed to do this. </p><p> All these start functions
	    now consume the <c>'EXIT'</c> message from a process link
	    for all error returns. Previously it was only the
	    <c>start_link/*</c> functions that did this, and only
	    when the started function exited, not when it used
	    <c>init_ack/1,2</c> or <c>init_fail/2,3</c> to create the
	    return value. </p>
          <p>
	    *** POTENTIAL INCOMPATIBILITY ***</p>
          <p>
	    Own Id: OTP-18471 Aux Id: GH-6339, PR-6843 </p>
        </item>
        <item>
	    <p>Fixed a bug where <c>file:read(standard_io, ...)</c>
	    unexpectedly returned <c>eof</c> in binary mode.</p>
          <p>
	    Own Id: OTP-18486 Aux Id: PR-6881 </p>
        </item>
        <item>
	    <p>In the shell, <c>v(N)</c> would fail to retrieve the
	    command if the command's return value was
	    <c>undefined</c>.</p>
          <p>
	    Own Id: OTP-18548 Aux Id: PR-6967 </p>
        </item>
      </list>
    </section>


    <section><title>Improvements and New Features</title>
      <list>
        <item>
	    <p>The Erlang shell has been improved to support the
	    following features:</p> <list> <item>Auto-complete
	    variables, record names, record field names, map keys,
	    function parameter types and filenames.</item> <item>Open
	    external editor in the shell (with C-o) to edit the
	    current expression in an editor.</item> <item>Support
	    defining records (with types), functions and function
	    typespecs, and custom types in the shell.</item> <item>Do
	    not save pager commands, and input to io:getline in
	    history.</item> </list>
          <p>
	    Own Id: OTP-14835 Aux Id: PR-5924 </p>
        </item>
        <item>
          <p>
	    Gen_server now caches external functions for use in
	    handle_call, handle_cast and handle_info.</p>
          <p>
	    Own Id: OTP-15597 Aux Id: PR-5831 </p>
        </item>
        <item>
	    <p>The TTY/terminal subsystem has been rewritten by
	    moving more code to Erlang from the old linked-in driver
	    and implementing all the I/O primitives needed in a NIF
	    instead. </p><p> On Unix platforms the user should not
	    notice a lot of difference, besides better handling of
	    unicode characters and fixing of some long standing bugs.
	    </p><p> Windows users will notice that erl.exe has the
	    same functionality as a normal Unix shell and that
	    werl.exe has been removed and replaced with a symlink to
	    erl.exe. This makes the Windows Erlang terminal
	    experience identical to that of Unix. </p><p> The
	    re-write brings with it a number of bug fixes and feature
	    additions:</p> <list> <item>The TTY is now reset when
	    Erlang exits, fixing zsh to not break when terminating an
	    Erlang session.</item> <item><c>standard_error</c> now
	    uses the same unicode mode as <c>standard_io</c>.</item>
	    <item>Hitting backspace when searching the shell history
	    with an empty search string no longer breaks the
	    shell.</item> <item>Tab expansion now works on remote
	    nodes started using the JCL interface.</item> <item>It is
	    now possible to configure the shell slogan and the
	    session slogans (that is the texts that appear when you
	    start an Erlang shell). See the kernel documentation for
	    more details.</item> <item>Added shell:start_interactive
	    for starting the interactive shell from a non-interactive
	    Erlang session (for example an escript).</item> <item>On
	    Windows, when starting in detached mode the standard
	    handler are now set to <c>nul</c> devices instead of
	    being unset.</item> <item> Standard I/O now always
	    defaults to <c>unicode</c> mode if supported. Previously
	    the default was <c>latin1</c> if the runtime system had
	    been started with <c>-oldshell</c> or <c>-noshell</c>
	    (for example in an <c>escript</c>). To send raw bytes
	    over standard out, one now explicitly has to specify
	    <c>io:setopts(standard_io, [{encoding, latin1}]).</c>
	    </item> </list>
          <p>
	    *** POTENTIAL INCOMPATIBILITY ***</p>
          <p>
	    Own Id: OTP-17932 Aux Id: PR-6144 GH-3150 GH-3390 GH-4343
	    GH-4225 </p>
        </item>
        <item>
	    <p>Added the <c>zip:zip_get_crc32/2</c> function to
	    retrieve the CRC32 checksum from an opened ZIP
	    archive.</p>
          <p>
	    Own Id: OTP-18159 Aux Id: PR-6904 </p>
        </item>
        <item>
          <p>
	    Added the options <c>post_process_args</c> and
	    <c>detached</c> to the <c>peer:start</c> function.</p>
          <p>
	    Own Id: OTP-18176 Aux Id: PR-6118 </p>
        </item>
        <item>
	    <p>The <c>re:replace/3,4</c> functions now accept a fun
	    as the replacement argument.</p>
          <p>
	    Own Id: OTP-18221 Aux Id: PR-6197 </p>
        </item>
        <item>
	    <p>The performance of the <c>base64</c> module has been
	    significantly improved. For example, on an x86_64 system
	    with the JIT both encode and decode are more than three
	    times faster than in Erlang/OTP 25.</p>
          <p>
	    Own Id: OTP-18228 Aux Id: GH-5639 </p>
        </item>
        <item>
          <p>
	    Improved implementation of <seemfa
	    marker="stdlib:timer#apply_interval/4"><c>timer:apply_interval/4</c></seemfa>
	    reducing load on the timer server, and introduction of
	    the new function <seemfa
	    marker="stdlib:timer#apply_repeatedly/4"><c>timer:apply_repeatedly/4</c></seemfa>.
	    <c>timer:apply_repeatedly/4</c> is similar to
	    <c>timer:apply_interval/4</c>, but
	    <c>timer:apply_repeatedly/4</c> prevents parallel
	    execution of triggered <c>apply</c> operations which
	    <c>timer:apply_interval/4</c> does not.</p>
          <p>
	    Own Id: OTP-18236 Aux Id: PR-6256 </p>
        </item>
        <item>
	    <p>The <c>base64</c> module now supports encoding and
	    decoding with an alternate URL safe alphabet, and an
	    option for accepting or adding missing <c>=</c> padding
	    characters.</p>
          <p>
	    Own Id: OTP-18247 Aux Id: PR-6280, PR-6711 </p>
        </item>
        <item>
          <p>
	    Add <c>shell:whereis/0</c> which can be used to locate
	    the current shell process.</p>
          <p>
	    Own Id: OTP-18272 Aux Id: PR-6279 </p>
        </item>
        <item>
          <p>
	    The Erlang shell's auto-completion when typing <c>tab</c>
	    has been changed to happen after the editing current line
	    instead of before it.</p>
          <p>
	    This behaviour can be configured using a the
	    <c>shell_expand_location</c> STDLIB configuration
	    parameter.</p>
          <p>
	    Own Id: OTP-18278 Aux Id: PR-6260 </p>
        </item>
        <item>
          <p>
	    New function <c>ets:lookup_element/4</c> with a
	    <c>Default</c> argument returned if the key did not exist
	    in the table. The old <c>ets:lookup_element/3</c> raises
	    a <c>badarg</c> exception which can be both inconvenient
	    and slower.</p>
          <p>
	    Own Id: OTP-18279 Aux Id: PR-6234 </p>
        </item>
        <item>
          <p>
	    Typing <c>Ctrl+L</c> in a shell now clears the screen and
	    redraws the current line instead of only redrawing the
	    current line. To only redraw the current line, you must
	    now type <c>Alt+L</c>. This brings the behaviour of
	    <c>Ctrl+L</c> closer to how bash and other shells work.</p>
          <p>
	    *** POTENTIAL INCOMPATIBILITY ***</p>
          <p>
	    Own Id: OTP-18285 Aux Id: PR-6262 </p>
        </item>
        <item>
          <p>
	    <c>peer</c> nodes using <c>standard_io</c> connections
	    now include standard error from the node in the io stream
	    from the started node.</p>
          <p>
	    Own Id: OTP-18287 Aux Id: PR-5955 </p>
        </item>
        <item>
	    <p>A limitation in the binary syntax has been removed. It
	    is now possible to match binary patterns in parallel.
	    Example: <c>&lt;&lt;A:8&gt;&gt; = &lt;&lt;B:4,C:4&gt;&gt;
	    = Bin</c></p>
          <p>
	    Own Id: OTP-18297 Aux Id: GH-6348 </p>
        </item>
        <item>
          <p>
	    Improve type specification of
	    <c>unicode:characters_to_list()</c>.</p>
          <p>
	    Own Id: OTP-18301 Aux Id: PR-6350 </p>
        </item>
        <item>
	    <p>In the <c>lists</c> module, the <c>zip</c> family of
	    functions now takes options to allow handling lists of
	    different lengths.</p>
          <p>
	    Own Id: OTP-18318 Aux Id: PR-6347 </p>
        </item>
        <item>
	    <p>It is documented that <c>$\^X</c> is the ASCII code
	    for Control X, where X is an uppercase or lowercase
	    letter. However, this notation would work for any
	    character X, even then it didn't make sense.</p>
	    <p>In Erlang/OTP 26, it is now documented that the
	    following characters are also allowed to follow the
	    <c>\^</c> characters: <c>@</c>, <c>[</c>, <c>\</c>,
	    <c>]</c>, <c>^</c>, <c>_</c>, and <c>?</c>. Attempt to
	    use other characters will be rejected with a compiler
	    error.</p>
	    <p>The value for <c>$\^?</c> is now 127 (instead of 31 as
	    in earlier releases).</p>
          <p>
	    Own Id: OTP-18337 Aux Id: GH-6477, PR-6503 </p>
        </item>
        <item>
	    <p>The <c>binary:encode_hex/2</c> function has been added
	    to allow the encoded hexadecimal digits to be in either
	    lower or upper case.</p>
          <p>
	    Own Id: OTP-18354 Aux Id: PR-6297 </p>
        </item>
        <item>
          <p>
	    Variants of <c>timer:tc()</c> with user specified time
	    unit have been introduced.</p>
          <p>
	    Own Id: OTP-18355 Aux Id: PR-6507 </p>
        </item>
        <item>
          <p>
	    New function <c>math:tau/0</c>. Returns
	    <c>2*math:pi()</c>.</p>
          <p>
	    Own Id: OTP-18361 Aux Id: PR-6536 </p>
        </item>
        <item>
	    <p>The BIFs <c>min/2</c> and <c>max/2</c> are now allowed
	    to be used in guards and match specs.</p>
          <p>
	    Own Id: OTP-18367 Aux Id: GH-6544 </p>
        </item>
        <item>
          <p>
	    Optimized <c>gen_server:multi_call()</c>.</p>
          <p>
	    Own Id: OTP-18385 Aux Id: PR-6698 </p>
        </item>
        <item>
	    <p>Map comprehensions as suggested in EEP 58 has now been
	    implemented.</p>
          <p>
	    Own Id: OTP-18413 Aux Id: EEP-58, PR-6727 </p>
        </item>
        <item>
	    <p>Some map operations have been optimized by changing
	    the internal sort order of atom keys. This changes the
	    (undocumented) order of how atom keys in small maps are
	    printed and returned by <c>maps:to_list/1</c> and
	    <c>maps:next/1</c>. The new order is unpredictable and
	    may change between different invocations of the Erlang
	    VM.</p>
	    <p>For applications where order is important, there is a
	    new function <c>maps:iterator/2</c> for creating
	    iterators that return the map elements in a deterministic
	    order. There are also new modifiers <c>k</c> and <c>K</c>
	    for the format string for <c>io:format()</c> to support
	    printing map elements ordered.</p>
          <p>
	    Own Id: OTP-18414 Aux Id: PR-6151 </p>
        </item>
        <item>
          <p>
	    Make gen_server fail "silently" with a new return value
	    for init/1.</p>
          <p>
	    Own Id: OTP-18423 Aux Id:
	    https://github.com/erlang/backlog/issues/142 </p>
        </item>
        <item>
	    <p>Improved the selective receive optimization, which can
	    now be enabled for references returned from other
	    functions.</p>
	    <p>This greatly improves the performance of
	    <c>gen_server:send_request/3</c>,
	    <c>gen_server:wait_response/2</c>, and similar
	    functions.</p>
          <p>
	    Own Id: OTP-18431 Aux Id: PR-6739 </p>
        </item>
        <item>
	    <p>It is no longer necessary to enable a feature in the
	    runtime system in order to load modules that are using
	    it. It is sufficient to enable the feature in the
	    compiler when compiling it.</p>
	    <p>That means that to use feature <c>maybe_expr</c> in
	    Erlang/OTP 26, it is sufficient to enable it during
	    compilation.</p>
	    <p>In Erlang/OTP 27, feature <c>maybe_expr</c> will be
	    enabled by default, but it will be possible to disable
	    it.</p>
          <p>
	    Own Id: OTP-18445</p>
        </item>
        <item>
          <p>
	    Static supervisors are very idle processes after they
	    have started so they will now be hibernated after start
	    to improve resource management.</p>
          <p>
	    Own Id: OTP-18474 Aux Id: PR-6895 </p>
        </item>
        <item>
          <p>
	    Deprecates <c>dbg:stop_clear/0</c> because it is simply a
	    function alias to <c>dbg:stop/0</c></p>
          <p>
	    Own Id: OTP-18478 Aux Id: GH-6903 </p>
        </item>
        <item>
	    <p>Support has been added in <c>ms_transform</c> for the
	    actions <c>caller_line/0</c>,
	    <c>current_stacktrace/0</c>, and
	    <c>current_stacktrace/1</c>.</p>
          <p>
	    Own Id: OTP-18494 Aux Id: PR-6924 </p>
        </item>
        <item>
	    <p>The family of enumeration functions in module
	    <c>lists</c> has been extended with <c>enumerate/3</c>
	    that allows a step value to be supplied.</p>
          <p>
	    Own Id: OTP-18495 Aux Id: PR-6943 </p>
        </item>
        <item>
          <p>
	    Update Unicode to version 15.0.0.</p>
          <p>
	    Own Id: OTP-18500</p>
        </item>
        <item>
	    <p>The regular expression library powering the <c>re</c>
	    module is likely to be changed in Erlang/OTP 27. See
	    <seeguide
	    marker="system/general_info:upcoming_incompatibilities#new_re_engine">Upcoming
	    Potential Incompatibilities</seeguide>.</p>
          <p>
	    Own Id: OTP-18511 Aux Id: PR-7017 </p>
        </item>
        <item>
	    <p>Improved the performance of <c>sets:subtract/2</c>
	    when subtracting a small number of elements.</p>
          <p>
	    Own Id: OTP-18515 Aux Id: GH-6990 </p>
        </item>
        <item>
	    <p>The linter will no longer raise warnings for
	    underspecified opaque types.</p>
          <p>
	    Own Id: OTP-18518 Aux Id: GH-7015 </p>
        </item>
        <item>
	    <p>Added the new built-in type <c>dynamic()</c>
	    introduced in EEP-61, improving support for gradual type
	    checkers.</p>
          <p>
	    Own Id: OTP-18522</p>
        </item>
        <item>
          <p>
	    The by <c>gen_statem</c> previously used call proxy
	    process that was used for preventing late replies from
	    reaching the client at timeout or connection loss has
	    been removed. It is no longer needed since <i>process
	    aliases</i> take care of this, are used, and supported by
	    all Erlang nodes that an OTP 26 Erlang node can
	    communicate with.</p>
          <p>
	    Own Id: OTP-18537 Aux Id: PR-7081 </p>
        </item>
        <item>
	    <p>Added the <c>argparse</c> module for simplified
	    argument handling in escripts and similar.</p>
          <p>
	    Own Id: OTP-18558 Aux Id: PR-6852 </p>
        </item>
        <item>
	    <p>Added support for multiple line expressions and
	    navigation in the shell. Added new keybindings:</p>
	    <list> <item> navigate up (ctrl+up)/(alt+up) </item>
	    <item> navigate down (ctrl+down)/(alt+down) </item>
	    <item> insert newline in middle of line (alt+enter)
	    </item> <item> navigate top (alt+&lt;)/(alt+shift+up)
	    </item> <item> navigate bottom
	    (alt+&gt;)/(alt+shift+down) </item> <item> clear current
	    expression (alt+c) </item> <item> cancel search (alt+c)
	    </item> <item> opening editor on mac (option+o)/(alt+o)
	    </item> </list> <p>Modifies the prompt for new lines to
	    make it clearer that the prompt has entered multi-line
	    mode. Supports terminal with small window size, recommend
	    not go lower than 7 rows and 40 columns. Modifies the
	    search prompt to support multi-line statements. Redraw
	    the prompt after continuing from JCL menu. </p>
          <p>
	    Own Id: OTP-18575 Aux Id: PR-7169 </p>
        </item>
      </list>
    </section>

</section>

=======
>>>>>>> da340fd3
<section><title>STDLIB 4.3.1.1</title>

    <section><title>Improvements and New Features</title>
      <list>
        <item>
          <p>
	    Static supervisors are very idle processes after they
	    have started so they will now be hibernated after start
	    to improve resource management.</p>
          <p>
	    Own Id: OTP-18556</p>
        </item>
      </list>
    </section>

</section>

<section><title>STDLIB 4.3.1</title>

    <section><title>Fixed Bugs and Malfunctions</title>
      <list>
        <item>
	    <p>The type specs in the <c>erl_parse</c> module has been
	    updated to include the <c>maybe</c> construct and the
	    <c>!</c> operator.</p>
          <p>
	    Own Id: OTP-18506 Aux Id: GH-6956 </p>
        </item>
      </list>
    </section>

</section>

<section><title>STDLIB 4.3</title>

    <section><title>Fixed Bugs and Malfunctions</title>
      <list>
        <item>
	    <p>Fixed a bug that would cause analysis to crash.</p>
          <p>
	    Own Id: OTP-18372 Aux Id: GH-6580 </p>
        </item>
        <item>
	    <p>Fixed a crash when formatting stack traces for error
	    reports.</p>
          <p>
	    Own Id: OTP-18375 Aux Id: GH-6591 </p>
        </item>
        <item>
	    <p>Instead of crashing, the <c>list_to_integer/1</c> and
	    <c>list_to_integer/2</c> BIFs now raise the
	    <c>system_limit</c> exception for overlong lists that
	    can't be converted to integers. Similarly, the
	    <c>string:to_integer/1</c> BIF now returns
	    <c>{error,system_limit}</c> for overlong lists.</p>
          <p>
	    Own Id: OTP-18475 Aux Id: PR-6897 </p>
        </item>
      </list>
    </section>


    <section><title>Improvements and New Features</title>
      <list>
        <item>
          <p>
	    Removal of non-necessary <c>undefined</c> types added to
	    the state's <c>supervisor</c> record.</p>
          <p>
	    Own Id: OTP-18393 Aux Id: PR-6666 </p>
        </item>
      </list>
    </section>

</section>

<section><title>STDLIB 4.2</title>

    <section><title>Fixed Bugs and Malfunctions</title>
      <list>
        <item>
	    <p><c>erl_tar</c> can now read gzip-compressed tar files
	    that are padded. There is a new option
	    <c>compressed_one</c> for <c>file:open/2</c> that will
	    read a single member from a gzip file,</p>
          <p>
	    Own Id: OTP-18289 Aux Id: PR-6343 </p>
        </item>
        <item>
          <p>
	    A concurrent call to <c>ets:rename</c> could cause
	    <c>ets:delete_all_objects</c> to fail halfway through
	    with badarg.</p>
          <p>
	    Own Id: OTP-18292 Aux Id: PR-6366 </p>
        </item>
        <item>
	    <p>It is not allowed to call functions from guards. The
	    compiler failed to reject a call in a guard when done by
	    constructing a record with a default initialization
	    expression that called a function.</p>
          <p>
	    Own Id: OTP-18325 Aux Id: GH-6465, GH-6466 </p>
        </item>
        <item>
	    <p>The compiler could crash when using a record with
	    complex field initialization expression as a filter in a
	    list comprehension.</p>
          <p>
	    Own Id: OTP-18336 Aux Id: GH-6501, PR-6502 </p>
        </item>
        <item>
          <p>
	    <c>unicode:characters_to_binary()</c> could build
	    unnecessarily large call stack.</p>
          <p>
	    Own Id: OTP-18351 Aux Id: ERIERL-885, PR-6529 </p>
        </item>
      </list>
    </section>


    <section><title>Improvements and New Features</title>
      <list>
        <item>
          <p>
	    Improve error message for ets:new/2 name clash. Say "name
	    already exists" instead of less specific "invalid
	    options".</p>
          <p>
	    Own Id: OTP-18283 Aux Id: PR-6338 </p>
        </item>
      </list>
    </section>

</section>

<section><title>STDLIB 4.1.1</title>

    <section><title>Fixed Bugs and Malfunctions</title>
      <list>
        <item>
          <p>
	    <seeerl marker="stdlib:peer"><c>peer</c></seeerl> nodes
	    failed to halt when the process supervising the control
	    connection crashed. When an alternative control
	    connection was used, this supervision process also quite
	    frequently crashed when the <c>peer</c> node was stopped
	    by the node that started it which caused the <c>peer</c>
	    node to linger without ever halting.</p>
          <p>
	    Own Id: OTP-18249 Aux Id: PR-6301 </p>
        </item>
      </list>
    </section>

</section>

<section><title>STDLIB 4.1</title>

    <section><title>Fixed Bugs and Malfunctions</title>
      <list>
        <item>
          <p>
	    Fixed inconsistency bugs in <seeerl
	    marker="kernel:global"><c>global</c></seeerl> due to
	    <c>nodeup</c>/<c>nodedown</c> messages not being
	    delivered before/after traffic over connections. Also
	    fixed various other inconsistency bugs and deadlocks in
	    both <seeerl
	    marker="kernel:global_group"><c>global_group</c></seeerl>
	    and <c>global</c>.</p>
          <p>
	    As building blocks for these fixes, a new BIF <seemfa
	    marker="erts:erlang#nodes/2"><c>erlang:nodes/2</c></seemfa>
	    has been introduced and <seemfa
	    marker="kernel:net_kernel#monitor_nodes/2"><c>net_kernel:monitor_nodes/2</c></seemfa>
	    has been extended.</p>
          <p>
	    The <seecom
	    marker="erts:erl#hidden"><c>-hidden</c></seecom> and
	    <seecom
	    marker="erts:erl#connect_all"><c>-connect_all</c></seecom>
	    command line arguments did not work if multiple instances
	    were present on the command line which has been fixed.
	    The new kernel parameter <seeapp
	    marker="kernel:kernel_app#connect_all"><c>connect_all</c></seeapp>
	    has also been introduced in order to replace the
	    <c>-connect_all</c> command line argument.</p>
          <p>
	    Own Id: OTP-17934 Aux Id: PR-6007 </p>
        </item>
        <item>
          <p>
	    Fix the <c>public_key:ssh*</c> functions to be listed
	    under the correct release in the Removed Functionality
	    User's Guide.</p>
          <p>
	    Own Id: OTP-18139 Aux Id: PR-6060 </p>
        </item>
        <item>
          <p>
	    The type spec for <c>format_status/1</c> in
	    <c>gen_statem</c>, <c>gen_server</c> and <c>gen_event</c>
	    has been corrected to state that the return value is of
	    the same type as the argument (instead of the same value
	    as the argument).</p>
          <p>
	    Own Id: OTP-18142 Aux Id: PR-6078 </p>
        </item>
        <item>
          <p>
	    If the <c>timer</c> server child spec was already present
	    in <c>kernel_sup</c> but it was not started, the
	    <c>timer</c> server would fail to start with an
	    <c>{error, already_present}</c> error instead of
	    restarting the server.</p>
          <p>
	    Own Id: OTP-18146 Aux Id: PR-5983 </p>
        </item>
        <item>
	    <p>When changing callback module in <c>gen_statem</c> the
	    state_enter calls flag from the old module was used in
	    for the first event in the new module, which could
	    confuse the new module and cause malfunction. This bug
	    has been corrected. </p><p> With this change some
	    <c>sys</c> debug message formats have been modified,
	    which can be a problem for debug code relying on the
	    format. </p>
          <p>
	    *** POTENTIAL INCOMPATIBILITY ***</p>
          <p>
	    Own Id: OTP-18239</p>
        </item>
      </list>
    </section>


    <section><title>Improvements and New Features</title>
      <list>
        <item>
	    <p>There is a new configure option,
	    <c>--enable-deterministic-build</c>, which will apply the
	    <c>deterministic</c> compiler option when building
	    Erlang/OTP. The <c>deterministic</c> option has been
	    improved to eliminate more sources of non-determinism in
	    several applications.</p>
          <p>
	    Own Id: OTP-18165 Aux Id: PR-5965 </p>
        </item>
        <item>
	    <p>The <c>rfc339_to_system_time/1,2</c> functions now
	    allows the minutes part to be omitted from the time
	    zone.</p>
          <p>
	    Own Id: OTP-18166 Aux Id: PR-6108 </p>
        </item>
        <item>
          <p>
	    The <c>receive</c> statement in <c>gen_event</c> has been
	    optimized to not use selective receive (which was never
	    needed, and could cause severe performance degradation
	    under heavy load).</p>
          <p>
	    Own Id: OTP-18194 Aux Id: PR-6199 </p>
        </item>
        <item>
          <p>
	    Add new API function erl_features:configurable/0</p>
          <p>
	    Own Id: OTP-18199 Aux Id: PR-5790 </p>
        </item>
      </list>
    </section>

</section>

<section><title>STDLIB 4.0.1</title>

    <section><title>Fixed Bugs and Malfunctions</title>
      <list>
        <item>
          <p>
	    In the initial release of Erlang/OTP 25, the expression
	    bound to the <c>_</c> pseudo-field in a record
	    initialization would always be evaluated once, even if
	    all other fields in the record were explicitly
	    initialized. That would break the use case of binding the
	    expression <c>error(...)</c> to <c>_</c> in order to get
	    an exception if not all fields were initialized.</p>
          <p>
	    The behavior of binding to <c>_</c> has been reverted to
	    the pre-OTP 25 behavior, that is, to not evaluate the
	    expression if all fields have been bound to explicit
	    values.</p>
          <p>
	    Own Id: OTP-18110 Aux Id: GH-6000 </p>
        </item>
      </list>
    </section>

</section>

<section><title>STDLIB 4.0</title>

    <section><title>Fixed Bugs and Malfunctions</title>
      <list>
        <item>
          <p>
	    Improve the Erlang code linter's check of unused types.</p>
          <p>
	    Own Id: OTP-17370 Aux Id: GH-4784 </p>
        </item>
        <item>
          <p>
	    Fix race condition in <seemfa
	    marker="stdlib:proc_lib#stop/3"><c>proc_lib:stop/3</c></seemfa>
	    where the process is not stopped when the timeout given
	    is very short.</p>
          <p>
	    Own Id: OTP-17480 Aux Id: GH-4853 PR-4872 </p>
        </item>
        <item>
	    <p>Maps are now fully supported in by
	    <c>ms_transform</c>.</p>
          <p>
	    Own Id: OTP-17518 Aux Id: GH-4915 </p>
        </item>
        <item>
          <p>
	    Fix gen_server:call with the first argument as self() to
	    throw an error instead of failing with a timeout.</p>
          <p>
	    The same fix has also been done for gen_statem:call/3,
	    gen_event:sync_notify/2 and any other functionality
	    relying on the internal gen:call/3 function.</p>
          <p>
	    A similar fix was also done when using io:format/2 and
	    the current group_leader was set to the current process.</p>
          <p>
	    *** POTENTIAL INCOMPATIBILITY ***</p>
          <p>
	    Own Id: OTP-17544 Aux Id: PR-5008 </p>
        </item>
        <item>
          <p>
	    erl_pp printed unary - and + operators with a space
	    between the operator and the operand. This is fixed by
	    not having any space in between.</p>
          <p>
	    Own Id: OTP-17566 Aux Id: PR-5095, GH-5093 </p>
        </item>
        <item>
          <p>
	    Adjust uri_string:normalize behavior for URIs with
	    undefined port (URI string with a port colon but no port
	    value or URI map with port => undefined).</p>
          <p>
	    Remove redundant normalization from http_request module.</p>
          <p>
	    Before this change, normalize would not remove port
	    subcomponent in such cases and could for example return
	    "http://localhost:" URI.</p>
          <p>
	    *** POTENTIAL INCOMPATIBILITY ***</p>
          <p>
	    Own Id: OTP-17627</p>
        </item>
        <item>
          <p>
	    Fix reduction counting bug in <c>re:run</c> that caused
	    the function to yield too frequently when doing
	    <c>global</c> matches.</p>
          <p>
	    Own Id: OTP-17661 Aux Id: PR-5165 </p>
        </item>
        <item>
          <p>
	    Fix the memory value returned from
	    <c>ets:info(Tid,memory)</c> when the
	    <c>read_concurrency</c> option is used.</p>
          <p>
	    Before this fix the memory used by the scheduler specific
	    lock cache lines was not counted towards the total. This
	    caused the returned memory usage to be very incorrect on
	    systems with many schedulers for tables with man locks.</p>
          <p>
	    Own Id: OTP-17832 Aux Id: PR-5494 </p>
        </item>
        <item>
          <p>
	    Avoid confusion by correcting the argument order in the
	    gen_event crash log printout.</p>
          <p>
	    Own Id: OTP-17878</p>
        </item>
        <item>
          <p>
	    Fixed <c>string:next_grapheme/1</c> to return an empty
	    binary in the tail for binary input for the last grapheme
	    cluster.</p>
          <p>
	    *** POTENTIAL INCOMPATIBILITY ***</p>
          <p>
	    Own Id: OTP-18009 Aux Id: PR-5785 </p>
        </item>
        <item>
          <p>
	    Fixed type specifications of the
	    <c>supervisor:sup_name/0</c> and
	    <c>supervisor:sup_ref/0</c> types.</p>
          <p>
	    Own Id: OTP-18034 Aux Id: PR-4661, GH-4622 </p>
        </item>
        <item>
          <p>
	    If a default record field initialization (<c>_ =
	    Expr</c>) was used even though all records fields were
	    explicitly initialized, <c>Expr</c> would not be
	    evaluated. That would not be a problem, except when
	    <c>Expr</c> would bind a variable subsequently used, in
	    which case the compiler would crash.</p>
          <p>
	    As an example, if record <c>#r{}</c> is defined to have
	    only one field <c>a</c>, the following code would crash
	    the compiler:</p>
          <p>
	    <c>#r{a=[],_=V=42}, V</c></p>
          <p>
	    To fix that problem, the compiler will make sure that
	    <c>Expr</c> is always evaluated at least once. The
	    compiler will now rewrite the example to essentially:</p>
          <p>
	    <c>V=42, #r{a=[]}, V</c></p>
          <p>
	    Own Id: OTP-18083</p>
        </item>
      </list>
    </section>


    <section><title>Improvements and New Features</title>
      <list>
        <item>
          <p>
	    Users can now configure ETS tables with the
	    <c>{write_concurrency, auto}</c> option. This option
	    forces tables to automatically change the number of locks
	    that are used at run-time depending on how much
	    concurrency is detected. The <c>{decentralized_counters,
	    true}</c> option is enabled by default when
	    <c>{write_concurrency, auto}</c> is active.</p>
          <p>
	    Benchmark results comparing this option with the other
	    ETS optimization options are available here:</p>
          <p>
	    https://erlang.org/bench/ets_bench_result_lock_config.html</p>
          <p>
	    Own Id: OTP-15991 Aux Id: PR-5208 </p>
        </item>
        <item>
          <p>
	    The <c>format_status/2</c> callback for
	    <c>gen_server</c>, <c>gen_statem</c> and <c>gen_event</c>
	    has been deprecated in favor of the new
	    <c>format_status/1</c> callback.</p>
          <p>
	    The new callback adds the possibility to limit and change
	    many more things than the just the state, such as the
	    last received message, the reason for terminating and
	    more events specific to each type of behavior. See the
	    respective modules documentation for more details.</p>
          <p>
	    Own Id: OTP-17351 Aux Id: GH-4673 PR-4952 </p>
        </item>
        <item>
	    <p>The <c>timer</c> module has been modernized and made
	    more efficient, which makes the timer server less
	    susceptible to being overloaded. The <c>timer:sleep/1</c>
	    function now accepts an arbitrarily large integer.</p>
          <p>
	    Own Id: OTP-17481 Aux Id: PR-4811 </p>
        </item>
        <item>
          <p>
	    Add <c>lists:enumerate/[1,2]</c>.</p>
          <p>
	    Own Id: OTP-17523 Aux Id: PR-4928 </p>
        </item>
        <item>
          <p>
	    The configuration files <seecom
	    marker="erts:erl"><c>.erlang</c></seecom>, <seeguide
	    marker="system/reference_manual:distributed"><c>.erlang.cookie</c></seeguide>
	    and <seeerl
	    marker="stdlib:beam_lib#.erlang.crypt"><c>.erlang.crypt</c></seeerl>
	    can now be located in the XDG Config Home directory.</p>
          <p>
	    See the documentation for each file and
	    <c>filename:basedir/2</c> for more details.</p>
          <p>
	    Own Id: OTP-17554 Aux Id: GH-5016 PR-5408 OTP-17821 </p>
        </item>
        <item>
          <p>
	    Support <c>native</c> time unit in <c>calendar</c>
	    functions <c>system_time_to_rfc3339/2</c> and
	    <c>rfc3339_to_system_time</c>.</p>
          <p>
	    Own Id: OTP-17592 Aux Id: ERIERL-663, PR-5243 </p>
        </item>
        <item>
          <p>
	    The tagged tuple tests and fun-calls have been optimized
	    and are now a little bit cheaper than previously.</p>
          <p>
	    These optimizations become possible after making sure
	    that all boxed terms have at least one word allocated
	    after the arity word. This has been accomplished by
	    letting all empty tuples refer to the same empty tuple
	    literal which also reduces memory usage for empty tuples.</p>
          <p>
	    Own Id: OTP-17608</p>
        </item>
        <item>
          <p>
	    The signal queue benchmark in parallel_messages_SUITE and
	    the ETS benchmark in ets_SUITE have benchmark result
	    visualization HTML pages with "fill-screen" buttons to
	    make the graphs bigger. This button did not work as
	    intended before. When pressing the button for a graph,
	    the last graph got replaced with a bigger version and not
	    the one over the button. This is now fixed.</p>
          <p>
	    Own Id: OTP-17630</p>
        </item>
        <item>
          <p>
	    The new module <c>peer</c> supersedes the <c>slave</c>
	    module. The <c>slave</c> module is now deprecated and
	    will be removed in OTP 27.</p>
          <p>
	    <c>peer</c> contains an extended and more robust API for
	    starting erlang nodes.</p>
          <p>
	    Own Id: OTP-17720 Aux Id: PR-5162 </p>
        </item>
        <item>
          <p>
	    This change introduces quote and unquote functions in
	    uri_string module - a replacement for deprecated encode
	    and decode functions from http_uri.</p>
          <p>
	    Own Id: OTP-17778 Aux Id: GH-5368 </p>
        </item>
        <item>
          <p>
	    In order to make it easier for the user to manage
	    multiple outstanding asynchronous <c>call</c> requests,
	    new functionality utilizing request identifier
	    collections have been introduced in <seetype
	    marker="kernel:erpc#request_id_collection"><c>erpc</c></seetype>,
	    <seetype
	    marker="stdlib:gen_server#request_id_collection"><c>gen_server</c></seetype>,
	    <seetype
	    marker="stdlib:gen_statem#request_id_collection"><c>gen_statem</c></seetype>,
	    and <seetype
	    marker="stdlib:gen_event#request_id_collection"><c>gen_event</c></seetype>.</p>
          <p>
	    Own Id: OTP-17784 Aux Id: PR-5792 </p>
        </item>
        <item>
          <p>
	    Update to the Unicode 14.0 specification.</p>
          <p>
	    Own Id: OTP-17869 Aux Id: PR-5595 </p>
        </item>
        <item>
          <p>
	    The following ets types have been renamed to a clearer
	    name: <c>tab/0</c> to <c>table/0</c> and
	    <c>comp_match_spec/0</c> to <c>compiled_match_spec/0</c>.</p>
          <p>
	    The types <c>table_access/0</c> and <c>table_type/0</c>
	    have been exported.</p>
          <p>
	    Own Id: OTP-17901 Aux Id: GH-4968 PR-5649 </p>
        </item>
        <item>
          <p>
	    Add support for locating <c>.asn1</c> files to the
	    default search rules of <c>filelib:find_file/1</c> and
	    <c>filelib:find_source/1</c>.</p>
          <p>
	    Own Id: OTP-17908 Aux Id: GH-5655 PR-5669 </p>
        </item>
        <item>
	    <p>Type specifications have been added to the
	    <c>gen_server</c>, and the documentation has been updated
	    to utilize this. </p><p>This surfaced a few type
	    violations that has been corrected in <c>global</c>,
	    <c>logger_olp</c> and <c>rpc</c>. </p>
          <p>
	    Own Id: OTP-17915 Aux Id: PR-5751, GH-2375, GH-2690 </p>
        </item>
        <item>
	    <p>The non-local function handler for the <c>erl_eval</c>
	    can now be called with either two or three arguments.
	    When called with three arguments, the first argument is
	    the annotation for the node in the abstract format.</p>
	    <p>All errors during evaluation will now be passed
	    through <c>erlang:raise/3</c>. If the restricted shell is
	    active and it does not let <c>erlang:raise/3</c> through,
	    evaluation errors will be printed in less clear way. See
	    the documentation for restricted shell in
	    <c>shell</c>.</p>
          <p>
	    *** POTENTIAL INCOMPATIBILITY ***</p>
          <p>
	    Own Id: OTP-17925 Aux Id: PR-5631 </p>
        </item>
        <item>
	    <p>Added <c>filelib:ensure_path/1</c> that ensures that
	    all directories for the given path exists (unlike
	    <c>filelib:ensure_dir/1</c>, which will not create the
	    last segment of the path).</p>
          <p>
	    Own Id: OTP-17953 Aux Id: PR-5621 </p>
        </item>
        <item>
	    <p>The functions <c>groups_from_list/2</c> and
	    <c>groups_from_list/3</c> have been added to the
	    <c>maps</c> module.</p>
          <p>
	    Own Id: OTP-17969 Aux Id: PR-5588 </p>
        </item>
        <item>
          <p>
	    <c>gen_server</c> has been refactored to throw more
	    readable exceptions when a callback returns bad values in
	    the <c>Timeout</c> field (<c>timeout() | 'hibernate' |
	    {'continue,_}</c>), and also to verify that argument in
	    the <c>gen_server:enter_loop/3,4,5</c> API function.</p>
          <p>
	    Own Id: OTP-17974 Aux Id: GH-5683 </p>
        </item>
        <item>
	    <p>The functions <c>uniq/1</c> and <c>uniq/2</c> for
	    removing duplicates have been added to the <c>lists</c>
	    module.</p>
          <p>
	    Own Id: OTP-17977 Aux Id: GH-5606, PR-5766 </p>
        </item>
        <item>
          <p>
	    Added support for configurable features as described in
	    EEP-60. Features can be enabled/disabled during
	    compilation with options (<c>-enable-feature Feature</c>,
	    <c>-disable-feature Feature</c> and <c>+{feature,
	    Feature, enable|disable}</c>) to <c>erlc</c> as well as
	    with directives (<c>-feature(Feature,
	    enable|disable).</c>) in the file. Similar options can be
	    used to <c>erl</c> for enabling/disabling features
	    allowed at runtime. The new <c>maybe</c> expression
	    (EEP-49) is fully supported as the feature
	    <c>maybe_expr</c>. The features support is documented in
	    the reference manual.</p>
          <p>
	    Own Id: OTP-17988</p>
        </item>
        <item>
	    <p>The function <c>filename:safe_relative_path/1</c>,
	    which has been deprecated since OTP 25, has been removed.
	    Use <c>filelib:safe_relative_path/2</c> instead.</p>
          <p>
	    *** POTENTIAL INCOMPATIBILITY ***</p>
          <p>
	    Own Id: OTP-17991</p>
        </item>
        <item>
	    <p> A new PRNG have been added to the <c>rand</c> module:
	    <c>mwc59</c> which has been developed in collaboration
	    with Sebastiano Vigna. It is intended for applications
	    that need really fast pseudo-random numbers, and it comes
	    with two output value scramblers, one fast and one
	    thorough. </p><p> Two internal functions for the
	    <c>exsp</c> generator have also been exported so they can
	    be used outside the <c>rand</c> plug-in framework to
	    shave off some overhead. </p><p> The internal
	    <c>splitmix64</c> generator has also been exported which
	    can be useful for seeding other kinds of PRNG:s than its
	    own. </p>
          <p>
	    Own Id: OTP-18011</p>
        </item>
      </list>
    </section>

</section>

<section><title>STDLIB 3.17.2.3</title>

    <section><title>Improvements and New Features</title>
      <list>
        <item>
          <p>
	    Static supervisors are very idle processes after they
	    have started so they will now be hibernated after start
	    to improve resource management.</p>
          <p>
	    Own Id: OTP-18556</p>
        </item>
      </list>
    </section>

</section>

<section><title>STDLIB 3.17.2.2</title>

    <section><title>Fixed Bugs and Malfunctions</title>
      <list>
        <item>
	    <p>It is not allowed to call functions from guards. The
	    compiler failed to reject a call in a guard when done by
	    constructing a record with a default initialization
	    expression that called a function.</p>
          <p>
	    Own Id: OTP-18325 Aux Id: GH-6465, GH-6466 </p>
        </item>
      </list>
    </section>

</section>

<section><title>STDLIB 3.17.2.1</title>

    <section><title>Fixed Bugs and Malfunctions</title>
      <list>
        <item>
	    <p>When changing callback module in <c>gen_statem</c> the
	    state_enter calls flag from the old module was used in
	    for the first event in the new module, which could
	    confuse the new module and cause malfunction. This bug
	    has been corrected. </p><p> With this change some
	    <c>sys</c> debug message formats have been modified,
	    which can be a problem for debug code relying on the
	    format. </p>
          <p>
	    *** POTENTIAL INCOMPATIBILITY ***</p>
          <p>
	    Own Id: OTP-18239</p>
        </item>
      </list>
    </section>

</section>

<section><title>STDLIB 3.17.2</title>

    <section><title>Fixed Bugs and Malfunctions</title>
      <list>
        <item>
	    <p>The type specifications for
	    <c>shell_docs:get_doc/3</c>,
	    <c>shell_docs:get_callback_doc/3</c>, and
	    <c>shell_docs:get_type_doc/3</c> incorrectly stated that
	    the returned <c>Metadata</c> was an empty map.</p>
          <p>
	    Own Id: OTP-18081</p>
        </item>
      </list>
    </section>

</section>

<section><title>STDLIB 3.17.1</title>

    <section><title>Fixed Bugs and Malfunctions</title>
      <list>
        <item>
	    <p>The compilation time is no longer recorded in BEAM
	    files. There remained several undocumented functions that
	    attempted to retrieve compilation times. Those have now
	    been removed.</p>
          <p>
	    Own Id: OTP-17962</p>
        </item>
      </list>
    </section>

</section>

<section><title>STDLIB 3.17</title>

    <section><title>Fixed Bugs and Malfunctions</title>
      <list>
        <item>
          <p>
	    Fix rendering of nbsp on terminals that do not support
	    unicode.</p>
          <p>
	    Own Id: OTP-17662 Aux Id: PR-5206 </p>
        </item>
        <item>
          <p>
	    Improved the <seeerl
	    marker="erl_error"><c>erl_error</c></seeerl> printout for
	    when <seeerl marker="re"><c>re</c></seeerl> fails to
	    compile a regular expression to also print hints about
	    why the compilation failed.</p>
          <p>
	    Own Id: OTP-17750 Aux Id: PR-5366 </p>
        </item>
        <item>
          <p>
	    Fixed spec for <c>supervisor_bridge:start_link()</c>.</p>
          <p>
	    Own Id: OTP-17766 Aux Id: PR-5362 </p>
        </item>
        <item>
          <p>
	    Added missing shutdown clauses in <c>supervisor</c> which
	    could cause erroneous error reports.</p>
          <p>
	    Own Id: OTP-17767 Aux Id: PR-5344 </p>
        </item>
      </list>
    </section>


    <section><title>Improvements and New Features</title>
      <list>
        <item>
          <p>
	    Add the <c>no_auto_import_types</c> to erl_lint to allow
	    a module to define types of the same name as a predefined
	    type.</p>
          <p>
	    Own Id: OTP-17744 Aux Id: PR-5292 </p>
        </item>
      </list>
    </section>

</section>

<section><title>STDLIB 3.16.1</title>

    <section><title>Fixed Bugs and Malfunctions</title>
      <list>
        <item>
          <p>
	    Fixed a bug that could cause a child to become orphaned
	    when a supervisor died between unlinking and sending the
	    shutdown signal to this child. </p>
          <p>
	    There was also a possibility for erratic supervisor
	    reports caused by a race between a supervisor shutting
	    down a child and that child exiting by itself at the same
	    time.</p>
          <p>
	    Own Id: OTP-17649 Aux Id: GH-5193, PR-5201 </p>
        </item>
      </list>
    </section>

</section>

<section><title>STDLIB 3.16</title>

    <section><title>Fixed Bugs and Malfunctions</title>
      <list>
        <item>
          <p>
	    Fix <c>io:format</c> with <c>~p</c> to no longer
	    interpret floats as printable characters.</p>
          <p>
	    Own Id: OTP-17424 Aux Id: GH-4801 PR-4803 </p>
        </item>
        <item>
          <p>
	    Fix specs for base64 encode/decode functions to also
	    include 0.</p>
          <p>
	    Own Id: OTP-17429 Aux Id: GH-4761 </p>
        </item>
        <item>
	    <p>The failing call <c>io:format("~p\n")</c> would result
	    in a warning for line number 0 instead of the correct
	    line and column numbers. This has been corrected, and all
	    warnings for failing calls to <c>io:format()</c> has been
	    rephrased to make it clearer exactly what the problem
	    is.</p>
          <p>
	    Own Id: OTP-17430</p>
        </item>
        <item>
	    <p>When the options <c>warn_missing_spec</c> and
	    <c>export_all</c> were given, there would only be
	    warnings for missing specs for functions that had been
	    explicitly exported using an <c>-export</c>
	    attribute.</p>
          <p>
	    Own Id: OTP-17434 Aux Id: GH-4772 </p>
        </item>
        <item>
	    <p>Calling <c>c:ls/1</c> with an atom whose contents is
	    the the name of a file (as opposed to a directory) would
	    crash.</p>
          <p>
	    Own Id: OTP-17463 Aux Id: GH-4916 </p>
        </item>
        <item>
	    <p>The <c>MODULE</c> and <c>MODULE_STRING</c> macros
	    would always appear to be defined (when tested by
	    <c>-ifdef</c>), even though no <c>-module()</c>
	    declaration had been seen yet. Changed so that <c>-ifdef
	    ?MODULE.</c> will not consider ?MODULE defined if
	    <c>-module()</c> has not been previously seen.</p>
          <p>
	    Own Id: OTP-17505 Aux Id: GH-4995 </p>
        </item>
        <item>
          <p>
	    Fix bug with rendering of missing types and callbacks in
	    shell_docs.</p>
          <p>
	    Own Id: OTP-17573 Aux Id: ERL-1264 GH-4270 </p>
        </item>
        <item>
	    <p>When the <c>deterministic</c> option was given to the
	    compiler, the <c>?FILE</c> macro would be expanded to
	    full path of the source file before the first
	    <c>include</c> directive and to base part of the filename
	    after <c>include</c> directive.</p>
          <p>
	    Own Id: OTP-17581 Aux Id: PR-5141 </p>
        </item>
        <item>
          <p>
	    Fixed broken <c>win32reg:delete_key</c> and fixed
	    <c>win32reg:value</c> for <c>default</c> value.</p>
          <p>
	    Own Id: OTP-17622 Aux Id: PR-5038 </p>
        </item>
        <item>
	    <p>Fixed error information for the call
	    <c>maps:get(some_key, #{})</c>.</p>
          <p>
	    Own Id: OTP-17634 Aux Id: GH-5196 </p>
        </item>
      </list>
    </section>


    <section><title>Improvements and New Features</title>
      <list>
        <item>
          <p>
	    Most output functions in the <c>io</c> module now print
	    extra error information when provided with invalid
	    arguments. The functions are: <c>io:format</c>,
	    <c>io:fwrite</c>, <c>io:put_chars</c>, <c>io:nl</c> and
	    <c>io:write</c>.</p>
          <p>
	    Own Id: OTP-17317 Aux Id: PR-4757 </p>
        </item>
        <item>
          <p>
	    EEP-54 (Provide more information about errors) now
	    includes two new return values for the
	    <c>format_error</c> callback, <c>general</c> and
	    <c>reason</c>.</p>
          <p>
	    Multi-line error descriptions returned from a
	    <c>format_error</c> callback are now correctly indented.</p>
          <p>
	    The documentation for <seeerl
	    marker="stdlib:erl_error"><c>erl_error</c></seeerl>,
	    <seemfa
	    marker="erts:erlang#error/3"><c>error/3</c></seemfa> and
	    <seeguide marker="system/reference_manual:errors">Errors
	    and Error Handling</seeguide> in the Erlang Reference
	    Manual have been extended.</p>
          <p>
	    Own Id: OTP-17454 Aux Id: PR-4764 </p>
        </item>
        <item>
	    <p>In the documentation for the <c>lists</c> module, it
	    has been clarified that predicate funs must return a
	    boolean.</p>
          <p>
	    Own Id: OTP-17503 Aux Id: GH-4985 </p>
        </item>
        <item>
	    <p>The documentation for <c>c:c/1</c>, <c>c:c/2</c>, and
	    <c>c:c/3</c> has been clarified.</p>
          <p>
	    Own Id: OTP-17571 Aux Id: GH-5103 </p>
        </item>
      </list>
    </section>

</section>

<section><title>STDLIB 3.15.2</title>

    <section><title>Fixed Bugs and Malfunctions</title>
      <list>
        <item>
          <p>
	    Fix a bug that could cause a crash when formatting tuples
	    using the control sequences <c>p</c> or <c>P</c> and
	    limiting the output with the option <c>chars_limit</c>.</p>
          <p>
	    Own Id: OTP-17525 Aux Id: GH-5053 </p>
        </item>
      </list>
    </section>

</section>

<section><title>STDLIB 3.15.1</title>

    <section><title>Fixed Bugs and Malfunctions</title>
      <list>
        <item>
          <p>
	    Fix a bug that could cause a loop when formatting terms
	    using the control sequences p or P and limiting the
	    output with the option <c>chars_limit</c>.</p>
          <p>
	    Own Id: OTP-17459 Aux Id: GH-4824, GH-4842 </p>
        </item>
      </list>
    </section>

</section>

<section><title>STDLIB 3.15</title>

    <section><title>Fixed Bugs and Malfunctions</title>
      <list>
        <item>
	    <p>Time-outs in <c>gen_statem</c> with relative time
	    <c>0</c> did not behave quite according to the intended
	    model. This has now been corrected.</p> <p>The correction
	    introduces a small potential incompatibility e.g when
	    combining a state time-out with inserted events, and the
	    inserted event does a state change in the state with the
	    time-out. Before this correction the state time-out could
	    be delivered even after the second state change, but now
	    it is guaranteed that a state time-out is only delivered
	    in the state it was started for, even in this corner
	    case.</p>
          <p>
	    *** POTENTIAL INCOMPATIBILITY ***</p>
          <p>
	    Own Id: OTP-15107 Aux Id: ERL-1381, PR-2813 </p>
        </item>
        <item>
          <p>
	    Fix bugs in <c>erl_eval</c> concerning bitstring
	    comprehensions.</p>
          <p>
	    Own Id: OTP-16865</p>
        </item>
        <item>
	    <p>File names that start with a dot (such as
	    "<c>.gitignore</c>" are now treated as file names and not
	    extensions by <c>filename:extension/1</c> and
	    <c>filename:rootname/1</c>.</p>
          <p>
	    Own Id: OTP-16905</p>
        </item>
        <item>
	    <p>Fixed a bug where <c>beam_lib:chunks/3</c> with the
	    <c>allow_missing_chunks</c> option would crash if a named
	    chunk was missing.</p>
          <p>
	    Own Id: OTP-16950 Aux Id: ERL-1378 </p>
        </item>
        <item>
          <p>
	    A floating point zero (0.0) can be both positive (+0.0)
	    and negative (-0.0). Multiple bugs in the compiler,
	    runtime system, and STDLIB have been fixed to ensure that
	    the minus sign on 0.0 is not lost.</p>
          <p>
	    Own Id: OTP-17077 Aux Id: ERL-1431, PR-2903, PR-2905,
	    PR-2906 </p>
        </item>
        <item>
	    <p>Eliminated a Dialyzer crashed when the <c>-MMD</c>
	    option is used to generate a dependency file and a BEAM
	    file a the same time.</p>
          <p>
	    Own Id: OTP-17118 Aux Id: PR-2825 </p>
        </item>
        <item>
          <p>
	    Fixed bug in <seeerl
	    marker="stdlib:shell_docs"><c>shell_docs</c></seeerl> and
	    <c>erl_docgen</c> that interpreted <c>em</c> tags as
	    <c>strong</c>.</p>
          <p>
	    Own Id: OTP-17122</p>
        </item>
        <item>
	    <p>On Solaris, the <c>math:acos/1</c> and
	    <c>math:asin/1</c> functions would not fail for arguments
	    outside the valid domain.</p>
          <p>
	    Own Id: OTP-17133</p>
        </item>
        <item>
          <p>
	    Silence <c>unused_record</c> warnings when using
	    <c>ms_transform</c>. The parse transform
	    <c>ms_transform</c> replaces records with tuples, which
	    can cause the Erlang code linter to emit warnings about
	    unused records.</p>
          <p>
	    Own Id: OTP-17186</p>
        </item>
        <item>
	    <p>Documented a deficiency in the <c>re</c> module
	    regarding the <c>[:ascii:]</c> character class matching
	    Latin-1 characters.</p>
          <p>
	    Own Id: OTP-17222 Aux Id: GH-4544 </p>
        </item>
        <item>
          <p>
	    Fixed <c>spec</c> of start functions in generic
	    behaviors.</p>
          <p>
	    Own Id: OTP-17342 Aux Id: GH-4725 PR-4726 </p>
        </item>
        <item>
          <p>
	    Supervisors rejected child specs with a shutdown value of
	    0.</p>
          <p>
	    Own Id: OTP-17364 Aux Id: PR-4747 </p>
        </item>
      </list>
    </section>


    <section><title>Improvements and New Features</title>
      <list>
        <item>
	    <p>In the <c>rand</c> module it is now possible to seed
	    the default algorithm using an algorithm alias:
	    <c>default</c>. </p> <p> Generating pseudo random
	    binaries has been implemented with <c>rand:bytes/1</c>
	    and <c>rand:bytes_s/2</c>. </p>
          <p>
	    Own Id: OTP-14646 Aux Id: PR-2920 </p>
        </item>
        <item>
          <p>
	    New functions have been added to the <c>proplists</c>
	    module: <c>to_map/1,2</c> and <c>from_map/1</c>.</p>
          <p>
	    Own Id: OTP-14647 Aux Id: PR-2910 </p>
        </item>
        <item>
          <p>
	    New functions have been added to the <c>queue</c> module:
	    <c>all/2</c>, <c>any/2</c>, <c>delete/2</c>,
	    <c>delete_r/2</c>, <c>delete_with/2</c>, and
	    <c>delete_with_r/2</c>.</p>
          <p>
	    Own Id: OTP-14650 Aux Id: PR-2850 </p>
        </item>
        <item>
          <p>
	    New function have been added to the <c>queue</c> module:
	    <c>fold/2</c> and <c>filtermap/2</c>.</p>
          <p>
	    Own Id: OTP-14793 Aux Id: PR-2791 </p>
        </item>
        <item>
          <p>
	    Support for handling abstract code created before OTP R15
	    has been dropped.</p>
          <p>
	    Own Id: OTP-16678 Aux Id: PR-2627 </p>
        </item>
        <item>
          <p>
	    Extended error information for failing BIF calls as
	    proposed in <url
	    href="https://github.com/erlang/eep/blob/master/eeps/eep-0054.md">EEP
	    54</url> has been implemented.</p>
          <p>
	    When a BIF call from the Erlang shell fails, more
	    information about which argument or arguments that were
	    in error will be printed. The same extended error
	    information will by <c>proc_lib</c>, <c>common_test</c>,
	    and <c>qlc</c> when BIF calls fail.</p>
          <p>
	    For applications that wish to provide the same extended
	    error information, there are new functions
	    <c>erl_error:format_exception/3</c> and
	    <c>erl_error:format_exception/4</c>.</p>
          <p>
	    There is a new <c>error/3</c> BIF that allows
	    applications or libraries to provide extended error
	    information in the same way for their own exceptions.</p>
          <p>
	    Own Id: OTP-16686</p>
        </item>
        <item>
          <p>
	    The <seeguide
	    marker="system/reference_manual:processes#process-aliases"><i>process
	    alias</i></seeguide> feature as outlined by <url
	    href="https://github.com/erlang/eep/blob/master/eeps/eep-0053.md">EEP
	    53</url> has been introduced. It is introduced in order
	    to provide a lightweight mechanism that can prevent late
	    replies after timeout or connection loss. For more
	    information, see EEP 53 and the documentation of the new
	    <seemfa
	    marker="erts:erlang#alias/1"><c>alias/1</c></seemfa> BIF
	    and the new options to the <seemfa
	    marker="erts:erlang#monitor/3"><c>monitor/3</c></seemfa>
	    BIF.</p>
          <p>
	    The <c>call</c> operation in the framework used by
	    <c>gen_server</c>, <c>gen_statem</c>, and
	    <c>gen_event</c> has been updated to utilize alias in
	    order to prevent late responses. The <c>gen_statem</c>
	    behavior still use a proxy process in the distributed
	    case, since it has always prevented late replies and
	    aliases wont work against pre OTP 24 nodes. The proxy
	    process can be removed in OTP 26.</p>
          <p>
	    The alias feature also made it possible to introduce new
	    functions similar to the <seemfa
	    marker="kernel:erpc#receive_response/2"><c>erpc:receive_response()</c></seemfa>
	    function in the gen behaviors, so the new functions
	    <seemfa
	    marker="stdlib:gen_server#receive_response/2"><c>gen_server:receive_response()</c></seemfa>,
	    <seemfa
	    marker="stdlib:gen_statem#receive_response/2"><c>gen_statem:receive_response()</c></seemfa>,
	    <seemfa
	    marker="stdlib:gen_event#receive_response/2"><c>gen_event:receive_response()</c></seemfa>
	    have also been introduced.</p>
          <p>
	    Own Id: OTP-16718 Aux Id: PR-2735 </p>
        </item>
        <item>
          <p>
	    Improved documentation about exit signals emitted when a
	    <c>gen_server</c> terminates.</p>
          <p>
	    Own Id: OTP-16910 Aux Id: PR-2771 </p>
        </item>
        <item>
          <p>
	    New functions have been added to the <c>maps</c> module:
	    <c>merge_with/3</c>, <c>intersect/2</c>,
	    <c>intersect_with/3</c>, <c>filtermap/2</c>,
	    <c>from_keys/2</c>, and <c>maps:foreach/2</c>.</p>
          <p>
	    <c>maps:merge_with/3</c> is the same as <c>merge/2</c>
	    but takes an extra fun that is used to combine items with
	    the same key.</p>
          <p>
	    <c>maps:intersect/2</c> computes the intersection of two
	    maps.</p>
          <p>
	    <c>maps:intersect_with/3</c> is the same as
	    <c>intersect/2</c> but takes an extra fun that is used to
	    combine intersecting items.</p>
          <p>
	    <c>maps:filtermap/2</c> allows filtering and mapping of a
	    map in a single pass.</p>
          <p>
	    <c>maps:from_keys/2</c> constructs a map from a list of
	    keys and a single value and can be used to to optimize
	    sets operations such as from_list/1, filter/2,
	    intersection/2, and subtract/2.</p>
          <p>
	    <c>maps:foreach/2</c> allows iteration over a map without
	    returning any value.</p>
          <p>
	    Own Id: OTP-16936 Aux Id: ERL-1367 </p>
        </item>
        <item>
	    <p>The experimental HiPE application has been removed,
	    together with all related functionality in other
	    applications.</p>
          <p>
	    *** POTENTIAL INCOMPATIBILITY ***</p>
          <p>
	    Own Id: OTP-16963</p>
        </item>
        <item>
          <p>
	    The <c>filename:src/1</c> function which was deprecated
	    in OTP 20 has been removed. Use
	    <c>filelib:find_source/1,3</c> instead.</p>
          <p>
	    *** POTENTIAL INCOMPATIBILITY ***</p>
          <p>
	    Own Id: OTP-16971</p>
        </item>
        <item>
          <p>
	    The pretty printer for floating point number have been
	    changed to make it easier to see if the integer part of
	    the number has been rounded. After the change the digit
	    that may have been rounded always appears last or just
	    before the exponent character (e or E). This is
	    accomplished by always printing the number using
	    scientific notation if it is so large that the integer
	    part could be rounded.</p>
          <p>
	    Own Id: OTP-16980 Aux Id: ERL-1308 </p>
        </item>
        <item>
          <p>
	    Accept references up to a size of 160-bits from remote
	    nodes. This is the first step in an upgrade path toward
	    using references up to 160-bits in a future OTP release.</p>
          <p>
	    Own Id: OTP-17005 Aux Id: OTP-16718 </p>
        </item>
        <item>
          <p>
	    Add option <c>location</c> to
	    <c>erl_parse:abstract/2</c>.</p>
          <p>
	    Own Id: OTP-17024</p>
        </item>
        <item>
          <p>
	    All long running functions in the maps API are now
	    yielding. In previous releases the functions
	    <c>maps:from_list/1</c>, <c>maps:keys/1</c> and
	    <c>maps:values/1</c> did not yield. This could cause
	    unfair scheduling of processes.</p>
          <p>
	    Own Id: OTP-17057</p>
        </item>
        <item>
	    <p>The <c>sets</c> module now has an optional map-based
	    implementation, as described in <c>EEP 50</c>.</p>
	    <p>To use this implementation, pass the
	    <c>{version,2}</c> option to <c>sets:new/1</c> or
	    <c>sets:from_list/2</c>.</p>
          <p>
	    Own Id: OTP-17059 Aux Id: PR-2864 </p>
        </item>
        <item>
          <p>
	    Added <seemfa
	    marker="shell_docs#supported_tags/0"><c>shell_docs:supported_tags/0</c></seemfa>.
	    This function can be used to retrieve the tags currently
	    supported by <c>shell_docs</c>.</p>
          <p>
	    Own Id: OTP-17120</p>
        </item>
        <item>
          <p>
	    The <c>application/erlang+html</c> documentation storage
	    format used by <seeerl
	    marker="shell_docs"><c>shell_docs</c></seeerl> has been
	    updated to include the tags <c>b</c>, <c>strong</c>,
	    <c>h4</c>, <c>h5</c> and <c>h6</c>.</p>
          <p>
	    Own Id: OTP-17121</p>
        </item>
        <item>
          <p>
	    Do not pretty-print <c>catch</c> expressions with
	    unnecessary parentheses. The re-write of the Erlang
	    parser grammar in PR-2584 implies that parentheses around
	    <c>catch</c> expressions are in many cases no longer
	    required.</p>
          <p>
	    Own Id: OTP-17169 Aux Id: PR-2584 </p>
        </item>
        <item>
          <p>
	    Improved explanation of <c>{continue,Continue}</c> in
	    <c>Module:init/1</c> of the <c>gen_server</c>
	    documentation.</p>
          <p>
	    Own Id: OTP-17171 Aux Id: PR-3011 </p>
        </item>
        <item>
	    <p>The <c>erl_eval</c> module now accepts a map for
	    keeping track of bindings. Using an <c>orddict</c> for
	    bindings will still work.</p>
          <p>
	    Own Id: OTP-17175</p>
        </item>
        <item>
	    <p>Documented <c>epp:scan_erl_form/1</c> and added
	    <c>epp:scan_file/2</c>.</p>
          <p>
	    Own Id: OTP-17199 Aux Id: PR-2658 </p>
        </item>
        <item>
          <p>
	    The standard floating point printing algorithm used by
	    the <c>io</c> and <c>io_lib</c> modules has been changed
	    from the algorithm described in [1] to the Ryu algorithm
	    [2]. This gives a significant speed improvement for the
	    printing of most floating point numbers and a small
	    memory consumption improvement.</p>
          <p>
	    [1]: Robert G. Burger and R. Kent Dybvig. 1996. Printing
	    floating-point numbers quickly and accurately. In
	    Proceedings of the ACM SIGPLAN 1996 conference on
	    Programming language design and implementation (PLDI
	    '96). Association for Computing Machinery, New York, NY,
	    USA, 108–116. DOI:https://doi.org/10.1145/231379.231397</p>
          <p>
	    [2]: Ulf Adams. 2018. Ryū: fast float-to-string
	    conversion. In Proceedings of the 39th ACM SIGPLAN
	    Conference on Programming Language Design and
	    Implementation (PLDI 2018). Association for Computing
	    Machinery, New York, NY, USA, 270–282.
	    DOI:https://doi.org/10.1145/3192366.3192369</p>
          <p>
	    Thanks to Thomas Depierre</p>
          <p>
	    Own Id: OTP-17210</p>
        </item>
        <item>
          <p>
	    Add hex encoding and decoding functions in the binary
	    module.</p>
          <p>
	    Own Id: OTP-17236 Aux Id: PR-3014 </p>
        </item>
        <item>
	    <p>The undocumented and partially broken
	    <c>ets:filter/3</c> function has been removed.</p>
          <p>
	    Own Id: OTP-17263</p>
        </item>
        <item>
          <p>
	    Add support in <seeerl
	    marker="shell_docs"><c>shell_docs</c></seeerl> to display
	    any <c>"text"</c> documentation format. This means that
	    <c>h(Module)</c> in the shell now can display the
	    <c>"text/markdown"</c> of Elixir documentation.</p>
          <p>
	    Own Id: OTP-17267</p>
        </item>
        <item>
          <p>
	    The internal hashing of keys within ETS tables of types
	    <c>set</c>, <c>bag</c>, <c>duplicate_bag</c> has been
	    salted to diverge from <c>erlang:phash2</c>. This to
	    avoid bad hashing if <c>phash2</c> is used to distribute
	    the keys over separate tables/nodes.</p>
          <p>
	    Own Id: OTP-17276 Aux Id: PR-2979 </p>
        </item>
        <item>
          <p>
	    Updated to the Unicode 13.0 specification.</p>
          <p>
	    Own Id: OTP-17327 Aux Id: PR-4707 </p>
        </item>
        <item>
          <p>
	    Add compiler option <c>{nowarn_unused_record,
	    RecordNames}</c>. Document compiler option
	    <c>nowarn_unused_type</c>.</p>
          <p>
	    Own Id: OTP-17330</p>
        </item>
        <item>
          <p>
	    Implementation of <url
	    href="https://github.com/erlang/eep/blob/master/eeps/eep-0056.md">EEP
	    56</url> in supervisor. It adds the concept of
	    <c>significant</c> children as well as the
	    <c>auto_shutdown</c> supervisor flag.</p>
          <p>
	    See the <seeerl marker="stdlib:supervisor">supervisor
	    manual page</seeerl> for more information.</p>
          <p>
	    Own Id: OTP-17334 Aux Id: PR-4638, EEP-56 </p>
        </item>
        <item>
          <p>
	    Fixed warnings in code matching on underscore prefixed
	    variables.</p>
          <p>
	    Own Id: OTP-17385 Aux Id: OTP-17123 </p>
        </item>
      </list>
    </section>

</section>

<section><title>STDLIB 3.14.2.3</title>

    <section><title>Fixed Bugs and Malfunctions</title>
      <list>
        <item>
	    <p>It is not allowed to call functions from guards. The
	    compiler failed to reject a call in a guard when done by
	    constructing a record with a default initialization
	    expression that called a function.</p>
          <p>
	    Own Id: OTP-18325 Aux Id: GH-6465, GH-6466 </p>
        </item>
      </list>
    </section>

</section>

<section><title>STDLIB 3.14.2.2</title>

    <section><title>Fixed Bugs and Malfunctions</title>
      <list>
        <item>
          <p>
	    Fix a bug that could cause a crash when formatting tuples
	    using the control sequences <c>p</c> or <c>P</c> and
	    limiting the output with the option <c>chars_limit</c>.</p>
          <p>
	    Own Id: OTP-17525 Aux Id: GH-5053 </p>
        </item>
      </list>
    </section>

</section>

<section><title>STDLIB 3.14.2.1</title>

    <section><title>Fixed Bugs and Malfunctions</title>
      <list>
        <item>
          <p>
	    Fix a bug that could cause a loop when formatting terms
	    using the control sequences p or P and limiting the
	    output with the option <c>chars_limit</c>.</p>
          <p>
	    Own Id: OTP-17459 Aux Id: GH-4824, GH-4842 </p>
        </item>
      </list>
    </section>

</section>

<section><title>STDLIB 3.14.2</title>

    <section><title>Fixed Bugs and Malfunctions</title>
      <list>
        <item>
          <p>
	    Dictionaries that have become zipped by the zip module
	    did not get executable permission (for the file owner)
	    which makes the files inside the dictionary inaccessible.
	    This is fixed by giving dictionaries inside a zip archive
	    XRW permission.</p>
          <p>
	    Own Id: OTP-17295 Aux Id: GH-4687 </p>
        </item>
      </list>
    </section>

</section>

<section><title>STDLIB 3.14.1</title>

    <section><title>Fixed Bugs and Malfunctions</title>
      <list>
        <item>
          <p>
	    Handle maps in <c>erl_parse:tokens()</c>.</p>
          <p>
	    Own Id: OTP-16978</p>
        </item>
        <item>
          <p>
	    The erlang shell function <c>rr</c> has been fixed to be
	    able to read records from files within a code archive.</p>
          <p>
	    Own Id: OTP-17182 Aux Id: PR-3002 </p>
        </item>
        <item>
	    <p>If <c>beam_lib</c> is asked to return abstract code
	    for a BEAM file produced by Elixir and Elixir is not
	    installed on the computer, <c>beam_lib</c> will no longer
	    crash, but will return an error tuple. The
	    <c>cover:compile_beam()</c> and
	    <c>cover:compile_beam_directory()</c> functions have been
	    updated to also return an error tuple in that
	    situation.</p>
          <p>
	    Own Id: OTP-17194 Aux Id: GH-4353 </p>
        </item>
        <item>
          <p>
	    Correct example module <c>erl_id_trans</c> regarding the
	    <c>{char, C}</c> type.</p>
          <p>
	    Own Id: OTP-17273</p>
        </item>
      </list>
    </section>

</section>

<section><title>STDLIB 3.14</title>

    <section><title>Fixed Bugs and Malfunctions</title>
      <list>
        <item>
          <p>
	    This change fixes the handling of deep lists in the path
	    component when using uri_string:recompose/1.</p>
          <p>
	    Own Id: OTP-16941</p>
        </item>
        <item>
          <p>
	    Fix <seeerl
	    marker="shell_docs"><c>shell_docs</c></seeerl> to clear
	    shell decorations (bold/underline) when paginating
	    output.</p>
          <p>
	    Fix various small renderings issues when integrating
	    <seeerl marker="shell_docs"><c>shell_docs</c></seeerl>
	    with edoc.</p>
          <p>
	    Own Id: OTP-17047</p>
        </item>
      </list>
    </section>


    <section><title>Improvements and New Features</title>
      <list>
        <item>
          <p>
	    Improved the API and documentation of the uri_string
	    module.</p>
          <p>
	    Added a new chapter to the Users Guide about Uniform
	    Resource Identifiers and their handling with the new API.</p>
          <p>
	    Added two new API functions:
	    uri_string:allowed_characters/0 and
	    uri_string:percent_decode/1.</p>
          <p>
	    This change has been marked as potentially incompatible
	    as uri_string:normalize/2 used to decode percent-encoded
	    character triplets that corresponded to characters not in
	    the reserved set. After this change,
	    uri_string:normalize/2 will only decode those
	    percent-encoded triplets that correspond to characters in
	    the unreserved set (ALPHA / DIGIT / "-" / "." / "_" /
	    "~").</p>
          <p>
	    *** POTENTIAL INCOMPATIBILITY ***</p>
          <p>
	    Own Id: OTP-16460</p>
        </item>
        <item>
          <p>
	    The <c>shell_docs</c> module has been expanded with the
	    possibility to configure unicode, ansi and column size
	    for the rendered text.</p>
          <p>
	    Own Id: OTP-16990</p>
        </item>
      </list>
    </section>

</section>

<section><title>STDLIB 3.13.2</title>

    <section><title>Fixed Bugs and Malfunctions</title>
      <list>
        <item>
	    <p>The functions <c>digraph:in_edges/2</c> and
	    <c>digraph:out_edges/2</c> would return false edges if
	    called for a vertex that had a '_' atom in its name
	    term.</p>
          <p>
	    Own Id: OTP-16655</p>
        </item>
        <item>
	    <p><c>filelib:wildcard("not-a-directory/..")</c> should
	    return an empty list. On Windows it returned
	    <c>"not-a-directory/.."</c>.</p>
          <p>
	    Own Id: OTP-16700</p>
        </item>
        <item>
          <p>
	    Fix the typespec of shell_docs:render to use the correct
	    type for an MFA.</p>
          <p>
	    Own Id: OTP-16739</p>
        </item>
        <item>
          <p>
	    Fix uri_string:recompose/1 when host is present but input
	    path is not absolute.</p>
          <p>
	    This change prevents the recompose operation to change
	    the top level domain of the host when the path does not
	    start with a slash.</p>
          <p>
	    Own Id: OTP-16751 Aux Id: ERL-1283 </p>
        </item>
        <item>
	    <p>The <c>epp</c> module would return a badly formed
	    error term when an '<c>if</c>' preprocessor directive
	    referenced an undefined symbol. <c>epp:format_error/1</c>
	    would crash when called with the bad error term.</p>
          <p>
	    Own Id: OTP-16816 Aux Id: ERL-1310 </p>
        </item>
        <item>
          <p>
	    <c>lists:sublist(List, Start, Len)</c> failed with an
	    exception if <c>Start &gt; length(List) + 1</c> even
	    though it is explicitly documented that "It is not an
	    error for <c>Start+Len</c> to exceed the length of the
	    list".</p>
          <p>
	    Own Id: OTP-16830 Aux Id: ERL-1334, PR-2718 </p>
        </item>
      </list>
    </section>

</section>

<section><title>STDLIB 3.13.1</title>

    <section><title>Fixed Bugs and Malfunctions</title>
      <list>
        <item>
	    <p>When a temporary child of a <c>simple_one_for_one
	    supervisor</c> died, the internal state of the supervisor
	    would be corrupted in a way that would cause the
	    supervisor to retain the start arguments for subsequent
	    children started by the supervisor, causing unnecessary
	    growth of the supervisor's heap. There state corruption
	    could potentially cause other problems as well.</p>
          <p>
	    Own Id: OTP-16804</p>
        </item>
      </list>
    </section>

</section>

<section><title>STDLIB 3.13</title>

    <section><title>Fixed Bugs and Malfunctions</title>
      <list>
        <item>
          <p>
	    Compiling a match specification with excessive nesting
	    caused the runtime system to crash due to scheduler stack
	    exhaustion. Instead of crashing the runtime system,
	    effected functions will now raise a <c>system_limit</c>
	    error exception in this situation.</p>
          <p>
	    Own Id: OTP-16431 Aux Id: ERL-592 </p>
        </item>
        <item>
	    <p> Initialization of record fields using <c>_</c> is no
	    longer allowed if the number of affected fields is zero.
	    </p>
          <p>
	    Own Id: OTP-16516</p>
        </item>
        <item>
	    <p> Fix bugs in <c>eval_bits</c>. </p>
          <p>
	    Own Id: OTP-16545</p>
        </item>
      </list>
    </section>


    <section><title>Improvements and New Features</title>
      <list>
        <item>
          <p>
	    Improved the printout of single line logger events for
	    most of the OTP behaviours in STDLIB and Kernel. This
	    includes <c>proc_lib</c>, <c>gen_server</c>,
	    <c>gen_event</c>, <c>gen_statem</c>, <c>gen_fsm</c>,
	    <c>supervisor</c>, <c>supervisor_bridge</c> and
	    <c>application</c>.</p>
          <p>
	    Improved the <seeerl
	    marker="kernel:logger_formatter#chars_limit"><c>chars_limit</c></seeerl>
	    and <seeerl
	    marker="kernel:logger_formatter#depth"><c>depth</c></seeerl>
	    handling in <c>proc_lib</c> and when formatting of
	    exceptions.</p>
          <p>
	    Own Id: OTP-15299</p>
        </item>
        <item>
          <p>
	    Remove usage and documentation of old requests of the
	    I/O-protocol.</p>
          <p>
	    Own Id: OTP-15695</p>
        </item>
        <item>
	    <p>Improved ETS scalability of concurrent calls that
	    change the size of a table, like <c>ets:insert/2</c> and
	    <c>ets:delete/2</c>.</p> <p>This performance feature was
	    implemented for <c>ordered_set</c> in OTP 22.0 and does
	    now apply for all ETS table types.</p> <p>The improved
	    scalability may come at the cost of longer latency of
	    <c>ets:info(T,size)</c> and <c>ets:info(T,memory)</c>. A
	    new table option <c>decentralized_counters</c> has
	    therefore been added. It is default <c>true</c> for
	    <c>ordered_set</c> with <c>write_concurrency</c> enabled
	    and default <c>false</c> for all other table types.</p>
          <p>
	    Own Id: OTP-15744 Aux Id: OTP-15623, PR-2229 </p>
        </item>
        <item>
	    <p> Handle Unicode filenames in the <c>zip</c> module.
	    </p>
          <p>
	    Own Id: OTP-16005 Aux Id: ERL-1003, ERL-1150 </p>
        </item>
        <item>
          <p>
	    Unicode support was updated to the Unicode 12.1 standard.</p>
          <p>
	    Own Id: OTP-16073 Aux Id: PR-2339 </p>
        </item>
        <item>
          <p>
	    All of the modules <seemfa
	    marker="stdlib:proc_lib#start_monitor/3"><c>proc_lib</c></seemfa>,
	    <seemfa
	    marker="stdlib:gen_server#start_monitor/3"><c>gen_server</c></seemfa>,
	    <seemfa
	    marker="stdlib:gen_statem#start_monitor/3"><c>gen_statem</c></seemfa>,
	    and <seemfa
	    marker="stdlib:gen_event#start_monitor/0"><c>gen_event</c></seemfa>
	    have been extended with a <c>start_monitor()</c>
	    function. For more information, see the documentation of
	    <c>start_monitor()</c> for these modules.</p>
          <p>
	    Own Id: OTP-16120 Aux Id: ERIERL-402, PR-2427 </p>
        </item>
        <item>
          <p>
	    Updates for new <c>erlang:term_to_iovec()</c> BIF.</p>
          <p>
	    Own Id: OTP-16128 Aux Id: OTP-15618 </p>
        </item>
        <item>
	    <p>Documented a quirk regarding extraction from file
	    descriptors in <c>erl_tar</c>.</p>
          <p>
	    Own Id: OTP-16171 Aux Id: ERL-1057 </p>
        </item>
        <item>
          <p>
	    Added <c>ok</c> as return value to
	    <c>gen_server:reply/2</c></p>
          <p>
	    Own Id: OTP-16210 Aux Id: PR-2411 </p>
        </item>
        <item>
	    <p>New functions have been added to <seeerl
	    marker="c"><c>c(3)</c></seeerl> for printing embedded
	    documentation for Erlang modules. The functions are:</p>
	    <taglist> <tag>h/1,2,3</tag> <item>Print the
	    documentation for a Module:Function/Arity.</item>
	    <tag>ht/1,2,3</tag> <item>Print the type documentation
	    for a Module:Type/Arity.</item> </taglist> <p>The
	    embedded documentation is created when building the
	    Erlang/OTP documentation.</p>
          <p>
	    Own Id: OTP-16222</p>
        </item>
        <item>
	    <p> Add <c>indent</c> and <c>linewidth</c> to the options
	    of the <c>erl_pp</c> module's functions. </p>
          <p>
	    Own Id: OTP-16276 Aux Id: PR-2443 </p>
        </item>
        <item>
          <p>
	    Minor updates due to the new spawn improvements made.</p>
          <p>
	    Own Id: OTP-16368 Aux Id: OTP-15251 </p>
        </item>
        <item>
	    <p>The compiler will now raise a warning when inlining is
	    used in modules that load NIFs.</p>
          <p>
	    Own Id: OTP-16429 Aux Id: ERL-303 </p>
        </item>
        <item>
	    <p>Refactored the internal handling of deprecated and
	    removed functions.</p>
          <p>
	    Own Id: OTP-16469</p>
        </item>
        <item>
	    <p> Extend <c>erl_parse:abstract/1,2</c> to handle
	    external fun expressions (<c>fun M:F/A</c>). </p>
          <p>
	    Own Id: OTP-16480</p>
        </item>
        <item>
	    <p>Added <c>filelib:safe_relative_path/2</c> to replace
	    <c>filename:safe_relative_path/1</c>, which did not
	    safely handle symbolic links.</p>
	    <p><c>filename:safe_relative_path/1</c> has been
	    deprecated.</p>
          <p>
	    Own Id: OTP-16483 Aux Id: PR-2542 </p>
        </item>
        <item>
          <p>
	    The module <c>shell_docs</c> has been added. The module
	    contains functions for rendering, validating and
	    normalizing embedded documentation.</p>
          <p>
	    Own Id: OTP-16500</p>
        </item>
        <item>
          <p>
	    Module and function auto-completion in the shell now
	    looks at all available modules instead of only those
	    loaded. A module is considered available if it either is
	    loaded already or would be loaded if called.</p>
          <p>
	    The auto-completion has also been expanded to work in the
	    new <c>h/1,2,3</c> function in <c>c(3)</c>.</p>
          <p>
	    Own Id: OTP-16501 Aux Id: OTP-16494, OTP-16222,
	    OTP-16406, OTP-16499, OTP-16500, PR-2545, ERL-708 </p>
        </item>
        <item>
	    <p>Updated the internal <c>pcre</c> library to
	    <c>8.44</c>.</p>
          <p>
	    Own Id: OTP-16557</p>
        </item>
      </list>
    </section>

</section>

<section><title>STDLIB 3.12.1.2</title>

    <section><title>Fixed Bugs and Malfunctions</title>
      <list>
        <item>
          <p>
	    Fix a bug that could cause a crash when formatting tuples
	    using the control sequences <c>p</c> or <c>P</c> and
	    limiting the output with the option <c>chars_limit</c>.</p>
          <p>
	    Own Id: OTP-17525 Aux Id: GH-5053 </p>
        </item>
      </list>
    </section>

</section>

<section><title>STDLIB 3.12.1.1</title>

    <section><title>Fixed Bugs and Malfunctions</title>
      <list>
        <item>
          <p>
	    Fix a bug that could cause a loop when formatting terms
	    using the control sequences p or P and limiting the
	    output with the option <c>chars_limit</c>.</p>
          <p>
	    Own Id: OTP-17459 Aux Id: GH-4824, GH-4842 </p>
        </item>
      </list>
    </section>

</section>

<section><title>STDLIB 3.12.1</title>

    <section><title>Fixed Bugs and Malfunctions</title>
      <list>
        <item>
          <p>
	    <seemfa marker="stdlib:re#run/3">re:run(Subject, RE,
	    [unicode])</seemfa> returned <c>nomatch</c> instead of
	    failing with a <c>badarg</c> error exception when
	    <c>Subject</c> contained illegal utf8 and <c>RE</c> was
	    passed as a binary. This has been corrected along with
	    corrections of reduction counting in <c>re:run()</c>
	    error cases.</p>
          <p>
	    Own Id: OTP-16553</p>
        </item>
      </list>
    </section>

</section>

<section><title>STDLIB 3.12</title>

    <section><title>Fixed Bugs and Malfunctions</title>
      <list>
        <item>
          <p>
	    Fix type specification for uri_string:normalize/2 that
	    may also return error().</p>
          <p>
	    Own Id: OTP-16322</p>
        </item>
        <item>
          <p>
	    Improve error handling in uri_string:normalize/2. This
	    change fixes a crash when the input URI has faulty
	    percent-encoding.</p>
          <p>
	    Own Id: OTP-16351</p>
        </item>
        <item>
	    <p> Fix minor bugs in the Erlang pretty printer
	    (<c>erl_pp</c>). </p>
          <p>
	    Own Id: OTP-16435</p>
        </item>
        <item>
	    <p> Fix the Erlang parser regarding consecutive unary
	    operators. </p>
          <p>
	    Own Id: OTP-16439</p>
        </item>
        <item>
	    <p> Let <c>calendar:rfc3339_to_system_time()</c> crash
	    when the time offset is missing. </p>
          <p>
	    Own Id: OTP-16514 Aux Id: ERL-1182 </p>
        </item>
      </list>
    </section>


    <section><title>Improvements and New Features</title>
      <list>
        <item>
          <p>
	    Implement uri_string:resolve/{2,3} that can be used to
	    resolve a URI reference against a base URI.</p>
          <p>
	    Own Id: OTP-16321</p>
        </item>
        <item>
          <p>
	    In <c>gen_statem</c> it is now possible to change the
	    callback module for a running server. See
	    <c>gen_statem</c>'s documentation for
	    <c>change_callback_module</c>,
	    <c>push_callback_module</c>, and
	    <c>pop_callback_module</c>.</p>
          <p>
	    Own Id: OTP-16477 Aux Id: PR-2531 </p>
        </item>
      </list>
    </section>

</section>

<section><title>STDLIB 3.11.2</title>

    <section><title>Fixed Bugs and Malfunctions</title>
      <list>
        <item>
	    <p>A directory traversal vulnerability has been
	    eliminated in erl_tar. erl_tar will now refuse to extract
	    symlinks that points outside the targeted extraction
	    directory and will return
	    <c>{error,{Path,unsafe_symlink}}</c>. (Thanks to Eric
	    Meadows-Jönsson for the bug report and for suggesting a
	    fix.)</p>
          <p>
	    Own Id: OTP-16441</p>
        </item>
      </list>
    </section>

</section>

<section><title>STDLIB 3.11.1</title>

    <section><title>Fixed Bugs and Malfunctions</title>
      <list>
        <item>
          <p>
	    The <c>ets:update_counter/4</c> core dumped when given an
	    ordered_set with write_concurrency enabled and an invalid
	    position. This bug has been fixed.</p>
          <p>
	    Own Id: OTP-16378 Aux Id: ERL-1125 </p>
        </item>
      </list>
    </section>

</section>

<section><title>STDLIB 3.11</title>

    <section><title>Fixed Bugs and Malfunctions</title>
      <list>
        <item>
          <p>
	    The functions <seemfa
	    marker="stdlib:unicode#characters_to_list/2"><c>unicode:characters_to_list()</c></seemfa>
	    and <seemfa
	    marker="stdlib:unicode#characters_to_binary/3"><c>unicode:characters_to_binary()</c></seemfa>
	    raised a <c>badarg</c> exception instead of returning an
	    error tuple when passed very large invalid code points as
	    input.</p>
          <p>
	    Own Id: OTP-16052</p>
        </item>
        <item>
	    <p>Fixed a bug in the linter where list and binary
	    comprehensions could suppress unsafe variable errors.</p>
          <p>
	    Own Id: OTP-16053 Aux Id: ERL-1039 </p>
        </item>
        <item>
	    <p>Fixed incorrect type specifications for
	    <c>erl_tar:open/2</c>, <c>create/2,3</c>, and
	    <c>add/4</c>.</p>
          <p>
	    Own Id: OTP-16085 Aux Id: PR-2379 </p>
        </item>
        <item>
          <p>
	    Fixed erroneous type spec for <seemfa
	    marker="stdlib:binary#list_to_bin/1"><c>binary:list_to_bin/1</c></seemfa>.
	    Argument type was changed from <c>iodata()</c> to
	    <c>iolist()</c>.</p>
          <p>
	    Own Id: OTP-16132 Aux Id: ERL-1041 </p>
        </item>
        <item>
          <p>
	    Fix a race in <c>pool:pspawn_link</c> that caused a
	    <c>noproc</c> error to be thrown when using it to spawn a
	    very short lived process.</p>
          <p>
	    Own Id: OTP-16211</p>
        </item>
        <item>
          <p>
	    Fixed a performance issue in ETS lookup when using the
	    <c>compressed</c> option and the term contained atoms.
	    Before this fix the decompress algorithm for atoms would
	    unnecessarily take a global lock to validate the atom.</p>
          <p>
	    Own Id: OTP-16316</p>
        </item>
      </list>
    </section>


    <section><title>Improvements and New Features</title>
      <list>
        <item>
	    <p>Added a new compiler/linter option to disable warnings
	    for unused types (<c>nowarn_unused_type</c>).</p>
          <p>
	    Own Id: OTP-16262 Aux Id: ERIERL-435 </p>
        </item>
        <item>
          <p>
	    ETS tables have been optimized to not use any locks when
	    running in a system with only one scheduler enabled. This
	    can provide significant performance gains for
	    applications that use ETS tables heavily.</p>
          <p>
	    Own Id: OTP-16315</p>
        </item>
      </list>
    </section>

</section>

<section><title>STDLIB 3.10</title>

    <section><title>Fixed Bugs and Malfunctions</title>
      <list>
        <item>
          <p>
	    <c>re:run()</c> now yields when validating utf8 in a
	    large subject.</p>
          <p>
	    Own Id: OTP-15836 Aux Id: ERL-876 </p>
        </item>
        <item>
          <p>
	    Upgraded the ERTS internal PCRE library from version 8.42
	    to version 8.43. See <url
	    href="http://pcre.org/original/changelog.txt">http://pcre.org/original/changelog.txt</url>
	    for information about changes made to PCRE. This library
	    implements major parts of the <seeerl
	    marker="stdlib:re"><c>re</c></seeerl> regular
	    expressions module.</p>
          <p>
	    Own Id: OTP-15889</p>
        </item>
        <item>
          <p>
	    The bug with ID ERL-717 has been fixed. The functions
	    <c>io:columns()</c> and <c>io:rows()</c> only worked
	    correctly inside interactive erlang shells before this
	    fix. These functions returned <c>{error,enotsup}</c>
	    before this fix even if stdout and stdin were connected
	    to a terminal when they were invoked from an escript or a
	    program started with e.g., <c>erl -noshell</c>.</p>
          <p>
	    Own Id: OTP-15959 Aux Id: ERL-717 </p>
        </item>
        <item>
	    <p>Fixed handling of ".." and "@" in wildcards. ".."
	    would only work when preceded by a literal pattern such
	    as in "a/..", not when preceded by wildcard characters
	    such as in "*/..". The combination "@/.." was also
	    broken, and in addition "@" in a pattern could degrade
	    performance of the wildcard matching.</p>
          <p>
	    Own Id: OTP-15987 Aux Id: ERL-1029 </p>
        </item>
        <item>
	    <p> Make sure <c>ets:fun2ms()</c> can handle <c>++/2</c>
	    in the head of functions when called from the shell. </p>
          <p>
	    Own Id: OTP-15992 Aux Id: PR-2322 </p>
        </item>
      </list>
    </section>


    <section><title>Improvements and New Features</title>
      <list>
        <item>
	    <p>Debugging of time-outs in <c>gen_statem</c> has been
	    improved. Starting a time-out is now logged in
	    <c>sys:log</c> and <c>sys:trace</c>. Running time-outs
	    are visible in server crash logs, and with
	    <c>sys:get_status</c>. Due to this system events
	    <c>{start_timer, Action, State}</c> and
	    <c>{insert_timout, Event, State}</c> have been added,
	    which may surprise tools that rely on the format of these
	    events. </p> <p>New features: The <c>EventContent</c> of
	    a running time-out can be updated with <c>{TimeoutType,
	    update, NewEventContent}</c>. Running time-outs can be
	    cancelled with <c>{TimeoutType, cancel}</c> which is more
	    readable than using <c>Time = infinity</c>. </p>
          <p>
	    *** POTENTIAL INCOMPATIBILITY ***</p>
          <p>
	    Own Id: OTP-15510</p>
        </item>
        <item>
          <p>
	    <c>re:run()</c> now avoids validating utf8 in the subject
	    more than once in the same call. This validation could
	    previously be performed multiple times when the
	    <c>global</c> option was passed.</p>
          <p>
	    Own Id: OTP-15831 Aux Id: ERL-876 </p>
        </item>
        <item>
          <p>
	    ETS <c>ordered_set</c> tables with
	    <c>write_concurrency</c> enabled has got a performance
	    issue fixed. There were no limits for the values of
	    internal statistics counters before this fix. This could
	    result in that the data structure sometimes reacted
	    slowly to a change in how many parallel processes were
	    using it.</p>
          <p>
	    Own Id: OTP-15906</p>
        </item>
        <item>
	    <p>The <c>ordsets:union/1</c> is now faster when passed a
	    long list of ordsets.</p>
          <p>
	    Own Id: OTP-15927</p>
        </item>
        <item>
          <p>
	    <c>unicode:characters_to_binary()</c> could return very
	    small binaries as reference counted off heap binaries.
	    This could cause an unnecessary large memory usage and an
	    unnecessary load on the binary allocator. Small binaries
	    are now always returned as heap binaries.</p>
          <p>
	    Own Id: OTP-16002 Aux Id: ERIERL-366 </p>
        </item>
        <item>
	    <p> Display a more meaningful error message when a bad
	    I/O server is used in a script written in Erlang
	    (<c>escript</c>). </p>
          <p>
	    Own Id: OTP-16006 Aux Id: ERL-992 </p>
        </item>
        <item>
          <p>
	    New feature <c>ets:info(_, binary)</c> to get information
	    about all reference counted binaries kept by a table.
	    This is the same kind of debug information that
	    <c>process_info(_, binary)</c> returns for a process.</p>
          <p>
	    Own Id: OTP-16035 Aux Id: ERIERL-366 </p>
        </item>
        <item>
          <p>
	    Corrected ETS documentation about the behavior of
	    compiled match specifications when serialized through
	    external format.</p>
          <p>
	    Own Id: OTP-16038 Aux Id: PR-2366 </p>
        </item>
      </list>
    </section>

</section>

<section><title>STDLIB 3.9.2</title>

    <section><title>Fixed Bugs and Malfunctions</title>
      <list>
        <item>
	    <p> Fix a bug that could cause a loop when formatting
	    terms using the control sequences <c>p</c> or <c>P</c>
	    and limiting the output with the option
	    <c>chars_limit</c>. </p>
          <p>
	    Own Id: OTP-15875 Aux Id: ERL-967 </p>
        </item>
      </list>
    </section>

</section>

<section><title>STDLIB 3.9.1</title>

    <section><title>Fixed Bugs and Malfunctions</title>
      <list>
        <item>
	    <p> Fix a bug that could cause a failure when formatting
	    binaries using the control sequences <c>p</c> or <c>P</c>
	    and limiting the output with the option
	    <c>chars_limit</c>. </p>
          <p>
	    Own Id: OTP-15847 Aux Id: ERL-957 </p>
        </item>
      </list>
    </section>

</section>

<section><title>STDLIB 3.9</title>

    <section><title>Fixed Bugs and Malfunctions</title>
      <list>
        <item>
	    <p> Fix a bug in <c>string:lexemes/2</c>. </p> <p> The
	    bug was found when optimizing the handling of deep lists
	    of Unicode characters in the <c>string</c> module. </p>
          <p>
	    Own Id: OTP-15649</p>
        </item>
        <item>
	    <p>A bug has been fixed in the <c>maps</c> implementation
	    that could cause a crash or memory usage to grow until
	    the machine ran out of memory. This could happen when
	    inserting a new key-value pair with a key <c>K1</c>
	    containing a binary <c>B1</c> into a map <c>M</c> having
	    a key <c>K2</c> with a binary <c>B2</c> if the following
	    conditions were met:</p> <list> <item><c>B1 =/=
	    B2</c></item> <item><c>size(B1) >= 4294967296</c></item>
	    <item><c>size(B2) >= 4294967296</c></item>
	    <item><c>size(M) >= 32</c></item> <item><c>(size(B1) rem
	    4294967296) == (size(B2) rem 4294967296)</c></item>
	    <item>the first <c>(size(B1) rem 4294967296)</c> bytes
	    are the same both in <c>B1</c> and <c>B2</c></item>
	    <item>substituting <c>B1</c> in <c>K1</c> with <c>B2</c>
	    would create a term with the same value as
	    <c>K2</c></item> </list> <p>The root cause of the problem
	    is that the <c>maps</c> implementation only hashed the
	    first <c>(X rem 4294967296)</c> bytes of binaries so that
	    different binaries could get the same hash value
	    independently of the hash seed.</p>
          <p>
	    Own Id: OTP-15707</p>
        </item>
        <item>
	    <p> Since the introduction of the stack trace variable,
	    the Erlang Pretty Printer has left out the exception
	    class <c>throw</c> even when the stack trace variable
	    cannot be left out, which is not correct Erlang code. The
	    fix is to always include the exception class
	    <c>throw</c>. </p>
          <p>
	    Own Id: OTP-15751</p>
        </item>
        <item>
	    <p><c>record_info/2</c> is a pseudo-function that
	    requires literal arguments known at compile time.
	    Therefore, the following usage is illegal: <c>fun
	    record/info/2</c>. The compiler would crash when during
	    compilation of that kind of code. Corrected to issue a
	    compilation error.</p>
          <p>
	    Own Id: OTP-15760 Aux Id: ERL-907 </p>
        </item>
      </list>
    </section>


    <section><title>Improvements and New Features</title>
      <list>
        <item>
	    <p> A new <c>rand</c> module algorithm, <c>exro928ss</c>
	    (Xoroshiro928**), has been implemented. It has got a
	    really long period and good statistical quality for all
	    output bits, while still being only about 50% slower than
	    the default algorithm. </p><p> The same generator is also
	    used as a long period counter in a new <c>crypto</c>
	    plugin for the <c>rand</c> module, algorithm
	    <c>crypto_aes</c>. This plugin uses AES-256 to scramble
	    the counter which buries any detectable statistical
	    artifacts. Scrambling is done in chunks which are cached
	    to get good amortized speed (about half of the default
	    algorithm). </p>
          <p>
	    Own Id: OTP-14461 Aux Id: PR-1857 </p>
        </item>
        <item>
          <p>
	    Types related to server naming and starting have been
	    exported from <c>gen_statem</c>. These are:
	    <c>server_name/0</c>, <c>server_ref/0</c>,
	    <c>start_opt/0</c>, <c>start_ret/0</c> and
	    <c>enter_loop_opt/0</c>.</p>
          <p>
	    Own Id: OTP-14724 Aux Id: PR-2056 </p>
        </item>
        <item>
          <p>
	    The default algorithm for the <c>rand</c> module has been
	    changed to <c>exsss</c> (Xorshift116**) which is a
	    combination of the Xorshift116 (<c>exsp</c>) state update
	    and a new scrambler "StarStar" from the 2018 paper
	    "Scrambled Linear Pseudorandom Number Generators" by
	    David Blackman and Sebastiano Vigna. This combination
	    should not have the caveat of weak low bits that the
	    previous default algorithm(s) have had, with the cost of
	    about 10% lower speed. See GitHub pull request #1969.</p>
          <p>
	    Own Id: OTP-14731 Aux Id: PR-1969 </p>
        </item>
        <item>
          <p>
	    The generic state machine behaviour <c>gen_statem</c> has
	    gotten code cleanup and documentation improvements from
	    GitHub Pull Request #1855, even though the PR itself was
	    rejected.</p>
          <p>
	    Own Id: OTP-14737 Aux Id: PR-1855 </p>
        </item>
        <item>
          <p>
	    Update Unicode specification to version 11.0.</p>
          <p>
	    Own Id: OTP-15111</p>
        </item>
        <item>
          <p>
	    ETS option <c>write_concurrency</c> now also affects and
	    improves the scalability of <c>ordered_set</c> tables.
	    The implementation is based on a data structure called
	    contention adapting search tree, where the lock
	    granularity adapts to the actual amount of concurrency
	    exploited by the applications in runtime.</p>
          <p>
	    Own Id: OTP-15128</p>
        </item>
        <item>
          <p>
	    Optimized <c>maps:new/0</c> with trivial Erlang
	    implementation, making use of literal terms (the empty
	    map) not needing dynamic heap allocation.</p>
          <p>
	    Own Id: OTP-15200 Aux Id: PR-1878 </p>
        </item>
        <item>
	    <p>The <c>gen_*</c> behaviours have been changed so that
	    if logging of the last N messages through
	    <c>sys:log/2,3</c> is active for the server, this log is
	    included in the terminate report.</p> <p>To accomplish
	    this the format of "System Events" as defined in the man
	    page for <c>sys</c> has been clarified and cleaned up, a
	    new function <c>sys:get_log/1</c> has been added, and
	    <c>sys:get_debug/3</c> has been deprecated. Due to these
	    changes, code that relies on the internal badly
	    documented format of "System Events", need to be
	    corrected.</p>
          <p>
	    *** POTENTIAL INCOMPATIBILITY ***</p>
          <p>
	    Own Id: OTP-15381</p>
        </item>
        <item>
          <p>
	    The <c>gen_statem</c> behaviour engine loop has been
	    optimized for better performance in particular when the
	    callback module returns some actions, that is better
	    performance for more realistic applications than the Echo
	    Benchmark.</p>
          <p>
	    Own Id: OTP-15452</p>
        </item>
        <item>
	    <p> Do not allow function specifications for functions
	    residing in other modules. </p>
          <p>
	    *** POTENTIAL INCOMPATIBILITY ***</p>
          <p>
	    Own Id: OTP-15563 Aux Id: ERL-845, OTP-15562 </p>
        </item>
        <item>
          <p>
	    The <c>persistent_term</c> functions <c>put/2</c> and
	    <c>erase/1</c> are now yielding.</p>
          <p>
	    Own Id: OTP-15615</p>
        </item>
        <item>
	    <p>Previously, all ETS tables used centralized counter
	    variables to keep track of the number of items stored and
	    the amount of memory consumed. These counters can cause
	    scalability problems (especially on big NUMA systems).
	    This change adds an implementation of a decentralized
	    counter and modifies the implementation of ETS so that
	    ETS tables of type <c>ordered_set</c> with
	    <c>write_concurrency</c> enabled use the decentralized
	    counter. Experiments indicate that this change
	    substantially improves the scalability of ETS
	    <c>ordered_set</c> tables with <c>write_concurrency</c>
	    enabled in scenarios with frequent <c>ets:insert/2</c>
	    and <c>ets:delete/2</c> calls.</p>
          <p>
	    Own Id: OTP-15623 Aux Id: PR-2190 </p>
        </item>
        <item>
	    <p> Use <c>ssh</c> instead of <c>rsh</c> as the default
	    remote shell. </p>
          <p>
	    Own Id: OTP-15633 Aux Id: PR-1787 </p>
        </item>
        <item>
	    <p>Added <c>beam_lib:strip/2</c> and friends, which
	    accept a list of chunks that should be preserved when
	    stripping.</p>
          <p>
	    Own Id: OTP-15680 Aux Id: PR-2114 </p>
        </item>
        <item>
	    <p> Optimize printing of maps with <c>io_lib:write()</c>.
	    Also optimize pretty printing of strings (<c>~s</c> and
	    <c>~ts</c>) when limiting the output with the
	    <c>chars_limit</c> option. </p>
          <p>
	    Own Id: OTP-15705</p>
        </item>
        <item>
	    <p> There are new compiler options <c>nowarn_removed</c>
	    and <c>{nowarn_removed,Items}</c> to suppress warnings
	    for functions and modules that have been removed from
	    OTP.</p>
          <p>
	    Own Id: OTP-15749 Aux Id: ERL-904 </p>
        </item>
        <item>
	    <p> Let the Erlang Pretty Printer put atomic parts on the
	    same line. </p>
          <p>
	    Own Id: OTP-15755</p>
        </item>
        <item>
	    <p> Add option <c>quote_singleton_atom_types</c> to the
	    Erlang Pretty Printer's functions. Setting the option to
	    <c>true</c> adds quotes to all singleton atom types. </p>
          <p>
	    Own Id: OTP-15756</p>
        </item>
      </list>
    </section>

</section>

<section><title>STDLIB 3.8.2.4</title>

    <section><title>Fixed Bugs and Malfunctions</title>
      <list>
        <item>
          <p>
	    <seemfa marker="stdlib:re#run/3">re:run(Subject, RE,
	    [unicode])</seemfa> returned <c>nomatch</c> instead of
	    failing with a <c>badarg</c> error exception when
	    <c>Subject</c> contained illegal utf8 and <c>RE</c> was
	    passed as a binary. This has been corrected along with
	    corrections of reduction counting in <c>re:run()</c>
	    error cases.</p>
          <p>
	    Own Id: OTP-16553</p>
        </item>
      </list>
    </section>

</section>

<section><title>STDLIB 3.8.2.3</title>

    <section><title>Fixed Bugs and Malfunctions</title>
      <list>
        <item>
	    <p>A directory traversal vulnerability has been
	    eliminated in erl_tar. erl_tar will now refuse to extract
	    symlinks that points outside the targeted extraction
	    directory and will return
	    <c>{error,{Path,unsafe_symlink}}</c>. (Thanks to Eric
	    Meadows-Jönsson for the bug report and for suggesting a
	    fix.)</p>
          <p>
	    Own Id: OTP-16441</p>
        </item>
      </list>
    </section>

</section>

<section><title>STDLIB 3.8.2.2</title>

    <section><title>Fixed Bugs and Malfunctions</title>
      <list>
        <item>
	    <p> Fix a bug that could cause a loop when formatting
	    terms using the control sequences <c>p</c> or <c>P</c>
	    and limiting the output with the option
	    <c>chars_limit</c>. </p>
          <p>
	    Own Id: OTP-15875 Aux Id: ERL-967 </p>
        </item>
      </list>
    </section>

</section>

<section><title>STDLIB 3.8.2.1</title>

    <section><title>Fixed Bugs and Malfunctions</title>
      <list>
        <item>
	    <p> Fix a bug that could cause a failure when formatting
	    binaries using the control sequences <c>p</c> or <c>P</c>
	    and limiting the output with the option
	    <c>chars_limit</c>. </p>
          <p>
	    Own Id: OTP-15847 Aux Id: ERL-957 </p>
        </item>
      </list>
    </section>

</section>

<section><title>STDLIB 3.8.2</title>

    <section><title>Fixed Bugs and Malfunctions</title>
      <list>
        <item>
          <p>
	    A bug in gen_statem has been fixed where the internal
	    timeout message could arrive as an info to the callback
	    module during high load due to incorrect use of
	    asynchronous timer cancel.</p>
          <p>
	    Own Id: OTP-15295</p>
        </item>
      </list>
    </section>

</section>

<section><title>STDLIB 3.8.1</title>

    <section><title>Fixed Bugs and Malfunctions</title>
      <list>
        <item>
	    <p>Fixed a performance regression when reading files
	    opened with the <c>compressed</c> flag.</p>
          <p>
	    Own Id: OTP-15706 Aux Id: ERIERL-336 </p>
        </item>
      </list>
    </section>

</section>

<section><title>STDLIB 3.8</title>

    <section><title>Fixed Bugs and Malfunctions</title>
      <list>
        <item>
	    <p> Fix a bug in the Erlang Pretty Printer: long atom
	    names in combination with <c>&lt;&lt;&gt;&gt;</c> could
	    cause a crash. </p>
          <p>
	    Own Id: OTP-15592 Aux Id: ERL-818 </p>
        </item>
        <item>
	    <p> Fix bugs that could cause wrong results or bad
	    performance when formatting lists of characters using the
	    control sequences <c>p</c> or <c>P</c> and limiting the
	    output with the option <c>chars_limit</c>. </p>
          <p>
	    Own Id: OTP-15639</p>
        </item>
      </list>
    </section>


    <section><title>Improvements and New Features</title>
      <list>
        <item>
          <p>
	    Improved ETS documentation about safe table traversal and
	    the partially bound key optimization for
	    <c>ordered_set</c>.</p>
          <p>
	    Own Id: OTP-15545 Aux Id: PR-2103, PR-2139 </p>
        </item>
        <item>
	    <p> Optimize <c>calendar:gregorian_days_to_date/1</c>.
	    </p>
          <p>
	    Own Id: OTP-15572 Aux Id: PR-2121 </p>
        </item>
        <item>
	    <p> Optimize functions
	    <c>calendar:rfc3339_to_system_time()</c> and
	    <c>calendar:system_time_to_rfc3339()</c>. </p>
          <p>
	    Own Id: OTP-15630</p>
        </item>
      </list>
    </section>

</section>

<section><title>STDLIB 3.7.1</title>

    <section><title>Fixed Bugs and Malfunctions</title>
      <list>
        <item>
	    <p> Optimize pretty printing of terms. The slower
	    behaviour was introduced in Erlang/OTP 20. </p>
          <p>
	    Own Id: OTP-15573 Aux Id: ERIERL-306 </p>
        </item>
      </list>
    </section>

</section>

<section><title>STDLIB 3.7</title>

    <section><title>Fixed Bugs and Malfunctions</title>
      <list>
        <item>
          <p>
	    Document <c>bit_size</c> in match specifications and
	    allow it in <c>ets:fun2ms</c>.</p>
          <p>
	    Own Id: OTP-15343 Aux Id: PR-1962 </p>
        </item>
        <item>
	    <p>The <c>beam()</c> type in <c>beam_lib</c> is defined
	    as <c>module() | file:filename() | binary()</c>. The
	    <c>module()</c> is misleading. Giving the module name as
	    an atom will only work if the BEAM file is in a current
	    directory.</p>
	    <p>To avoid confusion, <c>module()</c> has been removed
	    from the type. That means that there will be a Dialyzer
	    warning for code that call <c>beam_lib</c> with an atom
	    as filename, but the calls will still work.</p>
          <p>
	    Own Id: OTP-15378 Aux Id: ERL-696 </p>
        </item>
        <item>
          <p>
	    <c>unicode_util</c> crashed on certain emoji grapheme
	    clusters in binary strings.</p>
          <p>
	    Own Id: OTP-15428 Aux Id: ERL-777 </p>
        </item>
        <item>
	    <p>When an external fun was used, warnings for unused
	    variables could be suppressed.</p>
          <p>
	    Own Id: OTP-15437 Aux Id: ERL-762 </p>
        </item>
        <item>
          <p>
	    Fix reduction count in lists:member/2</p>
          <p>
	    Own Id: OTP-15474 Aux Id: ERIERL-229 </p>
        </item>
      </list>
    </section>


    <section><title>Improvements and New Features</title>
      <list>
        <item>
	    <p>When specified, the <c>+{source,Name}</c> option will
	    now override the actual file name in stack traces,
	    instead of only affecting the return value of
	    <c>Mod:module_info()</c>.</p>
	    <p>The <c>+deterministic</c> flag will also affect stack
	    traces now, omitting all path information except the file
	    name, fixing a long-standing issue where deterministic
	    builds required deterministic paths.</p>
          <p>
	    Own Id: OTP-15245 Aux Id: ERL-706 </p>
        </item>
        <item>
	    <p>List subtraction (The <c>--</c> operator) will now
	    yield properly on large inputs.</p>
          <p>
	    Own Id: OTP-15371</p>
        </item>
        <item>
          <p>
	    <c>calendar:system_time_to_rfc3339/1,2</c> no longer
	    remove trailing zeros from fractions.</p>
          <p>
	    Own Id: OTP-15464</p>
        </item>
      </list>
    </section>

</section>

<section><title>STDLIB 3.6</title>

    <section><title>Fixed Bugs and Malfunctions</title>
      <list>
        <item>
	    <p>The specs of <c>filename:basedir/2,3</c> are
	    corrected.</p>
          <p>
	    Own Id: OTP-15252 Aux Id: ERL-667 </p>
        </item>
      </list>
    </section>


    <section><title>Improvements and New Features</title>
      <list>
        <item>
	    <p> Let <c>dets:open_file()</c> exit with a <c>badarg</c>
	    message if given a raw file name (a binary). </p>
          <p>
	    Own Id: OTP-15253 Aux Id: OTP-13229, ERL-55 </p>
        </item>
        <item>
	    <p> The <c>Format</c> argument of the formatting
	    functions in modules <c>io</c> and <c>io_lib</c> is
	    accepted even if it is, for example, a list of binaries.
	    This is how it used to be before Erlang/OTP 21.0. </p>
          <p>
	    Own Id: OTP-15304</p>
        </item>
      </list>
    </section>

</section>

<section><title>STDLIB 3.5.1</title>

    <section><title>Fixed Bugs and Malfunctions</title>
      <list>
        <item>
	    <p> Fix a bug that could cause a crash when formatting a
	    list of non-characters using the control sequences
	    <c>p</c> or <c>P</c> and limiting the output with the
	    option <c>chars_limit</c>. </p>
          <p>
	    Own Id: OTP-15159</p>
        </item>
      </list>
    </section>

</section>

<section><title>STDLIB 3.5</title>

    <section><title>Fixed Bugs and Malfunctions</title>
      <list>
        <item>
	    <p><c>gen_statem</c> improvements.</p> <p> When using an
	    exception that is valid but not allowed in a state enter
	    call, the reason has been changed from
	    <c>{bad_action_from_state_function,Action}</c> to
	    <c>{bad_state_enter_action_from_state_function,Action}</c>.
	    </p><p> Timer parsing has been improved. Many erroneous
	    timeout tuples was not handled correctly. </p><p> The
	    documentation has been updated, in particular the User's
	    Guide and the pointer to it from the Reference Manual is
	    much more obvious. </p>
          <p>
	    Own Id: OTP-14015</p>
        </item>
        <item>
          <p>
	    The type specifications for <c>file:posix/0</c> and
	    <c>inet:posix/0</c> have been updated according to which
	    errors file and socket operations should be able to
	    return.</p>
          <p>
	    Own Id: OTP-14019 Aux Id: ERL-550 </p>
        </item>
        <item>
	    <p> File operations used to accept <seetype
	    marker="kernel:file#name_all">filenames</seetype>
	    containing null characters (integer value zero). This
	    caused the name to be truncated and in some cases
	    arguments to primitive operations to be mixed up.
	    Filenames containing null characters inside the filename
	    are now <em>rejected</em> and will cause primitive file
	    operations to fail. </p> <p> Also environment variable
	    operations used to accept <seetype
	    marker="kernel:os#env_var_name">names</seetype> and
	    <seetype
	    marker="kernel:os#env_var_value">values</seetype> of
	    environment variables containing null characters (integer
	    value zero). This caused operations to silently produce
	    erroneous results. Environment variable names and values
	    containing null characters inside the name or value are
	    now <em>rejected</em> and will cause environment variable
	    operations to fail. </p> <p>Primitive environment
	    variable operations also used to accept the <c>$=</c>
	    character in environment variable names causing various
	    problems. <c>$=</c> characters in environment variable
	    names are now also <em>rejected</em>. </p> <p>Also
	    <seemfa
	    marker="kernel:os#cmd/1"><c>os:cmd/1</c></seemfa> now
	    reject null characters inside its <seetype
	    marker="kernel:os#os_command">command</seetype>.
	    </p> <p><seemfa
	    marker="erts:erlang#open_port/2"><c>erlang:open_port/2</c></seemfa>
	    will also reject null characters inside the port name
	    from now on.</p>
          <p>
	    *** POTENTIAL INCOMPATIBILITY ***</p>
          <p>
	    Own Id: OTP-14543 Aux Id: ERL-370 </p>
        </item>
        <item>
	    <p> Make <c>io_lib:unscan_format/1</c> work with pad char
	    and default precision. </p>
          <p>
	    Own Id: OTP-14958 Aux Id: PR-1735 </p>
        </item>
        <item>
	    <p> The control sequence modifiers <c>t</c> and <c>l</c>
	    can be used together in the same control sequence which
	    makes it possible to have Unicode atoms and no detection
	    of printable character lists at the same time. </p>
          <p>
	    Own Id: OTP-14971 Aux Id: PR-1743 </p>
        </item>
        <item>
	    <p> Fix a bug in the Erlang code linter: the check of
	    guard expressions no longer returns <c>false</c> if the
	    map syntax is used. The bug affected the Erlang shell,
	    the Debugger, and other modules evaluating abstract code.
	    </p>
          <p>
	    Own Id: OTP-15035 Aux Id: ERL-613 </p>
        </item>
        <item>
          <p>
	    A sys debug fun of type {Fun,State} should not be
	    possible to install twice. This was, however, possible if
	    the current State was 'undefined', which was mistaken for
	    non-existing fun. This has been corrected.</p>
          <p>
	    Own Id: OTP-15049</p>
        </item>
        <item>
          <p>
	    Fix <c>io:putchars/2</c> stacktrace rewriting at errors
	    to point to a valid function.</p>
          <p>
	    Own Id: OTP-15101</p>
        </item>
      </list>
    </section>


    <section><title>Improvements and New Features</title>
      <list>
        <item>
          <p>
	    The <c>gen_server</c> has gotten a new callback
	    <c>handle_continue/2</c> for check pointing the state.
	    This is useful at least when implementing behaviours on
	    top of <c>gen_server</c> and for some start up scenarios.</p>
          <p>
	    Own Id: OTP-13019 Aux Id: PR-1490 </p>
        </item>
        <item>
	    <p> The semantics of timeout parameter
	    <c>{clean_timeout,infinity}</c> to
	    <c>gen_statem:call/3</c> has been changed to use a proxy
	    process for the call. With this change
	    <c>clean_timeout</c> implicates a proxy process with no
	    exceptions. This may be a hard to observe
	    incompatibility: in the presence of network problems a
	    late reply could arrive in the caller's message queue
	    when catching errors. That will not happen after this
	    correction. </p><p> The semantics of timeout parameter
	    <c>infinity</c> has not been changed. </p>
          <p>
	    *** POTENTIAL INCOMPATIBILITY ***</p>
          <p>
	    Own Id: OTP-13073 Aux Id: PR-1595 </p>
        </item>
        <item>
	    <p>A new logging API is added to Erlang/OTP, see the
	    <seeerl
	    marker="kernel:logger"><c>logger(3)</c></seeerl> manual
	    page, and section <seeguide
	    marker="kernel:logger_chapter">Logging</seeguide> in the
	    Kernel User's Guide.</p>
	    <p>Calls to <c>error_logger</c> are automatically
	    redirected to the new API, and legacy error logger event
	    handlers can still be used. It is, however, recommended
	    to use the Logger API directly when writing new code.</p>
	    <p>Notice the following potential incompatibilities:</p>
	    <list> <item><p>Kernel configuration parameters
	    <c>error_logger</c> still works, but is overruled if the
	    default handler's output destination is configured with
	    Kernel configuration parameter <c>logger</c>.</p> <p>In
	    general, parameters for configuring error logger are
	    overwritten by new parameters for configuring
	    Logger.</p></item> <item><p>The concept of SASL error
	    logging is deprecated, meaning that by default the SASL
	    application does not affect which log events are
	    logged.</p> <p>By default, supervisor reports and crash
	    reports are logged by the default Logger handler started
	    by Kernel, and end up at the same destination (terminal
	    or file) as other standard log event from Erlang/OTP.</p>
	    <p>Progress reports are not logged by default, but can be
	    enabled by setting the primary log level to info, for
	    example with the Kernel configuration parameter
	    <c>logger_level</c>.</p> <p>To obtain backwards
	    compatibility with the SASL error logging functionality
	    from earlier releases, set Kernel configuration parameter
	    <c>logger_sasl_compatible</c> to <c>true</c>. This
	    prevents the default Logger handler from logging any
	    supervisor-, crash-, or progress reports. Instead, SASL
	    adds a separate Logger handler during application start,
	    which takes care of these log events. The SASL
	    configuration parameters <c>sasl_error_logger</c> and
	    <c>sasl_errlog_type</c> specify the destination (terminal
	    or file) and severity level to log for these
	    events.</p></item></list>
          <p>
	    Since Logger is new in Erlang/OTP 21.0, we do reserve the
	    right to introduce changes to the Logger API and
	    functionality in patches following this release. These
	    changes might or might not be backwards compatible with
	    the initial version.</p>
          <p>
	    *** POTENTIAL INCOMPATIBILITY ***</p>
          <p>
	    Own Id: OTP-13295</p>
        </item>
        <item>
	    <p> Add functions
	    <c>calendar:system_time_to_local_time/2</c> and
	    <c>calendar:system_time_to_universal_time/2</c>. </p>
          <p>
	    Own Id: OTP-13413</p>
        </item>
        <item>
	    <p> Functions <c>rand:uniform_real/0</c> and
	    <c>rand:uniform_real_s/1</c> have been added. They
	    produce uniformly distributed numbers in the range <c>0.0
	    =&lt; X &lt; 1.0</c> that are as close to random real
	    numbers as Normalized IEEE 754 Double Precision allows.
	    Because the random real number exactly <c>0.0</c> is
	    infinitely improbable they will never return exactly
	    <c>0.0</c>. </p><p> These properties are useful when you
	    need to call for example <c>math:log(X)</c> or <c>1 /
	    X</c> on a random value <c>X</c>, since that will never
	    fail with a number from these new functions. </p>
          <p>
	    Own Id: OTP-13764 Aux Id: PR-1574 </p>
        </item>
        <item>
          <p>
	    Added maps:iterator/0 and maps:next/1 to be used for
	    iterating over the key-value associations in a map.</p>
          <p>
	    Own Id: OTP-14012</p>
        </item>
        <item>
	    <p>Changed the default behaviour of <c>.erlang</c>
	    loading: <c>.erlang</c> is no longer loaded from the
	    current directory. <c>c:erlangrc(PathList)</c> can be
	    used to search and load an <c>.erlang</c> file from user
	    specified directories.</p> <p><c>escript</c>,
	    <c>erlc</c>, <c>dialyzer</c> and <c>typer</c> no longer
	    load an <c>.erlang</c> at all.</p>
          <p>
	    *** POTENTIAL INCOMPATIBILITY ***</p>
          <p>
	    Own Id: OTP-14439</p>
        </item>
        <item>
          <p>
	    Added new uri_string module to stdlib for handling URIs
	    (RFC 3986).</p>
          <p>
	    Own Id: OTP-14496</p>
        </item>
        <item>
          <p>
	    Update Unicode specification to version 10.0.</p>
          <p>
	    Own Id: OTP-14503</p>
        </item>
        <item>
	    <p><c>filelib:wildcard()</c> now allows characters with a
	    special meaning to be escaped using backslashes.</p>
	    <p>This is an incompatible change, but note that the use
	    of backslashes in wildcards would already work
	    differently on Windows and Unix. Existing calls to
	    <c>filelib:wildcard()</c> needs to be updated. On
	    Windows, directory separators must always be written as a
	    slash.</p>
          <p>
	    *** POTENTIAL INCOMPATIBILITY ***</p>
          <p>
	    Own Id: OTP-14577</p>
        </item>
        <item>
          <p>
	    The supervisor now stores its child specifications in a
	    map instead of a list. This causes a significant
	    improvement when starting many children under a
	    non-simple_one_for_one supervisor.</p>
          <p>
	    Own Id: OTP-14586</p>
        </item>
        <item>
	    <p> The <c>base64</c> module is optimized. </p> <p> Note
	    that the functions <c>encode/1</c>, <c>decode/1</c>, and
	    <c>mime_decode/1</c> fail unless called with an argument
	    of the documented type. They used to accept any
	    <c>iodata()</c>. </p>
          <p>
	    Own Id: OTP-14624 Aux Id: PR-1565 </p>
        </item>
        <item>
	    <p> Add function <c>lists:search/2</c>. </p>
          <p>
	    Own Id: OTP-14675 Aux Id: PR-102 </p>
        </item>
        <item>
          <p>
	    uri_string module extended with functions for handling
	    application/x-www-form-urlencoded query strings based on
	    the HTML5 specification.</p>
          <p>
	    Own Id: OTP-14747</p>
        </item>
        <item>
	    <p> Add functions
	    <c>calendar:rfc3339_to_system_time/1,2</c> and
	    <c>calendar:system_time_to_rfc3339/1,2</c>. </p>
          <p>
	    Own Id: OTP-14764</p>
        </item>
        <item>
	    <p> The stack traces returned by the functions of the
	    <c>erl_eval</c> module more accurately reflect where the
	    exception occurred. </p>
          <p>
	    Own Id: OTP-14826 Aux Id: PR 1540 </p>
        </item>
        <item>
	    <p> Add options <c>atime</c>, <c>mtime</c>, <c>ctime</c>,
	    <c>uid</c>, and <c>gid</c> to the <c>erl_tar:add/3,4</c>
	    functions. </p>
          <p>
	    Own Id: OTP-14834 Aux Id: PR 1608 </p>
        </item>
        <item>
	    <p>Added <c>ets:whereis/1</c> for retrieving the table
	    identifier of a named table.</p>
          <p>
	    Own Id: OTP-14884</p>
        </item>
        <item>
          <p>
	    Improved URI normalization functions in the uri_string
	    module.</p>
          <p>
	    Own Id: OTP-14910</p>
        </item>
        <item>
	    <p> The new functions <c>io_lib:fwrite/3</c> and
	    <c>io_lib:format/3</c> take a third argument, an option
	    list. The only option is <c>chars_limit</c>, which is
	    used for limiting the number of returned characters. The
	    limit is soft, which means that the number of returned
	    characters exceeds the limit with at most a smallish
	    amount. If the limit is set, the functions
	    <c>format/3</c> and <c>fwrite/3</c> try to distribute the
	    number of characters evenly over the control sequences
	    <c>pPswW</c>. Furthermore, the control sequences
	    <c>pPwP</c> try to distribute the number of characters
	    evenly over substructures. </p> <p> A modification of the
	    control sequences <c>pPwW</c> is that even if there is no
	    limit on the number of returned characters, all
	    associations of a map are printed to the same depth. The
	    aim is to give a more consistent output as the order of
	    map keys is not defined. As before, if the depth is less
	    than the number of associations of a map, the selection
	    of associations to print is arbitrary. </p>
          <p>
	    Own Id: OTP-14983</p>
        </item>
        <item>
	    <p> Add functions <c>ordsets:is_empty/1</c> and
	    <c>sets:is_empty/1</c>. </p>
          <p>
	    Own Id: OTP-14996 Aux Id: ERL-557, PR-1703 </p>
        </item>
        <item>
          <p>
	    Improve performance of <c>string:uppercase/1</c>,
	    <c>string:lowercase/1</c> and <c>string:casefold/1</c>
	    when handling ASCII characters.</p>
          <p>
	    Own Id: OTP-14998</p>
        </item>
        <item>
	    <p>External funs with literal values for module, name,
	    and arity (e.g. <c>erlang:abs/1</c>) are now treated as
	    literals. That means more efficient code that produces
	    less garbage on the heap.</p>
          <p>
	    Own Id: OTP-15003</p>
        </item>
        <item>
          <p>
	    sys:statistics(Pid,get) did not report 'out' messages
	    from gen_server. This is now corrected.</p>
          <p>
	    Own Id: OTP-15047</p>
        </item>
        <item>
          <p>
	    A sys debug function can now have the format
	    {Id,Fun,State} in addition to the old {Fun,State}. This
	    allows installing multiple instances of a debug fun.</p>
          <p>
	    Own Id: OTP-15048</p>
        </item>
        <item>
	    <p> The <c>lib</c> module is removed:</p> <list
	    type="bulleted"> <item><c>lib:error_message/2</c> is
	    removed.</item> <item><c>lib:flush_receive/0</c> is
	    removed.</item> <item><c>lib:nonl/1</c> is
	    removed.</item> <item><c>lib:progname/0</c> is replaced
	    by <c>ct:get_progname/0</c>.</item>
	    <item><c>lib:send/2</c> is removed.</item>
	    <item><c>lib:sendw/2</c> is removed.</item> </list>
          <p>
	    *** POTENTIAL INCOMPATIBILITY ***</p>
          <p>
	    Own Id: OTP-15072 Aux Id: PR 1786, OTP-15114 </p>
        </item>
        <item>
          <p>
	    Function <c>ets:delete_all_objects/1</c> now yields the
	    scheduler thread for large tables that take significant
	    time to clear. This to improve real time characteristics
	    of other runnable processes.</p>
          <p>
	    Own Id: OTP-15078</p>
        </item>
        <item>
	    <p> In control sequences of the functions
	    <c>io:fwrite/2,3</c> and <c>io_lib:fwrite/2,3</c>
	    containing <c>p</c> or <c>P</c>, a field width of value
	    <c>0</c> means that no line breaks are inserted. This is
	    in contrast to the old behaviour, where <c>0</c> used to
	    insert line breaks after every subterm. To insert line
	    breaks after every subterm, a field width of value
	    <c>1</c> can be used. </p>
          <p>
	    *** POTENTIAL INCOMPATIBILITY ***</p>
          <p>
	    Own Id: OTP-15103 Aux Id: ERL-607 </p>
        </item>
      </list>
    </section>

</section>

<section><title>STDLIB 3.4.5.1</title>

    <section><title>Improvements and New Features</title>
      <list>
        <item>
	    <p>List subtraction (The <c>--</c> operator) will now
	    yield properly on large inputs.</p>
          <p>
	    Own Id: OTP-15371</p>
        </item>
      </list>
    </section>

</section>

<section><title>STDLIB 3.4.5</title>

    <section><title>Fixed Bugs and Malfunctions</title>
      <list>
        <item>
          <p>
	    The <c>Module:init/1</c> function in <c>gen_statem</c>
	    may return an actions list containing any action, but an
	    erroneous check only allowed state enter actions so e.g
	    <c>{next_event,internal,event}</c> caused a server crash.
	    This bug has been fixed.</p>
          <p>
	    Own Id: OTP-13995</p>
        </item>
      </list>
    </section>

</section>

<section><title>STDLIB 3.4.4</title>

    <section><title>Fixed Bugs and Malfunctions</title>
      <list>
        <item>
	    <p> Correct <c>filelib:find_source()</c> and
	    <c>filelib:find_file()</c> to by default also search one
	    level below <c>src</c>. This is in accordance with the
	    Design Principles which states that an application can
	    have Erlang source files one level below the <c>src</c>
	    directory. </p>
          <p>
	    Own Id: OTP-14832 Aux Id: ERL-527 </p>
        </item>
        <item>
	    <p> The contract of <c>erl_tar:table/2</c> is corrected.
	    </p>
          <p>
	    Own Id: OTP-14860 Aux Id: PR 1670 </p>
        </item>
        <item>
	    <p> Correct a few contracts. </p>
          <p>
	    Own Id: OTP-14889</p>
        </item>
        <item>
          <p>
	    Fix string:prefix/2 to handle an empty string as second
	    argument.</p>
          <p>
	    Own Id: OTP-14942 Aux Id: PR-1702 </p>
        </item>
      </list>
    </section>

</section>

<section><title>STDLIB 3.4.3</title>

    <section><title>Fixed Bugs and Malfunctions</title>
      <list>
        <item>
	    <p> Make <c>ets:i/1</c> exit cleaner when ^D is input
	    while browsing a table. Only the old Erlang shell is
	    affected (<c>erl(1)</c> flag <c>-oldshell</c>). </p>
          <p>
	    Own Id: OTP-14663</p>
        </item>
        <item>
          <p>
	    Fixed handling of windows UNC paths in module
	    <c>filename</c>.</p>
          <p>
	    Own Id: OTP-14693</p>
        </item>
      </list>
    </section>


    <section><title>Improvements and New Features</title>
      <list>
        <item>
          <p>
	    Improve performance of the new string functionality when
	    handling ASCII characters.</p>
          <p>
	    Own Id: OTP-14670</p>
        </item>
        <item>
          <p>
	    Added a clarification to the documentation of
	    <c>unicode:characters_to_list/2</c>.</p>
          <p>
	    Own Id: OTP-14798</p>
        </item>
      </list>
    </section>

</section>

<section><title>STDLIB 3.4.2</title>

    <section><title>Fixed Bugs and Malfunctions</title>
      <list>
        <item>
	    <p> Fix a bug in the Erlang shell where recursively
	    defined records with typed fields could cause a loop.
	    </p>
          <p>
	    Own Id: OTP-14488 Aux Id: PR-1489 </p>
        </item>
        <item>
          <p>
	    Make edlin handle grapheme clusters instead of codepoints
	    to improve the handling multi-codepoints characters.</p>
          <p>
	    Own Id: OTP-14542</p>
        </item>
        <item>
	    <p>There could be false warnings for
	    <c>erlang:get_stacktrace/0</c> being used outside of a
	    <c>try</c> block when using multiple <c>catch</c>
	    clauses.</p>
          <p>
	    Own Id: OTP-14600 Aux Id: ERL-478 </p>
        </item>
      </list>
    </section>


    <section><title>Improvements and New Features</title>
      <list>
        <item>
	    <p> The Erlang code linter no longer checks that the
	    functions mentioned in <c>nowarn_deprecated_function</c>
	    options are declared in the module. </p>
          <p>
	    Own Id: OTP-14378</p>
        </item>
        <item>
          <p>
	    General Unicode improvements.</p>
          <p>
	    Own Id: OTP-14462</p>
        </item>
      </list>
    </section>

</section>

<section><title>STDLIB 3.4.1</title>

    <section><title>Fixed Bugs and Malfunctions</title>
      <list>
        <item>
	    <p> A bug in <c>proc_lib:format()</c> introduced in
	    Erlang/OTP 20.0 is corrected. </p>
          <p>
	    Own Id: OTP-14482 Aux Id: PR-1488 </p>
        </item>
        <item>
          <p>
	    Fix string:len/1 to be compatible with previous versions.</p>
          <p>
	    Own Id: OTP-14487 Aux Id: ERIERL-40 </p>
        </item>
        <item>
          <p>
	    In OTP-20.0, the behavior of c, make, and ct_make was
	    changed so that in some cases the beam files by default
	    would be written to the directory where the source files
	    were found. This is now changed back to the old behavior
	    so beam files are by default written to current
	    directory.</p>
          <p>
	    Own Id: OTP-14489 Aux Id: ERL-438 </p>
        </item>
      </list>
    </section>

</section>

<section><title>STDLIB 3.4</title>

    <section><title>Fixed Bugs and Malfunctions</title>
      <list>
        <item>
	    <p>For many releases, it has been legal to override a BIF
	    with a local function having the same name. However,
	    calling a local function with the same name as guard BIF
	    as filter in a list comprehension was not allowed.</p>
          <p>
	    Own Id: OTP-13690</p>
        </item>
        <item>
	    <p> A new (default) pseudo-random number generator
	    algorithm Xoroshiro116+ has been implemented in the
	    <c>rand</c> module. </p><p> The old algorithm
	    implementations had a number of flaws so they are all
	    deprecated, but corrected versions of two of them have
	    been added. See the documentation. </p>
          <p>
	    Own Id: OTP-14295 Aux Id: PR-1372 </p>
        </item>
        <item>
	    <p> The Erlang shell, <c>qlc:string_to_handle()</c>, and
	    the Debugger (the Evaluator area and Edit variable window
	    of the Bindings area) can parse pids, ports, references,
	    and external funs, as long as they can be created in the
	    running system. </p>
          <p>
	    Own Id: OTP-14296</p>
        </item>
        <item>
	    <p>Internal code change: Calls to <c>catch</c> followed
	    by a call to <c>erlang:get_stacktrace/0</c> has been
	    rewritten to use <c>try</c> instead of <c>catch</c> to
	    make the code future-proof.</p>
          <p>
	    Own Id: OTP-14400</p>
        </item>
        <item>
	    <p> The <c>ms_transform</c> module, used by
	    <c>ets:fun2ms/1</c> and <c>dbg:fun2ms/1</c>, evaluates
	    constant arithmetic expressions. This is necessary since
	    the Erlang compiler, which normally evaluates constant
	    expressions, does not recognize the format generated by
	    <c>ms_transform</c>. </p>
          <p>
	    Own Id: OTP-14454 Aux Id: ERIERL-29 </p>
        </item>
        <item>
	    <p> The state machine engine <c>gen_statem</c> can now
	    handle generic time-outs (multiple named) as well as
	    absolute time-out time. See the documentation. </p><p>
	    The <c>gen_statem</c> callback <c>Module:init/1</c> has
	    become mandatory to harmonize with other <c>gen_*</c>
	    modules. This may be an incompatibility for
	    <c>gen_statem</c> callback modules that use
	    <c>gen_statem:enter_loop/4-6</c>. </p>
          <p>
	    *** POTENTIAL INCOMPATIBILITY ***</p>
          <p>
	    Own Id: OTP-14531</p>
        </item>
      </list>
    </section>


    <section><title>Improvements and New Features</title>
      <list>
        <item>
          <p>
	    Improved unicode support for strings. Added normalization
	    functions in the <c>unicode</c> module. Extended the
	    <c>string</c> module API with new functions with improved
	    unicode handling and that works on grapheme clusters. The
	    new functions operates on the <c>unicode:chardata()</c>
	    type, thus they also accept <c>UTF-8 binaries</c> as
	    input. </p>
          <p>
	    The old string API have been marked as obsolete. The
	    return values have been changed for some error cases.</p>
          <p>
	    *** POTENTIAL INCOMPATIBILITY ***</p>
          <p>
	    Own Id: OTP-10289 Aux Id: OTP-10309 </p>
        </item>
        <item>
	    <p>There are two new guard BIFs '<c>floor/1</c>' and
	    '<c>ceil/1</c>'. They both return integers. In the
	    '<c>math</c>' module, there are two new BIFs with the
	    same names that return floating point values.</p>
          <p>
	    Own Id: OTP-13692</p>
        </item>
        <item>
          <p>
	    Making code_change, terminate and handle_info callbacks
	    optional in the OTP behaviours.</p>
          <p>
	    Own Id: OTP-13801</p>
        </item>
        <item>
	    <p> The support for Dets files created with Erlang/OTP R7
	    and earlier is removed. </p>
          <p>
	    Own Id: OTP-13830</p>
        </item>
        <item>
	    <p>Replaced usage of deprecated symbolic <seetype
	    marker="erts:erlang#time_unit"><c>time
	    unit</c></seetype> representations.</p>
          <p>
	    Own Id: OTP-13831 Aux Id: OTP-13735 </p>
        </item>
        <item>
	    <p>The function <c>fmod/2</c> has been added to the
	    <c>math</c> module.</p>
          <p>
	    Own Id: OTP-14000</p>
        </item>
        <item>
	    <p>The EXIT signals received from processes using
	    <c>proc_lib</c> now looks like EXIT signals from
	    processes that were spawned using <c>spawn_link</c>. In
	    particular, that means that the stack trace is now
	    included in the EXIT signal so that it can see where the
	    process crashed.</p>
          <p>
	    Own Id: OTP-14001</p>
        </item>
        <item>
	    <p><c>sets:add_element/2</c> is faster when adding an
	    element that is already present, and
	    <c>sets:del_element/2</c> is faster when the element to
	    be deleted is not present. This optimization can make
	    certain operations, such as sets:union/2 with many
	    overlapping elements, up to two orders of magnitude
	    faster.</p>
          <p>
	    Own Id: OTP-14035</p>
        </item>
        <item>
          <p>
	    Add information in doc about supervisor shutdown reason
	    when maximum restart frequency is reached.</p>
          <p>
	    Own Id: OTP-14037 Aux Id: PR-1233 </p>
        </item>
        <item>
          <p>
	    Added <c>rand:jump/[0|1]</c> functions.</p>
          <p>
	    Own Id: OTP-14038 Aux Id: PR-1235 </p>
        </item>
        <item>
	    <p>Functions for detecting changed code has been added.
	    <c>code:modified_modules/0</c> returns all currently
	    loaded modules that have changed on disk.
	    <c>code:module_status/1</c> returns the status for a
	    module. In the shell and in <c>c</c> module, <c>mm/0</c>
	    is short for <c>code:modified_modules/0</c>, and
	    <c>lm/0</c> reloads all currently loaded modules that
	    have changed on disk.</p>
          <p>
	    Own Id: OTP-14059</p>
        </item>
        <item>
	    <p>Each assert macro in <c>assert.hrl</c> now has a
	    corresponding version with an extra argument, for adding
	    comments to assertions. These can for example be printed
	    as part of error reports, to clarify the meaning of the
	    check that failed.</p>
          <p>
	    Own Id: OTP-14066</p>
        </item>
        <item>
	    <p><c>error_logger_tty_h</c> and
	    <c>error_logger_file_h</c> now inserts the node
	    information for nonlocal messages before the message
	    itself instead of after, both for readability and so as
	    not to change the line termination property at the end of
	    the message.</p>
          <p>
	    Own Id: OTP-14068</p>
        </item>
        <item>
	    <p>The Erlang code linter checks for badly formed type
	    constraints. </p>
          <p>
	    Own Id: OTP-14070 Aux Id: PR-1214 </p>
        </item>
        <item>
	    <p>By default, there will now be a warning when
	    <c>export_all</c> is used. The warning can be disabled
	    using <c>nowarn_export_all</c>.</p>
          <p>
	    Own Id: OTP-14071</p>
        </item>
        <item>
	    <p>When a <c>gen_server</c> process crashes, the
	    stacktrace for the client will be printed to facilitate
	    debugging.</p>
          <p>
	    Own Id: OTP-14089</p>
        </item>
        <item>
	    <p>Optimized ETS operations by changing table identifier
	    type from integer to reference. The reference enables a
	    more direct mapping to the table with less potential lock
	    contention and makes especially creation and deletion of
	    tables scale much better.</p> <p>The change of the opaque
	    type for the ETS table identifiers may cause failure in
	    code that make faulty assumptions about this opaque
	    type.</p> <note> <p> The number of tables stored at one
	    Erlang node <em>used</em> to be limited. This is no
	    longer the case (except by memory usage). The previous
	    default limit was about 1400 tables and could be
	    increased by setting the environment variable
	    <c>ERL_MAX_ETS_TABLES</c> before starting the Erlang
	    runtime system. This hard limit has been removed, but it
	    is currently useful to set the <c>ERL_MAX_ETS_TABLES</c>
	    anyway. It should be set to an approximate of the maximum
	    amount of tables used. This since an internal table for
	    named tables is sized using this value. If large amounts
	    of named tables are used and <c>ERL_MAX_ETS_TABLES</c>
	    hasn't been increased, the performance of named table
	    lookup will degrade. </p> </note>
          <p>
	    *** POTENTIAL INCOMPATIBILITY ***</p>
          <p>
	    Own Id: OTP-14094</p>
        </item>
        <item>
	    <p><c>take/2</c> has been added to <c>dict</c>,
	    <c>orddict</c>, and <c>gb_trees</c>. <c>take_any/2</c>
	    has been added to <c>gb_trees</c>.</p>
          <p>
	    Own Id: OTP-14102</p>
        </item>
        <item>
          <p>
	    Extend gen_event API to handle options as well.</p>
          <p>
	    Own Id: OTP-14123</p>
        </item>
        <item>
          <p>
	    Advice on how to tune the supervisor restart frequency
	    (intensity and period) is added to System Documentation -
	    Design Principles - Supervisor Behaviour.</p>
          <p>
	    Own Id: OTP-14168 Aux Id: PR-1289 </p>
        </item>
        <item>
          <p>
	    gen_fsm is deprecated and is replaced by gen_statem,
	    however for backwards compatibility reasons gen_fsm may
	    continue to exist as an undocumented feature for quite
	    some time.</p>
          <p>
	    Own Id: OTP-14183</p>
        </item>
        <item>
	    <p>The shell functions <c>c/1</c> and <c>c/2</c> have
	    been extended so that if the argument is a module name
	    instead of a file name, it automatically locates the
	    .beam file and the corresponding source file, and then
	    recompiles the module using the same compiler options
	    (plus any options passed to c/2). If compilation fails,
	    the old beam file is preserved. Also adds <c>c(Mod, Opts,
	    Filter)</c>, where the Filter argument allows you to
	    remove old compiler options before the new options are
	    added.</p> <p>New utility functions <c>file_find/2/3</c>
	    and <c>find_source/1/2/3</c> have been added to
	    <c>filelib</c>.</p>
          <p>
	    Own Id: OTP-14190</p>
        </item>
        <item>
	    <p><c>erl_tar</c> in previous versions of OTP only
	    supports the USTAR format. That limited path names to at
	    most 255 bytes, and did not support Unicode characters in
	    names in a portable way.</p>
	    <p><c>erl_tar</c> now has support for reading tar
	    archives in the formats currently in common use, such as
	    v7, STAR, USTAR, PAX, and GNU tar's extensions to the
	    STAR/USTAR format. When writing tar archives,
	    <c>erl_tar</c> can now write them in the <c>PAX</c>
	    format if necessary (for example, to support very long
	    filenames or filenames with Unicode characters). If
	    possible, <c>erl_tar</c> will still write tar archives in
	    the USTAR for maximum portability.</p>
          <p>
	    Own Id: OTP-14226</p>
        </item>
        <item>
	    <p><c>base64:mime_decode/1</c> has been optimized so that
	    it is now almost as fast as<c>base64:decode/1</c>; it
	    used be noticeably slower.</p>
          <p>
	    Own Id: OTP-14245</p>
        </item>
        <item>
	    <p><c>erl_tar</c> will now strip any leading '<c>/</c>'
	    from pathnames when extracting files from a tar archive
	    and write a message to the error logger. There is also
	    new check for directory traversal attacks; if a relative
	    path points above the current working directory the
	    extraction will be aborted.</p>
          <p>
	    Own Id: OTP-14278</p>
        </item>
        <item>
	    <p> Miscellaneous updates due to atoms containing
	    arbitrary Unicode characters. </p>
          <p>
	    Own Id: OTP-14285</p>
        </item>
        <item>
          <p>
	    The Crypto application now supports generation of
	    cryptographically strong random numbers (floats &lt; 1.0
	    and integer arbitrary ranges) as a plugin to the 'rand'
	    module.</p>
          <p>
	    Own Id: OTP-14317 Aux Id: PR-1372 </p>
        </item>
        <item>
          <p>
	    Add new function <c>ets:select_replace/2</c> which
	    performs atomic "compare-and-swap" operations for ETS
	    objects using match specifications.</p>
          <p>
	    Own Id: OTP-14319 Aux Id: PR-1076 </p>
        </item>
        <item>
	    <p> The Erlang code linter checks for bad <c>dialyzer</c>
	    attributes. It also checks for bad type variables in type
	    declarations. </p>
          <p>
	    Own Id: OTP-14323</p>
        </item>
        <item>
	    <p> Two new functions has been implemented in the
	    <c>rand</c> module; <c>normal/2</c> and
	    <c>normal_s/3</c>, that both produce normal distribution
	    (pseudo) random numbers with mean value and variance
	    according to arguments. </p>
          <p>
	    Own Id: OTP-14328 Aux Id: PR-1382 </p>
        </item>
        <item>
          <p>
	    Upgraded the OTP internal PCRE library from version 8.33
	    to version 8.40. This library is used for implementation
	    of the <seeerl marker="stdlib:re"><c>re</c></seeerl>
	    regular expressions module.</p>
          <p>
	    Besides various bug fixes, the new version allows for
	    better stack protection. In order to utilize this
	    feature, the stack size of normal scheduler threads is
	    now by default set to 128 kilo words on all platforms.
	    The stack size of normal scheduler threads can be set
	    upon system start by passing the <seecom
	    marker="erts:erl#sched_thread_stack_size"><c>+sss</c></seecom>
	    command line argument to the <seecom
	    marker="erts:erl"><c>erl</c></seecom> command.</p>
          <p>
	    See <url
	    href="http://pcre.org/original/changelog.txt">http://pcre.org/original/changelog.txt</url>
	    for information about changes made to PCRE between the
	    versions 8.33 and 8.40.</p>
          <p>
	    *** POTENTIAL INCOMPATIBILITY ***</p>
          <p>
	    Own Id: OTP-14331 Aux Id: ERL-208 </p>
        </item>
        <item>
          <p>
	    Added function <c>re:version/0</c> which returns
	    information about the OTP internal PCRE version used for
	    implementation of the <c>re</c> module.</p>
          <p>
	    Own Id: OTP-14347 Aux Id: PR-1412 </p>
        </item>
        <item>
	    <p>The format of debug information that is stored in BEAM
	    files (when <c>debug_info</c> is used) has been changed.
	    The purpose of the change is to better support other
	    BEAM-based languages such as Elixir or LFE.</p>
	    <p>All tools included in OTP (dialyzer, debugger, cover,
	    and so on) will handle both the new format and the
	    previous format. Tools that retrieve the debug
	    information using <c>beam_lib:chunk(Beam,
	    [abstract_code])</c> will continue to work with both the
	    new and old format. Tools that call
	    <c>beam_lib:chunk(Beam, ["Abst"])</c> will not work with
	    the new format.</p>
	    <p>For more information, see the description of
	    <c>debug_info</c> in the documentation for
	    <c>beam_lib</c> and the description of the
	    <c>{debug_info,{Backend,Data}}</c> option in the
	    documentation for <c>compile</c>.</p>
          <p>
	    Own Id: OTP-14369 Aux Id: PR-1367 </p>
        </item>
        <item>
          <p>
	    Add option hibernate_after to gen_server, gen_statem and
	    gen_event. Also added to the deprecated gen_fsm
	    behaviour.</p>
          <p>
	    Own Id: OTP-14405</p>
        </item>
        <item>
	    <p> The size of crash reports created by
	    <c>gen_server</c>, <c>gen_statem</c> and <c>proc_lib</c>
	    is limited with aid of the Kernel application variable
	    <c>error_logger_format_depth</c>. The purpose is to limit
	    the size of the messages sent to the <c>error_logger</c>
	    process when processes with huge message queues or states
	    crash. </p> <p>The crash report generated by
	    <c>proc_lib</c> includes the new tag
	    <c>message_queue_len</c>. The neighbour report also
	    includes the new tag <c>current_stacktrace</c>. Finally,
	    the neighbour report no longer includes the tags
	    <c>messages</c> and <c>dictionary</c>. </p> <p> The new
	    function <c>error_logger:get_format_depth/0</c> can be
	    used to retrieve the value of the Kernel application
	    variable <c>error_logger_format_depth</c>. </p>
          <p>
	    Own Id: OTP-14417</p>
        </item>
      </list>
    </section>

</section>

<section><title>STDLIB 3.3</title>

    <section><title>Fixed Bugs and Malfunctions</title>
      <list>
        <item>
	    <p>An escript with only two lines would not work.</p>
          <p>
	    Own Id: OTP-14098</p>
        </item>
        <item>
	    <p> Characters (<c>$char</c>) can be used in constant
	    pattern expressions. They can also be used in types and
	    contracts. </p>
          <p>
	    Own Id: OTP-14103 Aux Id: ERL-313 </p>
        </item>
        <item>
	    <p> The signatures of <c>erl_parse:anno_to_term/1</c> and
	    <c>erl_parse:anno_from_term/1</c> are corrected. Using
	    these functions no longer results in false Dialyzer
	    warnings. </p>
          <p>
	    Own Id: OTP-14131</p>
        </item>
        <item>
	    <p>Pretty-printing of maps is improved. </p>
          <p>
	    Own Id: OTP-14175 Aux Id: seq13277 </p>
        </item>
        <item>
	    <p>If any of the following functions in the <c>zip</c>
	    module crashed, a file would be left open:
	    <c>extract()</c>, <c>unzip()</c>, <c>create()</c>, or
	    <c>zip()</c>. This has been corrected.</p>
	    <p>A <c>zip</c> file having a "Unix header" could not be
	    unpacked.</p>
          <p>
	    Own Id: OTP-14189 Aux Id: ERL-348, ERL-349 </p>
        </item>
        <item>
	    <p> Improve the Erlang shell's tab-completion of long
	    names. </p>
          <p>
	    Own Id: OTP-14200 Aux Id: ERL-352 </p>
        </item>
        <item>
          <p>
	    The reference manual for <c>sys</c> had some faulty
	    information about the 'get_modules' message used by
	    processes where modules change dynamically during
	    runtime. The documentation is now corrected.</p>
          <p>
	    Own Id: OTP-14248 Aux Id: ERL-367 </p>
        </item>
      </list>
    </section>


    <section><title>Improvements and New Features</title>
      <list>
        <item>
          <p>
	    Bug fixes, new features and improvements to gen_statem:</p>
          <p>
	    A new type init_result/1 has replaced the old
	    init_result/0, so if you used that old type (that was
	    never documented) you have to change your code, which may
	    be regarded as a potential incompatibility.</p>
          <p>
	    Changing callback modes after code change did not work
	    since the new callback mode was not recorded. This bug
	    has been fixed.</p>
          <p>
	    The event types state_timeout and {call,From} could not
	    be generated with a {next_event,EventType,EventContent}
	    action since they did not pass the runtime type check.
	    This bug has now been corrected.</p>
          <p>
	    State entry calls can now be repeated using (new) state
	    callback returns {repeat_state,...},
	    {repeat_state_and_data,_} and repeat_state_and_data.</p>
          <p>
	    There have been lots of code cleanup in particular
	    regarding timer handling. For example is async
	    cancel_timer now used. Error handling has also been
	    cleaned up.</p>
          <p>
	    To align with probable future changes to the rest of
	    gen_*, terminate/3 has now got a fallback and
	    code_change/4 is not mandatory.</p>
          <p>
	    Own Id: OTP-14114</p>
        </item>
        <item>
	    <p><c>filename:safe_relative_path/1</c> to sanitize a
	    relative path has been added.</p>
          <p>
	    Own Id: OTP-14215</p>
        </item>
      </list>
    </section>

</section>

<section><title>STDLIB 3.2</title>

    <section><title>Fixed Bugs and Malfunctions</title>
      <list>
        <item>
          <p>
	    When a simple_one_for_one supervisor is shutting down,
	    and a child exits with an exit reason of the form
	    {shutdown, Term}, an error report was earlier printed.
	    This is now corrected.</p>
          <p>
	    Own Id: OTP-13907 Aux Id: PR-1158, ERL-163 </p>
        </item>
        <item>
	    <p> Allow empty list as parameter of the fun used with
	    <c>dbg:fun2ms/1</c>. </p>
          <p>
	    Own Id: OTP-13974</p>
        </item>
      </list>
    </section>


    <section><title>Improvements and New Features</title>
      <list>
        <item>
          <p>
	    The new behaviour gen_statem has been improved with 3 new
	    features: the possibility to use old style non-proxy
	    timeouts for gen_statem:call/2,3, state entry code, and
	    state timeouts. These are backwards compatible. Minor
	    code and documentation improvements has been performed
	    including a borderline semantics correction of timeout
	    zero handling.</p>
          <p>
	    Own Id: OTP-13929 Aux Id: PR-1170, ERL-284 </p>
        </item>
      </list>
    </section>

</section>

<section><title>STDLIB 3.1</title>

    <section><title>Fixed Bugs and Malfunctions</title>
      <list>
        <item>
          <p>
	    The <c>zip:unzip/1,2</c> and <c>zip:extract/1,2</c>
	    functions have been updated to handle directory traversal
	    exploits. Any element in the zip file that contains a
	    path that points to a directory above the top level
	    working directory, <c>cwd</c>, will instead be extracted
	    in <c>cwd</c>. An error message is printed for any such
	    element in the zip file during the unzip operation. The
	    <c>keep_old_files</c> option determines if a file will
	    overwrite a previous file with the same name within the
	    zip file.</p>
          <p>
	    Own Id: OTP-13633</p>
        </item>
        <item>
	    <p> Correct the contracts for
	    <c>ets:match_object/1,3</c>. </p>
          <p>
	    Own Id: OTP-13721 Aux Id: PR-1113 </p>
        </item>
        <item>
          <p>
	    Errors in type specification and Emacs template
	    generation for <c>gen_statem:code_change/4</c> has been
	    fixed from bugs.erlang.org's Jira cases ERL-172 and
	    ERL-187.</p>
          <p>
	    Own Id: OTP-13746 Aux Id: ERL-172, ERL-187 </p>
        </item>
      </list>
    </section>


    <section><title>Improvements and New Features</title>
      <list>
        <item>
          <p>
	    gen_statem has been changed to set the callback mode for
	    a server to what Module:callback_mode/0 returns. This
	    facilitates e.g code downgrade since the callback mode
	    now becomes a property of the currently active code, not
	    of the server process.</p>
          <p>
	    Exception handling from Module:init/1 has also been
	    improved.</p>
          <p>
	    *** POTENTIAL INCOMPATIBILITY ***</p>
          <p>
	    Own Id: OTP-13752</p>
        </item>
      </list>
    </section>

</section>

<section><title>STDLIB 3.0.1</title>

    <section><title>Fixed Bugs and Malfunctions</title>
      <list>
        <item>
	    <p> Correct a bug regarding typed records in the Erlang
	    shell. The bug was introduced in OTP-19.0. </p>
          <p>
	    Own Id: OTP-13719 Aux Id: ERL-182 </p>
        </item>
      </list>
    </section>

</section>

<section><title>STDLIB 3.0</title>

    <section><title>Fixed Bugs and Malfunctions</title>
      <list>
        <item>
	    <p> Fix a race bug affecting <c>dets:open_file/2</c>.
	    </p>
          <p>
	    Own Id: OTP-13260 Aux Id: seq13002 </p>
        </item>
        <item>
	    <p>Don't search for non-existing Map keys twice</p>
	    <p>For <c>maps:get/2,3</c> and <c>maps:find/2</c>,
	    searching for an immediate key, e.g. an atom, in a small
	    map, the search was performed twice if the key did not
	    exist.</p>
          <p>
	    Own Id: OTP-13459</p>
        </item>
        <item>
          <p>
	    Avoid stray corner-case math errors on Solaris, e.g. an
	    error is thrown on underflows in exp() and pow() when it
	    shouldn't be.</p>
          <p>
	    Own Id: OTP-13531</p>
        </item>
        <item>
	    <p>Fix linting of map key variables</p>
	    <p>Map keys cannot be unbound and then used in parallel
	    matching.</p>
	    <p>Example: <c> #{ K := V } = #{ k := K } = M.</c> This
	    is illegal if <c>'K'</c> is not bound.</p>
          <p>
	    Own Id: OTP-13534 Aux Id: ERL-135 </p>
        </item>
        <item>
          <p>
	    Fixed a bug in re on openbsd where sometimes re:run would
	    return an incorrect result.</p>
          <p>
	    Own Id: OTP-13602</p>
        </item>
        <item>
          <p>
	    To avoid potential timer bottleneck on supervisor
	    restart, timer server is no longer used when the
	    supervisor is unable to restart a child.</p>
          <p>
	    Own Id: OTP-13618 Aux Id: PR-1001 </p>
        </item>
        <item>
	    <p> The Erlang code preprocessor (<c>epp</c>) can handle
	    file names spanning over many tokens. Example:
	    <c>-include("a" "file" "name").</c>. </p>
          <p>
	    Own Id: OTP-13662 Aux Id: seq13136 </p>
        </item>
      </list>
    </section>


    <section><title>Improvements and New Features</title>
      <list>
        <item>
	    <p>The types of The Abstract Format in the
	    <c>erl_parse</c> module have been refined. </p>
          <p>
	    Own Id: OTP-10292</p>
        </item>
        <item>
	    <p> Undocumented syntax for function specifications,
	    <c>-spec F/A :: Domain -&gt; Range</c>, has been removed
	    (without deprecation). </p> <p> Using the
	    <c>is_subtype(V, T)</c> syntax for constraints (in
	    function specifications) is no longer documented, and the
	    newer syntax <c>V :: T</c> should be used instead. The
	    Erlang Parser still recognizes the <c>is_subtype</c>
	    syntax, and will continue to do so for some time. </p>
          <p>
	    *** POTENTIAL INCOMPATIBILITY ***</p>
          <p>
	    Own Id: OTP-11879</p>
        </item>
        <item>
	    <p>The '<c>random</c>' module has been deprecated. Use
	    the '<c>rand</c>' module instead.</p>
          <p>
	    Own Id: OTP-12502 Aux Id: OTP-12501 </p>
        </item>
        <item>
	    <p>Background: In record fields with a type declaration
	    but without an initializer, the Erlang parser inserted
	    automatically the singleton type <c>'undefined'</c> to
	    the list of declared types, if that value was not present
	    there. That is, the record declaration:</p>
          <p>
	    -record(rec, {f1 :: float(), f2 = 42 :: integer(), f3 ::
	    some_mod:some_typ()}).</p>
	    <p>was translated by the parser to:</p>
          <p>
	    -record(rec, {f1 :: float() | 'undefined', f2 = 42 ::
	    integer(), f3 :: some_mod:some_typ() | 'undefined'}).</p>
	    <p>The rationale for this was that creation of a "dummy"
	    <c>#rec{}</c> record should not result in a warning from
	    dialyzer that, for example, the implicit initialization
	    of the <c>#rec.f1</c> field violates its type
	    declaration.</p>
	    <p>Problems: This seemingly innocent action has some
	    unforeseen consequences.</p>
	    <p>For starters, there is no way for programmers to
	    declare that e.g. only floats make sense for the
	    <c>f1</c> field of <c>#rec{}</c> records when there is no
	    "obvious" default initializer for this field. (This also
	    affects tools like PropEr that use these declarations
	    produced by the Erlang parser to generate random
	    instances of records for testing purposes.)</p>
	    <p>It also means that dialyzer does not warn if e.g. an
	    <c>is_atom/1</c> test or something more exotic like an
	    <c>atom_to_list/1</c> call is performed on the value of
	    the <c>f1</c> field.</p>
	    <p>Similarly, there is no way to extend dialyzer to warn
	    if it finds record constructions where <c>f1</c> is not
	    initialized to some float.</p>
	    <p>Last but not least, it is semantically problematic
	    when the type of the field is an opaque type: creating a
	    union of an opaque and a structured type is very
	    problematic for analysis because it fundamentally breaks
	    the opacity of the term at that point.</p>
	    <p>Change: To solve these problems the parser will not
	    automatically insert the <c>'undefined'</c> value
	    anymore; instead the user has the option to choose the
	    places where this value makes sense (for the field) and
	    where it does not and insert the <c>| 'undefined'</c>
	    there manually.</p>
	    <p>Consequences of this change: This change means that
	    dialyzer will issue a warning for all places where
	    records with uninitialized fields are created and those
	    fields have a declared type that is incompatible with
	    <c>'undefined'</c> (e.g. <c>float()</c>). This warning
	    can be suppressed easily by adding <c>| 'undefined'</c>
	    to the type of this field. This also adds documentation
	    that the user really intends to create records where this
	    field is uninitialized.</p>
          <p>
	    *** POTENTIAL INCOMPATIBILITY ***</p>
          <p>
	    Own Id: OTP-12719</p>
        </item>
        <item>
	    <p> Remove deprecated functions in the modules
	    <c>erl_scan</c> and <c>erl_parse</c>. </p>
          <p>
	    Own Id: OTP-12861</p>
        </item>
        <item>
	    <p>The pre-processor can now expand the ?FUNCTION_NAME
	    and ?FUNCTION_ARITY macros.</p>
          <p>
	    Own Id: OTP-13059</p>
        </item>
        <item>
	    <p> A new behaviour <c>gen_statem</c> has been
	    implemented. It has been thoroughly reviewed, is stable
	    enough to be used by at least two heavy OTP applications,
	    and is here to stay. But depending on user feedback, we
	    do not expect but might find it necessary to make minor
	    not backwards compatible changes into OTP-20.0, so its
	    state can be designated as "not quite experimental"...
	    </p> <p> The <c>gen_statem</c> behaviour is intended to
	    replace <c>gen_fsm</c> for new code. It has the same
	    features and add some really useful: </p> <list
	    type="bulleted"> <item>State code is gathered</item>
	    <item>The state can be any term</item> <item>Events can
	    be postponed</item> <item>Events can be self
	    generated</item> <item>A reply can be sent from a later
	    state</item> <item>There can be multiple sys traceable
	    replies</item> </list> <p> The callback model(s) for
	    <c>gen_statem</c> differs from the one for
	    <c>gen_fsm</c>, but it is still fairly easy to rewrite
	    from <c>gen_fsm</c> to <c>gen_statem</c>. </p>
          <p>
	    Own Id: OTP-13065 Aux Id: PR-960 </p>
        </item>
        <item>
          <p>
	    Optimize binary:split/2 and binary:split/3 with native
	    BIF implementation.</p>
          <p>
	    Own Id: OTP-13082</p>
        </item>
        <item>
	    <p>Background: The types of record fields have since R12B
	    been put in a separate form by <c>epp:parse_file()</c>,
	    leaving the record declaration form untyped. The separate
	    form, however, does not follow the syntax of type
	    declarations, and parse transforms inspecting
	    <c>-type()</c> attributes need to know about the special
	    syntax. Since the compiler stores the return value of
	    <c>epp:parse_file()</c> as debug information in the
	    abstract code chunk (<c>"Abst"</c> or
	    <c>abstract_code</c>), tools too need to know about the
	    special syntax, if they inspect <c>-type()</c> attributes
	    in abstract code.</p>
	    <p>Change: No separate type form is created by
	    <c>epp:parse_file()</c>, but the type information is kept
	    in the record fields. This means that all parse
	    transforms and all tools inspecting <c>-record()</c>
	    declarations need to recognize <c>{typed_record_field,
	    Field, Type}</c>.</p>
          <p>
	    *** POTENTIAL INCOMPATIBILITY ***</p>
          <p>
	    Own Id: OTP-13148</p>
        </item>
        <item>
          <p>
	    Unsized fields of the type <c>bytes</c> in binary
	    generators are now forbidden. (The other ways of writing
	    unsized fields, such as <c>binary</c>, are already
	    forbidden.)</p>
          <p>
	    Own Id: OTP-13152</p>
        </item>
        <item>
	    <p> The type <c>map()</c> is built-in, and cannot be
	    redefined. </p>
          <p>
	    Own Id: OTP-13153</p>
        </item>
        <item>
	    <p> Let <c>dets:open_file()</c> exit with a <c>badarg</c>
	    message if given a raw file name (a binary). </p>
          <p>
	    Own Id: OTP-13229 Aux Id: ERL-55 </p>
        </item>
        <item>
	    <p> Add <c>filename:basedir/2,3</c></p> <p>basedir
	    returns suitable path(s) for 'user_cache', 'user_config',
	    'user_data', 'user_log', 'site_config' and 'site_data'.
	    On linux and linux like systems the paths will respect
	    the XDG environment variables.</p>
          <p>
	    Own Id: OTP-13392</p>
        </item>
        <item>
	    <p>There are new preprocessor directives
	    <c>-error(Term)</c> and <c>-warning(Term)</c> to cause a
	    compilation error or a compilation warning,
	    respectively.</p>
          <p>
	    Own Id: OTP-13476</p>
        </item>
        <item>
          <p>
	    Optimize <c>'++'</c> operator and <c>lists:append/2</c>
	    by using a single pass to build a new list while checking
	    for properness.</p>
          <p>
	    Own Id: OTP-13487</p>
        </item>
        <item>
          <p>
	    Add <c>maps:update_with/3,4</c> and <c>maps:take/2</c></p>
          <p>
	    Own Id: OTP-13522 Aux Id: PR-1025 </p>
        </item>
        <item>
	    <p><c>lists:join/2</c> has been added. Similar to
	    <c>string:join/2</c> but works with arbitrary lists.</p>
          <p>
	    Own Id: OTP-13523</p>
        </item>
        <item>
	    <p>Obfuscate asserts to make Dialyzer shut up.</p>
          <p>
	    Own Id: OTP-13524 Aux Id: PR-1002 </p>
        </item>
        <item>
          <p>
	    Supervisors now explicitly add their callback module in
	    the return from sys:get_status/1,2. This is to simplify
	    custom supervisor implementations. The Misc part of the
	    return value from sys:get_status/1,2 for a supervisor is
	    now:</p>
          <p>
	    [{data, [{"State",
	    State}]},{supervisor,[{"Callback",Module}]}]</p>
          <p>
	    *** POTENTIAL INCOMPATIBILITY ***</p>
          <p>
	    Own Id: OTP-13619 Aux Id: PR-1000 </p>
        </item>
        <item>
          <p>
	    Relax translation of initial calls in <c>proc_lib</c>,
	    i.e. remove the restriction to only do the translation
	    for <c>gen_server</c> and <c>gen_fsm</c>. This enables
	    user defined <c>gen</c> based generic callback modules to
	    be displayed nicely in <c>c:i()</c> and observer.</p>
          <p>
	    Own Id: OTP-13623</p>
        </item>
        <item>
	    <p>The function <c>queue:lait/1</c> (misspelling of
	    <c>liat/1</c>) is now deprecated.</p>
          <p>
	    Own Id: OTP-13658</p>
        </item>
      </list>
    </section>

</section>

<section><title>STDLIB 2.8.0.1</title>

    <section><title>Improvements and New Features</title>
      <list>
        <item>
	    <p>List subtraction (The <c>--</c> operator) will now
	    yield properly on large inputs.</p>
          <p>
	    Own Id: OTP-15371</p>
        </item>
      </list>
    </section>

</section>

<section><title>STDLIB 2.8</title>

    <section><title>Fixed Bugs and Malfunctions</title>
      <list>
        <item>
          <p>
	    Fix evaluation in matching of bound map key variables in
	    the interpreter.</p>
          <p>
	    Prior to this patch, the following code would not
	    evaluate: <c>X = key,(fun(#{X := value}) -&gt; true
	    end)(#{X => value})</c></p>
          <p>
	    Own Id: OTP-13218</p>
        </item>
        <item>
	    <p> Fix <c>erl_eval</c> not using non-local function
	    handler. </p>
          <p>
	    Own Id: OTP-13228 Aux Id: ERL-32 </p>
        </item>
        <item>
	    <p> The Erlang Code Linter no longer crashes if there is
	    a <c>-deprecated()</c> attribute but no <c>-module()</c>
	    declaration. </p>
          <p>
	    Own Id: OTP-13230 Aux Id: ERL-62 </p>
        </item>
        <item>
          <p>
	    The timestamp in the result returned by <c>dets:info(Tab,
	    safe_fixed)</c> was unintentionally broken as a result of
	    the time API rewrites in OTP 18.0. This has now been
	    fixed.</p>
          <p>
	    Own Id: OTP-13239 Aux Id: OTP-11997 </p>
        </item>
        <item>
	    <p>A rare race condition in <c>beam_lib</c> when using
	    encrypted abstract format has been eliminated.</p>
          <p>
	    Own Id: OTP-13278</p>
        </item>
        <item>
          <p>
	    Improved maps:with/2 and maps:without/2 algorithms</p>
          <p>
	    The new implementation speeds up the execution
	    significantly for all sizes of input.</p>
          <p>
	    Own Id: OTP-13376</p>
        </item>
      </list>
    </section>


    <section><title>Improvements and New Features</title>
      <list>
        <item>
          <p>
	    Time warp safety improvements.</p>
          <p>
	    Introduced the options <c>monotonic_timestamp</c>, and
	    <c>strict_monotonic_timestamp</c> to the trace,
	    sequential trace, and system profile functionality. This
	    since the already existing <c>timestamp</c> option is not
	    time warp safe.</p>
          <p>
	    Introduced the option <c>safe_fixed_monotonic_time</c> to
	    <c>ets:info/2</c> and <c>dets:info/2</c>. This since the
	    already existing <c>safe_fixed</c> option is not time
	    warp safe.</p>
          <p>
	    Own Id: OTP-13222 Aux Id: OTP-11997 </p>
        </item>
        <item>
          <p>
	    In the shell Ctrl+W (delete word) will no longer consider
	    "." as being part of a word.</p>
          <p>
	    Own Id: OTP-13281</p>
        </item>
      </list>
    </section>

</section>

<section><title>STDLIB 2.7</title>

    <section><title>Fixed Bugs and Malfunctions</title>
      <list>
        <item>
	    <p>The Erlang Pretty Printer uses <c>::</c> for function
	    type constraints.</p> <p>A bug concerning pretty printing
	    of annotated type union elements in map pair types has
	    been fixed.</p> <p>Some minor issues regarding the
	    documentation of types and specs have been corrected.</p>
          <p>
	    Own Id: OTP-13084</p>
        </item>
        <item>
	    <p> The shell command <c>rp</c> prints strings as lists
	    of integers if pretty printing of lists is set to
	    <c>false</c>. </p>
          <p>
	    Own Id: OTP-13145</p>
        </item>
        <item>
          <p>
	    The shell would crash if a bit syntax expression with
	    conflicting types were given (e.g. if a field type was
	    given as '<c>integer-binary</c>'). (Thanks to Aleksei
	    Magusev for reporting this bug.)</p>
          <p>
	    Own Id: OTP-13157</p>
        </item>
        <item>
	    <p>The <c>rand:export_seed/0</c> would never return
	    '<c>undefined</c>' even if no seed has previously been
	    created. Fixed to return '<c>undefined</c>' if there is
	    no seed in the process dictionary.</p>
          <p>
	    Own Id: OTP-13162</p>
        </item>
      </list>
    </section>


    <section><title>Improvements and New Features</title>
      <list>
        <item>
          <p>
	    Add support for the Delete, Home and End keys in the
	    Erlang shell.</p>
          <p>
	    Own Id: OTP-13032</p>
        </item>
        <item>
	    <p><c>beam_lib:all_chunks/1</c> and
	    <c>beam_lib:build_module/1</c> have been documented.</p>
          <p>
	    Own Id: OTP-13063</p>
        </item>
      </list>
    </section>

</section>

<section><title>STDLIB 2.6</title>

    <section><title>Fixed Bugs and Malfunctions</title>
      <list>
        <item>
	    <p> In OTP 18.0, <c>qlc</c> does not handle syntax errors
	    well. This bug has been fixed. </p>
          <p>
	    Own Id: OTP-12946</p>
        </item>
        <item>
          <p>
	    Optimize zip:unzip/2 when uncompressing to memory.</p>
          <p>
	    Own Id: OTP-12950</p>
        </item>
        <item>
          <p>
	    The STDLIB reference manual is updated to show
	    correct information about the return value of
	    <c>gen_fsm:reply/2</c>.</p>
          <p>
	    Own Id: OTP-12973</p>
        </item>
        <item>
	    <p>re:split2,3 and re:replace/3,4 now correctly handles
	    pre-compiled patterns that have been compiled using the
	    '<c>unicode</c>' option.</p>
          <p>
	    Own Id: OTP-12977</p>
        </item>
        <item>
          <p>
	    Export <c>shell:catch_exception/1</c> as documented.</p>
          <p>
	    Own Id: OTP-12990</p>
        </item>
      </list>
    </section>


    <section><title>Improvements and New Features</title>
      <list>
        <item>
	    <p>A mechanism for limiting the amount of text that the
	    built-in error logger events will produce has been
	    introduced. It is useful for limiting both the size of
	    log files and the CPU time used to produce them.</p>
	    <p>This mechanism is experimental in the sense that it
	    may be changed if it turns out that it does not solve the
	    problem it is supposed to solve. In that case, there may
	    be backward incompatible improvements to this
	    mechanism.</p>
	    <p>See the documentation for the config parameter
	    <c>error_logger_format_depth</c> in the Kernel
	    application for information about how to turn on this
	    feature.</p>
          <p>
	    Own Id: OTP-12864</p>
        </item>
      </list>
    </section>

</section>

<section><title>STDLIB 2.5</title>

    <section><title>Fixed Bugs and Malfunctions</title>
      <list>
        <item>
          <p>
	    Fix handling of single dot in filename:join/2</p>
          <p>
	    The reference manual says that filename:join(A,B) is
	    equivalent to filename:join([A,B]). In some rare cases
	    this turns out not to be true. For example:</p>
          <p>
	    <c>filename:join("/a/.","b") -&gt; "/a/./b"</c> vs
	    <c>filename:join(["/a/.","b"]) -&gt; "/a/b"</c>.</p>
          <p>
	    This has been corrected. A single dot is now only kept if
	    it occurs at the very beginning or the very end of the
	    resulting path.</p>
          <p>
	    *** POTENTIAL INCOMPATIBILITY ***</p>
          <p>
	    Own Id: OTP-12158</p>
        </item>
        <item>
          <p>
	    The undocumented option <c>generic_debug</c> for
	    <c>gen_server</c> has been removed.</p>
          <p>
	    Own Id: OTP-12183</p>
        </item>
        <item>
          <p>
	    erl_lint:icrt_export/4 has been rewritten to make the
	    code really follow the scoping rules of Erlang, and not
	    just in most situations by accident.</p>
          <p>
	    Own Id: OTP-12186</p>
        </item>
        <item>
          <p>
	    Add 'trim_all' option to binary:split/3</p>
          <p>
	    This option can be set to remove _ALL_ empty parts of the
	    result of a call to binary:split/3.</p>
          <p>
	    Own Id: OTP-12301</p>
        </item>
        <item>
	    <p> Correct orddict(3) regarding evaluation order of
	    <c>fold()</c> and <c>map()</c>. </p>
          <p>
	    Own Id: OTP-12651 Aux Id: seq12832 </p>
        </item>
        <item>
          <p>
	    Correct <c>maps</c> module error exceptions </p>
          <p>
	    Bad input to maps module function will now yield the
	    following exceptions:</p>
          <list> <item>{badmap, NotMap}, or </item> <item>badarg.</item>
          </list>
          <p>
	    Own Id: OTP-12657</p>
        </item>
        <item>
          <p>
	    It is now possible to paste text in JCL mode (using
	    Ctrl-Y) that has been copied in the previous shell
	    session. Also a bug that caused the JCL mode to crash
	    when pasting text has been fixed.</p>
          <p>
	    Own Id: OTP-12673</p>
        </item>
        <item>
          <p>
	    Add <c>uptime()</c> shell command.</p>
          <p>
	    Own Id: OTP-12752</p>
        </item>
        <item>
          <p>
	    Cache nowarn_bif_clash functions in erl_lint.</p>
          <p>
	    This patch stores nowarn_bif_clash in the lint record. By
	    using erlc +'{eprof,lint_module}' when compiling the
	    erlang parser, we noticed the time spent on
	    nowarn_function/2 reduced from 30% to 0.01%.</p>
          <p>
	    Own Id: OTP-12754</p>
        </item>
        <item>
          <p>
	    Optimize the Erlang Code Linter by using the cached
	    filename information.</p>
          <p>
	    Own Id: OTP-12772</p>
        </item>
        <item>
          <p>
	    If a child of a simple_one_for_one returns ignore from
	    its start function no longer store the child for any
	    restart type. It is not possible to restart or delete the
	    child because the supervisor is a simple_one_for_one.</p>
          <p>
	    Own Id: OTP-12793</p>
        </item>
        <item>
          <p>
	    Make <c>ets:file2tab</c> preserve enabled
	    <c>read_concurrency</c> and <c>write_concurrency</c>
	    options for tables.</p>
          <p>
	    Own Id: OTP-12814</p>
        </item>
        <item>
          <p>
	    There are many cases where user code needs to be able to
	    distinguish between a socket that was closed normally and
	    one that was aborted. Setting the option
	    {show_econnreset, true} enables the user to receive
	    ECONNRESET errors on both active and passive sockets.</p>
          <p>
	    Own Id: OTP-12841</p>
        </item>
      </list>
    </section>


    <section><title>Improvements and New Features</title>
      <list>
        <item>
          <p>
	    Allow maps for supervisor flags and child specs</p>
          <p>
	    Earlier, supervisor flags and child specs were given as
	    tuples. While this is kept for backwards compatibility,
	    it is now also allowed to give these parameters as maps,
	    see <seeerl
	    marker="stdlib:supervisor#sup_flags">sup_flags</seeerl>
	    and <seeerl
	    marker="stdlib:supervisor#child_spec">child_spec</seeerl>.</p>
          <p>
	    Own Id: OTP-11043</p>
        </item>
        <item>
          <p>
	    A new system message, <c>terminate</c>, is added. This
	    can be sent with <c>sys:terminate/2,3</c>. If the
	    receiving process handles system messages properly it
	    will terminate shortly after receiving this message.</p>
          <p>
	    The new function <c>proc_lib:stop/1,3</c> utilizes this
	    new system message and monitors the receiving process in
	    order to facilitate a synchronous stop mechanism for
	    'special processes'.</p>
          <p>
	    <c>proc_lib:stop/1,3</c> is used by the following
	    functions:</p>
	    <list> <item><c>gen_server:stop/1,3</c> (new)</item>
	    <item><c>gen_fsm:stop/1,3</c> (new)</item>
	    <item><c>gen_event:stop/1,3</c> (modified to be
	    synchronous)</item> <item><c>wx_object:stop/1,3</c>
	    (new)</item> </list>
          <p>
	    Own Id: OTP-11173 Aux Id: seq12353 </p>
        </item>
        <item>
          <p>
	    Remove the <c>pg</c> module, which has been deprecated
	    through OTP-17, is now removed from the STDLIB
	    application. This module has been marked experimental for
	    more than 15 years, and has largely been superseded by
	    the <c>pg2</c> module from the Kernel application.</p>
          <p>
	    Own Id: OTP-11907</p>
        </item>
        <item>
          <p>
	    New BIF: <c>erlang:get_keys/0</c>, lists all keys
	    associated with the process dictionary. Note:
	    <c>erlang:get_keys/0</c> is auto-imported.</p>
          <p>
	    *** POTENTIAL INCOMPATIBILITY ***</p>
          <p>
	    Own Id: OTP-12151 Aux Id: seq12521 </p>
        </item>
        <item>
	    <p> Add three new functions to <c>io_lib</c>--
	    <c>scan_format/2</c>, <c>unscan_format/1</c>, and
	    <c>build_text/1</c>-- which expose the parsed form of the
	    format control sequences to make it possible to easily
	    modify or filter the input to <c>io_lib:format/2</c>.
	    This can e.g. be used in order to replace unbounded-size
	    control sequences like <c>~w</c> or <c>~p</c> with
	    corresponding depth-limited <c>~W</c> and <c>~P</c>
	    before doing the actual formatting. </p>
          <p>
	    Own Id: OTP-12167</p>
        </item>
        <item>
	    <p> Introduce the <c>erl_anno</c> module, an abstraction
	    of the second element of tokens and tuples in the
	    abstract format. </p>
          <p>
	    Own Id: OTP-12195</p>
        </item>
        <item>
          <p>
	    Support variables as Map keys in expressions and patterns</p>
	    <p>Erlang will accept any expression as keys in Map
	    expressions and it will accept literals or bound
	    variables as keys in Map patterns.</p>
          <p>
	    Own Id: OTP-12218</p>
        </item>
        <item>
	    <p> The last traces of Mnemosyne Rules have been removed.
	    </p>
          <p>
	    Own Id: OTP-12257</p>
        </item>
        <item>
          <p>
	    Properly support maps in match_specs</p>
          <p>
	    Own Id: OTP-12270</p>
        </item>
        <item>
          <p>
	    New function <c>ets:take/2</c>. Works the same as
	    <c>ets:delete/2</c> but also returns the deleted
	    object(s).</p>
          <p>
	    Own Id: OTP-12309</p>
        </item>
        <item>
	    <p><c>string:tokens/2</c> is somewhat faster, especially
	    if the list of separators only contains one separator
	    character.</p>
          <p>
	    Own Id: OTP-12422 Aux Id: seq12774 </p>
        </item>
        <item>
	    <p>The documentation of the Abstract Format (in the ERTS
	    User's Guide) has been updated with types and
	    specification. (Thanks to Anthony Ramine.) </p> <p> The
	    explicit representation of parentheses used in types of
	    the abstract format has been removed. Instead the new
	    functions <c>erl_parse:type_inop_prec()</c> and
	    <c>erl_parse:type_preop_prec()</c> can be used for
	    inserting parentheses where needed. </p>
          <p>
	    Own Id: OTP-12492</p>
        </item>
        <item>
          <p>
	    Prevent zip:zip_open/[12] from leaking file descriptors
	    if parent process dies.</p>
          <p>
	    Own Id: OTP-12566</p>
        </item>
        <item>
          <p>
	    Add a new random number generator, see <c>rand</c>
	    module. It have better characteristics and an improved
	    interface.</p>
          <p>
	    Own Id: OTP-12586 Aux Id: OTP-12501, OTP-12502 </p>
        </item>
        <item>
	    <p><c>filename:split/1</c> when given an empty binary
	    will now return an empty list, to make it consistent with
	    return value when given an empty list.</p>
          <p>
	    Own Id: OTP-12716</p>
        </item>
        <item>
          <p>
	    Add <c>sync</c> option to <c>ets:tab2file/3</c>.</p>
          <p>
	    Own Id: OTP-12737 Aux Id: seq12805 </p>
        </item>
        <item>
	    <p> Add functions <c>gb_sets:iterator_from()</c> and
	    <c>gb_trees:iterator_from()</c>. (Thanks to Kirill
	    Kinduk.) </p>
          <p>
	    Own Id: OTP-12742</p>
        </item>
        <item>
          <p>
	    Add <c>maps:filter/2</c> to maps module.</p>
          <p>
	    Own Id: OTP-12745</p>
        </item>
        <item>
          <p>
	    Change some internal data structures to Maps in order to
	    speed up compilation time. Measured speed up is around
	    10%-15%.</p>
          <p>
	    Own Id: OTP-12774</p>
        </item>
        <item>
	    <p> Update <c>orddict</c> to use parameterized types and
	    specs. (Thanks to UENISHI Kota.) </p>
          <p>
	    Own Id: OTP-12785</p>
        </item>
        <item>
	    <p>The assert macros in <c>eunit</c> has been moved out
	    to <c>stdlib/include/assert.hrl</c>. This files get
	    included by <c>eunit.hrl</c>. Thus, nothing changes for
	    eunit users, but the asserts can now also be included
	    separately.</p>
          <p>
	    Own Id: OTP-12808</p>
        </item>
      </list>
    </section>

</section>

<section><title>STDLIB 2.4</title>

    <section><title>Fixed Bugs and Malfunctions</title>
      <list>
        <item>
          <p>
	    Behaviour of character types \d, \w and \s has always
	    been to not match characters with value above 255, not
	    128, i.e. they are limited to ISO-Latin-1 and not ASCII</p>
          <p>
	    Own Id: OTP-12521</p>
        </item>
      </list>
    </section>


    <section><title>Improvements and New Features</title>
      <list>
        <item>
          <p>
	    c:m/1 now displays the module's MD5 sum.</p>
          <p>
	    Own Id: OTP-12500</p>
        </item>
        <item>
          <p>
	    Make ets:i/1 handle binary input from IO server.</p>
          <p>
	    Own Id: OTP-12550</p>
        </item>
      </list>
    </section>

</section>

<section><title>STDLIB 2.3</title>

    <section><title>Fixed Bugs and Malfunctions</title>
      <list>
        <item>
          <p>
	    The documentation of string:tokens/2 now explicitly
	    specifies that adjacent separator characters do not give
	    any empty strings in the resulting list of tokens.</p>
          <p>
	    Own Id: OTP-12036</p>
        </item>
        <item>
          <p>
	    Fix broken deprecation warnings in ssh application</p>
          <p>
	    Own Id: OTP-12187</p>
        </item>
        <item>
          <p>
	    Maps: Properly align union typed assoc values in
	    documentation</p>
          <p>
	    Own Id: OTP-12190</p>
        </item>
        <item>
          <p>
	    Fix filelib:wildcard/2 when 'Cwd' ends with a dot</p>
          <p>
	    Own Id: OTP-12212</p>
        </item>
        <item>
          <p>
	    Allow <c>Name/Arity</c> syntax in maps values inside
	    attributes.</p>
          <p>
	    Own Id: OTP-12213</p>
        </item>
        <item>
          <p>
	    Fix edlin to correctly save text killed with ctrl-u.
	    Prior to this fix, entering text into the Erlang shell
	    and then killing it with ctrl-u followed by yanking it
	    back with ctrl-y would result in the yanked text being
	    the reverse of the original killed text.</p>
          <p>
	    Own Id: OTP-12224</p>
        </item>
        <item>
          <p>
	    If a callback function was terminated with exit/1, there
	    would be no stack trace in the ERROR REPORT produced by
	    gen_server. This has been corrected.</p>
          <p>
	    To keep the backwards compatibility, the actual exit
	    reason for the process is not changed.</p>
          <p>
	    Own Id: OTP-12263 Aux Id: seq12733 </p>
        </item>
        <item>
          <p>
	    Warnings produced by <c>ms_transform</c> could point out
	    the wrong line number.</p>
          <p>
	    Own Id: OTP-12264</p>
        </item>
      </list>
    </section>


    <section><title>Improvements and New Features</title>
      <list>
        <item>
          <p>
	    Supports tar file creation on other media than file
	    systems mounted on the local machine.</p>
          <p>
	    The <c>erl_tar</c> api is extended with
	    <c>erl_tar:init/3</c> that enables usage of user provided
	    media storage routines. A ssh-specific set of such
	    routines is hidden in the new function
	    <c>ssh_sftp:open_tar/3</c> to simplify creating a tar
	    archive on a remote ssh server.</p>
          <p>
	    A chunked file reading option is added to
	    <c>erl_tar:add/3,4</c> to save memory on e.g small
	    embedded systems. The size of the slices read from a file
	    in that case can be specified.</p>
          <p>
	    Own Id: OTP-12180 Aux Id: seq12715 </p>
        </item>
        <item>
          <p>
	    I/O requests are optimized for long message queues in the
	    calling process.</p>
          <p>
	    Own Id: OTP-12315</p>
        </item>
      </list>
    </section>

</section>

<section><title>STDLIB 2.2</title>

    <section><title>Fixed Bugs and Malfunctions</title>
      <list>
        <item>
          <p>
	    The type spec of the FormFunc argument to
	    sys:handle_debug/4 was erroneously pointing to dbg_fun().
	    This is now corrected and the new type is format_fun().</p>
          <p>
	    Own Id: OTP-11800</p>
        </item>
        <item>
          <p>
	    Behaviors such as gen_fsm and gen_server should always
	    invoke format_status/2 before printing the state to the
	    logs.</p>
          <p>
	    Own Id: OTP-11967</p>
        </item>
        <item>
	    <p> The documentation of <c>dets:insert_new/2</c> has
	    been corrected. (Thanks to Alexei Sholik for reporting
	    the bug.) </p>
          <p>
	    Own Id: OTP-12024</p>
        </item>
        <item>
          <p>
	    Printing a term with io_lib:format and control sequence
	    w, precision P and field width F, where F&lt; P would
	    fail in one of the two following ways:</p>
          <p>
	    1) If P &lt; printed length of the term, an infinite loop
	    would be entered, consuming all available memory.</p>
          <p>
	    2) If P &gt;= printed length of the term, an exception
	    would be raised.</p>
          <p>
	    These two problems are now corrected.</p>
          <p>
	    Own Id: OTP-12041</p>
        </item>
        <item>
          <p>
	    The documentation of <c>maps:values/1</c> has been
	    corrected.</p>
          <p>
	    Own Id: OTP-12055</p>
        </item>
        <item>
          <p>
	    Expand shell functions in map expressions.</p>
          <p>
	    Own Id: OTP-12063</p>
        </item>
      </list>
    </section>


    <section><title>Improvements and New Features</title>
      <list>
        <item>
          <p>
	    Add maps:with/2</p>
          <p>
	    Own Id: OTP-12137</p>
        </item>
      </list>
    </section>

</section>

<section><title>STDLIB 2.1.1</title>

    <section><title>Fixed Bugs and Malfunctions</title>
      <list>
        <item>
          <p>
	    OTP-11850 fixed filelib:wildcard/1 to work with broken
	    symlinks. This correction, however, introduced problems
	    since symlinks were no longer followed for functions like
	    filelib:ensure_dir/1, filelib:is_dir/1,
	    filelib:file_size/1, etc. This is now corrected.</p>
          <p>
	    Own Id: OTP-12054 Aux Id: seq12660 </p>
        </item>
      </list>
    </section>

</section>

<section><title>STDLIB 2.1</title>

    <section><title>Fixed Bugs and Malfunctions</title>
      <list>
        <item>
	    <p><c>filelib:wildcard("broken_symlink")</c> would return
	    an empty list if "broken_symlink" was a symlink that did
	    not point to an existing file.</p>
          <p>
	    Own Id: OTP-11850 Aux Id: seq12571 </p>
        </item>
        <item>
	    <p><c>erl_tar</c> can now handle files names that contain
	    Unicode characters. See "UNICODE SUPPORT" in the
	    documentation for <c>erl_tar</c>.</p>
	    <p>When creating a tar file, <c>erl_tar</c> would
	    sometime write a too short end of tape marker. GNU tar
	    would correctly extract files from such tar file, but
	    would complain about "A lone zero block at...".</p>
          <p>
	    Own Id: OTP-11854</p>
        </item>
        <item>
	    <p> When redefining and exporting the type <c>map()</c>
	    the Erlang Code Linter (<c>erl_lint</c>) erroneously
	    emitted an error. This bug has been fixed. </p>
          <p>
	    Own Id: OTP-11872</p>
        </item>
        <item>
          <p>
	    Fix evaluation of map updates in the debugger and
	    erl_eval</p>
          <p>
	    Reported-by: José Valim</p>
          <p>
	    Own Id: OTP-11922</p>
        </item>
      </list>
    </section>


    <section><title>Improvements and New Features</title>
      <list>
        <item>
	    <p>The following native functions now bump an appropriate
	    amount of reductions and yield when out of
	    reductions:</p> <list>
	    <item><c>erlang:binary_to_list/1</c></item>
	    <item><c>erlang:binary_to_list/3</c></item>
	    <item><c>erlang:bitstring_to_list/1</c></item>
	    <item><c>erlang:list_to_binary/1</c></item>
	    <item><c>erlang:iolist_to_binary/1</c></item>
	    <item><c>erlang:list_to_bitstring/1</c></item>
	    <item><c>binary:list_to_bin/1</c></item> </list>
	    <p>Characteristics impact:</p> <taglist>
	    <tag>Performance</tag> <item>The functions converting
	    from lists got a performance loss for very small lists,
	    and a performance gain for very large lists.</item>
	    <tag>Priority</tag> <item>Previously a process executing
	    one of these functions effectively got an unfair priority
	    boost. This priority boost depended on the input size.
	    The larger the input was, the larger the priority boost
	    got. This unfair priority boost is now lost. </item>
	    </taglist>
          <p>
	    Own Id: OTP-11888</p>
        </item>
        <item>
          <p>
	    Add <c>maps:get/3</c> to maps module. The function will
	    return the supplied default value if the key does not
	    exist in the map.</p>
          <p>
	    Own Id: OTP-11951</p>
        </item>
      </list>
    </section>

</section>

<section><title>STDLIB 2.0</title>

    <section><title>Fixed Bugs and Malfunctions</title>
      <list>
        <item>
          <p>
	    The option dupnames did not work as intended in re. When
	    looking for names with {capture, [Name, ...]}, re:run
	    returned a random instance of the match for that name,
	    instead of the leftmost matching instance, which was what
	    the documentation stated. This is now corrected to adhere
	    to the documentation. The option {capture,all_names}
	    along with a re:inspect/2 function is also added to
	    further help in using named subpatterns.</p>
          <p>
	    Own Id: OTP-11205</p>
        </item>
        <item>
          <p>
	    If option 'binary' was set for standard_input, then c:i()
	    would hang if the output was more than one page long -
	    i.e. then input after "(c)ontinue (q)uit --&gt;" could
	    not be read. This has been corrected. (Thanks to José
	    Valim)</p>
          <p>
	    Own Id: OTP-11589</p>
        </item>
        <item>
          <p>
	    stdlib/lists: Add function droplast/1 This functions
	    drops the last element of a non-empty list. lists:last/1
	    and lists:droplast/1 are the dual of hd/1 and tl/1 but
	    for the end of a list. (Thanks to Hans Svensson)</p>
          <p>
	    Own Id: OTP-11677</p>
        </item>
        <item>
          <p>
	    Allow all auto imports to be suppressed at once.
	    Introducing the no_auto_import attribute:
	    -compile(no_auto_import). Useful for code generation
	    tools that always use the qualified function names and
	    want to avoid the auto imported functions clashing with
	    local ones. (Thanks to José Valim.)</p>
          <p>
	    Own Id: OTP-11682</p>
        </item>
        <item>
          <p>
	    supervisor_bridge does no longer report normal
	    termination of children. The reason is that in some
	    cases, for instance when the restart strategy is
	    simple_one_for_one, the log could be completely
	    overloaded with reports about normally terminating
	    processes. (Thanks to Artem Ocheredko)</p>
          <p>
	    Own Id: OTP-11685</p>
        </item>
        <item>
	    <p> The type annotations for alternative registries using
	    the {via, Module, Name} syntax for sup_name() and
	    sup_ref() in the supervisor module are now consistent
	    with the documentation. Dialyzer should no longer
	    complain about valid supervisor:start_link() and
	    supervisor:start_child() calls. (Thanks to Caleb
	    Helbling.) </p>
          <p>
	    Own Id: OTP-11707</p>
        </item>
        <item>
	    <p> Two Dets bugs have been fixed. When trying to open a
	    short file that is not a Dets file, the file was deleted
	    even with just read access. Calling
	    <c>dets:is_dets_file/1</c> with a file that is not a Dets
	    file, a file descriptor was left open. (Thanks to Håkan
	    Mattsson for reporting the bugs.) </p>
          <p>
	    Own Id: OTP-11709</p>
        </item>
        <item>
          <p>
	    Fix race bug in <c>ets:all</c>. Concurrent creation of
	    tables could cause other tables to not be included in the
	    result. (Thanks to Florian Schintke for bug report)</p>
          <p>
	    Own Id: OTP-11726</p>
        </item>
        <item>
          <p>
	    erl_eval now properly evaluates '=='/2 when it is used in
	    guards. (Thanks to José Valim)</p>
          <p>
	    Own Id: OTP-11747</p>
        </item>
        <item>
          <p>
	    Calls to proplists:get_value/3 are replaced by the faster
	    lists:keyfind/3 in io_lib_pretty. Elements in the list
	    are always 2-tuples. (Thanks to Andrew Thompson)</p>
          <p>
	    Own Id: OTP-11752</p>
        </item>
        <item>
	    <p> A qlc bug where filters were erroneously optimized
	    away has been fixed. Thanks to Sam Bobroff for reporting
	    the bug. </p>
          <p>
	    Own Id: OTP-11758</p>
        </item>
        <item>
          <p>
	    A number of compiler errors where unusual or nonsensical
	    code would crash the compiler have been reported by Ulf
	    Norell and corrected by Anthony Ramine.</p>
          <p>
	    Own Id: OTP-11770</p>
        </item>
        <item>
	    <p> Since Erlang/OTP R16B the Erlang Core Linter
	    (<c>erl_lint</c>) has not emitted errors when built-in
	    types were re-defined. This bug has been fixed. (Thanks
	    to Roberto Aloi.) </p>
          <p>
	    Own Id: OTP-11772</p>
        </item>
        <item>
          <p>
	    The functions <c>sys:get_state/1,2</c> and
	    <c>sys:replace_state/2,3</c> are fixed so they can now be
	    run while the process is sys suspended. To accomplish
	    this, the new callbacks <c>Mod:system_get_state/1</c> and
	    <c>Mod:system_replace_state/2</c> are added, which are
	    also implemented by the generic behaviours
	    <c>gen_server</c>, <c>gen_event</c> and <c>gen_fsm</c>.</p>
          <p>
	    The potential incompatibility refers to:</p>
	    <list> <item>The previous behaviour of intercepting the
	    system message and passing a tuple of size 2 as the last
	    argument to <c>sys:handle_system_msg/6</c> is no longer
	    supported.</item> <item>The error handling when
	    <c>StateFun</c> in <c>sys:replace_state/2,3</c> fails is
	    changed from being totally silent to possibly (if the
	    callback module does not catch) throw an exception in the
	    client process.</item> </list>
          <p>
	    (Thanks to James Fish and Steve Vinoski)</p>
          <p>
	    *** POTENTIAL INCOMPATIBILITY ***</p>
          <p>
	    Own Id: OTP-11817</p>
        </item>
      </list>
    </section>


    <section><title>Improvements and New Features</title>
      <list>
        <item>
          <p>
	    Options to set match_limit and match_limit_recursion are
	    added to re:run. The option report_errors is also added
	    to get more information when re:run fails due to limits
	    or compilation errors.</p>
          <p>
	    Own Id: OTP-10285</p>
        </item>
        <item>
	    <p> The pre-defined types <c>array/0</c>, <c>dict/0</c>,
	    <c>digraph/0</c>, <c>gb_set/0</c>, <c>gb_tree/0</c>,
	    <c>queue/0</c>, <c>set/0</c>, and <c>tid/0</c> have been
	    deprecated. They will be removed in Erlang/OTP 18.0. </p>
	    <p> Instead the types <c>array:array/0</c>,
	    <c>dict:dict/0</c>, <c>digraph:graph/0</c>,
	    <c>gb_set:set/0</c>, <c>gb_tree:tree/0</c>,
	    <c>queue:queue/0</c>, <c>sets:set/0</c>, and
	    <c>ets:tid/0</c> can be used. (Note: it has always been
	    necessary to use <c>ets:tid/0</c>.) </p> <p> It is
	    allowed in Erlang/OTP 17.0 to locally re-define the types
	    <c>array/0</c>, <c>dict/0</c>, and so on. </p> <p> New
	    types <c>array:array/1</c>, <c>dict:dict/2</c>,
	    <c>gb_sets:set/1</c>, <c>gb_trees:tree/2</c>,
	    <c>queue:queue/1</c>, and <c>sets:set/1</c> have been
	    added. </p> <p> A compiler option,
	    <c>nowarn_deprecated_type</c>, has been introduced. By
	    including the attribute </p> <c>
	    -compile(nowarn_deprecated_type).</c> <p> in an Erlang
	    source file, warnings about deprecated types can be
	    avoided in Erlang/OTP 17.0. </p> <p> The option can also
	    be given as a compiler flag: </p> <c> erlc
	    +nowarn_deprecated_type file.erl</c>
          <p>
	    Own Id: OTP-10342</p>
        </item>
        <item>
          <p>
	    Calls to erlang:open_port/2 with 'spawn' are updated to
	    handle space in the command path.</p>
          <p>
	    Own Id: OTP-10842</p>
        </item>
        <item>
	    <p> Dialyzer's <c>unmatched_return</c> warnings have been
	    corrected. </p>
          <p>
	    Own Id: OTP-10908</p>
        </item>
        <item>
          <p>
	    Forbid unsized fields in patterns of binary generators
	    and simplified v3_core's translation of bit string
	    generators. (Thanks to Anthony Ramine.)</p>
          <p>
	    Own Id: OTP-11186</p>
        </item>
        <item>
          <p>
	    The version of the PCRE library Used by Erlang's re
	    module is raised to 8.33 from 7.6. This means, among
	    other things, better Unicode and Unicode Character
	    Properties support. New options connected to PCRE 8.33
	    are also added to the re module (ucd, notempty_atstart,
	    no_start_optimize). PCRE has extended the regular
	    expression syntax between 7.6 and 8.33, why this imposes
	    a potential incompatibility. Only very complicated
	    regular expressions may be affected, but if you know you
	    are using obscure features, please test run your regular
	    expressions and verify that their behavior has not
	    changed.</p>
          <p>
	    *** POTENTIAL INCOMPATIBILITY ***</p>
          <p>
	    Own Id: OTP-11204</p>
        </item>
        <item>
          <p>
	    Added dict:is_empty/1 and orddict:is_empty/1. (Thanks to
	    Magnus Henoch.)</p>
          <p>
	    Own Id: OTP-11353</p>
        </item>
        <item>
          <p>
	    A call to either the <c>garbage_collect/1</c> BIF or the
	    <c>check_process_code/2</c> BIF may trigger garbage
	    collection of another processes than the process calling
	    the BIF. The previous implementations performed these
	    kinds of garbage collections without considering the
	    internal state of the process being garbage collected. In
	    order to be able to more easily and more efficiently
	    implement yielding native code, these types of garbage
	    collections have been rewritten. A garbage collection
	    like this is now triggered by an asynchronous request
	    signal, the actual garbage collection is performed by the
	    process being garbage collected itself, and finalized by
	    a reply signal to the process issuing the request. Using
	    this approach processes can disable garbage collection
	    and yield without having to set up the heap in a state
	    that can be garbage collected.</p>
          <p>
	    The <seemfa
	    marker="erts:erlang#garbage_collect/2"><c>garbage_collect/2</c></seemfa>,
	    and <seemfa
	    marker="erts:erlang#check_process_code/3"><c>check_process_code/3</c></seemfa>
	    BIFs have been introduced. Both taking an option list as
	    last argument. Using these, one can issue asynchronous
	    requests.</p>
          <p>
	    <c>code:purge/1</c> and <c>code:soft_purge/1</c> have
	    been rewritten to utilize asynchronous
	    <c>check_process_code</c> requests in order to
	    parallelize work.</p>
          <p>
	    Characteristics impact: A call to the
	    <c>garbage_collect/1</c> BIF or the
	    <c>check_process_code/2</c> BIF will normally take longer
	    time to complete while the system as a whole wont be as
	    much negatively effected by the operation as before. A
	    call to <c>code:purge/1</c> and <c>code:soft_purge/1</c>
	    may complete faster or slower depending on the state of
	    the system while the system as a whole wont be as much
	    negatively effected by the operation as before.</p>
          <p>
	    Own Id: OTP-11388 Aux Id: OTP-11535, OTP-11648 </p>
        </item>
        <item>
	    <p> Improve the documentation of the supervisor's
	    <c>via</c> reference. (Thanks to MaximMinin.) </p>
          <p>
	    Own Id: OTP-11399</p>
        </item>
        <item>
	    <p><c>orddict:from_list/1</c> now uses the optimized sort
	    routines in the <c>lists</c> module instead of
	    (essentially) an insertion sort. Depending on the input
	    data, the speed of the new <c>from_list/1</c> is anything
	    from slightly faster up to several orders of magnitude
	    faster than the old <c>from_list/1</c>.</p> (Thanks to
	    Steve Vinoski.)
          <p>
	    Own Id: OTP-11552</p>
        </item>
        <item>
          <p>
	    EEP43: New data type - Maps</p>
          <p>
	    With Maps you may for instance:</p>
          <taglist>
            <tag/> <item><c>M0 = #{ a =&gt; 1, b =&gt; 2}, % create
	      associations</c></item>
            <tag/><item><c>M1 = M0#{ a := 10 }, % update values</c></item>
            <tag/><item><c>M2 = M1#{ "hi" =&gt;
	      "hello"}, % add new associations</c></item>
            <tag/><item><c>#{ "hi" := V1, a := V2, b := V3} = M2.
               % match keys with values</c></item>
          </taglist>
        <p>
	    For information on how to use Maps please see Map Expressions in the
		<seeguide marker="system/reference_manual:expressions#map_expressions">
			Reference Manual</seeguide>.</p>
          <p>
	    The current implementation is without the following
	    features:</p>
          <taglist>
            <tag/><item>No variable keys</item>
	    <tag/><item>No single value access</item>
            <tag/><item>No map comprehensions</item>
          </taglist>
          <p>
	    Note that Maps is <em>experimental</em> during OTP 17.0.</p>
          <p>
	    Own Id: OTP-11616</p>
        </item>
        <item>
          <p>
	    When tab completing the erlang shell now expands
	    zero-arity functions all the way to closing parenthesis,
	    unless there is another function with the same name and a
	    different arity. (Thanks to Pierre Fenoll.)</p>
          <p>
	    Own Id: OTP-11684</p>
        </item>
        <item>
	    <p> The Erlang Code Preprocessor (<c>epp</c>) could loop
	    when encountering a circular macro definition in an
	    included file. This bug has been fixed. </p> <p> Thanks
	    to Maruthavanan Subbarayan for reporting the bug, and to
	    Richard Carlsson for providing a bug fix. </p>
          <p>
	    Own Id: OTP-11728</p>
        </item>
        <item>
	    <p> The Erlang Code Linter (<c>erl_lint</c>) has since
	    Erlang/OTP R13B emitted warnings whenever any of the
	    types <c>arity()</c>, <c>bitstring()</c>,
	    <c>iodata()</c>, or <c>boolean()</c> were re-defined. Now
	    errors are emitted instead. </p>
          <p>
	    *** POTENTIAL INCOMPATIBILITY ***</p>
          <p>
	    Own Id: OTP-11771</p>
        </item>
        <item>
	    <p> The <c>encoding</c> option of
	    <c>erl_parse:abstract/2</c> has been extended to include
	    <c>none</c> and a callback function (a predicate). </p>
          <p>
	    Own Id: OTP-11807</p>
        </item>
        <item>
          <p>
	    Export zip option types to allow referal from other
	    modules.</p>
          <p>
	    Thanks to Pierre Fenoll and Håkan Mattson</p>
          <p>
	    Own Id: OTP-11828</p>
        </item>
        <item>
          <p>
	    The module <c>pg</c> has been deprecated and will be
	    removed in Erlang/OTP 18.</p>
          <p>
	    Own Id: OTP-11840</p>
        </item>
      </list>
    </section>

</section>

<section><title>STDLIB 1.19.4</title>

    <section><title>Fixed Bugs and Malfunctions</title>
      <list>
        <item>
          <p>
	    Fix typo in gen_server.erl. Thanks to Brian L. Troutwine.</p>
          <p>
	    Own Id: OTP-11398</p>
        </item>
        <item>
          <p>
	    Spec for atan2 should be atan2(Y, X), not atan2(X, Y).
	    Thanks to Ary Borenszweig.</p>
          <p>
	    Own Id: OTP-11465</p>
        </item>
      </list>
    </section>


    <section><title>Improvements and New Features</title>
      <list>
        <item>
          <p>
	    Add XML marker for regexp syntax. Thanks to Håkan
	    Mattson.</p>
          <p>
	    Own Id: OTP-11442</p>
        </item>
      </list>
    </section>

</section>

<section><title>STDLIB 1.19.3</title>

    <section><title>Fixed Bugs and Malfunctions</title>
      <list>
        <item>
	    <p> The functions <c>dets:foldl/3</c>,
	    <c>dets:foldr/3</c>, and <c>dets:traverse/2</c> did not
	    release the table after having traversed the table to the
	    end. The bug was introduced in R16B. (Thanks to Manuel
	    Duran Aguete.) </p>
          <p>
	    Own Id: OTP-11245</p>
        </item>
        <item>
	    <p> If the <c>fun M:F/A</c> construct was used
	    erroneously the linter could crash. (Thanks to Mikhail
	    Sobolev.) </p>
          <p>
	    Own Id: OTP-11254</p>
        </item>
        <item>
	    <p> The specifications of <c>io_lib:fread/2,3</c> have
	    been corrected. (Thanks to Chris King and Kostis Sagonas
	    for pinpointing the bug.) </p>
          <p>
	    Own Id: OTP-11261</p>
        </item>
      </list>
    </section>


    <section><title>Improvements and New Features</title>
      <list>
        <item>
          <p>
	    Fixed type typo in gen_server.</p>
          <p>
	    Own Id: OTP-11200</p>
        </item>
        <item>
          <p>
	    Update type specs in filelib and io_prompt. Thanks to
	    Jose Valim.</p>
          <p>
	    Own Id: OTP-11208</p>
        </item>
        <item>
          <p>
	    Fix typo in abcast() function comment. Thanks to Johannes
	    Weissl.</p>
          <p>
	    Own Id: OTP-11219</p>
        </item>
        <item>
          <p>
	    Make edlin understand a few important control keys.
	    Thanks to Stefan Zegenhagen.</p>
          <p>
	    Own Id: OTP-11251</p>
        </item>
        <item>
          <p>
	    Export the edge/0 type from the digraph module. Thanks to
	    Alex Ronne Petersen.</p>
          <p>
	    Own Id: OTP-11266</p>
        </item>
        <item>
          <p>
	    Fix variable usage tracking in erl_lint and fixed unsafe
	    variable tracking in try expressions. Thanks to Anthony
	    Ramine.</p>
          <p>
	    Own Id: OTP-11268</p>
        </item>
      </list>
    </section>

</section>

<section><title>STDLIB 1.19.2</title>

    <section><title>Fixed Bugs and Malfunctions</title>
      <list>
        <item>
	    <p> The Erlang scanner no longer accepts floating point
	    numbers in the input string. </p>
          <p>
	    Own Id: OTP-10990</p>
        </item>
        <item>
          <p>
	    When converting a faulty binary to a list with
	    unicode:characters_to_list, the error return value could
	    contain a faulty "rest", i.e. the io_list of characters
	    that could not be converted was wrong. This happened only
	    if input was a sub binary and conversion was from utf8.
	    This is now corrected.</p>
          <p>
	    Own Id: OTP-11080</p>
        </item>
        <item>
	    <p>The type <c>hook_function()</c> has been corrected in
	    <c>erl_pp</c>, the Erlang Pretty Printer. </p>
	    <p>The printing of invalid forms, e.g. record field
	    types, has also been fixed. It has been broken since
	    R16B. </p>
	    <p> (Thanks to Tom&#225;&#353; Janou&#353;ek.) </p>
          <p>
	    Own Id: OTP-11100</p>
        </item>
        <item>
          <p>
	    Fix receive support in erl_eval with a BEAM module.
	    Thanks to Anthony Ramine.</p>
          <p>
	    Own Id: OTP-11137</p>
        </item>
      </list>
    </section>


    <section><title>Improvements and New Features</title>
      <list>
        <item>
          <p>
	    Delete obsolete note about simple-one-for-one supervisor.
	    Thanks to Magnus Henoch.</p>
          <p>
	    Own Id: OTP-10938</p>
        </item>
        <item>
	    <p> When selecting encoding of a script written in Erlang
	    (<c>escript</c>) the optional directive on the second
	    line is now recognized. </p>
          <p>
	    Own Id: OTP-10951</p>
        </item>
        <item>
	    <p> The function <c>erl_parse:abstract/2</c> has been
	    documented. </p>
          <p>
	    Own Id: OTP-10992</p>
        </item>
        <item>
          <p>
	    Integrate elliptic curve contribution from Andreas
	    Schultz </p>
          <p>
	    In order to be able to support elliptic curve cipher
	    suites in SSL/TLS, additions to handle elliptic curve
	    infrastructure has been added to public_key and crypto.</p>
          <p>
	    This also has resulted in a rewrite of the crypto API to
	    gain consistency and remove unnecessary overhead. All OTP
	    applications using crypto has been updated to use the new
	    API.</p>
          <p>
	    Impact: Elliptic curve cryptography (ECC) offers
	    equivalent security with smaller key sizes than other
	    public key algorithms. Smaller key sizes result in
	    savings for power, memory, bandwidth, and computational
	    cost that make ECC especially attractive for constrained
	    environments.</p>
          <p>
	    Own Id: OTP-11009</p>
        </item>
        <item>
          <p>
	    Added sys:get_state/1,2 and sys:replace_state/2,3. Thanks
	    to Steve Vinoski.</p>
          <p>
	    Own Id: OTP-11013</p>
        </item>
        <item>
          <p>
	    Optimizations to gen mechanism. Thanks to Loïc Hoguin.</p>
          <p>
	    Own Id: OTP-11025</p>
        </item>
        <item>
          <p>
	    Optimizations to gen.erl. Thanks to Loïc Hoguin.</p>
          <p>
	    Own Id: OTP-11035</p>
        </item>
        <item>
          <p>
	    Use erlang:demonitor(Ref, [flush]) where applicable.
	    Thanks to Loïc Hoguin.</p>
          <p>
	    Own Id: OTP-11039</p>
        </item>
        <item>
	    <p>Erlang source files with non-ASCII characters are now
	    encoded in UTF-8 (instead of latin1).</p>
          <p>
	    Own Id: OTP-11041 Aux Id: OTP-10907 </p>
        </item>
        <item>
          <p>
	    Fix rest_for_one and one_for_all restarting a child not
	    terminated. Thanks to James Fish.</p>
          <p>
	    Own Id: OTP-11042</p>
        </item>
        <item>
          <p>
	    Fix excessive CPU consumption of timer_server. Thanks to
	    Aliaksey Kandratsenka.</p>
          <p>
	    Own Id: OTP-11053</p>
        </item>
        <item>
          <p>
	    Rename and document lists:zf/2 as lists:filtermap/2.
	    Thanks to Anthony Ramine.</p>
          <p>
	    Own Id: OTP-11078</p>
        </item>
        <item>
          <p>
	    Fixed an inconsistent state in epp. Thanks to Anthony
	    Ramine</p>
          <p>
	    Own Id: OTP-11079</p>
        </item>
        <item>
          <p>
	    c:ls(File) will now print File, similar to ls(1) in Unix.
	    The error messages have also been improved. (Thanks to
	    Bengt Kleberg.)</p>
          <p>
	    Own Id: OTP-11108</p>
        </item>
        <item>
          <p>
	    Support callback attributes in erl_pp. Thanks to Anthony
	    Ramine.</p>
          <p>
	    Own Id: OTP-11140</p>
        </item>
        <item>
          <p>
	    Improve erl_lint performance. Thanks to José Valim.</p>
          <p>
	    Own Id: OTP-11143</p>
        </item>
      </list>
    </section>

</section>

<section><title>STDLIB 1.19.1</title>

    <section><title>Fixed Bugs and Malfunctions</title>
      <list>
        <item>
	    <p> Bugs related to Unicode have been fixed in the
	    <c>erl_eval</c> module. </p>
          <p>
	    Own Id: OTP-10622 Aux Id: kunagi-351 [262] </p>
        </item>
        <item>
	    <p><c>filelib:wildcard("some/relative/path/*.beam",
	    Path)</c> would fail to match any file. That is,
	    filelib:wildcard/2 would not work if the first component
	    of the pattern did not contain any wildcard characters.
	    (A previous attempt to fix the problem in R15B02 seems to
	    have made matters worse.)</p>
	    <p>(Thanks to Samuel Rivas and Tuncer Ayaz.)</p>
	    <p>There is also an incompatible change to the
	    <c>Path</c> argument. It is no longer allowed to be a
	    binary.</p>
          <p>
	    *** POTENTIAL INCOMPATIBILITY ***</p>
          <p>
	    Own Id: OTP-10812</p>
        </item>
      </list>
    </section>


    <section><title>Improvements and New Features</title>
      <list>
        <item>
	    <p> The new STDLIB application variable
	    <c>shell_strings</c> can be used for determining how the
	    Erlang shell outputs lists of integers. The new function
	    <c>shell:strings/1</c> toggles the value of the variable.
	    </p> <p> The control sequence modifier <c>l</c> can be
	    used for turning off the string recognition of <c>~p</c>
	    and <c>~P</c>. </p>
          <p>
	    Own Id: OTP-10755</p>
        </item>
        <item>
	    <p> Miscellaneous updates due to Unicode support. </p>
          <p>
	    Own Id: OTP-10820</p>
        </item>
        <item>
	    <p> Extend <c>~ts</c> to handle binaries with characters
	    coded in ISO-latin-1 </p>
          <p>
	    Own Id: OTP-10836</p>
        </item>
        <item>
          <p>
	    The +pc flag to erl can be used to set the range of
	    characters considered printable. This affects how the
	    shell and io:format("~tp",...) functionality does
	    heuristic string detection. More can be read in STDLIB
	    users guide.</p>
          <p>
	    Own Id: OTP-10884</p>
        </item>
      </list>
    </section>

</section>

<section><title>STDLIB 1.19</title>

    <section><title>Fixed Bugs and Malfunctions</title>
      <list>
        <item>
          <p>
	    Wildcards such as "some/path/*" passed to
	    <c>filelib:wildcard/2</c> would fail to match any file.
	    (Thanks to Samuel Rivas for reporting this bug.)</p>
          <p>
	    Own Id: OTP-6874 Aux Id: kunagi-190 [101] </p>
        </item>
        <item>
          <p>
	    Fixed error handling in proc_lib:start which could hang
	    if the spawned process died in init.</p>
          <p>
	    Own Id: OTP-9803 Aux Id: kunagi-209 [120] </p>
        </item>
        <item>
          <p>
	    Allow ** in filelib:wildcard</p>
          <p>
	    Two adjacent * used as a single pattern will match all
	    files and zero or more directories and subdirectories.
	    (Thanks to José Valim)</p>
          <p>
	    Own Id: OTP-10431</p>
        </item>
        <item>
          <p>
	    Add the \gN and \g{N} syntax for back references in
	    re:replace/3,4 to allow use with numeric replacement
	    strings. (Thanks to Vance Shipley)</p>
          <p>
	    Own Id: OTP-10455</p>
        </item>
        <item>
          <p>
	    Export ets:match_pattern/0 type (Thanks to Joseph Wayne
	    Norton)</p>
          <p>
	    Own Id: OTP-10472</p>
        </item>
        <item>
          <p>
	    Fix printing the empty binary at depth 1 with ~W (Thanks
	    to Andrew Thompson)</p>
          <p>
	    Own Id: OTP-10504</p>
        </item>
        <item>
	    <p> The type <c>ascii_string()</c> in the <c>base64</c>
	    module has been corrected. The type
	    <c>file:file_info()</c> has been cleaned up. The type
	    <c>file:fd()</c> has been made opaque in the
	    documentation. </p>
          <p>
	    Own Id: OTP-10624 Aux Id: kunagi-352 [263] </p>
        </item>
      </list>
    </section>


    <section><title>Improvements and New Features</title>
      <list>
        <item>
	    <p> Dets tables are no longer fixed while traversing with
	    a bound key (when only the objects with the right key are
	    matched). This optimization affects the functions
	    <c>match/2</c>, <c>match_object/2</c>, <c>select/2</c>,
	    <c>match_delete/2</c>, and <c>select_delete/2</c>. </p>
          <p>
	    Own Id: OTP-10097</p>
        </item>
        <item>
	    <p> Support for Unicode has been implemented. </p>
          <p>
	    Own Id: OTP-10302</p>
        </item>
        <item>
	    <p> The linter now warns for opaque types that are not
	    exported, as well as for under-specified opaque types.
	    </p>
          <p>
	    Own Id: OTP-10436</p>
        </item>
        <item>
	    <p> The type <c>file:name()</c> has been substituted for
	    the type <c>file:filename()</c> in the following
	    functions in the <c>filename</c> module:
	    <c>absname/2</c>, <c>absname_join/2</c>, <c>join/1,2</c>,
	    and <c>split/1</c>. </p>
          <p>
	    Own Id: OTP-10474</p>
        </item>
        <item>
          <p>
	    If a child process fails in its start function, then the
	    error reason was earlier only reported as an error report
	    from the error_handler, and supervisor:start_link would
	    only return <c>{error,shutdown}</c>. This has been
	    changed so the supervisor will now return
	    <c>{error,{shutdown,Reason}}</c>, where <c>Reason</c>
	    identifies the failing child and its error reason.
	    (Thanks to Tomas Pihl)</p>
          <p>
	    *** POTENTIAL INCOMPATIBILITY ***</p>
          <p>
	    Own Id: OTP-10490</p>
        </item>
        <item>
	    <p>Where necessary a comment stating encoding has been
	    added to Erlang files. The comment is meant to be removed
	    in Erlang/OTP R17B when UTF-8 becomes the default
	    encoding. </p>
          <p>
	    Own Id: OTP-10630</p>
        </item>
        <item>
	    <p> The contracts and types of the modules
	    <c>erl_scan</c> and <c>sys</c> have been corrected and
	    improved. (Thanks to Kostis Sagonas.) </p>
          <p>
	    Own Id: OTP-10658</p>
        </item>
        <item>
	    <p> The Erlang shell now skips the rest of the line when
	    it encounters an Erlang scanner error. </p>
          <p>
	    Own Id: OTP-10659</p>
        </item>
        <item>
          <p>
	    Clean up some specs in the proplists module. (Thanks to
	    Kostis Sagonas.)</p>
          <p>
	    Own Id: OTP-10663</p>
        </item>
        <item>
	    <p> Some examples overflowing the width of PDF pages have
	    been corrected. </p>
          <p>
	    Own Id: OTP-10665</p>
        </item>
        <item>
          <p>
	    Enable escript to accept emulator arguments when script
	    file has no shebang. Thanks to Magnus Henoch</p>
          <p>
	    Own Id: OTP-10691</p>
        </item>
        <item>
          <p>
	    Fix bug in queue:out/1, queue:out_r/1 that makes it
	    O(N^2) in worst case. Thanks to Aleksandr Erofeev.</p>
          <p>
	    Own Id: OTP-10722</p>
        </item>
        <item>
	    <p> There are new functions in the <c>epp</c> module
	    which read the character encoding from files. See
	    <c>epp(3)</c> for more information. </p>
          <p>
	    Own Id: OTP-10742 Aux Id: OTP-10302 </p>
        </item>
        <item>
	    <p> The functions in <c>io_lib</c> have been adjusted for
	    Unicode. The existing functions <c>write_string()</c> and
	    so on now take Unicode strings, while the old behavior
	    has been taken over by new functions
	    <c>write_latin1_string()</c> and so on. There are also
	    new functions to write Unicode strings as Latin-1
	    strings, mainly targetted towards the Erlang pretty
	    printer (<c>erl_pp</c>). </p>
          <p>
	    Own Id: OTP-10745 Aux Id: OTP-10302 </p>
        </item>
        <item>
	    <p> The new functions <c>proc_lib:format/2</c> and
	    <c>erl_parse:abstract/2</c> accept an encoding as second
	    argument. </p>
          <p>
	    Own Id: OTP-10749 Aux Id: OTP-10302 </p>
        </item>
        <item>
          <p>
	    Increased potential concurrency in ETS for
	    <c>write_concurrency</c> option. The number of internal
	    table locks has increased from 16 to 64. This makes it
	    four times less likely that two concurrent processes
	    writing to the same table would collide and thereby
	    serialized. The cost is an increased constant memory
	    footprint for tables using write_concurrency. The memory
	    consumption per inserted record is not affected. The
	    increased footprint can be particularly large if
	    <c>write_concurrency</c> is combined with
	    <c>read_concurrency</c>.</p>
          <p>
	    Own Id: OTP-10787</p>
        </item>
      </list>
    </section>

</section>

<section><title>STDLIB 1.18.3</title>

    <section><title>Fixed Bugs and Malfunctions</title>
      <list>
        <item>
          <p>
	    Minor test updates</p>
          <p>
	    Own Id: OTP-10591</p>
        </item>
      </list>
    </section>

</section>

<section><title>STDLIB 1.18.2</title>

    <section><title>Fixed Bugs and Malfunctions</title>
      <list>
        <item>
          <p>
	    Fixed bug where if given an invalid drive letter on
	    windows ensure dir would go into an infinite loop.</p>
          <p>
	    Own Id: OTP-10104</p>
        </item>
        <item>
          <p>
	    Calls to gen_server:enter_loop/4 where ServerName has a
	    global scope and no timeout is given now works correctly.</p>
          <p>
	    Thanks to Sam Bobroff for reporting the issue.</p>
          <p>
	    Own Id: OTP-10130</p>
        </item>
        <item>
          <p>
	    fix escript/primary archive reloading</p>
          <p>
	    If the mtime of an escript/primary archive file changes
	    after being added to the code path, correctly reload the
	    archive and update the cache. (Thanks to Tuncer Ayaz)</p>
          <p>
	    Own Id: OTP-10151</p>
        </item>
        <item>
          <p>
	    Fix bug that in some cases could cause corrupted binaries
	    in ETS tables with <c>compressed</c> option.</p>
          <p>
	    Own Id: OTP-10182</p>
        </item>
        <item>
          <p>
	    Fix filename:nativename/1 on Win32</p>
          <p>
	    Don't choke on paths given as binary argument on Win32.
	    Thanks to Jan Klötzke</p>
          <p>
	    Own Id: OTP-10188</p>
        </item>
        <item>
          <p>
	    Fix bug in <c>ets:test_ms/2</c> that could cause emulator
	    crash when using <c>'$_'</c> in match spec.</p>
          <p>
	    Own Id: OTP-10190</p>
        </item>
        <item>
          <p>
	    Fix bug where zip archives wrongly have a first disk
	    number set to 1</p>
          <p>
	    Own Id: OTP-10223</p>
        </item>
      </list>
    </section>


    <section><title>Improvements and New Features</title>
      <list>
        <item>
	    <p> The message printed by the Erlang shell as an
	    explanation of the <c>badarith</c> error has been
	    corrected. (Thanks to Matthias Lang.) </p>
          <p>
	    Own Id: OTP-10054</p>
        </item>
      </list>
    </section>

</section>

<section><title>STDLIB 1.18.1</title>

    <section><title>Fixed Bugs and Malfunctions</title>
      <list>
        <item>
          <p>
	    References to <c>is_constant/1</c> (which was removed in
	    the R12 release) has been removed from documentation and
	    code.</p>
          <p>
	    Own Id: OTP-6454 Aux Id: seq10407 </p>
        </item>
        <item>
          <p>
	    Leave control back to gen_server during supervisor's
	    restart loop</p>
          <p>
	    When an attempt to restart a child failed, supervisor
	    would earlier keep the execution flow and try to restart
	    the child over and over again until it either succeeded
	    or the restart frequency limit was reached. If none of
	    these happened, supervisor would hang forever in this
	    loop.</p>
          <p>
	    This commit adds a timer of 0 ms where the control is
	    left back to the gen_server which implements the
	    supervisor. This way any incoming request to the
	    supervisor will be handled - which could help breaking
	    the infinite loop - e.g. shutdown request for the
	    supervisor or for the problematic child.</p>
          <p>
	    This introduces some incompatibilities in stdlib due to
	    new return values from supervisor:</p>
          <list>
	    <item>restart_child/2 can now return
	    {error,restarting}</item> <item>delete_child/2 can now
	    return {error,restarting}</item> <item>which_children/1
	    returns a list of {Id,Child,Type,Mods}, where Child, in
	    addition to the old pid() or 'undefined', now also can be
	    'restarting'.</item>
          </list>
          <p>
	    *** POTENTIAL INCOMPATIBILITY ***</p>
          <p>
	    Own Id: OTP-9549</p>
        </item>
        <item>
          <p>
	    If a temporary child's start function returned 'ignore',
	    then the supervisor would keep it's child specification.
	    This has been corrected. Child specifications for
	    non-existing temporary children shall never be kept.</p>
          <p>
	    Own Id: OTP-9782 Aux Id: seq11964 </p>
        </item>
        <item>
	    <p> Use universal time as base in error logger</p>
          <p>
	    Previous conversion used the deprecated
	    calendar:local_time_to_universal_time/1 </p>
          <p>
	    Own Id: OTP-9854</p>
        </item>
        <item>
	    <p>Calling a guard test (such as is_list/1) from the
	    top-level in a guard, would cause a compiler crash if
	    there was a local definition with the same name.
	    Corrected to reject the program with an error
	    message.</p>
          <p>
	    Own Id: OTP-9866</p>
        </item>
        <item>
          <p>
	    Fix the type spec from the doc of binary:part/3 (Thanks
	    to Ricardo Catalinas Jiménez)</p>
          <p>
	    Own Id: OTP-9920</p>
        </item>
        <item>
          <p>
	    Correct spelling of registered (Thanks to Richard
	    Carlsson)</p>
          <p>
	    Own Id: OTP-9925</p>
        </item>
        <item>
          <p>
	    Put gb_trees documentation into alphabetical order
	    (Thanks to Aidan Hobson Sayers)</p>
          <p>
	    Own Id: OTP-9929</p>
        </item>
        <item>
          <p>
	    Fix bug in ETS with <c>compressed</c> option and
	    insertion of term containing large integers (>2G) on
	    64-bit machines. Seen to cause emulator crash. (Thanks to
	    Diego Llarrull for excellent bug report)</p>
          <p>
	    Own Id: OTP-9932</p>
        </item>
        <item>
          <p>
	    Add plugin support for alternative name lookup This patch
	    introduces a new way of locating a behaviour instance:
	    {via, Module, Name}. (Thanks to Ulf Wiger)</p>
          <p>
	    Own Id: OTP-9945</p>
        </item>
        <item>
	    <p> The function <c>digraph_utils:condensation/1</c> used
	    to create a digraph containing loops contradicting the
	    documentation which states that the created digraph is
	    free of cycles. This bug has been fixed. (Thanks to
	    Kostis Sagonas for finding the bug.) </p>
          <p>
	    Own Id: OTP-9953</p>
        </item>
        <item>
	    <p> When an escript ends now all printout to standard
	    output and standard error gets out on the terminal. This
	    bug has been corrected by changing the behaviour of
	    erlang:halt/0,1, which should fix the same problem for
	    other escript-like applications, i.e that data stored in
	    the output port driver buffers got lost when printing on
	    a TTY and exiting through erlang:halt/0,1. </p>
	    <p> The BIF:s erlang:halt/0,1 has gotten improved
	    semantics and there is a new BIF erlang:halt/2 to
	    accomplish something like the old semantics. See the
	    documentation. </p>
	    <p> Now erlang:halt/0 and erlang:halt/1 with an integer
	    argument will close all ports and allow all pending async
	    threads operations to finish before exiting the emulator.
	    Previously erlang:halt/0 and erlang:halt(0) would just
	    wait for pending async threads operations but not close
	    ports. And erlang:halt/1 with a non-zero integer argument
	    would not even wait for pending async threads operations.
	    </p>
	    <p> To roughly the old behaviour, to not wait for ports
	    and async threads operations when you exit the emulator,
	    you use erlang:halt/2 with an integer first argument and
	    an option list containing {flush,false} as the second
	    argument. Note that now is flushing not dependant of the
	    exit code, and you cannot only flush async threads
	    operations which we deemed as a strange behaviour anyway.
	    </p>
	    <p>Also, erlang:halt/1,2 has gotten a new feature: If the
	    first argument is the atom 'abort' the emulator is
	    aborted producing a core dump, if the operating system so
	    allows. </p>
          <p>
	    Own Id: OTP-9985</p>
        </item>
        <item>
          <p>
	    Add escript win32 alternative invocation. escript can now
	    be started as both "escript.exe" and "escript" (Thanks to
	    Pierre Rouleau)</p>
          <p>
	    Own Id: OTP-9997</p>
        </item>
      </list>
    </section>

</section>

<section><title>STDLIB 1.18</title>

    <section><title>Fixed Bugs and Malfunctions</title>
      <list>
        <item>
          <p>
	    Improved algorithm in module <c>random</c>. Avoid seed
	    values that are even divisors of the primes and by that
	    prevent getting sub-seeds that are stuck on zero. Worst
	    case was random:seed(0,0,0) that produced a series of
	    only zeros. This is an incompatible change in the sense
	    that applications that relies on reproducing a specific
	    series for a given seed will fail. The pseudo random
	    output is still deterministic but different compared to
	    earlier versions.</p>
          <p>
	    *** POTENTIAL INCOMPATIBILITY ***</p>
          <p>
	    Own Id: OTP-8713</p>
        </item>
        <item>
	    <p> Calls to <c>global:whereis_name/1</c> have been
	    substituted for calls to
	    <c>global:safe_whereis_name/1</c> since the latter is not
	    safe at all.</p>
	    <p>The reason for not doing this earlier is that setting
	    a global lock masked out a bug concerning the restart of
	    supervised children. The bug has now been fixed by a
	    modification of <c>global:whereis_name/1</c>. (Thanks to
	    Ulf Wiger for code contribution.)</p>
	    <p>A minor race conditions in <c>gen_fsm:start*</c> has
	    been fixed: if one of these functions returned <c>{error,
	    Reason}</c> or ignore, the name could still be registered
	    (either locally or in <c>global</c>. (This is the same
	    modification as was done for gen_server in OTP-7669.)</p>
	    <p>The undocumented function
	    <c>global:safe_whereis_name/1</c> has been removed. </p>
          <p>
	    Own Id: OTP-9212 Aux Id: seq7117, OTP-4174 </p>
        </item>
        <item>
          <p>
	    If a child of a supervisor terminates with reason
	    {shutdown,Term} it is now handled by the supervisor as if
	    the reason was 'shutdown'. </p>
          <p>
	    For children with restart type 'permanent', this implies
	    no change. For children with restart type 'transient',
	    the child will no longer be restarted and no supervisor
	    report will be written. For children with restart type
	    'temporary', no supervisor report will be written.</p>
          <p>
	    *** POTENTIAL INCOMPATIBILITY ***</p>
          <p>
	    Own Id: OTP-9222</p>
        </item>
        <item>
          <p>
	    Minor improvement of documentation regarding supervisor
	    restart strategy for temporary and transient child
	    processes.</p>
          <p>
	    Own Id: OTP-9381</p>
        </item>
        <item>
	    <p>A Dets table with sufficiently large buckets could not
	    always be repaired. This bug has been fixed. </p> <p>The
	    format of Dets files has been modified. When downgrading
	    tables created with the new system will be repaired.
	    Otherwise the modification should not be noticeable. </p>
          <p>
	    Own Id: OTP-9607</p>
        </item>
        <item>
	    <p> A few contracts in the <c>lists</c> module have been
	    corrected. </p>
          <p>
	    Own Id: OTP-9616</p>
        </item>
        <item>
          <p>
	    Add '-callback' attributes in stdlib's behaviours</p>
          <p>
	    Replace the behaviour_info(callbacks) export in stdlib's
	    behaviours with -callback' attributes for all the
	    callbacks. Update the documentation with information on
	    the callback attribute Automatically generate
	    'behaviour_info' function from '-callback' attributes</p>
          <p>
	    'behaviour_info(callbacks)' is a special function that is
	    defined in a module which describes a behaviour and
	    returns a list of its callbacks.</p>
          <p>
	    This function is now automatically generated using the
	    '-callback' specs. An error is returned by lint if user
	    defines both '-callback' attributes and the
	    behaviour_info/1 function. If no type info is needed for
	    a callback use a generic spec for it. Add '-callback'
	    attribute to language syntax</p>
          <p>
	    Behaviours may define specs for their callbacks using the
	    familiar spec syntax, replacing the '-spec' keyword with
	    '-callback'. Simple lint checks are performed to ensure
	    that no callbacks are defined twice and all types
	    referred are declared.</p>
          <p>
	    These attributes can be then used by tools to provide
	    documentation to the behaviour or find discrepancies in
	    the callback definitions in the callback module.</p>
          <p>
	    Add callback specs into 'application' module in kernel
	    Add callback specs to tftp module following internet
	    documentation Add callback specs to inets_service module
	    following possibly deprecated comments</p>
          <p>
	    Own Id: OTP-9621</p>
        </item>
        <item>
	    <p> If a Dets table had been properly closed but the
	    space management data could not been read, it was not
	    possible to repair the file. This bug has been fixed.
	    </p>
          <p>
	    Own Id: OTP-9622</p>
        </item>
        <item>
          <p>
	    The Unicode noncharacter code points 16#FFFE and 16#FFFE
	    were not allowed to be encoded or decoded using the
	    <c>unicode</c> module or bit syntax. That was
	    inconsistent with the other noncharacters 16#FDD0 to
	    16#FDEF that could be encoded/decoded. To resolve the
	    inconsistency, 16#FFFE and 16#FFFE can now be encoded and
	    decoded. (Thanks to Alisdair Sullivan.)</p>
          <p>
	    *** POTENTIAL INCOMPATIBILITY ***</p>
          <p>
	    Own Id: OTP-9624</p>
        </item>
        <item>
          <p>
	    Make epp search directory of current file first when
	    including another file This completes a partial fix in
	    R11 that only worked for include_lib(). (Thanks to
	    Richard Carlsson)</p>
          <p>
	    Own Id: OTP-9645</p>
        </item>
        <item>
          <p>
	    ms_transform: Fix incorrect `variable shadowed' warnings</p>
          <p>
	    This patch removes incorrect passing of variable bindings
	    from one function clause to another. (Thanks to Haitao
	    Li)</p>
          <p>
	    Own Id: OTP-9646</p>
        </item>
        <item>
          <p>
	    Explicitly kill dynamic children in supervisors</p>
          <p>
	    According to the supervisor's documentation: "Important
	    note on simple-one-for-one supervisors: The dynamically
	    created child processes of a simple-one-for-one
	    supervisor are not explicitly killed, regardless of
	    shutdown strategy, but are expected to terminate when the
	    supervisor does (that is, when an exit signal from the
	    parent process is received)."</p>
          <p>
	    All is fine as long as we stop simple_one_for_one
	    supervisor manually. Dynamic children catch the exit
	    signal from the supervisor and leave. But, if this
	    happens when we stop an application, after the top
	    supervisor has stopped, the application master kills all
	    remaining processes associated to this application. So,
	    dynamic children that trap exit signals can be killed
	    during their cleanup (here we mean inside terminate/2).
	    This is unpredictable and highly time-dependent.</p>
          <p>
	    In this commit, supervisor module is patched to
	    explicitly terminate dynamic children accordingly to the
	    shutdown strategy.</p>
          <p>
	    NOTE: Order in which dynamic children are stopped is not
	    defined. In fact, this is "almost" done at the same time.</p>
          <p>
	    Stack errors when dynamic children are stopped</p>
          <p>
	    Because a simple_one_for_one supervisor can have many
	    workers, we stack errors during its shutdown to report
	    only one message for each encountered error type. Instead
	    of reporting the child's pid, we use the number of
	    concerned children. (Thanks to Christopher Faulet)</p>
          <p>
	    Own Id: OTP-9647</p>
        </item>
        <item>
          <p>
	    Allow an infinite timeout to shutdown worker processes</p>
          <p>
	    Now, in child specification, the shutdown value can also
	    be set to infinity for worker children. This restriction
	    was removed because this is not always possible to
	    predict the shutdown time for a worker. This is highly
	    application-dependent. Add a warning to docs about
	    workers' shutdown strategy (Thanks to Christopher Faulet)</p>
          <p>
	    Own Id: OTP-9648</p>
        </item>
        <item>
          <p>
	    A badarg would sometimes occur in supervisor when
	    printing error reports and the child pid was undefined.
	    This has been corrected.</p>
          <p>
	    Own Id: OTP-9669</p>
        </item>
        <item>
          <p>
	    Fix re:split spec not to accept option 'global'(Thanks to
	    Shunichi Shinohara)</p>
          <p>
	    Own Id: OTP-9691</p>
        </item>
      </list>
    </section>


    <section><title>Improvements and New Features</title>
      <list>
        <item>
	    <p> Fix a few tests that used to fail on the HiPE
	    platform. </p>
          <p>
	    Own Id: OTP-9637</p>
        </item>
        <item>
	    <p>Variables are now now allowed in '<c>fun M:F/A</c>' as
	    suggested by Richard O'Keefe in EEP-23.</p>
	    <p>The representation of '<c>fun M:F/A</c>' in the
	    abstract format has been changed in an incompatible way.
	    Tools that directly read or manipulate the abstract
	    format (such as parse transforms) may need to be updated.
	    The compiler can handle both the new and the old format
	    (i.e. extracting the abstract format from a pre-R15 BEAM
	    file and compiling it using compile:forms/1,2 will work).
	    The <c>syntax_tools</c> application can also handle both
	    formats.</p>
          <p>
	    *** POTENTIAL INCOMPATIBILITY ***</p>
          <p>
	    Own Id: OTP-9643</p>
        </item>
        <item>
          <p>
	    Tuple funs (a two-element tuple with a module name and a
	    function) are now officially deprecated and will be
	    removed in R16. Use '<c>fun M:F/A</c>' instead. To make
	    you aware that your system uses tuple funs, the very
	    first time a tuple fun is applied, a warning will be sent
	    to the error logger.</p>
          <p>
	    Own Id: OTP-9649</p>
        </item>
        <item>
          <p>
	    The deprecated '<c>regexp</c>' module has been removed.
	    Use the '<c>re</c>' module instead.</p>
          <p>
	    *** POTENTIAL INCOMPATIBILITY ***</p>
          <p>
	    Own Id: OTP-9737</p>
        </item>
        <item>
          <p>
	    <c>filename:find_src/1,2</c> will now work on stripped
	    BEAM files (reported by Per Hedeland). The HiPE compiler
	    will also work on stripped BEAM files. The BEAM compiler
	    will no longer include compilation options given in the
	    source code itself in <c>M:module_info(compile)</c>
	    (because those options will be applied anyway if the
	    module is re-compiled).</p>
          <p>
	    Own Id: OTP-9752</p>
        </item>
      </list>
    </section>

</section>

<section><title>STDLIB 1.17.5</title>

    <section><title>Fixed Bugs and Malfunctions</title>
      <list>
        <item>
          <p>
	    erl_tar:extract failed when executed inside a directory
	    with some parent directory to which the user has no read
	    access. This has been corrected.</p>
          <p>
	    Own Id: OTP-9368</p>
        </item>
        <item>
	    <p> A bug in <c>erl_scan:set_attribute/3</c> has been
	    fixed. </p>
          <p>
	    Own Id: OTP-9412</p>
        </item>
        <item>
	    <p> The contract of <c>io_lib:fread()</c> has been
	    corrected. </p>
          <p>
	    Own Id: OTP-9413 Aux Id: seq11873 </p>
        </item>
        <item>
          <p>
	    A crash in io_lib:fread/2 when end of input data was
	    encountered while trying to match literal characters,
	    which should return {more,_,_,_} but instead crashed, has
	    been corrected. Reported by Klas Johansson.</p>
          <p>
	    A similar peculiarity for io:fread when encountering end
	    of file before any field data has also been corrected.</p>
          <p>
	    Own Id: OTP-9439</p>
        </item>
        <item>
	    <p> The contract of <c>timer:now_diff()</c> has been
	    corrected. (Thanks to Alex Morarash). </p>
          <p>
	    Own Id: OTP-9450</p>
        </item>
        <item>
          <p>
	    Fix minor typo in gen_fsm documentation (Thanks to Haitao
	    Li)</p>
          <p>
	    Own Id: OTP-9456</p>
        </item>
        <item>
	    <p>The contracts of <c>zip:zip_list_dir/1</c> and
	    <c>zip:zip_get/2</c> have been corrected. </p>
          <p>
	    Own Id: OTP-9471 Aux Id: seq11887, OTP-9472 </p>
        </item>
        <item>
	    <p> A bug in <c>zip:zip_open()</c> has been fixed. </p>
          <p>
	    Own Id: OTP-9472 Aux Id: seq11887, OTP-9471 </p>
        </item>
        <item>
          <p>
	    Fix trivial documentation errors(Thanks to Matthias Lang)</p>
          <p>
	    Own Id: OTP-9498</p>
        </item>
        <item>
          <p>
	    Add a proplist() type</p>
          <p>
	    Recently I was adding specs to an API and found that
	    there is no canonical proplist() type defined. (Thanks to
	    Ryan Zezeski)</p>
          <p>
	    Own Id: OTP-9499</p>
        </item>
        <item>
          <p>
	    fix supervisors restarting temporary children</p>
          <p>
	    In the current implementation of supervisors, temporary
	    children should never be restarted. However, when a
	    temporary child is restarted as part of a one_for_all or
	    rest_for_one strategy where the failing process is not
	    the temporary child, the supervisor still tries to
	    restart it.</p>
          <p>
	    Because the supervisor doesn't keep some of the MFA
	    information of temporary children, this causes the
	    supervisor to hit its restart limit and crash.</p>
          <p>
	    This patch fixes the behaviour by inserting a clause in
	    terminate_children/2-3 (private function) that will omit
	    temporary children when building a list of killed
	    processes, to avoid having the supervisor trying to
	    restart them again.</p>
          <p>
	    Only supervisors in need of restarting children used the
	    list, so the change should be of no impact for the
	    functions that called terminate_children/2-3 only to kill
	    all children.</p>
          <p>
	    The documentation has been modified to make this
	    behaviour more explicit. (Thanks to Fred Hebert)</p>
          <p>
	    Own Id: OTP-9502</p>
        </item>
        <item>
          <p>
	    fix broken edoc annotations (Thanks to Richard Carlsson)</p>
          <p>
	    Own Id: OTP-9516</p>
        </item>
        <item>
	    <p> XML files have been corrected. </p>
          <p>
	    Own Id: OTP-9550 Aux Id: OTP-9541 </p>
        </item>
        <item>
          <p>
	    Handle rare race in the crypto key server functionality</p>
          <p>
	    Own Id: OTP-9586</p>
        </item>
      </list>
    </section>


    <section><title>Improvements and New Features</title>
      <list>
        <item>
	    <p> Types and specifications have been added. </p>
          <p>
	    Own Id: OTP-9356</p>
        </item>
        <item>
	    <p> The contracts of the <c>queue</c> module have been
	    modified. </p>
          <p>
	    Own Id: OTP-9418</p>
        </item>
        <item>
	    <p> Contracts in STDLIB and Kernel have been improved and
	    type errors have been corrected. </p>
          <p>
	    Own Id: OTP-9485</p>
        </item>
        <item>
          <p>
	    Types for several BIFs have been extended/corrected. Also
	    the types for types for <c>lists:keyfind/3</c>,
	    <c>lists:keysearch/3</c>, and <c>lists:keyemember/3</c>
	    have been corrected. The incorrect/incomplete types could
	    cause false dialyzer warnings.</p>
          <p>
	    Own Id: OTP-9496</p>
        </item>
      </list>
    </section>

</section>

<section><title>STDLIB 1.17.4</title>

    <section><title>Fixed Bugs and Malfunctions</title>
      <list>
        <item>
	    <p> The default value <c>undefined</c> was added to
	    records field types in such a way that the result was not
	    always a well-formed type. This bug has been fixed. </p>
          <p>
	    Own Id: OTP-9147</p>
        </item>
        <item>
          <p>
	    Update index file atomically</p>
          <p>
	    Since the log_mf_h index file might be read by other
	    processes than the error handler (e.g. by the rb tool),
	    this file should be updated atomically. This will avoid
	    hitting the time gap between opening the file in write
	    mode (and thus emptying the file) and the actual update
	    with the new contents. To do this, a temporary file is
	    written, and the file:rename/1 used to replace the real
	    index file.</p>
          <p>
	    Own Id: OTP-9148</p>
        </item>
        <item>
          <p>
	    Fixed various typos across the documentation (Thanks to
	    Tuncer Ayaz)</p>
          <p>
	    Own Id: OTP-9154</p>
        </item>
        <item>
          <p>
	    Supervisors should not save child-specs for temporary
	    processes when they terminate as they should not be
	    restarted. Saving the temporary child spec will result in
	    that you cannot start a new temporary process with the
	    same child spec as an already terminated temporary
	    process. Since R14B02 you cannot restart a temporary
	    temporary process as arguments are no longer saved, it
	    has however always been semantically incorrect to restart
	    a temporary process. Thanks to Filipe David Manana for
	    reporting this and suggesting a solution.</p>
          <p>
	    Own Id: OTP-9167 Aux Id: OTP-9064 </p>
        </item>
        <item>
          <p>
	    Various small documentation fixes (Thanks to Bernard
	    Duggan)</p>
          <p>
	    Own Id: OTP-9172</p>
        </item>
        <item>
          <p>
	    Fix format_status bug for unregistered gen_event
	    processes</p>
          <p>
	    Port the gen_fsm code for format_status to gen_event in
	    order to prevent a lists:concat([...,pid()]) crash when
	    calling sys:get_status/1 on an unregistered gen_event
	    process.</p>
          <p>
	    Refactor format_status header code from gen_* behaviours
	    to module gen.</p>
          <p>
	    Extend the format_status tests in gen_event_SUITE to
	    cover format_status bugs with anonymous gen_event
	    processes. (Thanks To Geoff Cant)</p>
          <p>
	    Own Id: OTP-9218</p>
        </item>
        <item>
          <p>
	    List of pids changed to 'set' in supervisor for dynamic
	    temporary children. Accessing the list would not scale
	    well when adding/deleting many children. (Thanks to
	    Evgeniy Khramtsov)</p>
          <p>
	    Own Id: OTP-9242</p>
        </item>
        <item>
          <p>
	    Change pool module to attempt to attach to nodes that are
	    already running</p>
          <p>
	    The pool module prints out an error message and takes no
	    further action for nodes that are already running. This
	    patch changes that behavior so that if the return from
	    slave:start/3 is {already_running, Node} then an attempt
	    to attach to the node is still made. This makes sense
	    because the node has been specified by the user in the
	    .hosts.erlang file indicating a wish for the node to be
	    part of the pool and a manual attach can be successfully
	    made after the pool is started.(Thanks to Kelly
	    McLaughlin)</p>
          <p>
	    Own Id: OTP-9244</p>
        </item>
        <item>
          <p>
	    unicode: document 16#FFFE and 16#FFFF (non chars)(Thanks
	    to Tuncer Ayaz)</p>
          <p>
	    Own Id: OTP-9256</p>
        </item>
        <item>
          <p>
	    re: remove gratuitous "it " in manpage (Thanks to Tuncer
	    Ayaz)</p>
          <p>
	    Own Id: OTP-9307</p>
        </item>
        <item>
	    <p> A bug in erl_eval(3) has been fixed. </p>
          <p>
	    Own Id: OTP-9322</p>
        </item>
      </list>
    </section>


    <section><title>Improvements and New Features</title>
      <list>
        <item>
          <p>
	    Add <c>timer:tc/1</c> and remove the catch in <c>tc/2</c>
	    and <c>tc/3</c>. The time measuring functions will thus
	    no longer trap exits, errors or throws caused by the
	    measured function.</p>
          <p>
	    *** POTENTIAL INCOMPATIBILITY ***</p>
          <p>
	    Own Id: OTP-9169</p>
        </item>
        <item>
          <p>
	    Allow supervisor:terminate_child(SupRef,Pid) for
	    simple_one_for_one supervisors</p>
          <p>
	    supervisor:terminate_child/2 was earlier not allowed if
	    the supervisor used restart strategy simple_one_for_one.
	    This is now changed so that children of this type of
	    supervisors can be terminated by specifying the child's
	    Pid.</p>
          <p>
	    (Thanks to Vance Shipley.)</p>
          <p>
	    Own Id: OTP-9201</p>
        </item>
        <item>
	    <p> Types and specifications have been added. </p>
          <p>
	    Own Id: OTP-9267</p>
        </item>
        <item>
	    <p> Erlang types and specifications are used for
	    documentation. </p>
          <p>
	    Own Id: OTP-9271</p>
        </item>
        <item>
	    <p>Allow Dets tablenames to be arbitrary terms.</p>
          <p>
	    Own Id: OTP-9282</p>
        </item>
        <item>
	    <p> A specification that could cause problems for
	    Dialyzer has been fixed. An opaque type in erl_eval has
	    been turned in to a ordinary type. This is a temporary
	    fix. </p>
          <p>
	    Own Id: OTP-9333</p>
        </item>
      </list>
    </section>

</section>

<section><title>STDLIB 1.17.3</title>

    <section><title>Fixed Bugs and Malfunctions</title>
      <list>
        <item>
          <p>
	    Two bugs in io:format for ~F.~Ps has been corrected. When
	    length(S) >= abs(F) > P, the precision P was incorrectly
	    ignored. When F == P > length(S) the result was
	    incorrectly left adjusted. Bug found by Ali Yakout who
	    also provided a fix.</p>
          <p>
	    Own Id: OTP-8989 Aux Id: seq11741 </p>
        </item>
        <item>
	    <p>Fix exception generation in the io module</p>
          <p>
	    Some functions did not generate correct badarg exception
	    on a badarg exception.</p>
          <p>
	    Own Id: OTP-9045</p>
        </item>
        <item>
          <p>
	    Fixes to the dict and orddict module documentation</p>
          <p>
	    Fixed grammar and one inconsistency (Key - Value instead
	    of key/value, since everywhere else the former is used).
	    (thanks to Filipe David Manana)</p>
          <p>
	    Own Id: OTP-9083</p>
        </item>
        <item>
          <p>
	    Add ISO week number calculation functions to the calendar
	    module in stdlib</p>
          <p>
	    This new feature adds the missing week number function to
	    the calendar module of the stdlib application. The
	    implementation conforms to the ISO 8601 standard. The new
	    feature has been implemented tested and documented
	    (thanks to Imre Horvath).</p>
          <p>
	    Own Id: OTP-9087</p>
        </item>
      </list>
    </section>


    <section><title>Improvements and New Features</title>
      <list>
        <item>
          <p>
	    Implement the 'MAY' clauses from RFC4648 regarding the
	    pad character to make mime_decode() and
	    mime_decode_to_string() functions more tolerant of badly
	    padded base64. The RFC is quoted below for easy
	    reference.</p>
          <p>
	    "RFC4648 Section 3.3 with reference to MIME decoding:
	    Furthermore, such specifications MAY ignore the pad
	    character, "=", treating it as non-alphabet data, if it
	    is present before the end of the encoded data. If more
	    than the allowed number of pad characters is found at the
	    end of the string (e.g., a base 64 string terminated with
	    "==="), the excess pad characters MAY also be ignored."</p>
          <p>
	    Own Id: OTP-9020</p>
        </item>
        <item>
          <p>
	    Supervisors will no longer save start parameters for
	    temporary processes as they will not be restarted. In the
	    case of simple_one_for_one workers such as ssl-connection
	    processes this will substantial reduce the memory
	    footprint of the supervisor.</p>
          <p>
	    Own Id: OTP-9064</p>
        </item>
        <item>
          <p>
	    When running escript it is now possible to add the -n
	    flag and the escript will be compiled using +native.</p>
          <p>
	    Own Id: OTP-9076</p>
        </item>
      </list>
    </section>

</section>

<section><title>STDLIB 1.17.2.1</title>

    <section><title>Fixed Bugs and Malfunctions</title>
      <list>
        <item>
          <p>
	    Several type specifications for standard libraries were
	    wrong in the R14B01 release. This is now corrected. The
	    corrections concern types in re,io,filename and the
	    module erlang itself.</p>
          <p>
	    Own Id: OTP-9008</p>
        </item>
      </list>
    </section>

</section>

<section><title>STDLIB 1.17.2</title>

    <section><title>Fixed Bugs and Malfunctions</title>
      <list>
        <item>
	    <p> When several clients accessed a Dets table
	    simultaneously, one of them calling
	    <c>dets:insert_new/2</c>, the Dets server could crash.
	    Alternatively, under the same conditions, <c>ok</c> was
	    sometimes returned instead of <c>true</c>. (Thanks to
	    John Hughes.) </p>
          <p>
	    Own Id: OTP-8856</p>
        </item>
        <item>
	    <p> When several clients accessed a Dets table
	    simultaneously, inserted or updated objects were
	    sometimes lost due to the Dets file being truncated.
	    (Thanks to John Hughes.) </p>
          <p>
	    Own Id: OTP-8898</p>
        </item>
        <item>
	    <p> When several clients accessed a Dets table
	    simultaneously, modifications of the Dets server's
	    internal state were sometimes thrown away. The symptoms
	    are diverse: error with reason <c>bad_object</c>;
	    inserted objects not returned by <c>lookup()</c>; et
	    cetera. (Thanks to John Hughes.) </p>
          <p>
	    Own Id: OTP-8899</p>
        </item>
        <item>
	    <p> If a Dets table was closed after calling
	    <c>bchunk/2</c>, <c>match/1,3</c>,
	    <c>match_object/1,3</c>, or <c>select/1,3</c> and then
	    opened again, a subsequent call using the returned
	    continuation would normally return a reply. This bug has
	    fixed; now the call fails with reason <c>badarg</c>. </p>
          <p>
	    Own Id: OTP-8903</p>
        </item>
        <item>
	    <p> Cover did not collect coverage data for files such as
	    Yecc parses containing include directives. The bug has
	    been fixed by modifying <c>epp</c>, the Erlang Code
	    Preprocessor. </p>
          <p>
	    Own Id: OTP-8911</p>
        </item>
        <item>
	    <p> If a Dets table with fewer slots than keys was opened
	    and then closed after just a lookup, the contents were no
	    longer well-formed. This bug has been fixed. (Thanks to
	    Matthew Evans.) </p>
          <p>
	    Own Id: OTP-8923</p>
        </item>
        <item>
          <p>
	    In a supervisor, when it terminates a child, if that
	    child happens to have exited fractionally early, with
	    normal, the supervisor reports this as an error. This
	    should not be reported as an error.</p>
          <p>
	    *** POTENTIAL INCOMPATIBILITY ***</p>
          <p>
	    Own Id: OTP-8938 Aux Id: seq11615 </p>
        </item>
      </list>
    </section>


    <section><title>Improvements and New Features</title>
      <list>
        <item>
          <p>
	    The documentation filelib:wildcard/1,2 now describes the
	    character set syntax for wildcards.</p>
          <p>
	    Own Id: OTP-8879 Aux Id: seq11683 </p>
        </item>
        <item>
	    <p>Buffer overflows have been prevented in <c>erlc</c>,
	    <c>dialyzer</c>, <c>typer</c>, <c>run_test</c>,
	    <c>heart</c>, <c>escript</c>, and <c>erlexec</c>.</p>
	    (Thanks to Michael Santos.)
          <p>
	    Own Id: OTP-8892</p>
        </item>
        <item>
          <p>
	    Using a float for the number of copies for
	    <c>string:copies/2</c> resulted in an infinite loop. Now
	    it will fail with an exception instead. (Thanks to
	    Michael Santos.)</p>
          <p>
	    Own Id: OTP-8915</p>
        </item>
        <item>
          <p>
	    New ETS option <c>compressed</c>, to enable a more
	    compact storage format at the expence of heavier table
	    operations. For test and evaluation, <c>erl +ec</c> can
	    be used to force compression on all ETS tables.</p>
          <p>
	    Own Id: OTP-8922 Aux Id: seq11658 </p>
        </item>
        <item>
	    <p> The default maximum number of slots of a Dets table
	    has been changed as to be equal to the maximum number of
	    slots. (Thanks to Richard Carlsson.) </p>
          <p>
	    Own Id: OTP-8959</p>
        </item>
      </list>
    </section>

</section>

<section><title>STDLIB 1.17.1</title>

    <section><title>Fixed Bugs and Malfunctions</title>
      <list>
        <item>
	    <p>reference() has been substituted for ref() in the
	    documentation.</p>
          <p>
	    Own Id: OTP-8733</p>
        </item>
      </list>
    </section>


    <section><title>Improvements and New Features</title>
      <list>
        <item>
          <p>
	    The ms_transform now warns if the fun head shadows
	    surrounding variables (just like the warnings you would
	    get for an ordinary fun in the same context).</p>
          <p>
	    Own Id: OTP-6759</p>
        </item>
        <item>
          <p>
	    ets:select_reverse/{1,2,3} are now documented.</p>
          <p>
	    Own Id: OTP-7863</p>
        </item>
        <item>
          <p>
	    Large parts of the <c>ethread</c> library have been
	    rewritten. The <c>ethread</c> library is an Erlang
	    runtime system internal, portable thread library used by
	    the runtime system itself.</p>
          <p>
	    Most notable improvement is a reader optimized rwlock
	    implementation which dramatically improve the performance
	    of read-lock/read-unlock operations on multi processor
	    systems by avoiding ping-ponging of the rwlock cache
	    lines. The reader optimized rwlock implementation is used
	    by miscellaneous rwlocks in the runtime system that are
	    known to be read-locked frequently, and can be enabled on
	    ETS tables by passing the <seeerl
	    marker="stdlib:ets#new_2_read_concurrency">{read_concurrency,
	    true}</seeerl> option upon table creation. See the
	    documentation of <seemfa
	    marker="stdlib:ets#new/2">ets:new/2</seemfa> for more
	    information. The reader optimized rwlock implementation
	    can be fine tuned when starting the runtime system. For
	    more information, see the documentation of the <seecom
	    marker="erts:erl#+rg">+rg</seecom> command line argument
	    of <c>erl</c>.</p>
          <p>
	    There is also a new implementation of rwlocks that is not
	    optimized for readers. Both implementations interleaves
	    readers and writers during contention as opposed to,
	    e.g., the NPTL (Linux) pthread rwlock implementation
	    which use either a reader or writer preferred strategy.
	    The reader/writer preferred strategy is problematic since
	    it starves threads doing the non-preferred operation.</p>
          <p>
	    The new rwlock implementations in general performs better
	    in ERTS than common pthread implementations. However, in
	    some extremely heavily contended cases this is not the
	    case. Such heavy contention can more or less only appear
	    on ETS tables. This when multiple processes do very large
	    amounts of write locked operations simultaneously on the
	    same table. Such use of ETS is bad regardless of rwlock
	    implementation, will never scale, and is something we
	    strongly advise against.</p>
          <p>
	    The new rwlock implementations depend on atomic
	    operations. If no native atomic implementation is found,
	    a fallback solution will be used. Using the fallback
	    implies a performance degradation. That is, it is more
	    important now than before to build OTP with a native
	    atomic implementation.</p>
          <p>
	    The <c>ethread</c> library contains native atomic
	    implementations for, x86 (32 and 64 bit), powerpc (32
	    bit), sparc V9 (32 and 64 bit), and tilera (32 bit). On
	    other hardware gcc's builtin support for atomic memory
	    access will be used if such exists. If no such support is
	    found, <c>configure</c> will warn about no atomic
	    implementation available.</p>
          <p>
	    The <c>ethread</c> library can now also use the
	    <c>libatomic_ops</c> library for atomic memory accesses.
	    This makes it possible for the Erlang runtime system to
	    utilize optimized native atomic operations on more
	    platforms than before. If <c>configure</c> warns about no
	    atomic implementation available, try using the
	    <c>libatomic_ops</c> library. Use the <seeguide
	    marker="system/installation_guide:INSTALL#Advanced-configuration-and-build-of-ErlangOTP">--with-libatomic_ops=PATH</seeguide>
	    <c>configure</c> command line argument when specifying
	    where the <c>libatomic_ops</c> installation is located.
	    The <c>libatomic_ops</c> library can be downloaded from:
	    <url
	    href="http://www.hpl.hp.com/research/linux/atomic_ops/">http://www.hpl.hp.com/research/linux/atomic_ops/</url></p>
          <p>
	    The changed API of the <c>ethread</c> library has also
	    caused modifications in the Erlang runtime system.
	    Preparations for the to come "delayed deallocation"
	    feature has also been done since it depends on the
	    <c>ethread</c> library.</p>
          <p>
	    <em>Note</em>: When building for x86, the <c>ethread</c>
	    library will now use instructions that first appeared on
	    the pentium 4 processor. If you want the runtime system
	    to be compatible with older processors (back to 486) you
	    need to pass the <seeguide
	    marker="system/installation_guide:INSTALL#Advanced-configuration-and-build-of-ErlangOTP">--enable-ethread-pre-pentium4-compatibility</seeguide>
	    <c>configure</c> command line argument when configuring
	    the system.</p>
          <p>
	    Own Id: OTP-8544</p>
        </item>
        <item>
          <p>
	    Some Built In Functions (BIFs) from the module erlang was
	    never made autoimported for backward compatibility
	    reasons. As local functions now override autoimports, new
	    autoimports is no longer a problem, why the following
	    BIFs are finally made autoimported: monitor/2, monitor/3,
	    demonitor/2, demonitor/3, error/1, error/2,
	    integer_to_list/2, list_to_integer/2.</p>
          <p>
	    Own Id: OTP-8763</p>
        </item>
      </list>
    </section>

</section>

<section><title>STDLIB 1.17</title>

    <section><title>Fixed Bugs and Malfunctions</title>
      <list>
        <item>
	    <p>The Erlang code preprocessor (<c>epp</c>) sent extra
	    messages on the form <c>{eof,Location}</c> to the client
	    when parsing the <c>file</c> attribute. This bug,
	    introduced in R11B, has been fixed.</p>
          <p>
	    Own Id: OTP-8470</p>
        </item>
        <item>
	    <p>The abstract type 'fun' could not be printed by the
	    Erlang pretty printer (<c>erl_pp</c>). This bug has been
	    fixed.</p>
          <p>
	    Own Id: OTP-8473</p>
        </item>
        <item>
	    <p>The function <c>erl_scan:reserved_word/1</c> no longer
	    returns <c>true</c> when given the word <c>spec</c>. This
	    bug was introduced in STDLIB-1.15.3 (R12B-3).</p>
          <p>
	    Own Id: OTP-8567</p>
        </item>
        <item>
	    <p>The documentation of <c>lists:keysort/2</c> states
	    that the sort is stable.</p>
          <p>
	    Own Id: OTP-8628 Aux Id: seq11576 </p>
        </item>
        <item>
          <p>
	    The shell's line editing has been improved to more
	    resemble the behaviour of readline and other shells.
	    (Thanks to Dave Peticolas)</p>
          <p>
	    Own Id: OTP-8635</p>
        </item>
        <item>
	    <p>The Erlang code preprocessor (<c>epp</c>) did not
	    correctly handle premature end-of-input when defining
	    macros. This bug, introduced in STDLIB 1.16, has been
	    fixed.</p>
          <p>
	    Own Id: OTP-8665 Aux Id: OTP-7810 </p>
        </item>
      </list>
    </section>


    <section><title>Improvements and New Features</title>
      <list>
        <item>
          <p>
	    The module binary from EEP31 (and EEP9) is implemented.</p>
          <p>
	    Own Id: OTP-8217</p>
        </item>
        <item>
	    <p>The erlang pretty printer (<c>erl_pp</c>) no longer
	    quotes atoms in types.</p>
          <p>
	    Own Id: OTP-8501</p>
        </item>
        <item>
	    <p>The Erlang code preprocessor (<c>epp</c>) now
	    considers records with no fields as typed.</p>
          <p>
	    Own Id: OTP-8503</p>
        </item>
        <item>
          <p>
	    Added function <c>zip:foldl/3</c> to iterate over zip
	    archives.</p>
          <p>
	    Added functions to create and extract escripts. See
	    <c>escript:create/2</c> and <c>escript:extract/2</c>.</p>
          <p>
	    The undocumented function <c>escript:foldl/3</c> has been
	    removed. The same functionality can be achieved with the
	    more flexible functions <c>escript:extract/2</c> and
	    <c>zip:foldl/3</c>.</p>
          <p>
	    Record fields has been annotated with type info. Source
	    files as been adapted to fit within 80 chars and trailing
	    whitespace has been removed.</p>
          <p>
	    Own Id: OTP-8521</p>
        </item>
        <item>
	    <p>The Erlang parser no longer duplicates the singleton
	    type <c>undefined</c> in the type of record fields
	    without initial value.</p>
          <p>
	    Own Id: OTP-8522</p>
        </item>
        <item>
	    <p>A regular expression with many levels of parenthesis
	    could cause a buffer overflow. That has been corrected.
	    (Thanks to Michael Santos.)</p>
          <p>
	    Own Id: OTP-8539</p>
        </item>
        <item>
	    <p>When defining macros the closing right parenthesis
	    before the dot is now mandatory.</p>
          <p>
	    *** POTENTIAL INCOMPATIBILITY ***</p>
          <p>
	    Own Id: OTP-8562</p>
        </item>
        <item>
          <p>
	    Some properties of a compiled re pattern are defined to
	    allow for guard tests.</p>
          <p>
	    Own Id: OTP-8577</p>
        </item>
        <item>
	    <p>Local and imported functions now override the
	    auto-imported BIFs when the names clash. The pre R14
	    behaviour was that auto-imported BIFs would override
	    local functions. To avoid that old programs change
	    behaviour, the following will generate an error:</p>
	    <list><item><p>Doing a call without explicit module name
	    to a local function having a name clashing with the name
	    of an auto-imported BIF that was present (and
	    auto-imported) before OTP R14A</p></item>
	    <item><p>Explicitly importing a function having a name
	    clashing with the name of an autoimported BIF that was
	    present (and autoimported) before OTP R14A</p></item>
	    <item><p>Using any form of the old compiler directive
	    <c>nowarn_bif_clash</c></p></item> </list> <p>If the BIF
	    was added or auto-imported in OTP R14A or later,
	    overriding it with an import or a local function will
	    only result in a warning,</p> <p>To resolve clashes, you
	    can either use the explicit module name <c>erlang</c> to
	    call the BIF, or you can remove the auto-import of that
	    specific BIF by using the new compiler directive
	    <c>-compile({no_auto_import,[F/A]}).</c>, which makes all
	    calls to the local or imported function without explicit
	    module name pass without warnings or errors.</p> <p>The
	    change makes it possible to add auto-imported BIFs
	    without breaking or silently changing old code in the
	    future. However some current code ingeniously utilizing
	    the old behaviour or the <c>nowarn_bif_clash</c> compiler
	    directive, might need changing to be accepted by the
	    compiler.</p>
          <p>
	    *** POTENTIAL INCOMPATIBILITY ***</p>
          <p>
	    Own Id: OTP-8579</p>
        </item>
        <item>
	    <p>The undocumented, unsupport, and deprecated function
	    <c>lists:flat_length/1</c> has been removed.</p>
          <p>
	    Own Id: OTP-8584</p>
        </item>
        <item>
          <p>
	    A bug in re that could cause certain regular expression
	    matches never to terminate is corrected. (Thanks to
	    Michael Santos and Gordon Guthrie.)</p>
          <p>
	    Own Id: OTP-8589</p>
        </item>
        <item>
	    <p>Nested records can now be accessed without
	    parenthesis. See the Reference Manual for examples.
	    (Thanks to YAMASHINA Hio and Tuncer Ayaz.)</p>
          <p>
	    Own Id: OTP-8597</p>
        </item>
        <item>
	    <p><c>receive</c> statements that can only read out a
	    newly created reference are now specially optimized so
	    that it will execute in constant time regardless of the
	    number of messages in the receive queue for the process.
	    That optimization will benefit calls to
	    <c>gen_server:call()</c>. (See <c>gen:do_call/4</c> for
	    an example of a receive statement that will be
	    optimized.)</p>
          <p>
	    Own Id: OTP-8623</p>
        </item>
        <item>
	    <p>The beam_lib:cmp/2 function now compares BEAM files in
	    stricter way. The BEAM files will be considered different
	    if there are any changes except in the compilation
	    information ("CInf") chunk. beam_lib:cmp/2 used to ignore
	    differences in the debug information (significant for
	    Dialyzer) and other chunks that did not directly change
	    the run-time behavior.</p>
          <p>
	    Own Id: OTP-8625</p>
        </item>
        <item>
          <p>
	    When a gen_server, gen_fsm process, or gen_event
	    terminates abnormally, sometimes the text representation
	    of the process state can occupy many lines of the error
	    log, depending on the definition of the state term. A
	    mechanism to trim out parts of the state from the log has
	    been added (using a format_status/2 callback). See the
	    documentation.</p>
          <p>
	    Own Id: OTP-8630</p>
        </item>
        <item>
          <p>
	    Calling <c>sys:get_status()</c> for processes that have
	    globally registered names that were not atoms would cause
	    a crash. Corrected. (Thanks to Steve Vinoski.)</p>
          <p>
	    Own Id: OTP-8656</p>
        </item>
        <item>
	    <p>The Erlang scanner has been augmented with two new
	    tokens: <c>..</c> and <c>...</c>.</p>
          <p>
	    Own Id: OTP-8657</p>
        </item>
        <item>
	    <p>Expressions evaluating to integers can now be used in
	    types and function specifications where hitherto only
	    integers were allowed ("Erlang_Integer").</p>
          <p>
	    Own Id: OTP-8664</p>
        </item>
        <item>
	    <p>The compiler optimizes record operations better.</p>
          <p>
	    Own Id: OTP-8668</p>
        </item>
        <item>
          <p>
	    The recently added BIFs erlang:min/2, erlang:max/2 and
	    erlang:port_command/3 are now auto-imported (as they were
	    originally intended to be). Due to the recent compiler
	    change (OTP-8579), the only impact on old code defining
	    it's own min/2, max/2 or port_command/3 functions will be
	    a warning, the local functions will still be used. The
	    warning can be removed by using
	    -compile({no_auto_import,[min/2,max/2,port_command/3]}).
	    in the source file.</p>
          <p>
	    *** POTENTIAL INCOMPATIBILITY ***</p>
          <p>
	    Own Id: OTP-8669 Aux Id: OTP-8579 </p>
        </item>
        <item>
          <p>
	    Now, binary_to_term/2 is auto-imported. This will cause a
	    compile warning if and only if a module has got a local
	    function with that name.</p>
          <p>
	    *** POTENTIAL INCOMPATIBILITY ***</p>
          <p>
	    Own Id: OTP-8671</p>
        </item>
        <item>
          <p>
	    The predefined builtin type tid() has been removed.
	    Instead, ets:tid() should be used.</p>
          <p>
	    *** POTENTIAL INCOMPATIBILITY ***</p>
          <p>
	    Own Id: OTP-8687</p>
        </item>
      </list>
    </section>

</section>

<section><title>STDLIB 1.16.5</title>

    <section><title>Fixed Bugs and Malfunctions</title>
      <list>
        <item>
          <p>
	    Because of a race condition, using filelib:ensure_dir/1
	    from multiple processes to create the same path or parts
	    of the same directory structure, filelib:ensure_dir/1
	    could return a meaningless {error,eexist}. That race
	    condition has been eliminated, and {error,eexist} will
	    now be returned only if there exists a regular file,
	    device file, or some other non-directory file with the
	    same name. (Thanks to Tuncer Ayaz.)</p>
          <p>
	    Own Id: OTP-8389</p>
        </item>
        <item>
	    <p>A number of bugs concerning re and unicode are
	    corrected:</p>
	    <p>re:compile no longer loses unicode option, which also
	    fixes bug in re:split.</p>
	    <p>re:replace now handles unicode charlist replacement
	    argument</p>
	    <p>re:replace now handles unicode RE charlist argument
	    correctly</p>
	    <p>re:replace now handles binary unicode output correctly
	    when nothing is replaced.</p>
	    <p>Most code, testcases and error isolation done by Rory
	    Byrne.</p>
          <p>
	    Own Id: OTP-8394</p>
        </item>
        <item>
          <p>
	    The loading of native code was not properly atomic in the
	    SMP emulator, which could cause crashes. Also a per-MFA
	    information table for the native code has now been
	    protected with a lock since it turns that it could be
	    accessed concurrently in the SMP emulator. (Thanks to
	    Mikael Pettersson.)</p>
          <p>
	    Own Id: OTP-8397</p>
        </item>
        <item>
          <p>
	    user.erl (used in oldshell) is updated to handle unicode
	    in prompt strings (io:get_line/{1,2}). io_lib is also
	    updated to format prompts with the 't' modifier (i.e. ~ts
	    instead of ~s).</p>
          <p>
	    Own Id: OTP-8418 Aux Id: OTP-8393 </p>
        </item>
        <item>
          <p>
	    The re module: A regular expression with an option change
	    at the start of a pattern that had top-level alternatives
	    could cause overwriting and/or a crash. (Thanks to
	    Michael Santos.)</p>
          <p>
	    Own Id: OTP-8438</p>
        </item>
      </list>
    </section>


    <section><title>Improvements and New Features</title>
      <list>
        <item>
          <p>
	    The ability for the gen_server and gen_fsm callback
	    modules to format their own state for display under the
	    sys:get_status/1,2 calls has been restored and
	    documented. (Thanks to Steve Vinoski.)</p>
          <p>
	    Own Id: OTP-8324</p>
        </item>
        <item>
          <p>
	    c:nc/{1,2} used to assume that the beam file was created
	    in the same directory as the source code and failed to
	    load the code if it was not. Corrected to look for the
	    beam file in the current directory or in the directory
	    specified by the <c>{outdir,Dir}</c> option. (Thanks to
	    Alex Suraci.)</p>
          <p>
	    Own Id: OTP-8337</p>
        </item>
        <item>
	    <p>The documentation is now possible to build in an open
	    source environment after a number of bugs are fixed and
	    some features are added in the documentation build
	    process. </p>
	    <p>- The arity calculation is updated.</p>
	    <p>- The module prefix used in the function names for
	    bif's are removed in the generated links so the links
	    will look like
	    "http://www.erlang.org/doc/man/erlang.html#append_element-2"
	    instead of
	    "http://www.erlang.org/doc/man/erlang.html#erlang:append_element-2".</p>
	    <p>- Enhanced the menu positioning in the html
	    documentation when a new page is loaded.</p>
	    <p>- A number of corrections in the generation of man
	    pages (thanks to Sergei Golovan)</p>
	    <p>- The legal notice is taken from the xml book file so
	    OTP's build process can be used for non OTP
	    applications.</p>
          <p>
	    Own Id: OTP-8343</p>
        </item>
        <item>
          <p>
	    Shell tab completion now works for quoted module and
	    function names. (Thanks to Ulf Wiger.)</p>
          <p>
	    Own Id: OTP-8383</p>
        </item>
        <item>
          <p>
	    Explicit top directories in archive files are now
	    optional.</p>
          <p>
	    For example, if an archive (app-vsn.ez) just contains an
	    app-vsn/ebin/mod.beam file, the file info for the app-vsn
	    and app-vsn/ebin directories are faked using the file
	    info from the archive file as origin. The virtual
	    direcories can also be listed. For short, the top
	    directories are virtual if they does not exist.</p>
          <p>
	    Own Id: OTP-8387</p>
        </item>
        <item>
	    <p>Macros overloading has been implemented. (Thanks to
	    Christopher Faulet.)</p>
          <p>
	    Own Id: OTP-8388</p>
        </item>
        <item>
	    <p>The new function <c>shell:prompt_func/1</c> and the
	    new application configuration parameter
	    <c>shell_prompt_func</c> can be used for customizing the
	    Erlang shell prompt.</p>
          <p>
	    Own Id: OTP-8393</p>
        </item>
        <item>
          <p>
	    Improved handling of typed records in escripts</p>
          <p>
	    Own Id: OTP-8434</p>
        </item>
        <item>
          <p>
	    Added supervisor:count_children/1 to count the number of
	    children being managed without the memory impact of
	    which_children/1. (Thanks to Jay Nelson.)</p>
          <p>
	    Own Id: OTP-8436</p>
        </item>
      </list>
    </section>

</section>

<section><title>STDLIB 1.16.4</title>

    <section><title>Improvements and New Features</title>
      <list>
        <item>
          <p>
	    The documentation is now built with open source tools
	    (xsltproc and fop) that exists on most platforms. One
	    visible change is that the frames are removed.</p>
          <p>
	    Own Id: OTP-8201</p>
        </item>
        <item>
          <p>
	    [escript] The restriction that the first line in escripts
	    must begin with <c>#!</c> has been removed.</p>
          <p>
	    [escript] Some command line options to the escript
	    executable has now been documented. For example you can
	    run an escript in the debugger by just adding a command
	    line option.</p>
          <p>
	    [escript] The documentation of the escript header syntax
	    has been clarified. For example the header is optional.
	    This means that it is possible to directly "execute"
	    <c>.erl</c>, <c>.beam</c> and<c>.zip</c> files.</p>
          <p>
	    Own Id: OTP-8215</p>
        </item>
        <item>
	    <p>Optimized array:from_orddict/1, it is now faster and
	    uses less memory if the orddict was sparse.</p>
	    <p>Changed array:reset/2, it will now never expand the
	    array which it could before for non fixed arrays. See the
	    documentation.</p>
          <p>
	    Own Id: OTP-8216</p>
        </item>
        <item>
	    <p>The Erlang Pretty Printer (<c>erl_pp</c>) now puts the
	    leading <c>[</c> of list comprehensions as well as the
	    leading <c>&lt;&lt;</c> of bit string comprehensions on a
	    separate line in order to expose the Cover counter of the
	    template.</p>
          <p>
	    Own Id: OTP-8227</p>
        </item>
        <item>
	    <p>The extension ".xrl" used for Leex input files is now
	    recognized by the compiler.</p>
          <p>
	    Own Id: OTP-8232</p>
        </item>
        <item>
          <p>
	    Some clarifications have been made in the documentation
	    regarding <c>gen_server</c>, <c>gen_fsm</c>, and
	    <c>gen_event</c> behavior when handling <c>'EXIT'</c>
	    messages from the parent process. For more information
	    see the <seeerl
	    marker="gen_server">gen_server(3)</seeerl>, <seeerl
	    marker="gen_fsm">gen_fsm(3)</seeerl>, and <seeerl
	    marker="gen_event">gen_event(3)</seeerl> documentation.</p>
          <p>
	    Own Id: OTP-8255 Aux Id: seq11419 </p>
        </item>
        <item>
	    <p>The -on_load() directive can be used to run a function
	    when a module is loaded. It is documented in the section
	    about code loading in the Reference Manual.</p>
          <p>
	    Own Id: OTP-8295</p>
        </item>
      </list>
    </section>

</section>

<section><title>STDLIB 1.16.3.1</title>

    <section><title>Fixed Bugs and Malfunctions</title>
      <list>
        <item>
          <p>
            An erroneous type spec for <c>gen:start/6</c> caused
            dialyzer to erroneously issue warnings when
            <c>{spawn_opt, SpawnOptionList}</c> was passed in the
            option list to the <c>gen_server</c> and <c>gen_fsm</c>
            start functions.</p>
          <p>
            Own Id: OTP-8068 Aux Id: seq11323, seq11314 </p>
        </item>
      </list>
    </section>

</section>

<section><title>STDLIB 1.16.3</title>

    <section><title>Fixed Bugs and Malfunctions</title>
      <list>
        <item>
	    <p>The linter used to crash on invalid <c>-opaque</c>
	    declarations.</p>
          <p>
	    Own Id: OTP-8051</p>
        </item>
        <item>
	    <p>Bugs in <c>digraph:add_edge/5</c> and
	    <c>digraph:del_path/3</c> have been fixed. (Thanks to
	    Crystal Din.)</p>
          <p>
	    Own Id: OTP-8066</p>
        </item>
        <item>
	    <p>When trying to insert objects with
	    <c>dets:insert_new()</c> into a Dets table of type
	    <c>duplicate_bag</c>, already existing objects would
	    sometimes be duplicated. This bug has been fixed. (Thanks
	    to Crystal Din.)</p>
          <p>
	    Own Id: OTP-8070</p>
        </item>
        <item>
          <p>
	    Running erlc in a very deep directory (with a path length
	    of more 256 or more characters) would cause the emulator
	    to crash in a call to <c>list_to_atom/1</c>. (Thanks to
	    Chris Newcombe.)</p>
          <p>
	    Own Id: OTP-8124</p>
        </item>
        <item>
	    <p>A few minor bugs have been fixed in the Erlang Code
	    Preprocessor (<c>epp</c>).</p>
          <p>
	    Own Id: OTP-8130</p>
        </item>
        <item>
	    <p>A bug in The Erlang Meta Interpreter (<c>erl_eval</c>)
	    has been fixed: exceptions generated in the template of
	    bit string comprehensions were not handled properly.
	    (Thanks to Ulf Wiger.)</p>
          <p>
	    Own Id: OTP-8133</p>
        </item>
      </list>
    </section>


    <section><title>Improvements and New Features</title>
      <list>
        <item>
          <p>
	    Option <c>{capture,none}</c> was missing in documentation
	    for <c>re:run/3</c>.</p>
          <p>
	    Own Id: OTP-8113</p>
        </item>
        <item>
	    <p>When <c>erl_scan:tokens()</c> returns an error tuple
	    <c>{error, ErrorInfo, EndLocation</c>}, the list
	    <c>LeftOverChars</c> is the remaining characters of the
	    input data, starting from <c>EndLocation</c>. It used to
	    be the empty list.</p>
          <p>
	    *** POTENTIAL INCOMPATIBILITY ***</p>
          <p>
	    Own Id: OTP-8129</p>
        </item>
        <item>
	    <p>The Erlang Meta Interpreter (<c>erl_eval</c>) has been
	    somewhat optimized when it comes to interpreting
	    <c>receive</c>-expressions. (Thanks to Richard
	    Carlsson.)</p>
          <p>
	    Own Id: OTP-8139</p>
        </item>
        <item>
	    <p>The Erlang Pretty Printer (<c>erl_pp</c>) has been
	    modified as to handle types.</p>
          <p>
	    Own Id: OTP-8150</p>
        </item>
      </list>
    </section>

</section>

<section><title>STDLIB 1.16.2</title>

    <section><title>Fixed Bugs and Malfunctions</title>
      <list>
        <item>
	    <p>The text of tokens returned by the Erlang scanner
	    (<c>erl_scan</c>) was sometimes empty when the
	    <c>text</c> option was given and <c>StartLocation</c> was
	    a line. This bug has been fixed.</p>
          <p>
	    Own Id: OTP-7965</p>
        </item>
        <item>
	    <p>The documentation for <c>base64:decode/1</c> has been
	    updated to point out that it strips whitespace.</p>
	    <p><c>base64:decode/1</c> and <c>base64:mime_decode/1</c>
	    would sometimes fail instead of stripping away non-base64
	    characters.</p>
          <p>
	    Own Id: OTP-7984</p>
        </item>
        <item>
          <p>
	    Two types in the <c>gen</c> module were corrected.</p>
          <p>
	    Own Id: OTP-8029 Aux Id: seq11296 </p>
        </item>
        <item>
          <p>
	    <c>array:from_orddict([])</c> and
	    <c>array:from_list([])</c> would construct fixed arrays
	    instead of extendible arrays.</p>
          <p>
	    Own Id: OTP-8033</p>
        </item>
      </list>
    </section>


    <section><title>Improvements and New Features</title>
      <list>
        <item>
          <p>
	    Interpreted escripts are now tail recursive.</p>
          <p>
	    The function erl_eval:expr/5 has been introduced.</p>
          <p>
	    Own Id: OTP-7933</p>
        </item>
        <item>
          <p>
	    <c>gen_server:call/2,3</c> will be somewhat faster if the
	    calling process has a many messages in its message queue.</p>
          <p>
	    Own Id: OTP-7979</p>
        </item>
        <item>
          <p>
	    Random now supports seed with arity one,
	    <c>random:seed/1</c>, which takes a three-tuple.</p>
          <p>
	    Own Id: OTP-8019</p>
        </item>
        <item>
	    <p>The <c>regexp</c> module now recognizes the escape
	    sequences <c>\xXY</c> and <c>\x{X...}</c>.</p>
          <p>
	    Own Id: OTP-8024</p>
        </item>
      </list>
    </section>

</section>

<section><title>STDLIB 1.16.1</title>

    <section><title>Fixed Bugs and Malfunctions</title>
      <list>
        <item>
	    <p>The documentation of <c>dets:open_file/1</c> now
	    states that the file is repaired if it has not been
	    properly closed. (Thanks to Ulf Wiger.)</p>
          <p>
	    Own Id: OTP-7895</p>
        </item>
      </list>
    </section>


    <section><title>Improvements and New Features</title>
      <list>
        <item>
	    <p>The Erlang scanner no longer returns the text of
	    tokens when the start location is a pair of a line and
	    column unless the new option <c>text</c> is supplied
	    (incompatibility with R13A).</p> <p>There are new
	    functions to access the attributes of tokens:
	    <c>attributes_info/1,2</c> and
	    <c>set_attribute/3</c>.</p>
          <p>
	    *** POTENTIAL INCOMPATIBILITY ***</p>
          <p>
	    Own Id: OTP-7892 Aux Id: OTP-7810 </p>
        </item>
        <item>
          <p>
	    Several glitches and performance issues in the Unicode
	    and I/O-system implementation of R13A have been
	    corrected.</p>
          <p>
	    Own Id: OTP-7896 Aux Id: OTP-7648 OTP-7887 </p>
        </item>
        <item>
          <p>
	    The type spec of filelib:wildcard/2 has been corrected.</p>
          <p>
	    Own Id: OTP-7915</p>
        </item>
        <item>
	    <p>New functions: <c>gb_sets:is_disjoint/2</c>,
	    <c>ordsets:is_disjoint/2</c>, and
	    <c>gb_sets:is_disjoint/2</c>.</p>
          <p>
	    Own Id: OTP-7947</p>
        </item>
        <item>
	    <p>The function <c>gb_trees:map/2</c> which was added in
	    R13A is now documented.</p>
          <p>
	    Own Id: OTP-7948</p>
        </item>
      </list>
    </section>

</section>

<section><title>STDLIB 1.16</title>

    <section><title>Fixed Bugs and Malfunctions</title>
      <list>
        <item>
	    <p>Fixed a minor race conditions in
	    <c>gen_server:start*</c>: if one of these functions
	    returned <c>{error,Reason}</c> or <c>ignore</c>, the name
	    could still be registered (either locally or in
	    <c>global</c>).</p>
	    <p>A process started by <c>proc_lib</c> in some cases
	    depended on its process dictionary not to be erased, and
	    would crash when terminating abnormally and not generate
	    a proper crash report. This has been corrected (but the
	    initial call will not be shown in the error report if the
	    process dictionary has been erased). NOTE: There is no
	    longer any need to erase the process dictionary for
	    memory conservation reasons, since the actual call
	    arguments are no longer saved in the process
	    dictionary.</p>
          <p>
	    Own Id: OTP-7669</p>
        </item>
        <item>
	    <p>The Erlang preprocessor used wrong line number when
	    stringifying macro arguments. (Thanks to John
	    Hughes.)</p>
          <p>
	    Own Id: OTP-7702</p>
        </item>
        <item>
	    <p>A bug in the <c>qlc</c> module has been fixed: merge
	    join sometimes failed to return all answers. (Thanks to
	    Bernard Duggan.)</p>
          <p>
	    Own Id: OTP-7714</p>
        </item>
      </list>
    </section>


    <section><title>Improvements and New Features</title>
      <list>
        <item>
	    <p>A new option, <c>key_equality</c>, has been added to
	    <c>qlc:table/2</c>. This option makes it possible for
	    <c>qlc</c> to better handle tables that use <c>==/2</c>
	    when comparing keys for equality (examples of such tables
	    are ordered ETS tables and gb_table in qlc(3)).</p>
          <p>
	    Own Id: OTP-6674</p>
        </item>
        <item>
	    <p>The functions <c>lists:seq/1,2</c> return the empty
	    list in a few cases when they used to generate an
	    exception, for example <c>lists:seq(1, 0)</c>. See
	    lists(3) for details. (Thanks to Richard O'Keefe.)</p>
          <p>
	    *** POTENTIAL INCOMPATIBILITY ***</p>
          <p>
	    Own Id: OTP-7230</p>
        </item>
        <item>
          <p>
	    The order of objects visited in select for ordered_set is
	    now documented.</p>
          <p>
	    Own Id: OTP-7339</p>
        </item>
        <item>
          <p>
	    It is now possible to debug code in escripts and
	    archives.</p>
          <p>
	    Own Id: OTP-7626</p>
        </item>
        <item>
	    <p>Support for Unicode is implemented as described in
	    EEP10. Formatting and reading of unicode data both from
	    terminals and files is supported by the io and io_lib
	    modules. Files can be opened in modes with automatic
	    translation to and from different unicode formats. The
	    module 'unicode' contains functions for conversion
	    between external and internal unicode formats and the re
	    module has support for unicode data. There is also
	    language syntax for specifying string and character data
	    beyond the ISO-latin-1 range.</p>
	    <p>The interactive shell will support input and output of
	    unicode characters when the terminal and operating system
	    supports it.</p>
	    <p>Please see the EEP and the io/io_lib manual pages as
	    well as the stdlib users guide for details.</p>
	    <p><em>I/O-protocol incompatibilities:</em></p>
	    <p>The io_protocol between io_Server and client is
	    updated to handle protocol data in unicode formats. The
	    updated protocol is now documented. The specification
	    resides in the stdlib <em>users manual</em>, which is a
	    new part of the manual.</p>
	    <p><em>io module incompatibilities:</em></p>
	    <p>The io:put_chars, io:get_chars and io:get_line all
	    handle and return unicode data. In the case where
	    binaries can be provided (as to io:put_chars), they shall
	    be encoded in UTF-8. When binaries are returned (as by
	    io:get_line/get_chars when the io_server is set in
	    <em>binary mode</em>) the returned data is also
	    <em>always</em> encoded as UTF-8. The file module however
	    still returns byte-oriented data, why file:read can be
	    used instead of io:get_chars to read binary data in
	    ISO-latin-1.</p>
	    <p><em>io_lib module incompatibilities:</em></p>
	    <p>io_lib:format can, given new format directives (i.e
	    "~ts" and "~tc"), return lists containing integers larger
	    than 255. </p>
          <p>
	    *** POTENTIAL INCOMPATIBILITY ***</p>
          <p>
	    Own Id: OTP-7648 Aux Id: OTP-7580 OTP-7514 OTP-7494
	    OTP-7443 OTP-7181 EEP10 EEP11 </p>
        </item>
        <item>
          <p>
	    The function <c>pool:attach/1</c> now returns
	    <c>already_attached</c> if the node is already attached,
	    rather than <c>allready_attached</c> (sic!). (Thanks to
	    Edwin Fine.)</p>
          <p>
	    Own Id: OTP-7653 Aux Id: OTP-7603 </p>
        </item>
        <item>
          <p>
	    Preprocessor directives are now allowed in escripts. This
	    means that for example macros may be used in escripts.</p>
          <p>
	    Own Id: OTP-7662</p>
        </item>
        <item>
	    <p>When a process started with <c>proc_lib</c>,
	    <c>gen_server</c>, or <c>gen_fsm</c> exits with reason
	    <c>{shutdown,Term}</c>, a crash report will no longer be
	    generated (to allow a clean shutdown, but still provide
	    additional information to process that are linked to the
	    terminating process).</p>
          <p>
	    Own Id: OTP-7740 Aux Id: seq10847 </p>
        </item>
        <item>
          <p>
	    A new BIF, <c>lists:keyfind/3</c>, has been added. It
	    works like <c>lists:keysearch/3</c> except that it does
	    not wrap the returned tuple in a <c>value</c> tuple in
	    case of success. (Thanks to James Hague for suggesting
	    this function.)</p>
          <p>
	    Own Id: OTP-7752</p>
        </item>
        <item>
	    <p><c>lists:suffix(Suffix, List)</c> used to have a a
	    complexity of <c>length(Suffix)*length(List)</c> (which
	    could become quite slow for some inputs). It has now been
	    re-implemented so that its complexity is
	    <c>length(Suffix)+length(List)</c>. (Thanks to Richard
	    O'Keefe for the new implementation.)</p>
          <p>
	    Own Id: OTP-7797</p>
        </item>
        <item>
	    <p>The Erlang scanner has been augmented as to return
	    white spaces, comments, and exact location of tokens. The
	    functions <c>string/3</c>, <c>tokens/4</c>, and
	    <c>token_info/1,2</c> are new. See erl_scan(3) for
	    details.</p>
	    <p><c>tokens/3,4</c> have been modified as to return a
	    list of tokens instead of an error when <c>eof</c> is
	    encountered before the dot.</p>
          <p>
	    Own Id: OTP-7810</p>
        </item>
        <item>
          <p>
	    <c>filelib:fold_files/5</c> now uses the <c>re</c> module
	    instead of the <c>regexp</c> module for regular
	    expression matching. In practice, this change will not be
	    a problem for most regular expressions used for
	    <c>filelib:fold_files/5</c>. (The major difference in
	    regular expression is that parenthesis and curly brackets
	    is treated as literal characters by <c>regexp</c> but as
	    special characters by <c>re</c>; fortunately, those
	    characters are rarely used in filenames.)</p>
          <p>
	    *** POTENTIAL INCOMPATIBILITY ***</p>
          <p>
	    Own Id: OTP-7819</p>
        </item>
        <item>
          <p>
	    <c>digraph:new(Type)</c> will now cause a <c>badarg</c>
	    exception if <c>Type</c> is not a valid type. Similarly,
	    <c>digraph_utils:subgraph/2,3</c> will now cause a
	    <c>badarg</c> if the arguments are invalid. (Those
	    functions used to return error tuples if something was
	    wrong.)</p>
          <p>
	    *** POTENTIAL INCOMPATIBILITY ***</p>
          <p>
	    Own Id: OTP-7824</p>
        </item>
        <item>
	    <p>The argument passed to <c>random:uniform/1</c> must
	    now be an integer (as stated in the documentation). In
	    previous releases, a floating point number was also
	    allowed.</p>
          <p>
	    *** POTENTIAL INCOMPATIBILITY ***</p>
          <p>
	    Own Id: OTP-7827</p>
        </item>
        <item>
	    <p>The copyright notices have been updated.</p>
          <p>
	    Own Id: OTP-7851</p>
        </item>
        <item>
	    <p>A few missing match spec functions was added to
	    dbg:fun2ms; exception_trace/0 and trace/2,3.</p>
	    <p>There is a new function queue:member/2.</p>
	    <p>A bug in io_lib:fread that made it accidentally
	    concatenate fields separated by newline has been
	    corrected. Reported and analyzed by Matthew Palmer to
	    erlang-patches.</p>
          <p>
	    Own Id: OTP-7865</p>
        </item>
      </list>
    </section>

</section>


<section><title>STDLIB 1.15.5</title>

    <section><title>Fixed Bugs and Malfunctions</title>
      <list>
        <item>
	    <p>A bug in the <c>qlc</c> module has been fixed: when
	    merge joining two query handles the temporary file used
	    for equivalence classes was not truncated properly which
	    could result in poor performance.</p>
          <p>
	    Own Id: OTP-7552</p>
        </item>
        <item>
          <p>
	    The characters 16#C0 and 16#E0 ("A" and "a" with grave
	    accent), were not properly converted by the
	    <c>string:to_lower/1</c> and <c>string:to_upper/1</c>
	    functions. (Thanks to Richard O'Keefe.)</p>
          <p>
	    Own Id: OTP-7589</p>
        </item>
        <item>
          <p>
	    The function <c>pool:attach/1</c> now returns
	    <c>already_attached</c> if the node is already attached,
	    rather than <c>allready_attached</c> (sic!). (Thanks to
	    Edwin Fine.)</p>
          <p>
	    *** POTENTIAL INCOMPATIBILITY ***</p>
          <p>
	    Own Id: OTP-7603</p>
        </item>
        <item>
	    <p>The documentation for <c>io:get_line/1,2</c> now
	    mentions that the return value can also be
	    <c>{error,Reason}</c>.</p>
          <p>
	    Own Id: OTP-7604 Aux Id: seq11063 </p>
        </item>
      </list>
    </section>


    <section><title>Improvements and New Features</title>
      <list>
        <item>
          <p>
	    The split function is now added to the re library.
	    Exceptions and errors from both run, replace and split
	    are made more consistent.</p>
          <p>
	    Own Id: OTP-7514 Aux Id: OTP-7494 </p>
        </item>
        <item>
	    <p>Processes spawned using <c>proc_lib</c> (including
	    <c>gen_server</c> and other library modules that use
	    <c>proc_lib</c>) no longer keep the entire argument list
	    for the initial call, but only the arity.</p>
	    <p>Also, if <c>proc_lib:spawn/1</c> is used to spawn a
	    fun, the actual fun is not kept, but only module,
	    function name, and arity of the function that implements
	    the fun.</p>
	    <p>The reason for the change is that keeping the initial
	    fun (or a fun in an argument list), would prevent
	    upgrading the code for the module. A secondary reason is
	    that keeping the fun and function arguments could waste a
	    significant amount of memory.</p>
	    <p>The drawback with the change is that the crash reports
	    will provide less precise information about the initial
	    call (only <c>Module:Function/Arity</c> instead of
	    <c>Module:Function(Arguments)</c>). The function
	    <c>proc_lib:initial_call/1</c> still returns a list, but
	    each argument has been replaced with a dummy atom.</p>
          <p>
	    Own Id: OTP-7531 Aux Id: seq11036 </p>
        </item>
        <item>
          <p>
	    There is now experimental support for loading of code
	    from archive files. See the documentation of <c>code</c>,
	    <c>init</c>, <c>erl_prim_loader </c> and <c>escript</c>
	    for more info.</p>
          <p>
	    The error handling of <c>escripts</c> has been improved.</p>
          <p>
	    An <c>escript</c> may now set explicit arguments to the
	    emulator, such as <c>-smp enabled</c>.</p>
          <p>
	    An <c>escript</c> may now contain a precompiled beam
	    file.</p>
          <p>
	    An <c>escript</c> may now contain an archive file
	    containing one or more applications (experimental).</p>
          <p>
	    The internal module <c>code_aux</c> has been removed.</p>
          <p>
	    Own Id: OTP-7548 Aux Id: otp-6622 </p>
        </item>
        <item>
          <p>
	    Enabled explicit control of which types of files that
	    should be compressed in a ZIP archive.</p>
          <p>
	    Own Id: OTP-7549 Aux Id: otp-6622 </p>
        </item>
        <item>
          <p>
	    In the job control mode, the "s" and "r" commands now
	    take an optional argument to specify which shell to
	    start. (Thanks to Robert Virding.)</p>
          <p>
	    Own Id: OTP-7617</p>
        </item>
      </list>
    </section>

</section>

<section><title>STDLIB 1.15.4</title>

    <section><title>Fixed Bugs and Malfunctions</title>
      <list>
        <item>
          <p>
	    A bug in the calendar module could cause
	    calendar:local_time_to_universal_time_dst/1 to return
	    duplicate identical values for local times in timezones
	    without DST. Multiple values should only be returned when
	    a local time is within the hour occurring twice due to
	    shift from DST to non-DST, and certainly only in
	    timezones with DST. The correct behaviour is now
	    implemented.</p>
          <p>
	    Own Id: OTP-7344 Aux Id: seq10960 </p>
        </item>
        <item>
	    <p>The documentation of <c>(d)ets:init_table()</c> has
	    been corrected. (Thanks to Paul Mineiro.)</p>
          <p>
	    Own Id: OTP-7413</p>
        </item>
        <item>
	    <p>The soft upper limit of 60 on the number of non-white
	    characters on a line, which was introduced in R12B-0 for
	    the control sequences <c>p</c> and <c>P</c> of the
	    functions <c>io:fwrite/2,3</c> and
	    <c>io_lib:fwrite/2</c>, has been removed. This means that
	    terms whose printed representation fits on a line will
	    have no NEWLINEs. The Erlang shell still uses the 60
	    character limit, though.</p>
          <p>
	    Own Id: OTP-7421 Aux Id: OTP-6708 </p>
        </item>
        <item>
	    <p>Some debug code has been removed from Dets.</p>
          <p>
	    Own Id: OTP-7424</p>
        </item>
        <item>
	    <p>The documentation of <c>dets:match_delete/2</c> has
	    been corrected. (Thanks to Paul Mineiro.)</p>
          <p>
	    Own Id: OTP-7445</p>
        </item>
        <item>
	    <p>Corrections of digraph(3). (Thanks to Vlad
	    Dumitrescu.)</p>
          <p>
	    Own Id: OTP-7492</p>
        </item>
        <item>
          <p>
	    For the process that an escript runs in, the
	    <c>trap_exit</c> process flag is now <c>false</c> instead
	    of <c>true</c> (as in previous releases). Scripts that
	    depend on the previous (counter-intuitive) behaviour
	    might not work. (Thanks to Bengt Kleberg.)</p>
          <p>
	    *** POTENTIAL INCOMPATIBILITY ***</p>
          <p>
	    Own Id: OTP-7517</p>
        </item>
      </list>
    </section>


    <section><title>Improvements and New Features</title>
      <list>
        <item>
	    <p>The documentation of <c>lists:(u)sort/2</c> now states
	    what is expected of an ordering function.</p>
          <p>
	    Own Id: OTP-7489</p>
        </item>
        <item>
          <p>
	    The re module is extended with repetitive matches (global
	    option) and replacement function.</p>
          <p>
	    Own Id: OTP-7494 Aux Id: OTP-7181 </p>
        </item>
        <item>
	    <p>The Erlang shell now displays a nicer error message
	    when evaluating an undefined command. (Thanks to Richard
	    Carlsson.)</p>
          <p>
	    Own Id: OTP-7495</p>
        </item>
      </list>
    </section>

</section>


<section><title>STDLIB 1.15.3</title>

    <section><title>Fixed Bugs and Malfunctions</title>
      <list>
        <item>
          <p>
	    zip:unzip to/from binary with empty directories did not
	    work. (Thanks to Martin Dvorak.)</p>
          <p>
	    Own Id: OTP-7248</p>
        </item>
        <item>
	    <p>The documentation of the control sequence <c>w</c> of
	    the <c>io_lib</c> module now states that floating point
	    numbers are printed accurately.</p>
          <p>
	    Own Id: OTP-7324 Aux Id: OTP-7084 </p>
        </item>
        <item>
          <p>
	    zip:unzip was not supporting a flavour of the zip format
	    found in jar-files.</p>
          <p>
	    Own Id: OTP-7382 Aux Id: seq10970 </p>
        </item>
      </list>
    </section>


    <section><title>Improvements and New Features</title>
      <list>
        <item>
          <p>
	    An experimental module "re" is added to the emulator
	    which interfaces a publicly available regular expression
	    library for Perl-like regular expressions (PCRE). The
	    interface is purely experimental and *will* be subject to
	    change.</p>
          <p>
	    The implementation is for reference and testing in
	    connection to the relevant EEP.</p>
          <p>
	    Own Id: OTP-7181</p>
        </item>
      </list>
    </section>

</section>

<section><title>STDLIB 1.15.2</title>

    <section><title>Fixed Bugs and Malfunctions</title>
      <list>
        <item>
	    <p> When inserting many small objects, Dets sometimes
	    crashed when reaching the maximum number of slots.
	    (Thanks to Daniel Goertzen.) </p>
          <p>
	    Own Id: OTP-7146</p>
        </item>
        <item>
	    <p>Processes linked to the Erlang shell did not get an
	    exit signal when the evaluator process was killed. This
	    bug, introduced in R12B-0, has been fixed.</p>
          <p>
	    Own Id: OTP-7184 Aux Id: OTP-6554 </p>
        </item>
        <item>
          <p>
	    Invalid arguments to <c>ets:update_counter/3</c> were not
	    handled correctly. A tuple position (<c>Pos</c>) less
	    than 1 caused the element directly following the key to
	    be updated (as if no position at all had been specified).
	    All invalid values for <c>Pos</c> will now fail with
	    <c>badarg</c>.</p>
          <p>
	    Own Id: OTP-7226</p>
        </item>
        <item>
          <p>
	    For certain terminals, io:columns/0 could return 0
	    instead of enotsup. That is now corrected.</p>
          <p>
	    Own Id: OTP-7229 Aux Id: seq10886 </p>
        </item>
        <item>
	    <p><c>qlc:info()</c> can now handle port identifiers,
	    pids, references, and funs. (Thanks to Wojciech Kaczmare
	    for reporting this bug.)</p> <p>When evaluating the
	    <c>parent_fun</c> messages sent to the process calling
	    <c>qlc:cursor()</c> were sometimes erroneously consumed.
	    This bug has been fixed.</p>
          <p>
	    Own Id: OTP-7232</p>
        </item>
        <item>
	    <p><c>erl_parse:abstract()</c> can now handle bit
	    strings.</p>
          <p>
	    Own Id: OTP-7234</p>
        </item>
      </list>
    </section>


    <section><title>Improvements and New Features</title>
      <list>
        <item>
	    <p>The <c>queue</c> module has been rewritten to make it
	    easier to use. Suggestions and discussion from and with
	    among others Lev Walkin, Anders Ramsell and Rober Virding
	    in december 2007 on erlang-questions@erlang.org. It was
	    also discussed to change the internal representation to
	    contain length information which would speed up
	    <c>len/1</c> but that change has been postponed. Anyone
	    interested may write an EEP and try to reach an
	    acceptable compromise for queue overhead and thereby the
	    speed of all other operations than <c>len/1</c>. The
	    <c>queue</c> module is now optimized for fast and minimal
	    garbage <c>in/2</c> and <c>out/1</c> and such. See the
	    documentation.</p>
	    <p>New functions: <c>is_queue/1</c>, <c>get/1</c>,
	    <c>get_r/1</c>, <c>peek/1</c>, <c>peek_r/1</c>,
	    <c>drop/1</c>, <c>drop_r/1</c> and <c>liat/1</c>.
	    <c>is_queue/1</c> is a new predicate, <c>liat/1</c> is a
	    correction of an old misspelling, and the others
	    (<c>get</c>*, <c>peek</c>* and <c>drop</c>*) are new
	    interface functions.</p>
          <p>
	    Own Id: OTP-7064</p>
        </item>
        <item>
	    <p>The functions <c>io_lib:write/1,2</c> and
	    <c>io_lib:print/1,4</c> have been changed when it comes
	    to writing floating point numbers. This change affects
	    the control sequences <c>p</c>, <c>P</c>, <c>w</c>, and
	    <c>W</c> of the <c>io_lib</c> module. (Thanks to Bob
	    Ippolito for code contribution.) </p>
          <p>
	    Own Id: OTP-7084</p>
        </item>
        <item>
          <p>
	    Updated the documentation for
	    <c>erlang:function_exported/3</c> and <c>io:format/2</c>
	    functions to no longer state that those functions are
	    kept mainly for backwards compatibility.</p>
          <p>
	    Own Id: OTP-7186</p>
        </item>
        <item>
          <p>
	    A new BIF ets:update_element/3. To update individual
	    elements within an ets-tuple, without having to read,
	    update and write back the entire tuple.</p>
          <p>
	    Own Id: OTP-7200</p>
        </item>
        <item>
	    <p><c>string:join/2</c> now accepts an empty list as
	    first argument.</p>
          <p>
	    Own Id: OTP-7231 Aux Id: OTP-6671 </p>
        </item>
        <item>
	    <p><c>qlc:info/1,2</c> accepts a new option,
	    <c>depth</c>. The type <c>SelectedObjects</c> used in the
	    description of <c>qlc:table/2</c> has been augmented.</p>
          <p>
	    Own Id: OTP-7238</p>
        </item>
        <item>
	    <p><c>tuple_size/1</c> and <c>byte_size/1</c> have been
	    substituted for <c>size/1</c> in the documentation.</p>
          <p>
	    Own Id: OTP-7244</p>
        </item>
      </list>
    </section>

</section>

<section><title>STDLIB 1.15.1</title>

    <section><title>Fixed Bugs and Malfunctions</title>
      <list>
        <item>
          <p>
	    Ets:select/3 in combination with
	    ets:repair_continuation/2 and ordered_set data tables
	    could result in function_clause although used as
	    intended. This is now corrected. Thanks to Paul Mineiro
	    for finding and isolating the bug!</p>
          <p>
	    Own Id: OTP-7025</p>
        </item>
        <item>
	    <p>The compiler warning for the deprecated function
	    <c>ftp:close/1</c> now mentions the correct replacement
	    function.</p>
	    <p>The warning for the removed functions in the
	    <c>httpd_util</c> module have been changed to say they
	    have been removed, not merely deprecated. (Thanks to
	    Fredrik Thulin.)</p>
          <p>
	    Own Id: OTP-7034 Aux Id: seq10825 </p>
        </item>
        <item>
	    <p>In <c>(Expr)#r{}</c> (no fields are updated),
	    <c>Expr</c> is no longer evaluated more than once. There
	    is also a test that <c>Expr</c> is of the correct record
	    type. (Thanks to Dominic Williams.)</p>
          <p>
	    Own Id: OTP-7078 Aux Id: OTP-4962 </p>
        </item>
        <item>
	    <p>Documentation bugfixes and clarifications.</p> (Thanks
	    to Joern (opendev@gmail.com), Matthias Lang, and Richard
	    Carlsson.)
          <p>
	    Own Id: OTP-7079</p>
        </item>
        <item>
	    <p>Duplicated objects were sometimes not deleted from the
	    list of answers when a QLC table was traversed using a
	    match specification. (Thanks to Dmitri Girenko.)</p>
          <p>
	    Own Id: OTP-7114</p>
        </item>
      </list>
    </section>


    <section><title>Improvements and New Features</title>
      <list>
        <item>
	    <p>The documentation has been updated so as to reflect
	    the last updates of the Erlang shell as well as the minor
	    modifications of the control sequence <c>p</c> of the
	    <c>io_lib</c> module.</p> <p>Superfluous empty lines have
	    been removed from code examples and from Erlang shell
	    examples.</p>
          <p>
	    Own Id: OTP-6944 Aux Id: OTP-6554, OTP-6911 </p>
        </item>
        <item>
	    <p><c>tuple_size/1</c> and <c>byte_size/1</c> have been
	    substituted for <c>size/1</c>.</p>
          <p>
	    Own Id: OTP-7009</p>
        </item>
        <item>
          <p>
	    It is now possible to hibernate a
	    gen_server/gen_event/gen_fsm. In gen_server and gen_fsm,
	    hibernation is triggered by returning the atom
	    'hibernate' instead of a timeout value. In the gen_event
	    case hibernation is triggered by a event handler
	    returning a tuple with an extra element containing the
	    atom 'hibernate'.</p>
          <p>
	    Own Id: OTP-7026 Aux Id: seq10817 </p>
        </item>
        <item>
	    <p>Some undocumented debug functionality has been added
	    to Dets.</p>
          <p>
	    Own Id: OTP-7066</p>
        </item>
        <item>
	    <p>The functions <c>digraph_utils:is_tree/1</c>,
	    <c>digraph_utils:is_arborescence/1</c>, and
	    <c>digraph_utils:arborescence_root/1</c> are new.</p>
          <p>
	    Own Id: OTP-7081</p>
        </item>
        <item>
          <p>
	    The compiler could generate suboptimal code for record
	    updates if the record update code consisted of multiple
	    source code lines.</p>
          <p>
	    Own Id: OTP-7101</p>
        </item>
      </list>
    </section>

</section>

<section><title>STDLIB 1.15</title>

    <section><title>Fixed Bugs and Malfunctions</title>
      <list>
        <item>
	    <p>Bugs have been fixed in <c>qlc</c>:</p> <list
	    type="bulleted"> <item>Setting the <c>lookup_fun</c>
	    option of <c>qlc:table/2</c> to <c>undefined</c> could
	    cause a crash.</item> <item>If a QLC restricted some
	    column of a table in such a way that a traversal using a
	    match specification was possible and the QLC also
	    compared the key column or some indexed column of the the
	    table with a column of some other table, <c>qlc</c>
	    always chose to traverse the table first, never
	    considering lookup join. This has been changed so that
	    lookup join is always preferred; if an initial traversal
	    using the match specification is desired, the query needs
	    to be rewritten introducing an extra QLC with the
	    filter(s) restricting the column.</item> <item>When
	    trying to find candidates for match specifications and
	    lookup, filters using variables from one generator only
	    are ignored unless they are placed immediately after the
	    generator and possibly other filters using variables from
	    the same generator. In particular, filters joining two
	    tables should not be placed between the generator and the
	    filters using the generator only.</item> <item>The
	    call-back function <c>TraverseFun</c> used for
	    implementing QLC tables is allowed to return a term other
	    than a list since STDLIB 1.14 (OTP-5195). However, when
	    the returned term was a fun <c>qlc</c> often tried to
	    call the fun instead of returning it.</item> </list> <p>A
	    few minor optimizations have been implemented as
	    well.</p>
          <p>
	    Own Id: OTP-6673</p>
        </item>
        <item>
	    <p>A bug concerning the use of parameterized modules from
	    the shell has been fixed.</p>
          <p>
	    Own Id: OTP-6785</p>
        </item>
        <item>
	    <p>A bug regarding the size expression of the bit syntax
	    has been fixed in the <c>erl_eval</c> module.</p>
          <p>
	    Own Id: OTP-6787</p>
        </item>
        <item>
          <p>
	    The log_mf_h event handler didn't close the index file
	    when it was done reading it causing a file descriptor
	    leak.</p>
          <p>
	    Own Id: OTP-6800</p>
        </item>
        <item>
          <p>
	    Definitions for the <c>filename()</c> and
	    <c>dirname()</c> types have been added to the
	    documentation for the <c>filelib</c> module.</p>
          <p>
	    Own Id: OTP-6870</p>
        </item>
        <item>
	    <p>file:write_file/3, file:write/2 and file:read/2 could
	    crash (contrary to documentation) for odd enough file
	    system problems, e.g write to full file system. This bug
	    has now been corrected.</p> <p>In this process the file
	    module has been rewritten to produce better error codes.
	    Posix error codes now originate from the OS file system
	    calls or are generated only for very similar causes (for
	    example 'enomem' is generated if a memory allocation
	    fails, and 'einval' is generated if the file handle in
	    Erlang is a file handle but currently invalid).</p>
	    <p>More Erlang-ish error codes are now generated. For
	    example <c>{error,badarg}</c> is now returned from
	    <c>file:close/1</c> if the argument is not of a file
	    handle type. See file(3).</p> <p>The possibility to write
	    a single byte using <c>file:write/2</c> instead of a list
	    or binary of one byte, contradictory to the
	    documentation, has been removed.</p>
          <p>
	    *** POTENTIAL INCOMPATIBILITY ***</p>
          <p>
	    Own Id: OTP-6967 Aux Id: OTP-6597 OTP-6291 </p>
        </item>
        <item>
	    <p>A bug concerning the evaluation of the <c>++/2</c>
	    operator has been fixed in <c>erl_eval</c>. (Thanks to
	    Matthew Dempsky.)</p>
          <p>
	    Own Id: OTP-6977</p>
        </item>
      </list>
    </section>


    <section><title>Improvements and New Features</title>
      <list>
        <item>
	    <p>The behaviour of the internal functions gen:call/3,4
	    has been changed slightly in the rare case that when the
	    caller was linked to the called server, and the server
	    crashed during the call; its exit signal was consumed by
	    the gen:call/3,4 code and converted to an exit exception.
	    This exit signal is no longer consumed.</p>
	    <p>To even notice this change, 1) the calling process has
	    to be linked to the called server.</p>
          <p>
	    2) the call must not be remote by name that is it must be
	    local or remote by pid, local by name or global by name.</p>
          <p>
	    3) the calling process has to have set
	    <c>process_flag(trap_exit, true)</c>.</p>
          <p>
	    4) the server has to crash during the call.</p>
          <p>
	    5) the calling process has to be sensitive to getting
	    previously consumed <c>{'EXIT',Pid,Reason}</c> messages
	    in its message queue.</p>
	    <p>The old behaviour was once the only way for a client
	    to notice if the server died, but has since
	    <c>erlang:monitor(process, {Name,Node})</c> was
	    introduced and used in gen:call been regarded as an
	    undesired behaviour if not a bug.</p>
	    <p>The affected user APIs are:
	    <c>gen_server:call/2,3</c>,
	    <c>gen_fsm:sync_send_event/2,3</c>,
	    <c>gen_fsm:sync_send_all_state_event/2,3</c>,
	    <c>gen_event:_</c>, <c>sys:_</c> and maybe a few others
	    that hardly will be noticed.</p>
          <p>
	    *** POTENTIAL INCOMPATIBILITY ***</p>
          <p>
	    Own Id: OTP-3954 Aux Id: Seq 4538 </p>
        </item>
        <item>
	    <p>When an exception occurs the Erlang shell now displays
	    the class, the reason, and the stacktrace in a clearer
	    way (rather than dumping the raw EXIT tuples as before).
	    <c>proc_lib:format/1</c> displays the exception of crash
	    reports in the same clearer way.</p> <p>The new shell
	    command <c>catch_exception</c> and the new application
	    configuration parameter <c>shell_catch_exception</c> can
	    be used for catching exceptions that would normally exit
	    the Erlang shell.</p>
          <p>
	    Own Id: OTP-6554 Aux Id: OTP-6289 </p>
        </item>
        <item>
	    <p>The function <c>string:join/2</c> joins strings in a
	    list with a separator. Example: '<c>string:join(["a",
	    "b", "c"], ", ") gives "a, b, c"</c>'</p>
          <p>
	    Own Id: OTP-6671</p>
        </item>
        <item>
	    <p>The control sequence <c>P</c> of the <c>Format</c>
	    argument of the functions <c>io:fwrite/2,3</c> and
	    <c>io_lib:fwrite/2</c> now inserts fewer line breaks when
	    printing tuples and lists. A soft upper limit of 60 on
	    the number of non-white characters on a line has been
	    introduced.</p>
          <p>
	    Own Id: OTP-6708</p>
        </item>
        <item>
          <p>
	    The new module <c>array</c> provides a fast functional
	    array implementation.</p>
          <p>
	    Own Id: OTP-6733</p>
        </item>
        <item>
	    <p>Functions that have long been deprecated have now been
	    removed from the following modules: <c>dict</c>,
	    <c>erl_eval</c>, <c>erl_pp</c>, <c>io</c>, <c>io_lib</c>,
	    <c>lists</c>, <c>orddict</c>, <c>ordsets</c>,
	    <c>sets</c>, and <c>string</c>.</p>
	    <p>The undocumented function <c>lists:zf/3</c> has also
	    been removed (use a list comprehension or
	    <c>lists:zf/2</c> instead).</p>
          <p>
	    *** POTENTIAL INCOMPATIBILITY ***</p>
          <p>
	    Own Id: OTP-6845</p>
        </item>
        <item>
          <p>
	    Minor documentation corrections for file:pread/2 and
	    file:pread/3.</p>
          <p>
	    Own Id: OTP-6853</p>
        </item>
        <item>
          <p>
	    Contract directives for modules in Kernel and STDLIB.</p>
          <p>
	    Own Id: OTP-6895</p>
        </item>
        <item>
	    <p>The <c>ets:fixtable/2</c> function, which has been
	    deprecated for several releases, has been removed.</p>
	    <p>The <c>ets:info/1</c> function has been reimplemented
	    as a BIF, which guarantees that information returned is
	    consistent.</p>
	    <p>The <c>ets:info/2</c> function now fails with reason
	    <c>badarg</c> if the second argument is invalid.
	    (Dialyzer can be used to find buggy code where the second
	    argument is misspelled.)</p>
          <p>
	    *** POTENTIAL INCOMPATIBILITY ***</p>
          <p>
	    Own Id: OTP-6906</p>
        </item>
        <item>
	    <p>The Erlang pretty printer <c>erl_pp</c> now inserts
	    more newlines in order to facilitate line coverage
	    analysis by <c>Cover</c>. (Thanks to Thomas Arts.)</p>
          <p>
	    Own Id: OTP-6911</p>
        </item>
        <item>
          <p>
	    The documentation for ets:safe_fixtable/2, ets:foldl/3,
	    and ets:foldr/3 is now clearer about what will happen if
	    objects are inserted during table traversals.</p>
          <p>
	    Own Id: OTP-6928 Aux Id: seq10779 </p>
        </item>
        <item>
          <p>
	    It is now possible to extract files in tar files directly
	    into binaries. It is also possible to add files to tar
	    files directly from binaries.</p>
          <p>
	    Own Id: OTP-6943</p>
        </item>
        <item>
	    <p>The functions <c>keystore/4</c> and <c>keytake/3</c>
	    are new in the <c>lists</c> module.</p>
          <p>
	    Own Id: OTP-6953</p>
        </item>
        <item>
	    <p>The new <c>qlc</c> option <c>tmpdir_usage</c> can be
	    used for outputting messages onto the error logger when a
	    temporary file is about to be created, or to prohibit the
	    usage of temporary files altogether.</p>
          <p>
	    Own Id: OTP-6964</p>
        </item>
      </list>
    </section>

</section>

<section><title>STDLIB 1.14.5.3</title>

    <section><title>Improvements and New Features</title>
      <list>
        <item>
          <p>
	    The allowed syntax for -type() and -spec() was updated.</p>
          <p>
	    Own Id: OTP-6861 Aux Id: OTP-6834 </p>
        </item>
      </list>
    </section>

</section>

<section><title>STDLIB 1.14.5.2</title>

    <section><title>Improvements and New Features</title>
      <list>
        <item>
          <p>
            The compiler will for forward compatibility ignore the
            -type() and -spec() attributes that will be introduced in
            the R12B release.</p>
          <p>
            Own Id: OTP-6834</p>
        </item>
      </list>
    </section>

</section>
<section><title>STDLIB 1.14.5.1</title>

    <section><title>Fixed Bugs and Malfunctions</title>
      <list>
        <item>
          <p>
	    The log_mf_h event handler didn't close the index file
	    when it was done reading it causing a file descriptor
	    leak.</p>
          <p>
	    Own Id: OTP-6800</p>
        </item>
      </list>
    </section>


    <section><title>Improvements and New Features</title>
      <list>
        <item>
          <p>
	    The dict:size/1 and orddict:size/1 functions have been
	    documented.</p>
          <p>
	    Own Id: OTP-6818</p>
        </item>
      </list>
    </section>

</section>

  <section>
    <title>STDLIB 1.14.5</title>

    <section>
      <title>Fixed Bugs and Malfunctions</title>
      <list type="bulleted">
        <item>
          <p>Bugs have been fixed in Dets concerning comparison
            (==) and matching (=:=).</p>
          <p>The STDLIB manual pages
            have been updated as to more carefully state when terms
            are matched and when they are compared.</p>
          <p>Own Id: OTP-4738 Aux Id: OTP-4685 </p>
        </item>
        <item>
          <p>The shell has been updated to fix the following flaws:
            Shell process exit left you with an unresponsive initial
            shell if not using oldshell. Starting a restricted shell
            with a nonexisting callback module resulted in a shell
            where no commands could be used, not even init:stop/0.
            Fun's could not be used as parameters to local shell
            functions (in shell_default or user_default) when
            restricted_shell was active.</p>
          <p>Own Id: OTP-6537</p>
        </item>
        <item>
          <p>A bug in QLC's parse transform has been fixed.</p>
          <p>Own Id: OTP-6590</p>
        </item>
        <item>
          <p>A bug concerning <c>lists:sort/1</c> and
            <c>lists:keysort/2</c> and a mix of floating point
            numbers and integers has been fixed.</p>
          <p>Own Id: OTP-6606</p>
        </item>
        <item>
          <p>When calling <c>erlang:garbage_collect/0</c> in the
            Erlang shell not only the evaluator process (the one
            returned by calling <c>self()</c> in the Erlang shell) is
            garbage collected, but also the process holding the
            history list.</p>
          <p>Own Id: OTP-6659</p>
        </item>
        <item>
          <p>Functions of the <c>beam_lib</c> module that used to
            catch exceptions and return a tuple
            <c>{'EXIT',Reason}</c> now exit with the reason
            <c>Reason</c>.</p>
          <p>Own Id: OTP-6711</p>
        </item>
        <item>
          <p>The <c>erl_eval</c> module now calls the non-local
            function handler whenever an operator is evaluated
            (exceptions are <c>andalso</c>, <c>orelse</c>, and
            <c>catch</c>). The non-local function handler is now also
            called when the function or operator occurs in a guard
            test (such calls used to be ignored).</p>
          <p>These changes affect the Erlang shell when running in
            restricted mode: the callback function
            <c>non_local_allowed/3</c> is now called for operators
            such as <c>'!'/2</c>. This means that
            <c>non_local_allowed/3</c> may need to be changed as to
            let operators through. Note that <c>erlang:'!'/2</c> as
            well as <c>erlang:send/2,3</c> have to be restricted in
            order to stop message passing in the shell.</p>
          <p>*** POTENTIAL INCOMPATIBILITY ***</p>
          <p>Own Id: OTP-6714 Aux Id: seq10374 </p>
        </item>
      </list>
    </section>

    <section>
      <title>Improvements and New Features</title>
      <list type="bulleted">
        <item>
          <p>The new compiler option <c>warn_obsolete_guard</c> can
            be used for turning on warnings for calls to old type
            testing BIFs.</p>
          <p>Own Id: OTP-6585</p>
        </item>
        <item>
          <p>For scripts written using <c>escript</c>, there is a new
            function <c>escript:script_name/0</c>, which can be used
            to retrieve the pathame of the script. The documentation
            has been clarified regarding pre-defined macros such as
            ?MODULE and the module name.</p>
          <p>Own Id: OTP-6593</p>
        </item>
        <item>
          <p>Minor Makefile changes.</p>
          <p>Own Id: OTP-6689 Aux Id: OTP-6742 </p>
        </item>
      </list>
    </section>
  </section>

  <section>
    <title>STDLIB 1.14.4</title>

    <section>
      <title>Fixed Bugs and Malfunctions</title>
      <list type="bulleted">
        <item>
          <p>The MD5 calculation of a BEAM file done by
            <c>code:module_md5/1</c>, <c>beam_lib:md5/1</c>, and by
            the compiler for the default value of the <c>vsn</c>
            attribute have all been changed so that its result will
            be the same on all platforms; modules containing funs
            could get different MD5s on different platforms.</p>
          <p>Own Id: OTP-6459</p>
        </item>
        <item>
          <p>When sorting terms using the <c>file_sorter</c> module
            (the option <c>Format</c> set to <c>term</c>), file
            errors were not always properly handled. This bug has
            been fixed.</p>
          <p>The directory supplied with the
            <c>tmpdir</c> option is no longer checked unless it is
            actually used. The error reason <c>not_a_directory</c>
            can no longer be returned; instead a <c>file_error</c>
            tuple is returned</p>
          <p>Own Id: OTP-6526</p>
        </item>
        <item>
          <p>Bugs regarding <c>try</c>/<c>catch</c> have been fixed
            in the <c>erl_eval</c> module.</p>
          <p>Own Id: OTP-6539</p>
        </item>
        <item>
          <p>When sorting the operands of a join operation, QLC
            called <c>file:open/3</c> with bad arguments. This bug
            has been fixed.</p>
          <p>Own Id: OTP-6562 Aux Id: seq10606 </p>
        </item>
      </list>
    </section>

    <section>
      <title>Improvements and New Features</title>
      <list type="bulleted">
        <item>
          <p>The functions <c>beam_lib:cmp/1</c> and
            <c>beam_lib:strip/1</c> (and similar functions) have been
            updated to handle optional chunks (such as "FunT") in
            more general way in order to be future compatible.</p>
          <p>The function <c>beam_lib:chunks/3</c> has been
            added.</p>
          <p>The function <c>beam_lib:md5/1</c> has been added.</p>
          <p>Own Id: OTP-6443</p>
        </item>
        <item>
          <p>Added base64 as a module to stdlib, encoding and decoding</p>
          <p>Own Id: OTP-6470</p>
        </item>
        <item>
          <p>Added the functions to_upper/1 and to_lower/1 to the
            string module. These provide case conversion for ISO/IEC
            8859-1 characters (Latin1) and strings.</p>
          <p>Own Id: OTP-6472</p>
        </item>
        <item>
          <p>The callback function <c>non_local_allowed/3</c> used
            by the restricted shell can now return the value
            <c>{{restricted,NewFuncSpec,NewArgList},NewState}</c>
            which can be used for letting the shell call some other
            function than the one specified.</p>
          <p>Own Id: OTP-6497 Aux Id: seq10555 </p>
        </item>
        <item>
          <p>There is a new <c>escript</c> program that can be used
            for writing scripts in Erlang. Erlang scripts don't need
            to be compiled and any arguments can be passed to them
            without risk that they are interpreted by the Erlang
            system.</p>
          <p>Own Id: OTP-6505</p>
        </item>
        <item>
          <p>The <c>Format</c> argument of the functions
            <c>io:fwrite/2,3</c> and <c>io_lib:fwrite/2</c> is now
            allowed to be a binary.</p>
          <p>Own Id: OTP-6517</p>
        </item>
      </list>
    </section>
  </section>

  <section>
    <title>STDLIB 1.14.3.1</title>

    <section>
      <title>Fixed Bugs and Malfunctions</title>
      <list type="bulleted">
        <item>
          <p>The control sequences <c>p</c> and <c>P</c> of the
            <c>Format</c> argument of the functions
            <c>io:fwrite/2,3</c> and <c>io_lib:fwrite/2</c> could
            cause a <c>badarg</c> failure when applied to binaries.
            This bug was introduced in STDLIB 1.14.3. (Thanks to
            Denis Bilenko.)</p>
          <p>Own Id: OTP-6495</p>
        </item>
      </list>
    </section>

    <section>
      <title>Improvements and New Features</title>
      <list type="bulleted">
        <item>
          <p>Added the option {cwd, Dir} to make zip-archives with
            relative pathnames without having to do (a global)
            file:set_cwd.</p>
          <p>Own Id: OTP-6491 Aux Id: seq10551 </p>
        </item>
      </list>
    </section>
  </section>

  <section>
    <title>STDLIB 1.14.3</title>

    <section>
      <title>Fixed Bugs and Malfunctions</title>
      <list type="bulleted">
        <item>
          <p>The <c>spawn_opt/2,3,4,5</c> option <c>monitor</c> --
            introduced in Kernel 2.11.2 -- is currently not possible
            to use when starting a process using <c>proc_lib</c>,
            that is, also when starting a gen_server, gen_fsm etc. </p>
          <p>This limitation has now been properly documented and the
            behavior of the <c>gen_fsm</c>, <c>gen_server</c>, and
            <c>proc_lib</c> <c>start</c> and <c>start_link</c>
            functions when providing this option has been changed
            from hanging indefinitely to failing with reason
            <c>badarg</c>.</p>
          <p>(Thanks to Fredrik Linder)</p>
          <p>Own Id: OTP-6345</p>
        </item>
      </list>
    </section>

    <section>
      <title>Improvements and New Features</title>
      <list type="bulleted">
        <item>
          <p>The control sequence <c>P</c> of the <c>Format</c>
            argument of the functions <c>io:fwrite/2,3</c> and
            <c>io_lib:fwrite/2</c> now replaces the tail of binary
            strings with <c>...</c> when the maximum depth has been
            reached. For instance, <c><![CDATA[io:fwrite("~P", [<<"a binary string">>, 3]).]]></c> prints <c><![CDATA[<<"a binary"...>>]]></c>.</p>
          <p>The indentation takes more care not to exceed the
            right margin, if possible.</p>
          <p>If the maximum depth is
            reached while printing a tuple, <c>,...</c> is printed
            instead of <c>|...</c> (this change applies to the
            control sequence <c>W</c> as well).</p>
          <p>Own Id: OTP-6354</p>
        </item>
        <item>
          <p>The Erlang shell command <c>h/0</c> that prints the
            history list now avoids printing (huge) terms referred to
            by <c>v/1</c> but instead just prints the call to
            <c>v/1</c>.</p>
          <p>Own Id: OTP-6390</p>
        </item>
      </list>
    </section>
  </section>

  <section>
    <title>STDLIB 1.14.2.2</title>

    <section>
      <title>Fixed Bugs and Malfunctions</title>
      <list type="bulleted">
        <item>
          <p>The functions <c>dets:select/1,3</c>,
            <c>dets:match/1,3</c>, and <c>dets:match_object/1,3</c>
            have been changed as to never return
            <c>{[],Continuation}</c>. This change affects the
            corresponding functions in Mnesia.</p>
          <p>Bugs have been
            fixed in QLC: <c>qlc:info()</c> could crash if the
            <c>tmpdir</c> option did not designate a valid directory;
            the results of looking up keys are kept in RAM, which
            should improve performance.</p>
          <p>Own Id: OTP-6359</p>
        </item>
      </list>
    </section>
  </section>

  <section>
    <title>STDLIB 1.14.2.1</title>

    <section>
      <title>Fixed Bugs and Malfunctions</title>
      <list type="bulleted">
        <item>
          <p>A bug in <c>erl_pp:exprs()</c> has been fixed.</p>
          <p>Own Id: OTP-6321 Aux Id: seq10497 </p>
        </item>
      </list>
    </section>
  </section>

  <section>
    <title>STDLIB 1.14.2</title>

    <section>
      <title>Fixed Bugs and Malfunctions</title>
      <list type="bulleted">
        <item>
          <p>The control sequences <c>p</c> and <c>P</c> of the
            <c>Format</c> argument of the functions
            <c>io:format/2,3</c> and <c>io_lib:format/2</c> did not
            handle binaries very well. This bug, introduced in
            stdlib-1.14, has been fixed.</p>
          <p>Own Id: OTP-6230</p>
        </item>
        <item>
          <p><c>filelib:wildcard(Wc, PathWithRedundantSlashes)</c>,
            where <c>PathWithRedundantSlashes</c> is a directory path
            containing redundant slashes, such as <c>/tmp/</c> or
            <c>//tmp</c>, could return incorrect results. (Thanks to
            Martin Bjorklund.)</p>
          <p>Own Id: OTP-6271</p>
        </item>
        <item>
          <p>The Erlang code preprocessor crashed if the predefined
            macros ?MODULE or ?MODULE_STRING were used before the
            module declaration. This bug has been fixed.</p>
          <p>Own Id: OTP-6277</p>
        </item>
      </list>
    </section>

    <section>
      <title>Improvements and New Features</title>
      <list type="bulleted">
        <item>
          <p>Support for faster join of two tables has been added
            to the <c>qlc</c> module. There are two kinds of fast
            joins: lookup join that uses existing indices, and merge
            join that takes two sorted inputs. There is a new
            <c>join</c> option that can be used to force QLC to use a
            particular kind of join in some QLC expression.</p>
          <p>Several other changes have also been included:</p>
          <list type="bulleted">
            <item>
              <p>The new <c>tmpdir</c> option of <c>cursor/2</c>,
                <c>eval/2</c>, <c>fold/4</c>, and <c>info/2</c> can be
                used to set the directory that join uses for temporary
                files. The option also overrides the <c>tmpdir</c> option
                of <c>keysort/3</c> and <c>sort/2</c>.</p>
            </item>
            <item>
              <p>The new <c>lookup</c> option can be used to
                assert that constants are looked up when evaluating some
                QLC expression.</p>
            </item>
            <item>
              <p>The <c>cache</c> and <c>cache_all</c> options
                accept new tags: <c>ets</c>, <c>list</c>, and <c>no</c>.
                The tag <c>list</c> caches answers in a list using a
                temporary file if the answers cannot be held in RAM.
                Combining <c>{cache,list}</c> and <c>{unique, true}</c>
                is equivalent to calling <c>sort/2</c> with the option
                <c>unique</c> set to <c>true</c>. The old tags
                <c>true</c> (equivalent to <c>ets</c>) and <c>false</c>
                (equivalent to <c>no</c>) are recognized for backward
                compatibility.</p>
            </item>
            <item>
              <p>The new option <c>max_list_size</c> can be used
                to set the limit where merge join starts to use temporary
                files for large equivalence classes and when answers
                cached in lists are put on temporary files.</p>
            </item>
            <item>
              <p>There is a new callback <c>is_sorted_key</c> to
                be supplied as an option to <c>table/2</c>.</p>
            </item>
            <item>
              <p>QLC analyzes each and every QLC expression when
                trying to find constants for the lookup function.
                Hitherto only QLC expressions with exactly one generator
                were analyzed.</p>
              <p>Note that only filters with guard
                syntax placed immediately after the generator are
                analyzed. The restriction to guard filters is an
                incompatible change. See <c>qlc(3)</c> for further
                details.</p>
            </item>
            <item>
              <p>In a similar way several match specifications
                for traversal of QLC tables can be utilized for different
                generators of one single QLC expression.</p>
            </item>
            <item>
              <p>A bug has been fixed: when caching answers to a
                sufficiently complex query it could happen that some
                answers were not returned.</p>
            </item>
          </list>
          <p>*** POTENTIAL INCOMPATIBILITY ***</p>
          <p>Own Id: OTP-6038</p>
        </item>
        <item>
          <p>The Erlang pretty printer (<c>erl_pp</c>) is now much
            faster when the code is deeply nested. A few minor bugs
            have been fixed as well.</p>
          <p>Own Id: OTP-6227 Aux Id: OTP-5924 </p>
        </item>
        <item>
          <p>The Erlang shell now tries to garbage collect large
            binaries. Under certain circumstances such binaries could
            otherwise linger on for an indefinite amount of time.</p>
          <p>Own Id: OTP-6239</p>
        </item>
        <item>
          <p>To help Dialyzer find more bugs, many functions in the
            Kernel and STDLIB applications now only accept arguments
            of the type that is documented.</p>
          <p>For instance, the functions <c>lists:prefix/2</c> and
            <c>lists:suffix/2</c> are documented to only accept lists
            as their arguments, but they actually accepted anything
            and returned <c>false</c>. That has been changed so that
            the functions cause an exception if one or both arguments
            are not lists.</p>
          <p>Also, the <c>string:strip/3</c> function is documented
            to take a character argument that is a character to strip
            from one or both ends of the string. Given a list instead
            of a character, it used to do nothing, but will now cause
            an exception.</p>
          <p>Dialyzer will find most cases where those functions
            are passed arguments of the wrong type.</p>
          <p>*** POTENTIAL INCOMPATIBILITY ***</p>
          <p>Own Id: OTP-6295</p>
        </item>
      </list>
    </section>
  </section>

  <section>
    <title>STDLIB 1.14.1</title>

    <section>
      <title>Fixed Bugs and Malfunctions</title>
      <list type="bulleted">
        <item>
          <p>The functions <c>c:y/1,2</c> which call
            <c>yecc:file/1,2</c> are now listed by
            <c>c:help/0</c>.</p>
          <p>Documentation of <c>c:y/1,2</c> has been added to
            <c>c(3)</c>.</p>
          <p>The fact that the control sequence character <c>s</c>
            recognizes binaries and deep character lists has been
            documented in <c>io(3)</c>. This feature was added in
            R11B-0 (OTP-5403).</p>
          <p>Own Id: OTP-6140</p>
        </item>
        <item>
          <p>The shell command rr() sometimes failed to read record
            definitions from file(s). This problem has been fixed.</p>
          <p>Own Id: OTP-6166 Aux Id: OTP-5878 </p>
        </item>
        <item>
          <p>The nonlocal function handler in <c>erl_eval</c>, which
            is used for implementing the restricted mode of the
            Erlang shell, did not handle calls to
            <c>erlang:apply/3</c> correctly. This bug has been fixed.</p>
          <p>Own Id: OTP-6169 Aux Id: seq10374 </p>
        </item>
        <item>
          <p>ets:rename/1 could deadlock, or crash the SMP emulator
            when the table wasn't a named table.</p>
          <p>ets:next/2, and ets:prev/2 could return erroneous results
            on the SMP emulator.</p>
          <p>Own Id: OTP-6198 Aux Id: seq10392, seq10415 </p>
        </item>
        <item>
          <p>When closing a Dets table the space management data was
            sometimes saved in such a way that opening the table
            could not be done without repairing the file. This bug
            has been fixed.</p>
          <p>Own Id: OTP-6206</p>
        </item>
      </list>
    </section>
  </section>

  <section>
    <title>STDLIB 1.14</title>

    <section>
      <title>Fixed Bugs and Malfunctions</title>
      <list type="bulleted">
        <item>
          <p>A bugfix in QLC: two of the call-back functions used
            for implementing QLC tables, <c>TraverseFun</c> and
            <c>LookupFun</c>, are now allowed to return a term other
            than a list. Such a term is immediately returned as the
            results of the current query, and is useful mostly for
            returning error tuples.</p>
          <p>Several other minor bugs have been also been fixed.</p>
          <p>Own Id: OTP-5195</p>
        </item>
        <item>
          <p>The STDLIB modules <c>error_logger_file_h</c> and
            <c>error_logger_tty_h</c> now read the environment
            variable <c>utc_log</c> from the SASL application.</p>
          <p>Own Id: OTP-5535</p>
        </item>
        <item>
          <p><c>ets:info/1</c> has been corrected to behave according
            to the documentation and return a list of tuples, not a
            tuple with tuples.</p>
          <p>*** POTENTIAL INCOMPATIBILITY ***</p>
          <p>Own Id: OTP-5639</p>
        </item>
        <item>
          <p>Referencing a so far undeclared record from the default
            value of some record declaration is from now on considered
            an error by the linter. It is also an error if the default
            value of a record declaration uses or binds a variable.</p>
          <p>*** POTENTIAL INCOMPATIBILITY ***</p>
          <p>Own Id: OTP-5878</p>
        </item>
        <item>
          <p>When a file <c>.hrl</c> file is included using
            <c>-include_lib</c>, the include path is temporarily
            updated to include the directory the <c>.hrl</c> file was
            found in, which will allow that <c>.hrl</c> file to itself
            include files from the same directory as itself using
            <c>-include</c>. (Thanks to Richard Carlsson.)</p>
          <p>Own Id: OTP-5944</p>
        </item>
        <item>
          <p>Corrected <c>filelib:ensure_dir/1</c> which sometimes
            returned <c>true</c> and sometimes <c>ok</c> to always
            return <c>ok</c> when successful. This goes against the
            documentation which said <c>true</c>, but <c>ok</c> was
            judged to be a more logical return value.</p>
          <p>*** POTENTIAL INCOMPATIBILITY ***</p>
          <p>Own Id: OTP-5960 Aux Id: seq10240 </p>
        </item>
        <item>
          <p>The shell now handles records better when used in calls
            on the form <c>{Module, Function}(ArgList)</c>.</p>
          <p>Own Id: OTP-5990 Aux Id: OTP-5876 </p>
        </item>
        <item>
          <p>The functions <c>lists:ukeysort/2</c> and
            <c>lists:ukeymerge/3</c> have been changed in such a way
            that two tuples are considered equal if their keys
            match.</p>
          <p>For the sake of consistency, <c>lists:usort/2</c> and
            <c>lists:umerge/3</c> have been modified too: two elements
            are considered equal if they compare equal.</p>
          <p>The <c>file_sorter</c> module has been modified in a
            similar way: the <c>unique</c> option now applies to the
            key (<c>keysort()</c> and <c>keymerge()</c>) and the
            ordering function (the option <c>{order, Order} </c>).</p>
          <p>*** POTENTIAL INCOMPATIBILITY ***</p>
          <p>Own Id: OTP-6019</p>
        </item>
        <item>
          <p>Correction in documentation for
            <c>ets:update_counter/3</c>; failure with <c>badarg</c>
            also if the counter to be updated is the key.</p>
          <p>Own Id: OTP-6072</p>
        </item>
        <item>
          <p>When sorting terms using the <c>file_sorter</c> module
            and an ordering fun, the sort was not always stable. This
            bug has been fixed.</p>
          <p>Own Id: OTP-6088</p>
        </item>
      </list>
    </section>

    <section>
      <title>Improvements and New Features</title>
      <list type="bulleted">
        <item>
          <p>Improvements of the linter:</p>
          <list type="bulleted">
            <item>
              <p>The <c>compile</c> attribute is recognized after
                function definitions.</p>
            </item>
            <item>
              <p>The new compiler option
                <c>nowarn_deprecated_function</c> can be used for
                turning off warnings for calls to deprecated functions.</p>
            </item>
            <item>
              <p>The new compiler option
                <c>{nowarn_unused_function,[{Name,Arity}]}</c> turns off
                warnings for unused local functions for the mentioned
                functions. The new options
                <c>{nowarn_deprecated_function,[{Module,Name,Arity}]}</c>
                and <c>{nowarn_bif_clash,[{Name,Arity}]}</c> work
                similarly.</p>
            </item>
          </list>
          <p>The Erlang code preprocessor <c>epp</c> now recognizes
            the <c>file</c> attribute. This attribute is meant to be
            used by tools such as Yecc that generate source code
            files.</p>
          <p>Own Id: OTP-5362</p>
        </item>
        <item>
          <p>The formatting option <c>~s</c> of <c>io:fwrite</c> and
            <c>io_lib:fwrite</c> has been extended to handle arguments
            that are binaries or I/O lists.</p>
          <p>Own Id: OTP-5403</p>
        </item>
        <item>
          <p>The control sequences <c>p</c> and <c>P</c> of the
            <c>Format</c> argument of the functions
            <c>io:format/2,3</c> and <c>io_lib:format/2</c> have been
            changed as to display the contents of binaries containing
            printable characters as strings.</p>
          <p>Own Id: OTP-5485</p>
        </item>
        <item>
          <p>The linter emits warnings for functions exported more
            than once in <c>export</c> attributes.</p>
          <p>Own Id: OTP-5494</p>
        </item>
        <item>
          <p>A manual for STDLIB has been added, <c>stdlib(6)</c>. It
            mentions the configuration parameters for the Erlang
            shell.</p>
          <p>Own Id: OTP-5530</p>
        </item>
        <item>
          <p>Added the <c>zip</c> module with functions for reading
            and creating zip archives. See <c>zip(3)</c>.</p>
          <p>Own Id: OTP-5786</p>
        </item>
        <item>
          <p>Simple-one-for-one supervisors now store the pids of
            child processes using <c>dict</c> instead of a list. This
            significantly improves performance when there are many
            dynamic supervised child processes. (Thanks to Micka&euml;l
            R&eacute;mond et al.)</p>
          <p>Own Id: OTP-5898</p>
        </item>
        <item>
          <p>When given the new option '<c>strict_record_tests</c>',
            the compiler will generate code that verifies the record
            type for '<c>R#record.field</c>' operations in guards. Code
            that verifies record types in bodies has already been
            generated since R10B, but in this release there will be a
            '<c>{badrecord,RecordTag}</c>' instead of a
            '<c>badmatch</c>' if the record verification test fails.
            See the documentation for the <c>compile</c> module for
            more information.</p>
          <p>The Erlang shell always applies strict record tests.</p>
          <p>Own Id: OTP-5915 Aux Id: OTP-5714 </p>
        </item>
        <item>
          <p>The Erlang pretty printer (<c>erl_pp</c>) now tries to
            insert line breaks at appropriate places.</p>
          <p>Own Id: OTP-5924</p>
        </item>
        <item>
          <p>The <c>public</c> option has been removed from
            <c>digraph:new/1</c>. The reason is that several
            functions in the <c>digraph</c> module are implemented
            using multiple ETS accesses, which is not thread safe.
            (Thanks to Ulf Wiger.)</p>
          <p>*** POTENTIAL INCOMPATIBILITY ***</p>
          <p>Own Id: OTP-5985</p>
        </item>
        <item>
          <p>The function <c>lists:keyreplace/4</c> checks that the
            fourth argument (<c>NewTuple</c>) is a tuple.</p>
          <p>Own Id: OTP-6023</p>
        </item>
        <item>
          <p>Added an example of how to reconstruct source code from
            debug info (abstract code) to <c>beam_lib(3)</c>. (Thanks
            to Mats Cronqvist who wrote the example.)</p>
          <p>Own Id: OTP-6073</p>
        </item>
        <item>
          <p>The new compiler option <c>warn_unused_record</c> is used
            for finding unused locally defined record types.</p>
          <p>Own Id: OTP-6105</p>
        </item>
      </list>
    </section>
  </section>

  <section>
    <title>STDLIB 1.13.12</title>

    <section>
      <title>Fixed Bugs and Malfunctions</title>
      <list type="bulleted">
        <item>
          <p><c>shell_default:xm/1</c> has been added. It calls
            <c>xref:m/1</c>.</p>
          <p>Own Id: OTP-5405 Aux Id: OTP-4101 </p>
        </item>
        <item>
          <p>Warnings are output whenever so far undeclared records are
            referenced from some default value of a record
            declaration. In STDLIB 1.14 (R11B) such forward references
            will cause a compilation error.</p>
          <p>Own Id: OTP-5878</p>
        </item>
        <item>
          <p>The linter's check of the <c>deprecated</c> attribute did
            not take the compile option <c>export_all</c> into
            account. This bug has been fixed.</p>
          <p>Own Id: OTP-5917</p>
        </item>
        <item>
          <p>The Erlang pretty printer did not handle <c>try/catch</c>
            correctly. This bug has been fixed.</p>
          <p>Own Id: OTP-5926</p>
        </item>
        <item>
          <p>Corrected documentation for <c>lists:nthtail/3</c>.</p>
          <p>Added documentation for <c>lists:keymap/3</c>.</p>
          <p>Tried to clarify some other type declarations and
            function descriptions in <c>lists(3)</c>.</p>
          <p>Corrected documentation for <c>timer:now_diff/2</c>.</p>
          <p>Fixed broken links in <c>gen_fsm(3)</c>,
            <c>gen_server(3)</c>, <c>io_lib(3)</c> and <c>lib(3)</c>.</p>
          <p>Own Id: OTP-5931</p>
        </item>
        <item>
          <p>Type checks have been added to functions in
            <c>lists.erl</c>.</p>
          <p>Own Id: OTP-5939</p>
        </item>
      </list>
    </section>

    <section>
      <title>Improvements and New Features</title>
      <list type="bulleted">
        <item>
          <p>The new STDLIB module <c>erl_expand_records</c> expands
            records in abstract code. It is used by the Erlang shell,
            which means that Compiler is no longer used by the shell.</p>
          <p>Own Id: OTP-5876 Aux Id: OTP-5435 </p>
        </item>
        <item>
          <p>The compiler will now warn that the
            <c>megaco:format_versions/1</c> function is deprecated.</p>
          <p>Own Id: OTP-5976</p>
        </item>
      </list>
    </section>
  </section>

  <section>
    <title>STDLIB 1.13.11</title>

    <section>
      <title>Fixed Bugs and Malfunctions</title>
      <list type="bulleted">
        <item>
          <p>When calling <c>gen_server:enter_loop</c> with a
            registered server name, it was only checked that the
            registered name existed, not that it actually was the
            name of the calling process.</p>
          <p>Own Id: OTP-5854</p>
        </item>
      </list>
    </section>

    <section>
      <title>Improvements and New Features</title>
      <list type="bulleted">
        <item>
          <p>More detail on <c>beam_lib:version/1</c> in
            documentation.</p>
          <p>Own Id: OTP-5789</p>
        </item>
        <item>
          <p>The new function <c>io:read/3</c> works like
            <c>io:read/1,2</c> but takes a third argument,
            <c>StartLine</c>.</p>
          <p>Own Id: OTP-5813</p>
        </item>
        <item>
          <p>The new function <c>gen_fsm:enter_loop/4,5,6</c>, similar
            to <c>gen_server:enter_loop/3,4,5</c>, has been added.</p>
          <p>Own Id: OTP-5846 Aux Id: seq10163 </p>
        </item>
        <item>
          <p>The function <c>c:i/1</c> is now exported.</p>
          <p>Own Id: OTP-5848 Aux Id: seq10164 </p>
        </item>
      </list>
    </section>
  </section>

  <section>
    <title>STDLIB 1.13.10</title>

    <section>
      <title>Fixed Bugs and Malfunctions</title>
      <list type="bulleted">
        <item>
          <p>A couple of type errors have been fixed in <c>sofs</c>.</p>
          <p>Own Id: OTP-5739</p>
        </item>
        <item>
          <p>The pre-processor used to complain that the macro
            definition '<c>-define(S(S), ??S).</c>' was circular,
            which it isn't. (Thanks to Richard Carlsson.)</p>
          <p>Own Id: OTP-5777</p>
        </item>
      </list>
    </section>
  </section>

  <section>
    <title>STDLIB 1.13.9</title>

    <section>
      <title>Fixed Bugs and Malfunctions</title>
      <list type="bulleted">
        <item>
          <p>The linter, QLC and the module <c>erl_pp</c> did not
            handle the new '<c>fun M:F/A</c>' construct in all
            situations. This problem has been fixed.</p>
          <p>Own Id: OTP-5644</p>
        </item>
      </list>
    </section>

    <section>
      <title>Improvements and New Features</title>
      <list type="bulleted">
        <item>
          <p>The manual pages for most of the Kernel and some of
            the STDLIB modules have been updated, in particular
            regarding type definitions.</p>
          <p>The documentation of the return value for
            <c>erts:info/1</c> has been corrected.</p>
          <p>The documentation for <c>erlang:statistics/1</c> now
            lists all possible arguments.</p>
          <p>Own Id: OTP-5360</p>
        </item>
        <item>
          <p>Replaced some tuple funs with the new <c>fun M:F/A</c>
            construct.</p>
          <p>The high-order functions in the lists module no longer
            accept bad funs under any circumstances.
            '<c>lists:map(bad_fun, [])</c>' used to return
            '<c>[]</c>' but now causes an exception.</p>
          <p>Unused, broken compatibility code in the <c>ets</c>
            module was removed. (Thanks to Dialyzer.)</p>
          <p>Eliminated 5 discrepancies found by Dialyzer in the
            Appmon application.</p>
          <p>Own Id: OTP-5633</p>
        </item>
        <item>
          <p>The <c>c:i/0</c> function will now run in a paged mode if
            there are more than 100 processes in the system. (Thanks
            to Ulf Wiger.)</p>
          <p><c>erlang:system_info(process_count)</c> has been
            optimized and does now return exactly the same value as
            <c>length(processes())</c>. Previously
            <c>erlang:system_info(process_count)</c> did not include
            exiting processes which are included in
            <c>length(processes())</c>.</p>
          <p>The <c>+P</c> flag for <c>erl</c>, which sets the maximum
            number of processes allowed to exist at the same, no longer
            accepts values higher than 134217727. (You will still
            probably run out of memory before you'll be able to reach
            that limit.)</p>
          <p>Own Id: OTP-5645 Aux Id: seq9984 </p>
        </item>
      </list>
    </section>
  </section>

  <section>
    <title>STDLIB 1.13.8</title>

    <section>
      <title>Fixed Bugs and Malfunctions</title>
      <list type="bulleted">
        <item>
          <p>Very minor corrections in <c>beam_lib</c> and its
            documentation.</p>
          <p>Own Id: OTP-5589</p>
        </item>
      </list>
    </section>

    <section>
      <title>Improvements and New Features</title>
      <list type="bulleted">
        <item>
          <p>The <c>erlang:port_info/1</c> BIF is now documented.
            Minor corrections of the documentation for
            <c>erlang:port_info/2</c>.</p>
          <p>Added a note to the documentation of the <c>math</c>
            module that all functions are not available on all
            platforms.</p>
          <p>Added more information about the '<c>+c</c>' option in
            the <c>erl</c> man page in the ERTS documentation.</p>
          <p>Own Id: OTP-5555</p>
        </item>
        <item>
          <p>The new <c>fun M:F/A</c> construct creates a fun that
            refers to the latest version of <c>M:F/A</c>. This syntax is
            meant to replace tuple funs <c>{M,F}</c> which have many
            problems.</p>
          <p>The new type test <c>is_function(Fun,A)</c> (which may be
            used in guards) test whether <c>Fun</c> is a fun that can be
            applied with <c>A</c> arguments. (Currently, <c>Fun</c> can
            also be a tuple fun.)</p>
          <p>Own Id: OTP-5584</p>
        </item>
      </list>
    </section>
  </section>

  <section>
    <title>STDLIB 1.13.7</title>

    <section>
      <title>Fixed Bugs and Malfunctions</title>
      <list type="bulleted">
        <item>
          <p><c>filelib:wildcard/2</c> was broken (it ignored its
            second argument).</p>
          <p>Also, <c>filelib:wildcard("Filename")</c> (where the
            argument does not contain any meta-characters) would
            always return <c>["Filename"]</c>. Corrected so that an
            empty list will be returned if <c>"Filename"</c> does not
            actually exist. (Same correction in
            <c>filelib:wildcard/2</c>.) (This change is a slight
            incompatibility.)</p>
          <p><c>filelib:wildcard/1,2</c> will generate a different
            exception when given bad patterns such as <c>"{a,"</c>. The
            exception used to be caused by
            '<c>exit(missing_delimiter)</c>' but is now
            '<c>erlang:error({badpattern,missing_delimiter})</c>'.</p>
          <p>Own Id: OTP-5523 Aux Id: seq9824 </p>
        </item>
      </list>
    </section>

    <section>
      <title>Improvements and New Features</title>
      <list type="bulleted">
        <item>
          <p>Further improvements of encrypted debug info: New option
            <c>encrypt_debug_info</c> for compiler.</p>
          <p>Own Id: OTP-5541 Aux Id: seq9837 </p>
        </item>
      </list>
    </section>
  </section>

  <section>
    <title>STDLIB 1.13.6</title>

    <section>
      <title>Fixed Bugs and Malfunctions</title>
      <list type="bulleted">
        <item>
          <p>When opening a Dets table read only an attempt was
            sometimes made to re-hash the table resulting in an error
            message. This problem has been fixed.</p>
          <p>Own Id: OTP-5487 Aux Id: OTP-4989 </p>
        </item>
      </list>
    </section>

    <section>
      <title>Improvements and New Features</title>
      <list type="bulleted">
        <item>
          <p>It is now possible to encrypt the debug information in
            Beam files, to help keep the source code secret. See the
            documentation for <c>compile</c> on how to provide the key
            for encrypting, and the documentation for <c>beam_lib</c>
            on how to provide the key for decryption so that tools such
            as the Debugger, Xref, or Cover can be used.</p>
          <p>The <c>beam_lib:chunks/2</c> functions now accepts an
            additional chunk type <c>compile_info</c> to retrieve
            the compilation information directly as a term. (Thanks
            to Tobias Lindahl.)</p>
          <p>Own Id: OTP-5460 Aux Id: seq9787 </p>
        </item>
      </list>
    </section>
  </section>

  <section>
    <title>STDLIB 1.13.5</title>

    <section>
      <title>Fixed Bugs and Malfunctions</title>
      <list type="bulleted">
        <item>
          <p>Closing a Dets table kept in RAM would cause a crash if
            the file could not be written. This problem has been
            fixed by returning an error tuple.</p>
          <p>Own Id: OTP-5402</p>
        </item>
        <item>
          <p><c>erl_pp</c> now correctly pretty-prints <c>fun F/A</c>.</p>
          <p>Own Id: OTP-5412</p>
        </item>
        <item>
          <p>The Erlang shell failed if the compiler was not in the
            code path. This problem has been fixed, but in order to
            evaluate records the compiler is still needed.</p>
          <p>Own Id: OTP-5435</p>
        </item>
        <item>
          <p>Corrected the example in the documentation for
            <c>ets:match/2</c>. Also clarified that
            <c>ets:update_counter/3</c> updates the counter atomically.
            (Thanks to Anders Svensson.)</p>
          <p>Own Id: OTP-5452 Aux Id: seq9770, seq9789 </p>
        </item>
      </list>
    </section>

    <section>
      <title>Improvements and New Features</title>
      <list type="bulleted">
        <item>
          <p>The possibility to start the Erlang shell in parallel
            with the rest of the system was reintroduced for
            backwards compatibility in STDLIB 1.13.1. The flag to be
            used for this is now called <c>async_shell_start</c> and has
            been documented. New shells started from the JCL menu are
            not synchronized with <c>init</c> anymore. This makes it
            possible to start a new shell (e.g. for debugging purposes)
            even if the initial shell has not come up.</p>
          <p>Own Id: OTP-5406 Aux Id: OTP-5218 </p>
        </item>
        <item>
          <p>The compiler will now produce warnings when using the
            deprecated functions in the <c>snmp</c> module.</p>
          <p>Own Id: OTP-5425</p>
        </item>
        <item>
          <p>The function <c>c:zi/0</c> has been removed. Use
            <c>c:i/0</c> instead.</p>
          <p>Own Id: OTP-5432</p>
        </item>
        <item>
          <p>Corrected two minor bugs found by the Dialyzer:
            Calling a parameterized module from a restricted shell
            (i.e. if <c>shell:start_restricted/1</c> has been used)
            would crash the shell evaluator. A debug printout in
            <c>gen_fsm</c> had a clause that would never match; causing
            less information to be printed.</p>
          <p>And a somewhat more serious one also found by
            Dialyzer: <c>rpc:yield/1</c> would crash unless the call
            started by <c>rpc:async_call/4</c> had already finished;
            <c>rpc:nb_yield(Key,infinity)</c> would also crash.</p>
          <p>Cleaned up and removed redundant code found by
            Dialyzer in <c>erlang:dmonitor_p/2</c>.</p>
          <p>Own Id: OTP-5462</p>
        </item>
      </list>
    </section>
  </section>

  <section>
    <title>STDLIB 1.13.4</title>

    <section>
      <title>Fixed Bugs and Malfunctions</title>
      <list type="bulleted">
        <item>
          <p>Bugs in the Erlang shell have been fixed.</p>
          <p>Own Id: OTP-5327</p>
        </item>
        <item>
          <p>Some dead code reported by Dialyzer was eliminated.</p>
          <p>A bug in <c>dbg</c> when tracing to wrap trace files has
            been corrected. It failed to delete any already existing
            wrap trace files with the same names when starting a new
            wrap trace.</p>
          <p>Own Id: OTP-5329</p>
        </item>
        <item>
          <p>The linter could output invalid warnings about bit
            patterns in record initializations. This problem has been
            fixed.</p>
          <p>Own Id: OTP-5338</p>
        </item>
        <item>
          <p><c>ordsets:is_set(NoList)</c>, where <c>NoList</c> is any
            term except a list, would crash. For consistency with
            <c>sets:is_set/1</c> and <c>gb_sets:is_set/1</c>, it now
            returns <c>false</c>.</p>
          <p>Own Id: OTP-5341</p>
        </item>
        <item>
          <p>A BIF <c>erlang:raise/3</c> has been added. See the manual
            for details. It is intended for internal system programming
            only, advanced error handling.</p>
          <p>Own Id: OTP-5376 Aux Id: OTP-5257 </p>
        </item>
      </list>
    </section>

    <section>
      <title>Improvements and New Features</title>
      <list type="bulleted">
        <item>
          <p>The <c>deprecated</c> attribute is now checked by the
            linter. See <c>xref(3)</c> for a description of the
            <c>deprecated</c> attribute.</p>
          <p>Own Id: OTP-5276</p>
        </item>
        <item>
          <p>The restricted shell will now indicate if the return
            value from a user predicate is on an incorrect form.</p>
          <p>Own Id: OTP-5335</p>
        </item>
      </list>
    </section>
  </section>

  <section>
    <title>STDLIB 1.13.3</title>

    <section>
      <title>Fixed Bugs and Malfunctions</title>
      <list type="bulleted">
        <item>
          <p>Bugs concerning unused and shadowed variables have been
            fixed in the linter.</p>
          <p>Own Id: OTP-5091</p>
        </item>
        <item>
          <p>A bug in the evaluator that caused the shell to choke on
            bit syntax expressions has been fixed.</p>
          <p>Own Id: OTP-5237</p>
        </item>
        <item>
          <p><c>io:format/2</c> et.al no longer crashes for some
            combinations of precision and value for format character
            "g". Previously it crashed if the precision P was 4 or lower
            and the absolute value of the float to print was lower
            than 10^4 but 10^(P-1) or higher. Now it will not crash
            depending on the value of the float.</p>
          <p>Own Id: OTP-5263</p>
        </item>
        <item>
          <p>Bugs in the handling of the bit syntax have been fixed in
            the Erlang shell.</p>
          <p>Own Id: OTP-5269</p>
        </item>
        <item>
          <p><c>gb_sets:del_element/2</c> was changed to do the
            same as <c>gb_sets:delete_any/2</c> which was the
            original intention, not as <c>gb_sets:delete/2</c>. Code
            that relies on <c>gb_sets:del_element/2</c> causing an
            error if the element does not exist must be changed to
            call <c>gb_sets:delete/2</c> instead.</p>
          <p>The documentation was also updated to explicitly
            document functions that were only referred to as
            'aliases' of a documented function. Also, a list of all
            functions common to the <c>gb_sets</c>, <c>sets</c>, and
            <c>ordsets</c> was added.</p>
          <p>*** POTENTIAL INCOMPATIBILITY ***</p>
          <p>Own Id: OTP-5277</p>
        </item>
        <item>
          <p>Debug messages have been removed from the QLC module.</p>
          <p>Own Id: OTP-5283</p>
        </item>
      </list>
    </section>

    <section>
      <title>Improvements and New Features</title>
      <list type="bulleted">
        <item>
          <p>The size of continuations returned from
            <c>dets:match/1,3</c>, <c>dets:match_object/1,3</c>, and
            <c>dets:select/1,3</c> has been reduced. This affects the
            amount of data Mnesia sends between nodes while
            evaluating QLC queries.</p>
          <p>Own Id: OTP-5232</p>
        </item>
      </list>
    </section>
  </section>

  <section>
    <title>STDLIB 1.13.2</title>

    <section>
      <title>Improvements and New Features</title>
      <list type="bulleted">
        <item>
          <p>The <c>-rsh</c> switch for starting a remote shell
            (introduced with OTP-5210) clashed with an already existing
            switch used by <c>slave</c>. Therefore the switch for
            the remote shell is now instead named <c>-remsh</c>.</p>
          <p>Own Id: OTP-5248 Aux Id: OTP-5210 </p>
        </item>
      </list>
    </section>
  </section>

  <section>
    <title>STDLIB 1.13.1</title>

    <section>
      <title>Fixed Bugs and Malfunctions</title>
      <list type="bulleted">
        <item>
          <p>The Pman 'trace shell' functionality was broken as has
            now been fixed. Furthermore, Pman could not correctly
            find the pid of the active shell if more than one shell
            process was running on the node. This has also been
            corrected.</p>
          <p>Own Id: OTP-5191</p>
        </item>
        <item>
          <p>When the undocumented feature "parameterized modules" was
            used, the ?MODULE macro did not work correctly.</p>
          <p>Own Id: OTP-5224</p>
        </item>
      </list>
    </section>

    <section>
      <title>Improvements and New Features</title>
      <list type="bulleted">
        <item>
          <p>You can now start Erlang with the <c>-rsh</c> flag which
            gives you a remote initial shell instead of a local one.
            Example:</p>
          <pre>
            erl -sname this_node -rsh other_node@other_host
          </pre>
          <p>Own Id: OTP-5210</p>
        </item>
        <item>
          <p>The man page for the <c>lists</c> module has been updated
            with description of the new <c>zip</c>, <c>unzip</c>,
            and <c>partition/2</c> functions.</p>
          <p>Own Id: OTP-5213</p>
        </item>
        <item>
          <p>The top level group leader used to be listed as job #1 in
            the job list in JCL mode. Since there is no shell
            associated with this process that can be connected to, it
            will no longer be listed.</p>
          <p>Own Id: OTP-5214</p>
        </item>
        <item>
          <p>The possibility to start the Erlang shell in parallel
            with the rest of the system has been reintroduced for
            backwards compatibility. Note that this old behaviour is
            error prone and should not be used unless for some reason
            necessary.</p>
          <p>Own Id: OTP-5218 Aux Id: seq9534 </p>
        </item>
        <item>
          <p>The <c>shell</c> commands <c>rr/1,2,3</c> now accepts
            wildcards when reading record definitions from BEAM
            files.</p>
          <p>Own Id: OTP-5226</p>
        </item>
      </list>
    </section>
  </section>
</chapter><|MERGE_RESOLUTION|>--- conflicted
+++ resolved
@@ -31,16 +31,11 @@
   </header>
   <p>This document describes the changes made to the STDLIB application.</p>
 
-<<<<<<< HEAD
 <section><title>STDLIB 5.0.2</title>
-=======
-<section><title>STDLIB 4.3.1.2</title>
->>>>>>> da340fd3
 
     <section><title>Fixed Bugs and Malfunctions</title>
       <list>
         <item>
-<<<<<<< HEAD
           <p>
 	    Fix bug where when you entered Alt+Enter in the terminal,
 	    the cursor would move to the last line, instead of moving
@@ -63,8 +58,6 @@
 	    Own Id: OTP-18652 Aux Id: PR-7242 </p>
         </item>
         <item>
-=======
->>>>>>> da340fd3
 	    <p>The following functions are now much faster when given
 	    a long list or binary:</p> <list>
 	    <item>erlang:list_to_integer/1</item>
@@ -80,7 +73,6 @@
 
 </section>
 
-<<<<<<< HEAD
 <section><title>STDLIB 5.0.1</title>
 
     <section><title>Fixed Bugs and Malfunctions</title>
@@ -542,8 +534,26 @@
 
 </section>
 
-=======
->>>>>>> da340fd3
+<section><title>STDLIB 4.3.1.2</title>
+
+    <section><title>Fixed Bugs and Malfunctions</title>
+      <list>
+        <item>
+	    <p>The following functions are now much faster when given
+	    a long list or binary:</p> <list>
+	    <item>erlang:list_to_integer/1</item>
+	    <item>erlang:binary_to_integer/1</item>
+	    <item>erlang:binary_to_integer/2</item>
+	    <item>erlang:list_to_integer/2</item>
+	    <item>string:to_integer/1</item> </list>
+          <p>
+	    Own Id: OTP-18659 Aux Id: PR-7426 </p>
+        </item>
+      </list>
+    </section>
+
+</section>
+
 <section><title>STDLIB 4.3.1.1</title>
 
     <section><title>Improvements and New Features</title>
