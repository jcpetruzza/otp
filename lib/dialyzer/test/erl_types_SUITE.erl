%% -*- erlang-indent-level: 4 -*-
%%
%% Licensed under the Apache License, Version 2.0 (the "License");
%% you may not use this file except in compliance with the License.
%% You may obtain a copy of the License at
%%
%%     http://www.apache.org/licenses/LICENSE-2.0
%%
%% Unless required by applicable law or agreed to in writing, software
%% distributed under the License is distributed on an "AS IS" BASIS,
%% WITHOUT WARRANTIES OR CONDITIONS OF ANY KIND, either express or implied.
%% See the License for the specific language governing permissions and
%% limitations under the License.
%%
-module(erl_types_SUITE).

-export([all/0,
<<<<<<< HEAD
         consistency_and_to_string/1,
         misc/1]).
=======
         consistency_and_to_string/1, map_multiple_representations/1]).
>>>>>>> df3deb3f

%% Simplify calls into erl_types and avoid importing the entire module.
-define(M, erl_types).

-include_lib("common_test/include/ct.hrl").

all() ->
<<<<<<< HEAD
    [consistency_and_to_string, misc].
=======
    [consistency_and_to_string, map_multiple_representations].
>>>>>>> df3deb3f

consistency_and_to_string(_Config) ->
    %% Check consistency of types
    Atom1  = ?M:t_atom(),
    Atom2  = ?M:t_atom(foo),
    Atom3  = ?M:t_atom(bar),
    true   = ?M:t_is_atom(Atom2),

    True   = ?M:t_atom(true),
    False  = ?M:t_atom(false),
    Bool   = ?M:t_boolean(),
    true   = ?M:t_is_boolean(True),
    true   = ?M:t_is_boolean(Bool),
    false  = ?M:t_is_boolean(Atom1),

    Binary = ?M:t_binary(),
    true   = ?M:t_is_binary(Binary),

    Bitstr = ?M:t_bitstr(),
    true   = ?M:t_is_bitstr(Bitstr),

    Bitstr1 = ?M:t_bitstr(7, 3),
    true   = ?M:t_is_bitstr(Bitstr1),
    false  = ?M:t_is_binary(Bitstr1),

    Bitstr2 = ?M:t_bitstr(16, 8),
    true   = ?M:t_is_bitstr(Bitstr2),
    true   = ?M:t_is_binary(Bitstr2),

    BitStr816 = ?M:t_bitstr(8,16),
    BitStr816 = ?M:t_subtract(?M:t_bitstr(4, 12), ?M:t_bitstr(8, 12)),

    Int1   = ?M:t_integer(),
    Int2   = ?M:t_integer(1),
    Int3   = ?M:t_integer(16#ffffffff),
    true   = ?M:t_is_integer(Int2),
    true   = ?M:t_is_byte(Int2),
    false  = ?M:t_is_byte(Int3),
    false  = ?M:t_is_byte(?M:t_from_range(-1, 1)),
    true   = ?M:t_is_byte(?M:t_from_range(1, 255)),

    Tuple1 = ?M:t_tuple(),
    Tuple2 = ?M:t_tuple(3),
    Tuple3 = ?M:t_tuple([Atom1, Int1]),
    Tuple4 = ?M:t_tuple([Tuple1, Tuple2]),
    Tuple5 = ?M:t_tuple([Tuple3, Tuple4]),
    Tuple6 = ?M:t_limit(Tuple5, 2),
    Tuple7 = ?M:t_limit(Tuple5, 3),
    true   = ?M:t_is_tuple(Tuple1),

    Port   = ?M:t_port(),
    Pid    = ?M:t_pid(),
    Ref    = ?M:t_reference(),
    Identifier = ?M:t_identifier(),
    false  = ?M:t_is_reference(Port),
    true   = ?M:t_is_identifier(Port),

    Function1 = ?M:t_fun(),
    Function2 = ?M:t_fun(Pid),
    Function3 = ?M:t_fun([], Pid),
    Function4 = ?M:t_fun([Port, Pid], Pid),
    Function5 = ?M:t_fun([Pid, Atom1], Int2),
    true      = ?M:t_is_fun(Function3),

    List1 = ?M:t_list(),
    List2 = ?M:t_list(?M:t_boolean()),
    List3 = ?M:t_cons(?M:t_boolean(), List2),
    List4 = ?M:t_cons(?M:t_boolean(), ?M:t_atom()),
    List5 = ?M:t_cons(?M:t_boolean(), ?M:t_nil()),
    List6 = ?M:t_cons_tl(List5),
    List7 = ?M:t_sup(List4, List5),
    List8 = ?M:t_inf(List7, ?M:t_list()),
    List9 = ?M:t_cons(),
    List10 = ?M:t_cons_tl(List9),
    true  = ?M:t_is_boolean(?M:t_cons_hd(List5)),
    true  = ?M:t_is_list(List5),
    false = ?M:t_is_list(List4),

    Product1 = ?M:t_product([Atom1, Atom2]),
    Product2 = ?M:t_product([Atom3, Atom1]),
    Product3 = ?M:t_product([Atom3, Atom2]),

    Union1 = ?M:t_sup(Atom2, Atom3),
    Union2 = ?M:t_sup(Tuple2, Tuple3),
    Union3 = ?M:t_sup(Int2, Atom3),
    Union4 = ?M:t_sup(Port, Pid),
    Union5 = ?M:t_sup(Union4, Int1),
    Union6 = ?M:t_sup(Function1, Function2),
    Union7 = ?M:t_sup(Function4, Function5),
    Union8 = ?M:t_sup(True, False),
    true   = ?M:t_is_boolean(Union8),
    Union9 = ?M:t_sup(Int2, ?M:t_integer(2)),
    true   = ?M:t_is_byte(Union9),
    Union10 = ?M:t_sup(?M:t_tuple([?M:t_atom(true), ?M:t_any()]),
                       ?M:t_tuple([?M:t_atom(false), ?M:t_any()])),

    Any   = ?M:t_any(),
    Any   = ?M:t_sup(Product3, Function5),

    Atom3  = ?M:t_inf(Union3, Atom1),
    Union2 = ?M:t_inf(Union2, Tuple1),
    Int2   = ?M:t_inf(Int1, Union3),
    Union4 = ?M:t_inf(Union4, Identifier),
    Port   = ?M:t_inf(Union5, Port),
    Function4 = ?M:t_inf(Union7, Function4),
    None   = ?M:t_none(),
    None   = ?M:t_inf(Product2, Atom1),
    Product3 = ?M:t_inf(Product1, Product2),
    Function5 = ?M:t_inf(Union7, Function5),
    true   = ?M:t_is_byte(?M:t_inf(Union9, ?M:t_number())),
    true   = ?M:t_is_char(?M:t_inf(Union9, ?M:t_number())),

    RecDict = #{{record, foo} => {{?FILE, ?LINE}, [{2, [{bar, [], ?M:t_any()},
                                                        {baz, [], ?M:t_any()}]}]}},
    Record1 = ?M:t_from_term({foo, [1,2], {1,2,3}}),

    %% Check string representations
    "atom()" = ?M:t_to_string(Atom1),
    "'foo'"  = ?M:t_to_string(Atom2),
    "'bar'"  = ?M:t_to_string(Atom3),

    "binary()" = ?M:t_to_string(Binary),

    "integer()" = ?M:t_to_string(Int1),
    "1" = ?M:t_to_string(Int2),

    "tuple()" = ?M:t_to_string(Tuple1),
    "{_,_,_}" = ?M:t_to_string(Tuple2),
    "{atom(),integer()}" = ?M:t_to_string(Tuple3),
    "{tuple(),{_,_,_}}" = ?M:t_to_string(Tuple4),
    "{{atom(),integer()},{tuple(),{_,_,_}}}" = ?M:t_to_string(Tuple5),
    "{{_,_},{_,_}}" = ?M:t_to_string(Tuple6),
    "{{atom(),integer()},{tuple(),{_,_,_}}}" = ?M:t_to_string(Tuple7),

    "reference()" = ?M:t_to_string(Ref),
    "port()" = ?M:t_to_string(Port),
    "pid()" = ?M:t_to_string(Pid),
    "identifier()" = ?M:t_to_string(Identifier),

    "[any()]" = ?M:t_to_string(List1),
    "[boolean()]" = ?M:t_to_string(List2),
    "[boolean(),...]" = ?M:t_to_string(List3),
    "nonempty_improper_list(boolean(),atom())" = ?M:t_to_string(List4),
    "[boolean(),...]" = ?M:t_to_string(List5),
    "[boolean()]" = ?M:t_to_string(List6),
    "nonempty_maybe_improper_list(boolean(),atom() | [])" = ?M:t_to_string(List7),
    "[boolean(),...]" = ?M:t_to_string(List8),
    "nonempty_maybe_improper_list()" = ?M:t_to_string(List9),
    "any()" = ?M:t_to_string(List10),

    "fun()" = ?M:t_to_string(Function1),
    "fun((...) -> pid())" = ?M:t_to_string(Function2),
    "fun(() -> pid())" = ?M:t_to_string(Function3),
    "fun((port(),pid()) -> pid())" = ?M:t_to_string(Function4),
    "fun((pid(),atom()) -> 1)" = ?M:t_to_string(Function5),

    "<atom(),'foo'>" = ?M:t_to_string(Product1),
    "<'bar',atom()>" = ?M:t_to_string(Product2),

    "#foo{bar::[1 | 2,...],baz::{1,2,3}}" = ?M:t_to_string(Record1, RecDict),

    "'bar' | 'foo'" = ?M:t_to_string(Union1),
    "{atom(),integer()} | {_,_,_}" = ?M:t_to_string(Union2),
    "'bar' | 1" = ?M:t_to_string(Union3),
    "pid() | port()" = ?M:t_to_string(Union4),
    "pid() | port() | integer()" = ?M:t_to_string(Union5),
    "fun()" = ?M:t_to_string(Union6),
    "fun((pid() | port(),atom() | pid()) -> pid() | 1)" = ?M:t_to_string(Union7),
    "boolean()" = ?M:t_to_string(Union8),
    "{'false',_} | {'true',_}" = ?M:t_to_string(Union10),
    "{'true',integer()}" = ?M:t_to_string(?M:t_inf(Union10, ?M:t_tuple([?M:t_atom(true), ?M:t_integer()]))).

<<<<<<< HEAD
misc(_Config) ->
    %% Miscellaneous cases which have been fixed.

    %% Used to take "forever".
    B1_1 = ?M:t_bitstr(6442450944, 1456),
    B1_2 = ?M:t_bitstr(85, 7),
    R1_R = ?M:t_bitstr(547608330240, 347892352432),
    R1_R = ?M:t_inf(B1_1, B1_2),
=======
%% OTP-17537.
map_multiple_representations(_Config) ->
    DefV = erl_types:t_atom(),
    fun() ->
            P2 = {erl_types:t_integer(0), optional, DefV},
            Ps = [P2],
            DefK = erl_types:t_pos_integer(),
            T = erl_types:t_map(Ps, DefK, DefV),
            "#{non_neg_integer()=>atom()}" = erl_types:t_to_string(T)
    end(),
    fun() ->
            P1 = {erl_types:t_integer(-1), optional, DefV},
            P2 = {erl_types:t_integer(0), optional, DefV},
            Ps = [P1, P2],
            DefK = erl_types:t_pos_integer(),
            T = erl_types:t_map(Ps, DefK, DefV),
            "#{integer()=>atom()}" = erl_types:t_to_string(T)
    end(),
    fun() ->
            P1 = {erl_types:t_integer(0), optional, DefV}, % integer()
            P2 = {erl_types:t_integer(1), optional, DefV}, % extra
            Ps = [P1, P2],
            DefK = erl_types:t_neg_integer(),
            T = erl_types:t_map(Ps, DefK, DefV),
            "#{integer()=>atom()}" = erl_types:t_to_string(T)
    end(),
    fun() ->
            P1 = {erl_types:t_nil(), optional, DefV},
            Ps = [P1],
            DefK = erl_types:t_nonempty_list(),
            T = erl_types:t_map(Ps, DefK, DefV),
            "#{[any()]=>atom()}" = erl_types:t_to_string(T)
    end(),
    fun() ->
            P1 = {erl_types:t_nil(), optional, DefV},
            Ps = [P1],
            DefK = erl_types:t_nonempty_string(),
            T = erl_types:t_map(Ps, DefK, DefV),
            "#{string()=>atom()}" = erl_types:t_to_string(T)
    end(),
    fun() ->
            P1 = {erl_types:t_nil(), optional, DefV},
            Ps = [P1],
            DefK = erl_types:t_sup(erl_types:t_nonempty_string(),
                                   erl_types:t_nil()),
            T = erl_types:t_map(Ps, DefK, DefV),
            "#{string()=>atom()}" = erl_types:t_to_string(T)
    end(),
    fun() ->
            P1 = {erl_types:t_nil(), optional, DefV},
            Ps = [P1],
            DefK = erl_types:t_sup(erl_types:t_nonempty_string(),
                                   erl_types:t_atom()),
            T = erl_types:t_map(Ps, DefK, DefV),
            "#{atom() | string()=>atom()}" = erl_types:t_to_string(T)
    end(),
    fun() ->
            P1 = {erl_types:t_integer(0), optional, DefV},
            Ps = [P1],
            DefK = erl_types:t_sup(erl_types:t_pos_integer(),
                                   erl_types:t_atom()),
            T = erl_types:t_map(Ps, DefK, DefV),
            "#{atom() | non_neg_integer()=>atom()}" = erl_types:t_to_string(T)
    end(),
    fun() ->
            P1 = {erl_types:t_integer(8), optional, DefV},
            Ps = [P1],
            DefK = erl_types:t_from_range(9, 12),
            T = erl_types:t_map(Ps, DefK, DefV),
            "#{8 | 9 | 10 | 11 | 12=>atom()}" = erl_types:t_to_string(T)

    end(),
    fun() ->
            P1 = {erl_types:t_integer(13), optional, DefV},
            Ps = [P1],
            DefK = erl_types:t_from_range(9, 12),
            T = erl_types:t_map(Ps, DefK, DefV),
            "#{9 | 10 | 11 | 12 | 13=>atom()}" = erl_types:t_to_string(T)

    end(),
    fun() ->
            P1 = {erl_types:t_atom(a), optional, DefV},
            Ps = [P1],
            DefK = erl_types:t_sup([erl_types:t_atom(a01),
                                    erl_types:t_atom(a02),
                                    erl_types:t_atom(a03),
                                    erl_types:t_atom(a04),
                                    erl_types:t_atom(a05),
                                    erl_types:t_atom(a06),
                                    erl_types:t_atom(a07),
                                    erl_types:t_atom(a08),
                                    erl_types:t_atom(a09),
                                    erl_types:t_atom(a10),
                                    erl_types:t_atom(a11),
                                    erl_types:t_atom(a12),
                                    erl_types:t_atom(a13)]),
            T = erl_types:t_map(Ps, DefK, DefV),
            "#{atom()=>atom()}" = erl_types:t_to_string(T)
    end(),
    fun() ->
            P1 = {erl_types:t_atom(a), optional, DefV},
            Ps = [P1],
            DefK = erl_types:t_sup([erl_types:t_atom(b),
                                    erl_types:t_atom(c)]),
            T = erl_types:t_map(Ps, DefK, DefV),
            "#{'a' | 'b' | 'c'=>atom()}" = erl_types:t_to_string(T)
    end(),
    fun() ->
            P1 = {erl_types:t_atom(a), optional, DefV},
            Ps = [P1],
            DefK = erl_types:t_atom(b),
            T = erl_types:t_map(Ps, DefK, DefV),
            "#{'a'=>atom(), 'b'=>atom()}" = erl_types:t_to_string(T)
    end(),
>>>>>>> df3deb3f
    ok.<|MERGE_RESOLUTION|>--- conflicted
+++ resolved
@@ -15,12 +15,9 @@
 -module(erl_types_SUITE).
 
 -export([all/0,
-<<<<<<< HEAD
          consistency_and_to_string/1,
-         misc/1]).
-=======
-         consistency_and_to_string/1, map_multiple_representations/1]).
->>>>>>> df3deb3f
+         misc/1,
+         map_multiple_representations/1]).
 
 %% Simplify calls into erl_types and avoid importing the entire module.
 -define(M, erl_types).
@@ -28,11 +25,7 @@
 -include_lib("common_test/include/ct.hrl").
 
 all() ->
-<<<<<<< HEAD
-    [consistency_and_to_string, misc].
-=======
-    [consistency_and_to_string, map_multiple_representations].
->>>>>>> df3deb3f
+    [consistency_and_to_string, misc, map_multiple_representations].
 
 consistency_and_to_string(_Config) ->
     %% Check consistency of types
@@ -205,7 +198,6 @@
     "{'false',_} | {'true',_}" = ?M:t_to_string(Union10),
     "{'true',integer()}" = ?M:t_to_string(?M:t_inf(Union10, ?M:t_tuple([?M:t_atom(true), ?M:t_integer()]))).
 
-<<<<<<< HEAD
 misc(_Config) ->
     %% Miscellaneous cases which have been fixed.
 
@@ -214,7 +206,8 @@
     B1_2 = ?M:t_bitstr(85, 7),
     R1_R = ?M:t_bitstr(547608330240, 347892352432),
     R1_R = ?M:t_inf(B1_1, B1_2),
-=======
+    ok.
+
 %% OTP-17537.
 map_multiple_representations(_Config) ->
     DefV = erl_types:t_atom(),
@@ -329,5 +322,4 @@
             T = erl_types:t_map(Ps, DefK, DefV),
             "#{'a'=>atom(), 'b'=>atom()}" = erl_types:t_to_string(T)
     end(),
->>>>>>> df3deb3f
     ok.