%%
%% %CopyrightBegin%
%% 
%% Copyright Ericsson AB 2004-2024. All Rights Reserved.
%% 
%% Licensed under the Apache License, Version 2.0 (the "License");
%% you may not use this file except in compliance with the License.
%% You may obtain a copy of the License at
%%
%%     http://www.apache.org/licenses/LICENSE-2.0
%%
%% Unless required by applicable law or agreed to in writing, software
%% distributed under the License is distributed on an "AS IS" BASIS,
%% WITHOUT WARRANTIES OR CONDITIONS OF ANY KIND, either express or implied.
%% See the License for the specific language governing permissions and
%% limitations under the License.
%% 
%% %CopyrightEnd%
%%
-module(snmpa_error_report).
-moduledoc """
Behaviour module for reporting SNMP agent errors

<<<<<<< HEAD
[](){: #desc }

This module defines the behaviour of the agent error reporting. A
=======
[](){: #desc } This module defines the behaviour of the agent error reporting. A
>>>>>>> 4f079743
`snmpa_error_report` compliant module must export the following functions:

- config_err/2
- user_err/2

The semantics of them and their exact signatures are explained below.
""".

-doc """
The function is called if an error occurs during the configuration phase, for
example if a syntax error is found in a configuration file.

`Format` and `Args` are as in `io:format(Format, Args)`.
""".
-callback config_err(Format, Args) ->
    snmp:void() when
      Format :: string(),
      Args   :: [term()].

-doc """
The function is called if a user related error occurs at run-time, for example
if a user defined instrumentation function returns erroneous.

`Format` and `Args` are as in `io:format(Format, Args)`.
""".
-callback user_err(Format, Args) ->
    snmp:void() when
      Format :: string(),
      Args   :: [term()].<|MERGE_RESOLUTION|>--- conflicted
+++ resolved
@@ -21,13 +21,7 @@
 -moduledoc """
 Behaviour module for reporting SNMP agent errors
 
-<<<<<<< HEAD
-[](){: #desc }
-
-This module defines the behaviour of the agent error reporting. A
-=======
 [](){: #desc } This module defines the behaviour of the agent error reporting. A
->>>>>>> 4f079743
 `snmpa_error_report` compliant module must export the following functions:
 
 - config_err/2
