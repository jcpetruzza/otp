%%
%% %CopyrightBegin%
%% 
%% Copyright Ericsson AB 2002-2024. All Rights Reserved.
%% 
%% Licensed under the Apache License, Version 2.0 (the "License");
%% you may not use this file except in compliance with the License.
%% You may obtain a copy of the License at
%%
%%     http://www.apache.org/licenses/LICENSE-2.0
%%
%% Unless required by applicable law or agreed to in writing, software
%% distributed under the License is distributed on an "AS IS" BASIS,
%% WITHOUT WARRANTIES OR CONDITIONS OF ANY KIND, either express or implied.
%% See the License for the specific language governing permissions and
%% limitations under the License.
%% 
%% %CopyrightEnd%
%%
-module(snmpa_error_io).
-moduledoc """
Functions for Reporting SNMP Errors on stdio

The module `snmpa_error_io` implements the `snmp_error_report` behaviour (see
`m:snmpa_error_report`) containing two callback functions which are called in
order to report SNMP errors.

This module provides a simple mechanism for reporting SNMP errors. Errors are
written to stdout using the `io` module. It is provided as an simple example.

This module needs to be explicitly configured, see
[snmpa_error](`m:snmpa_error#desc`) and
[configuration parameters](snmp_config.md#configuration_params).
""".

-behaviour(snmpa_error_report).


%%%-----------------------------------------------------------------
%%% Implements different error mechanisms.
%%%-----------------------------------------------------------------

-export([user_err/2, config_err/2]).


%%-----------------------------------------------------------------
%% This function is called when there is an error in a user
%% supplied item, e.g. instrumentation function.
%%-----------------------------------------------------------------
<<<<<<< HEAD
-doc """
user_err(Format, Args) -> void()

=======

-doc """
>>>>>>> 4f079743
The function is called if a user related error occurs at run-time, for example
if a user defined instrumentation function returns erroneous.

`Format` and `Args` are as in `io:format(Format, Args)`.
""".
<<<<<<< HEAD
=======
-spec user_err(Format, Args) -> snmp:void() when
      Format :: string(),
      Args   :: list().

>>>>>>> 4f079743
user_err(F, A) -> 
    error_msg("User error", F, A).


%%-----------------------------------------------------------------
%% This function is called when there is a configuration error,
%% either at startup (in a conf-file) or at run-time (e.g. when 
%% information in the configuration tables are inconsistent.)
%%-----------------------------------------------------------------
<<<<<<< HEAD
-doc """
config_err(Format, Args) -> void()

=======

-doc """
>>>>>>> 4f079743
The function is called if an error occurs during the configuration phase, for
example if a syntax error is found in a configuration file.

`Format` and `Args` are as in `io:format(Format, Args)`.
""".
<<<<<<< HEAD
=======
-spec config_err(Format, Args) -> snmp:void() when
      Format :: string(),
      Args   :: list().

>>>>>>> 4f079743
config_err(F, A) ->
    error_msg("Configuration error", F, A).


error_msg(P, F, A) ->
    io:format("*** SNMP ~s *** ~n" ++ F ++ "~n", [P|A]).
<|MERGE_RESOLUTION|>--- conflicted
+++ resolved
@@ -47,26 +47,17 @@
 %% This function is called when there is an error in a user
 %% supplied item, e.g. instrumentation function.
 %%-----------------------------------------------------------------
-<<<<<<< HEAD
--doc """
-user_err(Format, Args) -> void()
-
-=======
 
 -doc """
->>>>>>> 4f079743
 The function is called if a user related error occurs at run-time, for example
 if a user defined instrumentation function returns erroneous.
 
 `Format` and `Args` are as in `io:format(Format, Args)`.
 """.
-<<<<<<< HEAD
-=======
 -spec user_err(Format, Args) -> snmp:void() when
       Format :: string(),
       Args   :: list().
 
->>>>>>> 4f079743
 user_err(F, A) -> 
     error_msg("User error", F, A).
 
@@ -76,26 +67,17 @@
 %% either at startup (in a conf-file) or at run-time (e.g. when 
 %% information in the configuration tables are inconsistent.)
 %%-----------------------------------------------------------------
-<<<<<<< HEAD
--doc """
-config_err(Format, Args) -> void()
-
-=======
 
 -doc """
->>>>>>> 4f079743
 The function is called if an error occurs during the configuration phase, for
 example if a syntax error is found in a configuration file.
 
 `Format` and `Args` are as in `io:format(Format, Args)`.
 """.
-<<<<<<< HEAD
-=======
 -spec config_err(Format, Args) -> snmp:void() when
       Format :: string(),
       Args   :: list().
 
->>>>>>> 4f079743
 config_err(F, A) ->
     error_msg("Configuration error", F, A).
 
