%%
%% %CopyrightBegin%
%% 
%% Copyright Ericsson AB 1999-2024. All Rights Reserved.
%% 
%% Licensed under the Apache License, Version 2.0 (the "License");
%% you may not use this file except in compliance with the License.
%% You may obtain a copy of the License at
%%
%%     http://www.apache.org/licenses/LICENSE-2.0
%%
%% Unless required by applicable law or agreed to in writing, software
%% distributed under the License is distributed on an "AS IS" BASIS,
%% WITHOUT WARRANTIES OR CONDITIONS OF ANY KIND, either express or implied.
%% See the License for the specific language governing permissions and
%% limitations under the License.
%% 
%% %CopyrightEnd%
%%
-module(snmp_framework_mib).
-moduledoc """
Instrumentation Functions for SNMP-FRAMEWORK-MIB

The module `snmp_framework_mib` implements instrumentation functions for the
SNMP-FRAMEWORK-MIB, and functions for initializing and configuring the database.

The configuration files are described in the SNMP User's Manual.
""".

-include("snmp_types.hrl").
-include("STANDARD-MIB.hrl").

-define(VMODULE,"FRAMEWORK-MIB").
-include("snmp_verbosity.hrl").


-ifndef(default_verbosity).
-define(default_verbosity, silence).
-endif.


-ifndef(version).
%% This crap is hopefully temporary!
%% It is because our current doc build
%% script (specs file generation) has
%% no way to pass this value in as the
%% normal compilation (erlc) does.
-define(version, "99.99").
-endif.


%%%-----------------------------------------------------------------
%%% This module implements the init- configure- and instrumentation-
%%% functions for the SNMP-FRAMEWORK-MIB.
%%%
%%% We also keep internal datastructures here, e.g. a table
%%% over all known contexts.
%%%-----------------------------------------------------------------
%% External exports
%% Avoid warning for local function error/1 clashing with autoimported BIF.
-compile({no_auto_import,[error/1]}).
-export([init/0, configure/1]).
-export([intContextTable/1, intContextTable/3,
	 intAgentTransportDomain/1, intAgentTransports/1,
	 intAgentUDPPort/1, intAgentIpAddress/1,
	 snmpEngineID/1,
	 snmpEngineBoots/1,
	 snmpEngineTime/1,
	 snmpEngineMaxMessageSize/1,
	 get_engine_id/0, get_engine_max_message_size/0,
	 get_engine_boots/0, get_engine_time/0,
	 set_engine_boots/1, set_engine_time/1,
	 table_next/2, check_status/3]).
-export([which_trap_transport/1, which_req_transport/1, which_transport/2]).
-export([add_context/1, delete_context/1]).
-export([check_agent/2, check_context/1, order_agent/2]).
-export([
         message_processing_models/0,
         security_models/0,
         security_levels/0
        ]).

-export_type([
              admin_string/0,
              engine_id/0,
              max_message_size/0,
              message_processing_model/0,
              security_model/0,
              security_level/0
             ]).


-doc "`OCTET STRING (SIZE(0..255))`".
<<<<<<< HEAD
-type admin_string() :: string().
-doc "`OCTET STRING (SIZE(5..32))`".
-type engine_id()    :: string().
=======
-type admin_string()             :: string().
-doc "`OCTET STRING (SIZE(5..32))`".
-type engine_id()                :: string().
-doc """
> #### Note {: .info }
>
> "The maximum length in octets of an SNMP message which this SNMP engine can
> send or receive and process, determined as the minimum of the maximum message
> size values supported among all of the transports available to and supported
> by the engine."

`INTEGER (484..2147483647)`
""".
-type max_message_size()         :: 484 .. 2147483647.
-doc """
> #### Note {: .info }
>
> "As of this writing, there are several values of messageProcessingModel
> defined for use with SNMP. They are as follows: "
>
> ```text
>                         0  reserved for SNMPv1
>                         1  reserved for SNMPv2c
>                         2  reserved for SNMPv2u and SNMPv2*
> 			3  reserved for SNMPv3
> ```

`INTEGER(0 .. 2147483647)`
""".
-type message_processing_model() :: v1 | v2c | v3.
-doc """
> #### Note {: .info }
>
> "As of this writing, there are several values of securityModel defined for use
> with SNMP or reserved for use with supporting MIB objects. They are as
> follows: "
>
> ```text
>                         0  reserved for 'any'
>                         1  reserved for SNMPv1
>                         2  reserved for SNMPv2c
>                         3  User-Based Security Model (USM)
> ```

`INTEGER(0 .. 2147483647)`
""".
-type security_model()           :: any | v1 | v2c | usm.
-doc """
> #### Note {: .info }
>
> "A Level of Security at which SNMP messages can be sent or with which
> operations are being processed; in particular, one of: "
>
> ```text
>                       noAuthNoPriv - without authentication and
>                                      without privacy,
>                       authNoPriv   - with authentication but
>                                      without privacy,
>                       authPriv     - with authentication and
>                                      with privacy.
> ```
>
> "These three values are ordered such that noAuthNoPriv is less than authNoPriv
> and authNoPriv is less than authPriv."

`INTEGER { noAuthNoPriv(1), authNoPriv(2), authPriv(3) }`
""".
-type security_level()           :: noAuthNoPriv |
                                    authNoPriv   |
                                    authPriv.


%%-----------------------------------------------------------------

-doc false.
-spec message_processing_models() -> MPModels when
      MPModels   :: [{MPModel, Identifier}],
      MPModel    :: message_processing_model(),
      Identifier :: 0 .. 2147483647.

message_processing_models() ->
    [{v1,  0},
     {v2c, 1},
     {v3,  3}].


-doc false.
-spec security_models() -> SecModels when
      SecModels  :: [{SecModel, Identifier}],
      SecModel   :: security_model(),
      Identifier :: 0 .. 2147483647.

security_models() ->
    [{any, 0},
     {v1,  1},
     {v2c, 2},
     {usm, 3}].


-doc false.
-spec security_levels() -> SecLevels when
      SecLevels  :: [{SecLevel, Identifier}],
      SecLevel   :: security_level(),
      Identifier :: 0 .. 2147483647.

security_levels() ->
    [{noAuthNoPriv, 1},
     {authNoPriv,   2},
     {authPriv,     3}].
>>>>>>> 4f079743


%%-----------------------------------------------------------------
%% Func: init/0
%% Purpose: Creates the tables and variables necessary for the SNMP
%%          mechanism to work properly.
%%          Note that this function won't destroy any old values.
%%          This function should be called only once.
%%-----------------------------------------------------------------

-doc """
This function is called from the supervisor at system start-up.

Creates the necessary objects in the database if they do not exist. It does not
destroy any old values.

[](){: #add_context }
""".
-spec init() -> snmp:void().

init() ->
    maybe_create_table(intContextTable),
    init_engine().


%%-----------------------------------------------------------------
%% Func: configure/1
%% Args: Dir is the directory with trailing dir_separator where
%%       the configuration files can be found.
%% Purpose: Reads the config-files for the internal tables, and
%%          inserts the data.  Makes sure that all old data in
%%          the tables are deleted, and the new data inserted.
%%          This function makes sure that all (and only) 
%%          config-file-data are in the tables. 
%% Returns: ok
%% Fails: exit(configuration_error)
%% PRE: init/1 has been successfully called
%%-----------------------------------------------------------------

-doc """
This function is called from the supervisor at system start-up.

Inserts all data in the configuration files into the database and destroys all
old data.

Thus, the data in the SNMP-FRAMEWORK-MIB, after this function has been called,
is from the configuration files.

All `snmp` counters are set to zero.

If an error is found in the configuration file, it is reported using the
function `config_err/2` of the error report module, and the function fails with
reason `configuration_error`.

`ConfDir` is a string which points to the directory where the configuration
files are found.

The configuration file read is: `context.conf`.
""".
-spec configure(ConfDir) -> snmp:void() when
      ConfDir :: string().

configure(ConfDir) ->
    set_sname(),
    case snmpa_agent:get_agent_mib_storage() of
        mnesia ->
            ok;
        _ ->
	    case (catch do_configure(ConfDir)) of
		ok ->
		    ok;
		{error, Reason} ->
		    ?vinfo("configure error: ~p", [Reason]),
		    config_err("configure failed: ~p", [Reason]),
		    exit(configuration_error);
		Error ->
		    ?vinfo("configure failed: ~p", [Error]),
		    config_err("configure failed: ~p", [Error]),
		    exit(configuration_error)
	    end
    end,
    ok.

do_configure(Dir) ->
    ?vdebug("read internal config files",[]),
    Contexts = read_internal_config_files(Dir),
    ?vdebug("read agent config files",[]),
    Agent = read_agent(Dir),
    ?vdebug("initiate vars",[]),
    init_vars(Agent),
    %% Add default context, if not present.
    NContexts = [{""} | lists:delete({""}, Contexts)],
    ?vdebug("initiate tables",[]),
    init_tabs(NContexts),
    ok.

read_internal_config_files(Dir) ->
    ?vdebug("read context config file",[]),
    Gen    = fun gen_context/2,
    Order  = fun snmp_conf:no_order/2,
    Filter = fun snmp_conf:no_filter/1,
    Check  = fun(Entry, State) -> {check_context(Entry), State} end,
    [Ctxs] =
	snmp_conf:read_files
	  (Dir, [{"context.conf", Gen, Order, Check, Filter}]),
    Ctxs.

read_agent(Dir) ->
    ?vdebug("read agent config file", []),
    FileName = "agent.conf",
    File     = filename:join(Dir, FileName), 
    Conf0    =
	try
	    snmp_conf:read(File, fun order_agent/2, fun check_agent/2)
	catch
	    throw:{error, Reason} ->
		error({failed_reading_config_file, Dir, FileName, Reason})
	end,
    Mand =
	[{intAgentTransports,       mandatory},
	 {snmpEngineMaxMessageSize, mandatory},
	 {snmpEngineID,             mandatory}],
    {ok, Conf} = snmp_conf:check_mandatory(Conf0, Mand),
    Conf.


%%-----------------------------------------------------------------
%% Generate a context.conf file.
%%-----------------------------------------------------------------
gen_context(Dir, _Reason) ->
    config_err("missing context.conf file => generating a default file", []),
    File = filename:join(Dir, "context.conf"),
    case file:open(File, [write]) of
	{ok, Fid} ->
	    ok = io:format(Fid, "~s\n", [context_header()]),
	    ok = io:format(Fid, "%% The default context\n\"\".\n", []),
	    file:close(Fid),
	    [];
	{error, Reason} ->
            file:delete(File),
	    error({failed_creating_file, File, Reason})
    end.

context_header() ->
    {Y,Mo,D} = date(),
    {H,Mi,S} = time(),
    io_lib:format("%% This file was automatically generated by "
                  "snmp_config v~s  ~w-~2.2.0w-~2.2.0w "
                  "~2.2.0w:~2.2.0w:~2.2.0w\n",
                  [?version, Y, Mo, D, H, Mi, S]).


%%-----------------------------------------------------------------
%%  Context
%%  Context.
%%-----------------------------------------------------------------
-doc false.
check_context(Context) ->
    ?vtrace("check_context -> entry with"
        "~n   Context: ~p", [Context]),
    case (catch snmp_conf:check_string(Context)) of
	ok ->
	    {ok, {Context}};
	_ ->
	    error({invalid_context, Context})
    end.


%%-----------------------------------------------------------------
%%  Agent
%%  {Name, Value}.
%%-----------------------------------------------------------------
-doc false.
check_agent(Entry, undefined) ->
    check_agent(Entry, #{domain => snmp_target_mib:default_domain(),
                         port   => undefined});

%% <BACKWARD-COMPAT>
check_agent({intAgentTransportDomain, Domain},
            #{transports := T} = State) when is_list(T) andalso (T =/= []) ->
    ?vinfo("check_agent(intAgentTransportDomain) -> entry with"
           "~n      Domain: ~p"
           "~n   when"
           "~n      State:  ~p", [Domain, State]),
    error({transports_already_defined, T});
check_agent({intAgentTransportDomain, Domain}, State) ->
    ?vtrace("check_agent(intAgentTransportDomain) -> entry with"
            "~n      Domain: ~p", [Domain]),
    {snmp_conf:check_domain(Domain), State#{domain => Domain}};
%% </BACKWARD-COMPAT>

check_agent({intAgentUDPPort, NewPort}, #{port := OldPort})
  when is_integer(OldPort) ->
    ?vinfo("check_agent(intAgentUDPPort) -> entry with"
          "~n      New Port: ~p"
          "~n   when"
          "~n      Old Port: ~p", [NewPort, OldPort]),
    error({port_already_defined, OldPort});
check_agent({intAgentUDPPort, Port}, State) ->
    ?vtrace("check_agent(intAgentUDPPort) -> entry with"
            "~n      Port:  ~p"
            "~n   when"
            "~n      State: ~p", [Port, State]),
    ok = snmp_conf:check_port(Port),
    {ok, State#{port => Port}};

%% <BACKWARD-COMPAT>
check_agent({intAgentIpAddress, Ip}, #{port := undefined}) ->
    ?vinfo("check_agent(intAgentIpAddress) -> "
           "entry when port not defined with"
           "~n      Ip: ~p", [Ip]),
    error({missing_mandatory, intAgentUDPPort});
check_agent({intAgentIpAddress = _Tag, Ip} = _Entry, 
            #{transports := T} = _State) when (T =/= []) ->
    ?vinfo("check_agent(intAgentIpAddress) -> "
           "entry when transports already defined with"
           "~n      Ip:         ~p"
           "~n   when"
           "~n      Transports: ~p", [Ip, T]),
    error({transports_already_defined, T});
check_agent({intAgentIpAddress = Tag, Ip} = _Entry,
            #{domain := Domain, port := Port} = State) ->
    ?vtrace("check_agent(intAgentIpAddress) -> entry with"
            "~n      Ip:     ~p"
            "~n   when"
            "~n      Domain: ~p"
            "~n      Port:   ~p", [Ip, Domain, Port]),
    FixedIp = case snmp_conf:check_ip(Domain, Ip) of
                  ok ->
                      Ip;
                  {ok, FIp} ->
                      FIp
              end,
    T       = [{Domain, {FixedIp, Port}, all, []}],
    Rows    = [{Tag, FixedIp}, {intAgentTransports, T}],
    {Rows, State#{transports => T}};
%% </BACKWARD-COMPAT>

check_agent({intAgentTransports = _Tag, _Transports},
            #{transports := T} = _State) when (T =/= []) -> 
    ?vinfo("check_agent(intAgentTransports) -> "
           "entry when transports already defined with"
           "~n      T: ~p", [T]),
    error({transports_already_defined, T});   
check_agent({intAgentTransports = Tag, Transports}, #{port := Port} = State)
  when is_list(Transports) ->
    ?vtrace("check_agent(intAgentTransports) -> entry when"
            "~n      Port: ~p", [Port]),
    CheckAddress =
        fun(D, A, undefined) ->
                snmp_conf:check_address(D, A);
           (D, A, P) ->
                snmp_conf:check_address(D, A, P)
        end,
    CheckedTransports =
	[case Transport of
	     {Domain, Address} ->
                 ?vtrace("check_agent(intAgentTransports) -> check transport: "
                         "~n      Domain:  ~p"
                         "~n      Address: ~p", [Domain, Address]),
                 CheckedAddress =
                     case CheckAddress(Domain, Address, Port) of
                         ok ->
                             Address;
                         {ok, Address2} ->
                             Address2
                     end,
                 ?vtrace("check_agent(intAgentTransports) -> checked address: "
                         "~n      ~p", [CheckedAddress]),
                 {Domain, CheckedAddress, all, []};

	     {Domain, Address, Kind} when is_atom(Kind) ->
                 ?vtrace("check_agent(intAgentTransports) -> check transport: "
                         "~n      Domain:  ~p"
                         "~n      Address: ~p"
                         "~n      Kind:    ~p", [Domain, Address, Kind]),
                 ok = snmp_conf:check_transport_kind(Kind),
                 ?vtrace("check_agent(intAgentTransports) -> checked kind"),
                 case snmp_conf:check_transport_address(Domain, Address) of
                     true ->
                         ?vtrace("check_agent(intAgentTransports) -> "
                                 "checked transport address"),
                         {Domain, Address, Kind, []};
                     false ->
                         ?vinfo("check_agent(intAgentTransports) -> "
                                "invalid transport address: "
                                "~n      ~p", [Address]),
                         error({bad_transport_addr, Address})
                 end;

             {Domain, Address, Opts} when is_list(Opts) ->
                 ?vtrace("check_agent(intAgentTransports) -> check transport: "
                         "~n      Domain:  ~p"
                         "~n      Address: ~p"
                         "~n      Opts:    ~p", [Domain, Address, Opts]),
                 CheckedOpts = snmp_conf:check_transport_opts(Opts),
                 ?vtrace("check_agent(intAgentTransports) -> checked opts: "
                         "~n      ~p", [CheckedOpts]),
                 case snmp_conf:check_transport_address(Domain, Address) of
                     true ->
                         ?vtrace("check_agent(intAgentTransports) -> "
                                 "checked transport address"),
                         {Domain, Address, all, CheckedOpts};
                     false ->
                         ?vinfo("check_agent(intAgentTransports) -> "
                                "invalid transport address: "
                                "~n      ~p", [Address]),
                         error({bad_transport_addr, Address})
                 end;

             {Domain, Address, Kind, Opts} ->
                 ?vtrace("check_agent(intAgentTransports) -> check transport: "
                         "~n      Domain:  ~p"
                         "~n      Address: ~p"
                         "~n      Kind:    ~p"
                         "~n      Opts:    ~p", [Domain, Address, Kind, Opts]),
                 ok = snmp_conf:check_transport_kind(Kind),
                 ?vtrace("check_agent(intAgentTransports) -> checked kind"),
                 CheckedOpts = snmp_conf:check_transport_opts(Opts),
                 ?vtrace("check_agent(intAgentTransports) -> checked opts: "
                         "~n      ~p", [CheckedOpts]),
                 case snmp_conf:check_transport_address(Domain, Address) of
                     true ->
                         ?vtrace("check_agent(intAgentTransports) -> "
                                 "checked transport address"),
                         {Domain, Address, Kind, CheckedOpts};
                     false ->
                         ?vinfo("check_agent(intAgentTransports) -> "
                                "invalid transport address: "
                                "~n      ~p", [Address]),
                         error({bad_transport_addr, Address})
                 end;

	     _ ->
                 ?vinfo("check_agent(intAgentTransports) -> invalid transport:"
                        "~n      ~p", [Transport]),
                 error({bad_transport, Transport})
	 end
	 || Transport <- Transports],
    validate_transports(CheckedTransports),
    ?vtrace("check_agent(intAgentTransports) -> checked transports"),
    {{ok, {Tag, CheckedTransports}}, State};
check_agent(Entry, State) ->
    ?vtrace("check_agent -> entry when"
            "~n      Entry: ~p", [Entry]),
    {check_agent(Entry), State}.

%% Basically this is intended to check that there are no
%% inconsistencies (between transports). Such as specifying
%% both an old style transport (Kind = all) and transports
%% with specified Kind:s (rep_responser or trap_sender).
validate_transports(Transports) ->
    validate_transports(Transports, false).

validate_transports([] = _Transports, _All) ->
    ok;
validate_transports([{_Domain, _Addr, all, _Opts} | Transports], _All) ->
    validate_transports(Transports, true);
validate_transports([{_Domain, _Addr, Kind, _Opts} | _Transports], true)
  when (Kind =/= all) ->
    error({bad_transport_kind, Kind});
validate_transports([{_Domain, _Addr, _Kind, _Opts} | Transports], All) ->
    validate_transports(Transports, All).



%% This one is kept for backwards compatibility
check_agent({intAgentMaxPacketSize, Value}) -> 
    snmp_conf:check_packet_size(Value);
check_agent({snmpEngineMaxMessageSize, Value}) -> 
    snmp_conf:check_packet_size(Value);
check_agent({snmpEngineID, Value}) -> 
    snmp_conf:check_string(Value);
check_agent(X) -> 
    error({invalid_agent_attribute, X}).

%% Ordering function to sort intAgentTransportDomain first
%% hence before intAgentIpAddress.  Sort other entries on the key.
%% Note that neither of these are required!
-dialyzer({nowarn_function, order_agent/2}).
-doc false.
order_agent(EntryA, EntryB) ->
    snmp_conf:keyorder(
      1, EntryA, EntryB,
      [intAgentTransportDomain, intAgentUDPPort | sort]).



maybe_create_table(Name) ->
    case snmpa_local_db:table_exists(db(Name)) of
	true -> 
	    ok;
	_ -> 
	    ?vtrace("create table: ~w",[Name]),
	    snmpa_local_db:table_create(db(Name))
    end.

init_vars(Vars) ->
    lists:map(fun init_var/1, Vars).

init_var({Var, Val}) ->
    ?vtrace("init var: "
	    "~n   set ~w to ~w", [Var, Val]),
    snmp_generic:variable_set(db(Var), Val).    

init_tabs(Contexts) ->
    ?vdebug("create context table",[]),
    snmpa_local_db:table_delete(db(intContextTable)),
    snmpa_local_db:table_create(db(intContextTable)),
    init_context_table(Contexts).
    
init_context_table([Row | T]) ->
    Context = element(1, Row),
    Key = [length(Context) | Context],
    ?vtrace("create intContextTable table row for: ~w",[Key]),
    snmpa_local_db:table_create_row(db(intContextTable), Key, Row),
    init_context_table(T);
init_context_table([]) -> true.


table_cre_row(Tab, Key, Row) ->
    snmpa_mib_lib:table_cre_row(db(Tab), Key, Row).

table_del_row(Tab, Key) ->
    snmpa_mib_lib:table_del_row(db(Tab), Key).


-doc """
Adds a context to the agent config. Equivalent to one line in the `context.conf`
file.

[](){: #delete_context }
""".
-spec add_context(Ctx) -> {ok, Key} | {error, Reason} when
      Ctx    :: string(),
      Key    :: term(),
      Reason :: term().

%% FIXME: does not work with mnesia
add_context(Ctx) ->
    case (catch check_context(Ctx)) of
	{ok, Row} ->
	    Context = element(1, Row),
	    Key = [length(Context) | Context],
	    case table_cre_row(intContextTable, Key, Row) of
		true ->
		    {ok, Key};
		false ->
		    {error, create_failed}
	    end;
	{error, Reason} ->
	    {error, Reason};
	Error ->
	    {error, Error}
    end.


-doc "Delete a context from the agent config.".
-spec delete_context(Key) -> ok | {error, Reason} when
      Key    :: term(),
      Reason :: term().

%% FIXME: does not work with mnesia
delete_context(Key) ->
    case table_del_row(intContextTable, Key) of
        true ->
            ok;
        false ->
            {error, delete_failed}
    end.

   
%%-----------------------------------------------------------------
%% Instrumentation functions
%% Retrieve functions are also used internally by the agent, so
%% don't change the interface without changing those functions.
%% Note that if these functions implementations are changed,
%% an error can make the agent crash, as no error detection is
%% performed for the internal data.
%% These functions cannot use the default functions as is, because
%% the default functions rely on that the mib is loaded, and
%% these functions must work even if the OTP-FRAMEWORK-MIB isn't loaded.
%% So we hardcode the information necessary for the functions
%% called by the default functions in snmp_generic. This info is
%% normally provided by the mib compiler, and inserted into 
%% snmpa_symbolic_store at load mib time.
%%-----------------------------------------------------------------

%%-----------------------------------------------------------------
%% None if the int* objects are defined in any MIB.  
%%
%% intContextTable keeps all
%% known contexts internally, but is ordered as an SNMP table.  It
%% could be defined as:
%%   intContextTable OBJECT-TYPE
%%       SYNTAX       SEQUENCE OF IntContextEntry
%%       MAX-ACCESS   not-accessible
%%       STATUS       current
%%       DESCRIPTION "A table of locally available contexts."
%%       ::= { xx }
%%   
%%   intContextEntry OBJECT-TYPE
%%       SYNTAX       IntContextEntry
%%       MAX-ACCESS   not-accessible
%%       STATUS       current
%%       DESCRIPTION "Information about a particular context."
%%       INDEX       {
%%                     intContextName
%%                   }
%%       ::= { intContextTable 1 }
%%   
%%   IntContextEntry ::= SEQUENCE
%%       {
%%           intContextName SnmpAdminString
%%       }
%%   
%%   intContextName  OBJECT-TYPE
%%       SYNTAX       SnmpAdminString (SIZE(0..32))
%%       MAX-ACCESS   read-only
%%       STATUS       current
%%       DESCRIPTION "A human readable name identifying a particular
%%                    context at a particular SNMP entity.
%%   
%%                    The empty contextName (zero length) represents the
%%                    default context.
%%                   "
%%       ::= { intContextEntry 1 }
%%-----------------------------------------------------------------

%% Op == new | delete
-doc false.
intContextTable(Op) ->
    snmp_generic:table_func(Op, db(intContextTable)).

%% Op == get get_next  -- READ only table
-doc false.
intContextTable(get, RowIndex, Cols) ->
    get(intContextTable, RowIndex, Cols);
intContextTable(get_next, RowIndex, Cols) ->
    next(intContextTable, RowIndex, Cols);
intContextTable(Op, Arg1, Arg2) ->
    snmp_generic:table_func(Op, Arg1, Arg2, db(intContextTable)).

%% FIXME: exported, not used by agent, not documented - remove?
-doc false.
table_next(Name, RestOid) ->
    snmp_generic:table_next(db(Name), RestOid).

%% FIXME: exported, not used by agent, not documented - remove?
%% FIXME: does not work with mnesia
-doc false.
check_status(Name, Indexes, StatusNo) ->
    case snmpa_local_db:table_get_element(db(Name), Indexes, StatusNo) of
	{value, ?'RowStatus_active'} -> true;
	_ -> false
    end.

db(intContextTable) -> {intContextTable, volatile};
db(X) -> snmpa_agent:db(X).

fa(intContextTable) -> 1.
 
foi(intContextTable) -> 1.

noc(intContextTable) -> 1.
 
next(Name, RowIndex, Cols) ->
    snmp_generic:handle_table_next(db(Name), RowIndex, Cols,
                                   fa(Name), foi(Name), noc(Name)).
 
get(Name, RowIndex, Cols) ->
    snmp_generic:handle_table_get(db(Name), RowIndex, Cols, foi(Name)).

%% Op == new | delete | get
-doc false.
intAgentUDPPort(Op) ->
    snmp_generic:variable_func(Op, db(intAgentUDPPort)).

-doc false.
intAgentIpAddress(Op) ->
    snmp_generic:variable_func(Op, db(intAgentIpAddress)).

-doc false.
intAgentTransportDomain(Op) ->
    snmp_generic:variable_func(Op, db(intAgentTransportDomain)).

-doc false.
intAgentTransports(Op) ->
    snmp_generic:variable_func(Op, db(intAgentTransports)).


-doc false.
which_trap_transport(Domain) when (Domain =:= snmpUDPDomain) ->
    case which_transport(Domain, all) of
        {value, _} = VALUE ->
            VALUE;
        false ->
            which_transport(transportDomainUdpIpv4, all)
    end;
which_trap_transport(Domain) ->
    case which_transport(Domain, trap_sender) of
        {value, _} = VALUE ->
            VALUE;
        false ->
            which_transport(Domain, all)
    end.

-doc false.
which_req_transport(Domain) ->
    which_transport(Domain, req_responder).

-doc false.
which_transport(Domain, Kind) ->
    {value, Transports} = intAgentTransports(get),
    which_transport(Domain, Kind, Transports).

which_transport(_Domain, _Kind, []) ->
    false;
which_transport(Domain, Kind,
                [{Domain, _Addr, _Kind, _Opts} = Transport|_Transports])
  when (Kind =:= all) ->
    {value, Transport};
which_transport(Domain, Kind,
                [{Domain, _Addr, Kind, _Opts} = Transport|_Transports]) ->
    {value, Transport};
which_transport(Domain, Kind, [_Transport|Transports]) ->
    which_transport(Domain, Kind, Transports).

    

-doc false.
snmpEngineID(print) ->
    VarAndValue = [{snmpEngineID, snmpEngineID(get)}],
    snmpa_mib_lib:print_variables(VarAndValue);
snmpEngineID(Op) ->
    snmp_generic:variable_func(Op, db(snmpEngineID)).

-doc false.
snmpEngineMaxMessageSize(print) ->
    VarAndValue = [{snmpEngineMaxMessageSize, snmpEngineMaxMessageSize(get)}],
    snmpa_mib_lib:print_variables(VarAndValue);
snmpEngineMaxMessageSize(Op) ->
    snmp_generic:variable_func(Op, db(snmpEngineMaxMessageSize)).

-doc false.
snmpEngineBoots(print) ->
    VarAndValue = [{snmpEngineBoots, snmpEngineBoots(get)}],
    snmpa_mib_lib:print_variables(VarAndValue);
snmpEngineBoots(Op) ->
    snmp_generic:variable_func(Op, db(snmpEngineBoots)).

-doc false.
snmpEngineTime(print) ->
    VarAndValue = [{snmpEngineTime, snmpEngineTime(get)}],
    snmpa_mib_lib:print_variables(VarAndValue);
snmpEngineTime(get) ->
    {value, get_engine_time()}.

init_engine() ->
    case snmp_generic:variable_get(db(snmpEngineBoots)) of
	{value, Val} when Val < 2147483647 ->
	    snmp_generic:variable_set(db(snmpEngineBoots), Val+1);
	{value, _} ->
	    ok;
	undefined ->
	    snmp_generic:variable_set(db(snmpEngineBoots), 1)
    end,
    reset_engine_base().
    

reset_engine_base() ->
    ets:insert(snmp_agent_table, {snmp_engine_base, snmp_misc:now(sec)}).

-doc false.
get_engine_id() ->
    {value, EngineID} = snmpEngineID(get),
    EngineID.

-doc false.
get_engine_max_message_size() ->
    {value, MPS} = snmpEngineMaxMessageSize(get),
    MPS.

-doc false.
get_engine_time() ->
    [{_, EngineBase}] = ets:lookup(snmp_agent_table, snmp_engine_base),
    snmp_misc:now(sec) - EngineBase.
    
-doc false.
get_engine_boots() ->
    {value, Val} = snmpEngineBoots(get),
    Val.
    
-doc false.
set_engine_boots(Boots) ->
    snmp_generic:variable_func(set, Boots, db(snmpEngineBoots)).
    
-doc false.
set_engine_time(Time) ->
    Base = snmp_misc:now(sec) - Time,
    ets:insert(snmp_agent_table, {snmp_engine_base, Base}).


set_sname() ->
    set_sname(get(sname)).

set_sname(undefined) ->
    put(sname,conf);
set_sname(_) -> %% Keep it, if already set.
    ok.

%% ------------------------------------------------------------------

error(Reason) ->
    throw({error, Reason}).

config_err(F, A) ->
    snmpa_error:config_err("[FRAMEWORK-MIB]: " ++ F, A).
<|MERGE_RESOLUTION|>--- conflicted
+++ resolved
@@ -91,11 +91,6 @@
 
 
 -doc "`OCTET STRING (SIZE(0..255))`".
-<<<<<<< HEAD
--type admin_string() :: string().
--doc "`OCTET STRING (SIZE(5..32))`".
--type engine_id()    :: string().
-=======
 -type admin_string()             :: string().
 -doc "`OCTET STRING (SIZE(5..32))`".
 -type engine_id()                :: string().
@@ -205,7 +200,6 @@
     [{noAuthNoPriv, 1},
      {authNoPriv,   2},
      {authPriv,     3}].
->>>>>>> 4f079743
 
 
 %%-----------------------------------------------------------------
