%% 
%% %CopyrightBegin%
%% 
%% Copyright Ericsson AB 2003-2020. All Rights Reserved.
%% 
%% Licensed under the Apache License, Version 2.0 (the "License");
%% you may not use this file except in compliance with the License.
%% You may obtain a copy of the License at
%%
%%     http://www.apache.org/licenses/LICENSE-2.0
%%
%% Unless required by applicable law or agreed to in writing, software
%% distributed under the License is distributed on an "AS IS" BASIS,
%% WITHOUT WARRANTIES OR CONDITIONS OF ANY KIND, either express or implied.
%% See the License for the specific language governing permissions and
%% limitations under the License.
%% 
%% %CopyrightEnd%
%% 

%%
%%----------------------------------------------------------------------
%% Purpose: Test suite of the agent mib-server.
%%          Some of these tests should really be in a mib-storage suite.
%%----------------------------------------------------------------------

-module(snmp_agent_mibs_SUITE).


%%----------------------------------------------------------------------
%% Include files
%%----------------------------------------------------------------------

-include_lib("common_test/include/ct.hrl").
-include("snmp_test_lib.hrl").
-include_lib("snmp/include/snmp_types.hrl").
-include_lib("snmp/include/SNMP-COMMUNITY-MIB.hrl").
-include_lib("snmp/include/SNMP-VIEW-BASED-ACM-MIB.hrl").
-include_lib("snmp/include/SNMP-USER-BASED-SM-MIB.hrl").
-include("snmp_test_data/Test2.hrl").


%%----------------------------------------------------------------------
%% External exports
%%----------------------------------------------------------------------

-export([
         suite/0, all/0, groups/0,
         init_per_suite/1,    end_per_suite/1,
         init_per_group/2,    end_per_group/2, 
         init_per_testcase/2, end_per_testcase/2,

	 start_and_stop/1,
	
	 size_check_ets1/1,
	 size_check_ets2/1,
	 size_check_ets2_bad_file1/1,
	 size_check_ets3/1,
	 size_check_ets3_bad_file1/1,
	 size_check_dets/1,
	 size_check_mnesia/1,
	 load_unload/1,
	 me_lookup/1,
	 which_mib/1,
	 cache_test/1

	]).


-define(ALIB, snmp_agent_test_lib).


%%======================================================================
%% Common Test interface functions
%%======================================================================

suite() -> 
    [{ct_hooks, [ts_install_cth]}].

all() -> 
    [
     start_and_stop, 
     load_unload, 
     {group, size_check},
     me_lookup, 
     which_mib, 
     cache_test
    ].

groups() -> 
    [
     {size_check, [], size_check_cases()}
    ].

size_check_cases() ->
    [
     size_check_ets1,            % Plain ets
     size_check_ets2,            % ets with a file
     size_check_ets2_bad_file1,  % ets with a bad file
     size_check_ets3,            % ets with a checksummed file
     size_check_ets3_bad_file1,  % ets with bad file (checksummed) 
     size_check_dets,            % Plain dets
     size_check_mnesia           % Plain mnesia
    ].



%%
%% -----
%%

init_per_suite(Config0) when is_list(Config0) ->

    ?DBG("init_per_suite -> entry with"
         "~n   Config0: ~p", [Config0]),

    case snmp_test_lib:init_per_suite(Config0) of
        {skip, _} = SKIP ->
            SKIP;

        Config1 when is_list(Config1) ->
            Config2 = ?LIB:init_suite_top_dir(?MODULE, Config1), 

            %% We need a monitor on this node also
            snmp_test_sys_monitor:start(),

            ?DBG("init_per_suite -> done when"
                 "~n   Config: ~p", [Config]),

            Config2
    end.

end_per_suite(Config) when is_list(Config) ->

    ?DBG("end_per_suite -> entry with"
         "~n   Config: ~p", [Config]),

    snmp_test_sys_monitor:stop(),

    ?LIB:end_per_suite(Config).



%%
%% -----
%%

init_per_group(GroupName, Config) ->
    ?LIB:init_group_top_dir(GroupName, Config).

end_per_group(_GroupName, Config) ->
    Config.




%%
%% -----
%%

init_per_testcase(Case, Config0) when is_list(Config0) ->
    snmp_test_global_sys_monitor:reset_events(),
    Config1    = ?LIB:fix_data_dir(Config0),
    CaseTopDir = ?LIB:init_testcase_top_dir(Case, Config1), 
    DbDir      = join(CaseTopDir, "db_dir/"),
    ?line ok   = file:make_dir(DbDir),
    init_per_testcase2(Case, [{db_dir,       DbDir}, 
			      {case_top_dir, CaseTopDir} | Config1]).

init_per_testcase2(size_check_ets2_bad_file1, Config) when is_list(Config) ->
    DbDir = ?config(db_dir, Config),
    %% Create a bad file
    ok = file:write_file(join(DbDir, "snmpa_symbolic_store.db"), 
			 "calvin and hoppes play chess"),
    Factor = ?config(snmp_factor, Config),
    ct:timetrap(?MINS(1 + (Factor div 2))),
    Config;
init_per_testcase2(size_check_ets3_bad_file1, Config) when is_list(Config) ->
    DbDir = ?config(db_dir, Config),
    %% Create a bad file
    ok = file:write_file(join(DbDir, "snmpa_symbolic_store.db"), 
			 "calvin and hoppes play chess"),
    Factor = ?config(snmp_factor, Config),
    ct:timetrap(?MINS(1 + (Factor div 2))),
    Config;
init_per_testcase2(size_check_mnesia, Config) when is_list(Config) ->
    Factor = ?config(snmp_factor, Config),
    ct:timetrap(?MINS(1 + (Factor div 2))),
    Config;
init_per_testcase2(cache_test, Config) when is_list(Config) ->
<<<<<<< HEAD
    Factor = ?config(snmp_factor, Config),
    ct:timetrap(?MINS(5 + (Factor div 2))),
    Config;
=======
    Min = ?MINS(10), 
    Timeout =
	case lists:keysearch(tc_timeout, 1, Config) of
	    {value, {tc_timeout, TcTimeout}} when TcTimeout < Min ->
		Min; 
	    {value, {tc_timeout, TcTimeout}} ->
		TcTimeout; 
	    _ ->
		Min
	end,
    Dog = test_server:timetrap(Timeout), 
    [{watchdog, Dog} | Config];
>>>>>>> e628e49a
init_per_testcase2(_Case, Config) when is_list(Config) ->
    Factor = ?config(snmp_factor, Config),
    ct:timetrap(?MINS(1 + (Factor div 3))),
    Config.


end_per_testcase(Case, Config) when is_list(Config) ->
    ?IPRINT("system events during test: "
            "~n   ~p", [snmp_test_global_sys_monitor:events()]),
    end_per_testcase1(Case, Config).

end_per_testcase1(size_check_mnesia, Config) when is_list(Config) ->
    mnesia_stop(),
    Config;
end_per_testcase1(cache_test, Config) when is_list(Config) ->
    Dog = ?config(watchdog, Config),
    test_server:timetrap_cancel(Dog),
    Config;
end_per_testcase1(_Case, Config) when is_list(Config) ->
    Config.


%%======================================================================
%% Test functions
%%======================================================================

start_and_stop(suite) -> [];
start_and_stop(Config) when is_list(Config) ->
    tc_try(start_and_start,
           fun() -> do_start_and_stop(Config) end).

do_start_and_stop(_Config) ->
    Prio      = normal,
    Verbosity = trace,

    ?line sym_start(Prio, Verbosity),
    ?line MibsPid = mibs_start(Prio, Verbosity),

    ?line mibs_info(MibsPid),

    ?line mibs_stop(MibsPid),
    ?line sym_stop(),

    ok.


%% ---------------------------------------------------------------------

load_unload(suite) -> [];
load_unload(Config) when is_list(Config) ->
    tc_try(load_unload,
           fun() -> do_load_unload(Config) end).

do_load_unload(Config) ->
    ?DBG("load_unload -> start", []),

    Prio       = normal,
    Verbosity  = log,
    MibDir     = ?config(data_dir, Config),

    ?DBG("load_unload -> start symbolic store", []),
    ?line sym_start(Prio, Verbosity),

    ?DBG("load_unload -> start mib server", []),
    ?line MibsPid = mibs_start(Prio, Verbosity),
    
    ?DBG("load_unload -> load one not already loaded mib", []),
    ?line ok = verify_loaded_mibs(MibsPid, MibDir, []),
    ?line ok = load_mibs(MibsPid, MibDir, ["Test2"]),
    ?line ok = verify_loaded_mibs(MibsPid, MibDir, ["Test2"]),
    
    ?DBG("load_unload -> try load one *already loaded* mib", []),
    EMib = join(MibDir, "Test2"), 
    ?line {error, {'load aborted at', EMib, already_loaded}} = 
	load_mibs(MibsPid, MibDir, ["Test2"]),

    ?DBG("load_unload -> load 2 not already loaded mibs", []),
    ?line ok = load_mibs(MibsPid, MibDir, ["TestTrap", "TestTrapv2"]),
    ?line ok = verify_loaded_mibs(MibsPid, MibDir, 
				  ["Test2", "TestTrap", "TestTrapv2"]),
    
    ?DBG("load_unload -> unload one loaded mib", []),
    ?line ok = unload_mibs(MibsPid, ["Test2"]),
    ?line ok = verify_loaded_mibs(MibsPid, MibDir, ["TestTrap", "TestTrapv2"]),
    
    ?DBG("load_unload -> try unload two loaded mibs and one not loaded", []),
    ?line {error, {'unload aborted at', "Test2", not_loaded}} = 
	   unload_mibs(MibsPid, ["TestTrap","Test2","TestTrapv2"]),
    ?line ok = verify_loaded_mibs(MibsPid, MibDir, ["TestTrapv2"]),
    
    ?DBG("load_unload -> unload the remaining loaded mib", []),
    ?line ok = unload_mibs(MibsPid, ["TestTrapv2"]),
    ?line ok = verify_loaded_mibs(MibsPid, MibDir, []),
    
    ?DBG("load_unload -> stop mib server", []),
    ?line mibs_stop(MibsPid),

    ?DBG("load_unload -> stop symbolic store", []),
    ?line sym_stop(),

    ?DBG("load_unload -> done", []),
    ok.


%% ---------------------------------------------------------------------


size_check_ets1(suite) ->
    [];
size_check_ets1(Config) when is_list(Config) ->
    MibStorage = [{module, snmpa_mib_storage_ets}], 
    do_size_check(size_check_ets1,
                  [{mib_storage, MibStorage}|Config]).

size_check_ets2(suite) ->
    [];
size_check_ets2(Config) when is_list(Config) ->
    Dir = ?config(db_dir, Config),    
    MibStorage = [{module,  snmpa_mib_storage_ets}, 
		  {options, [{dir, Dir}]}], 
    do_size_check(size_check_ets2,
                  [{mib_storage, MibStorage}|Config]).

size_check_ets2_bad_file1(suite) ->
    [];
size_check_ets2_bad_file1(Config) when is_list(Config) ->
    Dir = ?config(db_dir, Config),    
    %% Ensure that the bad file does not cause any problems (action = clear)
    MibStorage = [{module,  snmpa_mib_storage_ets}, 
		  {options, [{dir,    Dir}, 
			     {action, clear}]}], 
    do_size_check(size_check_ets2_bad_file1,
                  [{mib_storage, MibStorage}|Config]).

size_check_ets3(suite) ->
    [];
size_check_ets3(Config) when is_list(Config) ->
    Dir = ?config(db_dir, Config),    
    MibStorage = [{module,  snmpa_mib_storage_ets}, 
		  {options, [{dir,      Dir}, 
			     {checksum, true}]}], 
    do_size_check(size_check_ets3,
                  [{mib_storage, MibStorage}|Config]).

size_check_ets3_bad_file1(suite) ->
    [];
size_check_ets3_bad_file1(Config) when is_list(Config) ->
    Dir = ?config(db_dir, Config),    
    %% Ensure that the bad file does not cause any problems (action = clear)
    MibStorage = [{module,  snmpa_mib_storage_ets}, 
		  {options, [{dir,      Dir}, 
			     {action,   clear}, 
			     {checksum, true}]}], 
    do_size_check(size_check_ets3_bad_file1,
                  [{mib_storage, MibStorage}|Config]).

size_check_dets(suite) ->
    [];
size_check_dets(Config) when is_list(Config) ->
    Dir = ?config(db_dir, Config),
    MibStorage = [{module,  snmpa_mib_storage_dets}, 
		  {options, [{dir, Dir}]}], 
    do_size_check(size_check_dets,
                  [{mib_storage, MibStorage}|Config]).

size_check_mnesia(suite) ->
    [];
size_check_mnesia(Config) when is_list(Config) ->
    MibStorage = [{module,  snmpa_mib_storage_mnesia}, 
                  {options, [{nodes, []}]}],
    DbDir      = ?config(db_dir, Config),
    Init       = fun() -> mnesia_start([{dir, DbDir}]), ok end,
    do_size_check(size_check_mnesia,
                  Init,
                  [{mib_storage, MibStorage}|Config]).

do_size_check(Name, Config) ->
    Init = fun() -> ok end,
    do_size_check(Name, Init, Config).

do_size_check(Name, Init, Config) ->
    tc_try(Name, Init, fun() -> do_size_check(Config) end).


do_size_check(Config) ->
    ?IPRINT("do_size_check -> start with"
            "~n   Config: ~p", [Config]),
    Prio      = normal,
    Verbosity = trace,

    MibStorage = ?config(mib_storage, Config),
    ?DBG("do_size_check -> MibStorage: ~p", [MibStorage]),
    MibDir     = ?config(data_dir, Config),
    StdMibDir  = filename:join(code:priv_dir(snmp), "mibs") ++ "/",
    
    ?DBG("do_size_check -> start symbolic store", []),
    ?line sym_start(Prio, MibStorage, Verbosity),
    ?DBG("do_size_check -> start mib server", []),
    ?line MibsPid = mibs_start(Prio, MibStorage, Verbosity),

    Mibs    = ["Test2", "TestTrap", "TestTrapv2"],
    StdMibs = ["OTP-SNMPEA-MIB",
	       "SNMP-COMMUNITY-MIB",
	       "SNMP-FRAMEWORK-MIB",
	       "SNMP-MPD-MIB",
	       "SNMP-NOTIFICATION-MIB",
	       "SNMP-TARGET-MIB",
	       "SNMP-USER-BASED-SM-MIB",
	       "SNMP-VIEW-BASED-ACM-MIB",
	       "SNMPv2-MIB",
	       "SNMPv2-TC",
	       "SNMPv2-TM"],

    ?DBG("do_size_check -> load mibs", []),
    ?line load_mibs(MibsPid, MibDir, Mibs),
    ?DBG("do_size_check -> load std mibs", []),
    ?line load_mibs(MibsPid, StdMibDir, StdMibs),

    ?SLEEP(2000),
    ?DBG("do_size_check -> display mem usage", []),
    ?line display_memory_usage(MibsPid),
    
    ?DBG("do_size_check -> unload std mibs", []),
    ?line unload_mibs(MibsPid, StdMibs),
    ?DBG("do_size_check -> unload mibs", []),
    ?line unload_mibs(MibsPid, Mibs),

    ?DBG("do_size_check -> stop mib server", []),
    ?line mibs_stop(MibsPid),
    ?DBG("do_size_check -> stop symbolic store", []),
    ?line sym_stop(),

    ?IPRINT("do_size_check -> done", []),
    ok.


%% ---------------------------------------------------------------------

me_lookup(suite) -> [];
me_lookup(Config) when is_list(Config) ->
    tc_try(me_lookup,
           fun() -> do_me_lookup(Config) end).

do_me_lookup(Config) ->
    Prio       = normal,
    Verbosity  = trace,
    MibDir     = ?config(data_dir, Config),
    StdMibDir  = filename:join(code:priv_dir(snmp), "mibs") ++ "/",
    Mibs    = ["Test2", "TestTrap", "TestTrapv2"],
    StdMibs = ["OTP-SNMPEA-MIB",
	       "SNMP-COMMUNITY-MIB",
	       "SNMP-FRAMEWORK-MIB",
	       "SNMP-MPD-MIB",
	       "SNMP-NOTIFICATION-MIB",
	       "SNMP-TARGET-MIB",
	       %% "SNMP-USER-BASED-SM-MIB",
	       "SNMP-VIEW-BASED-ACM-MIB",
	       "SNMPv2-MIB",
	       "SNMPv2-TC",
	       "SNMPv2-TM"],

    ?DBG("me_lookup -> start symbolic store", []),
    ?line sym_start(Prio, Verbosity),

    ?DBG("me_lookup -> start mib server", []),
    ?line MibsPid = mibs_start(Prio, Verbosity),
    
    ?DBG("me_lookup -> load mibs", []),
    ?line load_mibs(MibsPid, MibDir, Mibs),
    ?DBG("me_lookup -> load std mibs", []),
    ?line load_mibs(MibsPid, StdMibDir, StdMibs),

    ?DBG("me_lookup -> find ~w from SNMP-COMMUNITY-MIB", 
	 [?snmpTrapCommunity_instance]),
    ?line ok = me_lookup(MibsPid, ?snmpTrapCommunity_instance),
    
    ?DBG("me_lookup -> find ~w from SNMP-VIEW-BASED-ACM-MIB", 
	 [?vacmViewSpinLock_instance]),
    ?line ok = me_lookup(MibsPid, ?vacmViewSpinLock_instance),
    
    ?DBG("me_lookup -> find ~w from SNMP-USER-BASED-SM-MIB", 
	 [?usmStatsNotInTimeWindows_instance]),
    ?line {error, _} = me_lookup(MibsPid, ?usmStatsNotInTimeWindows_instance),
    
    ?DBG("me_lookup -> stop mib server", []),
    ?line mibs_stop(MibsPid),

    ?DBG("me_lookup -> stop symbolic store", []),
    ?line sym_stop(),

    ok.


%% ---------------------------------------------------------------------

which_mib(suite) -> [];
which_mib(Config) when is_list(Config) ->
    tc_try(which_mib,
           fun() -> do_which_mib(Config) end).

do_which_mib(Config) ->
    Prio       = normal,
    Verbosity  = trace,
    MibDir     = ?config(data_dir, Config),
    StdMibDir  = filename:join(code:priv_dir(snmp), "mibs") ++ "/",
    Mibs    = ["Test2", "TestTrap", "TestTrapv2"],
    StdMibs = ["OTP-SNMPEA-MIB",
	       "SNMP-COMMUNITY-MIB",
	       "SNMP-FRAMEWORK-MIB",
	       "SNMP-MPD-MIB",
	       "SNMP-NOTIFICATION-MIB",
	       "SNMP-TARGET-MIB",
	       %% "SNMP-USER-BASED-SM-MIB",
	       "SNMP-VIEW-BASED-ACM-MIB",
	       "SNMPv2-MIB",
	       "SNMPv2-TC",
	       "SNMPv2-TM"],

    ?DBG("which_mib -> start symbolic store", []),
    ?line sym_start(Prio, Verbosity),

    ?DBG("which_mib -> start mib server", []),
    ?line MibsPid = mibs_start(Prio, Verbosity),
    
    ?DBG("which_mib -> load mibs", []),
    ?line load_mibs(MibsPid, MibDir, Mibs),
    ?DBG("which_mib -> load std mibs", []),
    ?line load_mibs(MibsPid, StdMibDir, StdMibs),

    ?DBG("which_mib -> find ~w from SNMP-COMMUNITY-MIB", 
	 [?snmpTrapCommunity_instance]),
    ?line ok = which_mib(MibsPid, ?snmpTrapCommunity_instance, 
			 "SNMP-COMMUNITY-MIB"),
    
    ?DBG("which_mib -> find ~w from SNMP-VIEW-BASED-ACM-MIB", 
	 [?vacmViewSpinLock_instance]),
    ?line ok = which_mib(MibsPid, ?vacmViewSpinLock_instance, 
			 "SNMP-VIEW-BASED-ACM-MIB"),
    
    ?DBG("which_mib -> find ~w from SNMP-USER-BASED-SM-MIB (not loaded)", 
	 [?usmStatsNotInTimeWindows_instance]),
    ?line {error, _} = which_mib(MibsPid, ?usmStatsNotInTimeWindows_instance,
				"SNMP-USER-BASED-SM-MIB"),
    
    ?DBG("which_mib -> stop mib server", []),
    ?line mibs_stop(MibsPid),

    ?DBG("which_mib -> stop symbolic store", []),
    ?line sym_stop(),

    ok.


%% ---------------------------------------------------------------------

cache_test(suite) -> [];
cache_test(Config) when is_list(Config) ->
<<<<<<< HEAD
    tc_try(cache_test,
           fun() -> do_cache_test(Config) end).

do_cache_test(Config) ->
    ?DBG("do_cache_test -> start", []),
=======
    ?IPRINT("cache_test -> start"),
>>>>>>> e628e49a
    Prio       = normal,
    %% Verbosity  = trace,
    Verbosity  = info,
    MibStorage = [{module, snmpa_mib_storage_ets}],
    MibDir     = ?config(data_dir, Config),
    StdMibDir  = filename:join(code:priv_dir(snmp), "mibs") ++ "/",
    Mibs       = ["Test2", "TestTrap", "TestTrapv2"],
    StdMibs    = ["OTP-SNMPEA-MIB",
		  "SNMP-COMMUNITY-MIB",
		  "SNMP-FRAMEWORK-MIB",
		  "SNMP-MPD-MIB",
		  "SNMP-NOTIFICATION-MIB",
		  "SNMP-TARGET-MIB",
		  "SNMP-USER-BASED-SM-MIB",
		  "SNMP-VIEW-BASED-ACM-MIB",
		  "SNMPv2-MIB",
		  "SNMPv2-TC",
		  "SNMPv2-TM"],

    ?IPRINT("cache_test -> start symbolic store"),
    ?line sym_start(Prio, MibStorage, silence), % Verbosity),

    ?IPRINT("cache_test -> start mib server"),
    GcLimit   = 3,
    Age       = timer:seconds(10),
    CacheOpts = [{autogc,    false},
                 {age,       Age},
                 {gclimit,   GcLimit},
                 {gcverbose, true}],
    ?line MibsPid = mibs_start(Prio, MibStorage, [], Verbosity, CacheOpts), 
    
    ?NPRINT("Info before load mibs: "
            "~n      ~p", [snmpa_mib:info(MibsPid)]),

    ?IPRINT("cache_test -> load mibs"),
    ?line load_mibs(MibsPid, MibDir, Mibs),

    ?NPRINT("Info before load std mibs: "
            "~n      ~p", [snmpa_mib:info(MibsPid)]),

    ?IPRINT("cache_test -> load std mibs"),
    ?line load_mibs(MibsPid, StdMibDir, StdMibs),

    ?NPRINT("Info (after mibs load but) before populate: "
            "~n      ~p", [snmpa_mib:info(MibsPid)]),

    ?IPRINT("cache_test -> populate the cache"),
    ?line ok = populate(MibsPid),

    ?NPRINT("Info after populate: "
            "~n      ~p", [snmpa_mib:info(MibsPid)]),

    Sz1 = cache_sz_verify(1, MibsPid, any),

    ?IPRINT("cache_test -> sleep 5 secs"),
    ?SLEEP(timer:seconds(5)),

    _ = cache_gc_verify(1, MibsPid),

    ?NPRINT("Info after 5 sec sleep: "
            "~n      ~p", [snmpa_mib:info(MibsPid)]),

    ?IPRINT("cache_test -> sleep 10 secs"),
    ?SLEEP(timer:seconds(10)),

    ?NPRINT("Info after 10 sec sleep: "
            "~n      ~p", [snmpa_mib:info(MibsPid)]),

    GcLimit1 = cache_gc_verify(2, MibsPid, Age, GcLimit + 1),

    Sz2 = cache_sz_verify(2, MibsPid, Sz1 - GcLimit1),


    ?IPRINT("cache_test -> subscribe to GC events"),
    ?line ok = snmpa_mib:subscribe_gc_events(MibsPid),

    ?IPRINT("cache_test -> enable cache autogc"),
    ?line ok = snmpa_mib:enable_cache_autogc(MibsPid),

    ?IPRINT("cache_test -> wait 65 seconds to allow gc to happen"),
    ?SLEEP(timer:seconds(65)),

    ?NPRINT("Info after 65 sec sleep: "
            "~n      ~p", [snmpa_mib:info(MibsPid)]),

    ?IPRINT("cache_test -> [1] flush expected GC events"),
    {NumEvents1, TotGC1} = cache_flush_gc_events(MibsPid),
    ?IPRINT("cache_test -> GC events: "
            "~n      Number of Events:    ~p"
            "~n      Total elements GCed: ~p", [NumEvents1, TotGC1]),

    _ = cache_sz_verify(3, MibsPid, Sz2 - GcLimit),

    ?IPRINT("cache_test -> "
            "wait 2 minutes to allow gc to happen, expect empty cache"),
    ?SLEEP(timer:minutes(2)),

    ?NPRINT("Info after 2 min sleep: "
            "~n      ~p", [snmpa_mib:info(MibsPid)]),

    _ = cache_sz_verify(4, MibsPid, 0),


    ?IPRINT("cache_test -> change gclimit to infinity"),
    snmpa_mib:update_cache_gclimit(MibsPid, infinity),

    ?IPRINT("cache_test -> change age to ~w mins", [3]),
    snmpa_mib:update_cache_age(MibsPid, ?MINS(3)),

    ?IPRINT("cache_test -> [2] flush expected GC events"),
    {NumEvents2, TotGC2} = cache_flush_gc_events(MibsPid),
    ?IPRINT("cache_test -> GC events: "
            "~n      Number of Events:    ~p"
            "~n      Total elements GCed: ~p", [NumEvents2, TotGC2]),

    ?IPRINT("cache_test -> populate the cache again"),
    populate(MibsPid),

    ?IPRINT("cache_test -> validate cache size"),
    {ok, Sz4} = snmpa_mib:which_cache_size(MibsPid),
    if (Sz4 > 0) ->
            ?IPRINT("cache_test -> expected cache size: ~w > 0", [Sz4]);
       true      ->
            ?EPRINT("cache_test -> cache *not* populated"),
            ?FAIL(cache_not_populated)
    end,    

    ?NPRINT("Info after poulated: "
            "~n      ~p", [snmpa_mib:info(MibsPid)]),

    ?IPRINT("cache_test -> wait 2 mins - before tuching some entries"),
    ?SLEEP(?MINS(2)),

    %% There should not be anything GC:ed

    receive
        {MibsPid, gc_result, {ok, NGC1}} ->
            ?EPRINT("cache_test -> unexpected GC of ~w elements", [NGC1]),
            exit({unexpected_gc_result, NGC1})
    after 0 ->
            ok
    end,

    ?IPRINT("cache_test -> touch some elements again (update the cache)"),
    populate_lookup(MibsPid),

    ?IPRINT("cache_test -> await partial GC"),
    NumGC2 =
        receive
            {MibsPid, gc_result, {ok, NGC2}} 
              when (NGC2 > 0) andalso (Sz4 > NGC2) ->
                ?NPRINT("cache_test -> "
                        "received partial GC result of ~w elements", [NGC2]),
                NGC2
        end,

    ?NPRINT("Info after partial GC: "
            "~n      ~p", [snmpa_mib:info(MibsPid)]),


    ?IPRINT("cache_test -> await final GC"),
    receive
        {MibsPid, gc_result, {ok, NGC3}} 
          when (NGC3 > 0) andalso ((Sz4 - NumGC2) =:= NGC3) ->
            ?NPRINT("cache_test -> "
                    "received final GC result of ~w elements", [NGC3]),
            NGC3;
        Any ->
            ?EPRINT("cache_test -> unexpected message: "
                    "~n      ~p", [Any]),
            ?FAIL({unexpected, Any})
    end,

    ?NPRINT("Info after final GC: "
            "~n      ~p", [snmpa_mib:info(MibsPid)]),

    ?IPRINT("cache_test -> validate cache size (expect empty)"),
    {ok, Sz5} = snmpa_mib:which_cache_size(MibsPid),
    if (Sz5 =:= 0) ->
            ?IPRINT("cache_test -> expected cache size: 0");
       true      ->
            ?EPRINT("cache_test -> cache *not* empty (~w)", [Sz5]),
            ?FAIL({cache_populated, Sz5})
    end,


    ?IPRINT("cache_test -> stop mib server"),
    ?line mibs_stop(MibsPid),

    ?IPRINT("cache_test -> stop symbolic store"),
    ?line sym_stop(),

    ?IPRINT("cache_test -> end"),
    ok.

populate(MibsPid) ->
    %% Make some lookups
    populate_lookup(MibsPid),
    %% Make some walk's
    populate_walk(MibsPid).

populate_lookup(MibsPid) ->    
    {variable, _} = snmpa_mib:lookup(MibsPid, ?snmpTrapCommunity_instance),
    {variable, _} = snmpa_mib:lookup(MibsPid, ?vacmViewSpinLock_instance),
    {variable, _} = snmpa_mib:lookup(MibsPid, ?usmStatsNotInTimeWindows_instance),
    {variable, _} = snmpa_mib:lookup(MibsPid, ?tDescr_instance),
    ok.

populate_walk(MibsPid) ->
    MibView = snmpa_acm:get_root_mib_view(),
    walk(MibsPid, ?snmpTrapCommunity_instance,        MibView),
    walk(MibsPid, ?vacmViewSpinLock_instance,         MibView),
    walk(MibsPid, ?usmStatsNotInTimeWindows_instance, MibView),
    walk(MibsPid, ?tDescr_instance,                   MibView),
    ok.

walk(MibsPid, Oid, MibView) ->
    ?IPRINT("walk -> entry with"
            "~n      Oid: ~p", [Oid]),
    do_walk(MibsPid, Oid, MibView).

do_walk(MibsPid, Oid, MibView) ->
<<<<<<< HEAD
    ?IPRINT("do_walk -> entry with"
            "~n   Oid: ~p"
            "~n", [Oid]),
    case snmpa_mib:next(MibsPid, Oid, MibView) of
	{table, _, _, #me{oid = Oid}} ->
            ?IPRINT("do_walk -> done for table (~p)", [Oid]),
=======
    case snmpa_mib:next(MibsPid, Oid, MibView) of
	{table, _, _, #me{oid = Oid}} ->
            ?IPRINT("do_walk -> table done"),
>>>>>>> e628e49a
	    ok;
	{table, _, _, #me{oid = Next}} ->
            ?IPRINT("do_walk -> table next ~p", [Next]),
	    do_walk(MibsPid, Next, MibView);
	{variable, #me{oid = Oid}, _} ->
<<<<<<< HEAD
            ?IPRINT("do_walk -> done for variable (~p)", [Oid]),
=======
            ?IPRINT("do_walk -> variable done"),
>>>>>>> e628e49a
	    ok;
	{variable, #me{oid = Next}, _} ->
            ?IPRINT("do_walk -> variable next ~p", [Next]),
	    do_walk(MibsPid, Next, MibView)
    end.


cache_gc_verify(ID, MibsPid) ->
    GC = fun() -> snmpa_mib:gc_cache(MibsPid) end,
    cache_gc_verify(ID, GC, 0).

cache_gc_verify(ID, MibsPid, Age, ExpectedGcLimit) ->
    GC = fun() -> snmpa_mib:gc_cache(MibsPid, Age, ExpectedGcLimit) end,
    cache_gc_verify(ID, GC, ExpectedGcLimit).

cache_gc_verify(ID, GC, ExpectedGc) ->
    ?IPRINT("cache_gc_verify -> [~w] perform gc, expect ~w", [ID, ExpectedGc]),
    case GC() of
        {ok, ExpectedGc} ->
            ?IPRINT("cache_gc_verify -> [~w] gc => ok", [ID]),
            ExpectedGc;
        {ok, OtherGc} ->
            ?IPRINT("cache_gc_verify -> [~w] invalid GC limit: "
                    "~n      Expected: ~p"
                    "~n      Got:      ~p"
                    "~n      ~p",
                    [ID, 0, OtherGc]),
            exit({ID, invalid_gc_limit, {ExpectedGc, OtherGc}});
        Unexpected ->
            ?IPRINT("cache_gc_verify -> [~w] unexpected: "
                    "~n      ~p",
                    [ID, Unexpected]),
            exit({ID, unexpected, Unexpected})
    end.


cache_sz_verify(ID, MibsPid, ExpectedSz) ->
    ?IPRINT("cache_sz_verify -> [~w] expect size ~w", [ID, ExpectedSz]),
    case snmpa_mib:which_cache_size(MibsPid) of
        {ok, ExpectedSz} ->
            ?IPRINT("cache_sz_verify -> [~w] sz => ok", [ID]),
            ExpectedSz;
        {ok, UnexpectedSz} when (ExpectedSz =:= any) ->
            ?IPRINT("cache_sz_verify -> [~w] sz => ok (~w)", [ID, UnexpectedSz]),
            UnexpectedSz;
        {ok, UnexpectedSz} ->
            ?IPRINT("cache_sz_verify -> [~w] invalid size: "
                    "~n      Expected: ~p"
                    "~n      Got:      ~p",
                    [ID, ExpectedSz, UnexpectedSz]),
            exit({ID, invalid_size, {ExpectedSz, UnexpectedSz}});
        Unexpected ->
            ?IPRINT("cache_sz_verify -> [~w] unexpected: "
                    "~n      ~p",
                    [ID, Unexpected]),
            exit({ID, unexpected, Unexpected})
    end.


cache_flush_gc_events(MibServer) ->
    cache_flush_gc_events(MibServer, 0, 0).

cache_flush_gc_events(MibServer, NumEvents, TotGC) ->
    receive
        {MibServer, gc_result, {ok, NumGC}} ->
            ?IPRINT("cache_flush_gc_events -> GC event ~w (~w)",
                    [NumGC, NumEvents]),
            cache_flush_gc_events(MibServer, NumEvents+1, TotGC+NumGC)
    after 0 ->
            if
                (NumEvents =:= 0) andalso (TotGC =:= 0) ->
                    ?IPRINT("cache_flush_gc_events -> no GC events"),
                    exit(no_gc_events);
                true ->
                    {NumEvents, TotGC}
            end
    end.


%%======================================================================
%% Internal functions
%%======================================================================

%% -- Mnesia functions

mnesia_start(Opts) ->
    mnesia_start(Opts, [node()]).

mnesia_start(Opts, Nodes) ->
    %% We can accept mnesia beeing loaded but *not* started.
    %% If its started it *may* contain data that will invalidate
    %% this test case.
    ?IPRINT("mnesia_start -> try load mnesia when:"
            "~n   Loaded:  ~p"
            "~n   Running: ~p", [apps_loaded(), apps_running()]),
    ?line ok = case application:load(mnesia) of
                   ok ->
                       ok;
                   {error, {already_loaded, mnesia}} ->
                       ok;
                   {error, _} = ERROR ->
                       ERROR
               end,
    F = fun({Key, Val}) ->
		?IPRINT("mnesia_start -> try set mnesia env: "
                        "~n   ~p -> ~p", [Key, Val]),
		?line application_controller:set_env(mnesia, Key, Val)
	end,
    lists:foreach(F, Opts),
    ?IPRINT("mnesia_start -> create mnesia schema on ~p", [Nodes]),
    ?line case mnesia:create_schema(Nodes) of
              ok ->
                  ok;
              {error, {_, {already_exist, _}}} ->
                  throw({skip, "Mnesia schema already exists"});
              {error, SchemaReason} ->
                  throw({skip,
                         ?F("Failed create mnesia schema: ~p", [SchemaReason])})
          end,
    ?IPRINT("mnesia_start -> start mnesia", []),
    ?line case application:start(mnesia) of
              ok ->
                  ok;
              {error, {already_started, mnesia}} ->
                  throw({skip, "Mnesia already started"});
              {error, StartReason} ->
                  throw({skip,
                         ?F("Failed starting mnesia: ~p", [StartReason])})
          end,
    ?IPRINT("mnesia_start -> mnesia started", []),
    ok.

mnesia_stop() ->
    ?IPRINT("mnesia_stop -> try stop mnesia when:"
            "~n   Loaded:  ~p"
            "~n   Running: ~p", [apps_loaded(), apps_running()]),
    application:stop(mnesia),
    ?IPRINT("mnesia_stop -> try unload mnesia when"
            "~n   Loaded:  ~p"
            "~n   Running: ~p", [apps_loaded(), apps_running()]),
    application:unload(mnesia),
    ?IPRINT("mnesia_stop -> done when:"
            "~n   Loaded:  ~p"
            "~n   Running: ~p", [apps_loaded(), apps_running()]),
    ok.

apps_loaded() ->
    [App || {App, _, _} <- application:loaded_applications()].

apps_running() ->
    [App || {App, _, _} <- application:which_applications()].


%% - Symbolic Store mini interface

sym_start(Prio, Verbosity) ->
    sym_start(Prio, mib_storage(), Verbosity).

sym_start(Prio, MibStorage, Verbosity) ->
    Opts = [{mib_storage, MibStorage}, {verbosity,Verbosity}],
    {ok, _Pid} = snmpa_symbolic_store:start_link(Prio, Opts),
    ok.

sym_stop() ->
    ok = snmpa_symbolic_store:stop().

sym_info() ->
    snmpa_symbolic_store:info().


%% -- MIB server mini interface 
		   
mibs_start(Prio, Verbosity) when is_atom(Prio) andalso is_atom(Verbosity) ->
    mibs_start(Prio, mib_storage(), [], Verbosity).

mibs_start(Prio, MibStorage, Verbosity) 
  when is_atom(Prio) andalso is_atom(Verbosity) ->
    mibs_start(Prio, MibStorage, [], Verbosity).

mibs_start(Prio, MibStorage, Mibs, Verbosity) 
  when is_atom(Prio)       andalso 
       is_list(Mibs)       andalso 
       is_atom(Verbosity) ->
    mibs_start(Prio, MibStorage, Mibs, Verbosity, []).

mibs_start(Prio, MibStorage, Mibs, Verbosity, CacheOpts) 
  when is_atom(Prio)       andalso 
       is_list(Mibs)       andalso 
       is_atom(Verbosity)  andalso 
       is_list(CacheOpts) ->
    Opts = [{mib_storage, MibStorage}, 
	    {verbosity,   Verbosity}, 
	    {cache,       CacheOpts}],
    {ok, Pid} = snmpa_mib:start_link(Prio, Mibs, Opts),
    Pid.

mibs_stop(Pid) ->
    ok = snmpa_mib:stop(Pid).

mibs_info(Pid) ->
    snmpa_mib:info(Pid).

load_mibs(Pid, Dir, Mibs0) ->
    Mibs = [join(Dir, Mib) || Mib <- Mibs0],
    Res = snmpa_mib:load_mibs(Pid, Mibs),
    %% ?DBG("load_mibs -> "
    %% 	 "~n   Res: ~p", [Res]),
    Res.

unload_mibs(Pid, Mibs) ->
    Res = snmpa_mib:unload_mibs(Pid, Mibs),
    %% ?DBG("unload_mibs -> "
    %% 	 "~n   Res: ~p", [Res]),
    Res.

verify_loaded_mibs(Pid, Dir, ExpectedMibs0) ->
    ExpectedMibs = [join(Dir, Mib) || Mib <- ExpectedMibs0],
    case snmpa_mib:info(Pid, loaded_mibs) of
	ExpectedMibs ->
	    ok;
	LoadedMibs0 ->
	    ?DBG("verify_loaded_mibs -> LoadedMibs0: ~p", [LoadedMibs0]),
	    LoadedMibs = [filename:rootname(FN, ".bin") || FN <- LoadedMibs0],
	    ?DBG("verify_loaded_mibs -> LoadedMibs: ~p", [LoadedMibs]),
	    ExpNotLoadedMibs = ExpectedMibs -- LoadedMibs,
	    LoadedNotExpMibs = LoadedMibs -- ExpectedMibs,
	    ?DBG("verify_loaded_mibs -> "
		 "~n   ExpNotLoadedMibs: ~p"
		 "~n   LoadedNotExpMibs: ~p", 
		 [ExpNotLoadedMibs, LoadedNotExpMibs]),
	    case ExpNotLoadedMibs of
		[] ->
		    case LoadedNotExpMibs of
			[] ->
			    ok;
			_ ->
			    {error, {unexpected_loaded_mibs, LoadedNotExpMibs}}
		    end;
		_ ->
		    case LoadedNotExpMibs of
			[] ->
			    {error, {not_loaded_mibs, ExpNotLoadedMibs}};
			_ ->
			    {error, {unexpected_mibs, 
				     ExpNotLoadedMibs, LoadedNotExpMibs}}
		    end
	    end
	
    end.

me_lookup(Pid, Oid) ->    
    case snmpa_mib:lookup(Pid, Oid) of
	{variable, #me{oid = Oid}} ->
	    ok;
	{variable, #me{oid = OtherOid}} ->
	    case lists:reverse(Oid) of
		[0|Rest] ->
		    case lists:reverse(Rest) of
			OtherOid ->
			    ok;
			AnotherOid ->
			    {error, {invalid_oid, Oid, AnotherOid}}
		    end;
		_ ->
		    {error, {invalid_oid, Oid, OtherOid}}
	    end;
	{table_column, _ME, _TableEntryOid} ->
            ok;
        {subagent, SubAgentPid, _SANextOid} ->
            {error, {subagent, SubAgentPid}};
        {false, Reason} ->
            {error, Reason};
        Else ->
            {error, Else}
    end.

			    
which_mib(Pid, Oid, Mib1) ->    
    case snmpa_mib:which_mib(Pid, Oid) of
	{ok, Mib2} when is_atom(Mib2) ->
	    Mib3 = atom_to_list(Mib2),
	    which_mib(Mib1, Mib3);
	{ok, Mib2} ->
	    which_mib(Mib1, Mib2);
        {error, Reason} ->
            {error, Reason};
        Else ->
            {error, Else}
    end.

which_mib(M, M) ->
    ok;
which_mib(M1, M2) ->
    {error, {invalid_mib, M1, M2}}.


%% Default mib-storage
mib_storage() ->
    [{module, snmpa_mib_storage_ets}].


%% --

tc_try(Name, TC) ->
    tc_try(Name, fun() -> ok end, TC).

tc_try(Name, Init, TC)
  when is_atom(Name) andalso is_function(Init, 0) andalso is_function(TC, 0) ->
    Pre = fun() ->
                  {ok, Node} = ?ALIB:start_node(unique(Name)),
                  ok = run_on(Node, Init),
                  Node
          end,
    Case = fun(Node) ->
                   monitor_node(Node, true),
                   Pid = spawn_link(Node, TC),
                   receive
                       {nodedown, Node} = N ->
                           exit(N);
                       {'EXIT', Pid, normal} ->
                           monitor_node(Node, false),                           
                           ok;
                       {'EXIT', Pid, ok} ->
                           monitor_node(Node, false),                           
                           ok;
                       {'EXIT', Pid, Reason} ->
                           monitor_node(Node, false),                           
                           exit(Reason)
                   end
           end,
    Post = fun(Node) ->
                   monitor_node(Node, true),
                   ?NPRINT("try stop node ~p", [Node]),
                   ?STOP_NODE(Node),
                   receive
                       {nodedown, Node} ->
                           ?NPRINT("node ~p stopped", [Node]),
                           ok
                   end
           end,
    ?TC_TRY(Name, Pre, Case, Post).
    
run_on(Node, F) when is_atom(Node) andalso is_function(F, 0) ->
    monitor_node(Node, true),
    Pid = spawn_link(Node, F),
    receive
        {nodedown, Node} = N ->
            exit(N);
        {'EXIT', Pid, normal} ->
            monitor_node(Node, false),                           
            ok;
        {'EXIT', Pid, Reason} ->
            monitor_node(Node, false),                           
            Reason
    end.
    
unique(PreName) ->
    list_to_atom(?F("~w_~w", [PreName, erlang:system_time(millisecond)])).


%% -- 

display_memory_usage(MibsPid) ->
    SymInfo     = sym_info(),
    SymProcSize = key1search(process_memory, SymInfo),
    DbSize      = key1search(db_memory,      SymInfo),
    MibsInfo    = mibs_info(MibsPid),
    TreeSize    = key1search(tree_size_bytes,  MibsInfo),
    MibsProcMem = key1search(process_memory,   MibsInfo),
    MibDbSize   = key1search([db_memory,mib],  MibsInfo),
    NodeDbSize  = key1search([db_memory,node], MibsInfo),
    TreeDbSize  = key1search([db_memory,tree], MibsInfo),
    ?IPRINT("Symbolic store memory usage: "
            "~n   Process memory size: ~p"
            "~n   Db size:             ~p"
            "~n"
            "~nMib server memory usage: "
            "~n   Tree size:           ~p"
            "~n   Process memory size: ~p"
            "~n   Mib db size:         ~p"
            "~n   Node db size:        ~p"
            "~n   Tree db size:        ~p"
            "~n", 
            [SymProcSize, DbSize,
             TreeSize, MibsProcMem, MibDbSize, NodeDbSize, TreeDbSize]).
    
key1search([], Res) ->
    Res;
key1search([Key|Keys], List) when is_atom(Key) andalso is_list(List) ->
    case lists:keysearch(Key, 1, List) of
	{value, {Key, Val}} ->
	    key1search(Keys, Val);
	false ->
	    undefined
    end;
key1search(Key, List) when is_atom(Key) ->
    case lists:keysearch(Key, 1, List) of
	{value, {Key, Val}} ->
	    Val;
	false ->
	    undefined
    end.

join(Dir, File) ->
    filename:join(Dir, File).<|MERGE_RESOLUTION|>--- conflicted
+++ resolved
@@ -188,24 +188,9 @@
     ct:timetrap(?MINS(1 + (Factor div 2))),
     Config;
 init_per_testcase2(cache_test, Config) when is_list(Config) ->
-<<<<<<< HEAD
     Factor = ?config(snmp_factor, Config),
-    ct:timetrap(?MINS(5 + (Factor div 2))),
+    ct:timetrap(?MINS(10 + (Factor div 2))),
     Config;
-=======
-    Min = ?MINS(10), 
-    Timeout =
-	case lists:keysearch(tc_timeout, 1, Config) of
-	    {value, {tc_timeout, TcTimeout}} when TcTimeout < Min ->
-		Min; 
-	    {value, {tc_timeout, TcTimeout}} ->
-		TcTimeout; 
-	    _ ->
-		Min
-	end,
-    Dog = test_server:timetrap(Timeout), 
-    [{watchdog, Dog} | Config];
->>>>>>> e628e49a
 init_per_testcase2(_Case, Config) when is_list(Config) ->
     Factor = ?config(snmp_factor, Config),
     ct:timetrap(?MINS(1 + (Factor div 3))),
@@ -221,8 +206,6 @@
     mnesia_stop(),
     Config;
 end_per_testcase1(cache_test, Config) when is_list(Config) ->
-    Dog = ?config(watchdog, Config),
-    test_server:timetrap_cancel(Dog),
     Config;
 end_per_testcase1(_Case, Config) when is_list(Config) ->
     Config.
@@ -563,15 +546,11 @@
 
 cache_test(suite) -> [];
 cache_test(Config) when is_list(Config) ->
-<<<<<<< HEAD
     tc_try(cache_test,
            fun() -> do_cache_test(Config) end).
 
 do_cache_test(Config) ->
-    ?DBG("do_cache_test -> start", []),
-=======
     ?IPRINT("cache_test -> start"),
->>>>>>> e628e49a
     Prio       = normal,
     %% Verbosity  = trace,
     Verbosity  = info,
@@ -794,28 +773,18 @@
     do_walk(MibsPid, Oid, MibView).
 
 do_walk(MibsPid, Oid, MibView) ->
-<<<<<<< HEAD
     ?IPRINT("do_walk -> entry with"
             "~n   Oid: ~p"
             "~n", [Oid]),
     case snmpa_mib:next(MibsPid, Oid, MibView) of
 	{table, _, _, #me{oid = Oid}} ->
             ?IPRINT("do_walk -> done for table (~p)", [Oid]),
-=======
-    case snmpa_mib:next(MibsPid, Oid, MibView) of
-	{table, _, _, #me{oid = Oid}} ->
-            ?IPRINT("do_walk -> table done"),
->>>>>>> e628e49a
 	    ok;
 	{table, _, _, #me{oid = Next}} ->
             ?IPRINT("do_walk -> table next ~p", [Next]),
 	    do_walk(MibsPid, Next, MibView);
 	{variable, #me{oid = Oid}, _} ->
-<<<<<<< HEAD
             ?IPRINT("do_walk -> done for variable (~p)", [Oid]),
-=======
-            ?IPRINT("do_walk -> variable done"),
->>>>>>> e628e49a
 	    ok;
 	{variable, #me{oid = Next}, _} ->
             ?IPRINT("do_walk -> variable next ~p", [Next]),
