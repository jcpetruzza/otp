<?xml version="1.0" encoding="iso-8859-1" ?>
<!DOCTYPE chapter SYSTEM "chapter.dtd">

<chapter>
  <header>
    <copyright>
      <year>1996</year><year>2011</year>
      <holder>Ericsson AB. All Rights Reserved.</holder>
    </copyright>
    <legalnotice>
      The contents of this file are subject to the Erlang Public License,
      Version 1.1, (the "License"); you may not use this file except in
      compliance with the License. You should have received a copy of the
      Erlang Public License along with this software. If not, it can be
      retrieved online at http://www.erlang.org/.
    
      Software distributed under the License is distributed on an "AS IS"
      basis, WITHOUT WARRANTY OF ANY KIND, either express or implied. See
      the License for the specific language governing rights and limitations
      under the License.
    
    </legalnotice>

    <title>SNMP Release Notes</title>
    <prepared></prepared>
    <responsible></responsible>
    <docno></docno>
    <approved></approved>
    <checked></checked>
    <date></date>
    <rev></rev>
    <file>notes.xml</file>
  </header>

  <section>
    <title>SNMP Development Toolkit 4.20</title>
    <p>Version 4.20 supports code replacement in runtime from/to
<<<<<<< HEAD
      version 4,19 and 4.18.</p>
=======
      version 4.19 and 4.18.</p>
>>>>>>> b880d9d8

    <section>
      <title>Improvements and new features</title>
<!--
      <p>-</p>
-->
      <list type="bulleted">
        <item>
          <p>[agent] Added support for sending traps to IPv6 targets. </p>
	  <p>See the 
	  <seealso marker="snmp_agent_config_files#target_addr">target address config file</seealso>, 
	  the <seealso marker="snmpa_conf#target_addr_entry">target_addr_entry/11</seealso> function or 
	  <seealso marker="snmp_target_mib#add_addr">add_addr/11</seealso> for more info. </p>
          <p>Own Id: OTP-9088</p>
          <p>Aux Id: Seq 11790</p>
	</item>

<<<<<<< HEAD
        <item>
          <p>[manager] The API for snmp requests has been augmented to
	  allow the caller to override some configuration. </p>
	  <p>This has been done by introducing a new set of API functions, see 
	  <seealso marker="snmpm#sync_get2">sync_get2/3,4</seealso>, 
	  <seealso marker="snmpm#async_get2">async_get2/3,4</seealso>, 
	  <seealso marker="snmpm#sync_get_next2">sync_get_next2/3,4</seealso>, 
	  <seealso marker="snmpm#async_get_next2">async_get_next2/3,4</seealso>, 
	  <seealso marker="snmpm#sync_get_bulk2">sync_get_bulk2/5,6</seealso>, 
	  <seealso marker="snmpm#async_get_bulk2">async_get_bulk2/5,6</seealso>, 
	  <seealso marker="snmpm#sync_set2">sync_set2/3,4</seealso> and 
	  <seealso marker="snmpm#async_set2">async_set2/3,4</seealso>
	  for more info. </p>
          <p>Own Id: OTP-9162</p>
=======

        <item>
          <p>[agent] To be able to handle multiple engine-id(s) when
	  sending trap(s), the function 
          <seealso marker="snmp_community_mib#add_community">
	  add_community/6</seealso> has been added. </p>
          <p>Own Id: OTP-9119 Aux Id: Seq 11792</p>
>>>>>>> b880d9d8
        </item>

        <item>
          <p>[manager] The old API functions (for get and set
<<<<<<< HEAD
	  requests: 
	  snmpm:g/3,4,5,6,7, snmpm:ag/3,4,5,6,7, 
	  snmpm:gn/3,4,5,6,7, snmpm:agn/3,4,5,6,7,
	  snmpm:s/3,4,5,6,7, snmpm:s/3,4,5,6,7,
	  snmpm:gb/5,6,7,8,9 and snmpm:agb/5,6,7,8,9)
	  are now officially deprecated.
=======
	  requests) are now officially deprecated.
>>>>>>> b880d9d8
	  They will be removed as of R16B. </p>
          <p>Own Id: OTP-9174</p>
        </item>

        <item>
<<<<<<< HEAD
          <p>Added type specs for functions that do not return. </p>
          <p>Kostis Sagonas</p>
          <p>Own Id: OTP-9208</p>
        </item>

=======
          <p>[agent] Pass extra info through the agent to the net-if
	  process when sending notifications. </p>
	  <p>See 
	  <seealso marker="snmpa#send_notification2">
	  snmpa:send_notification2/3</seealso> for more info. 
	  See also the incomming net-if messages when sending a 
	  <seealso marker="snmp_agent_netif#im_send_pdu">trap</seealso> 
	  and 
	  <seealso marker="snmp_agent_netif#im_send_pdu_req">
	  notification</seealso>. </p>
          <p>Own Id: OTP-9183</p>
          <p>Aux Id: Seq 11817</p>
        </item>
>>>>>>> b880d9d8
      </list>
    </section>

    <section>
      <title>Fixed Bugs and Malfunctions</title>
      <p>-</p> 
<!--
      <list type="bulleted">
        <item>
          <p>[agent] For the table vacmAccessTable,
          when performing the is_set_ok and set operation(s),
          all values of the vacmAccessSecurityModel column was
          incorrectly translated to <c>any</c>. </p>
          <p>Own Id: OTP-8980</p>
        </item>

      </list>
-->
    </section>


    <section>
      <title>Incompatibilities</title>
      <p>-</p>
    </section>

  </section> <!-- 4.20 -->


  <section>
    <title>SNMP Development Toolkit 4.19</title>
    <p>Version 4.19 supports code replacement in runtime from/to
      version 4.18.</p>

    <section>
      <title>Improvements and new features</title>
<!--
      <p>-</p>
-->
      <list type="bulleted">
        <item>
          <p>[compiler] Added support for textual convention 
	  <c>AGENT-CAPABILITIES</c> and "full" support for textual 
          convention MODULE-COMPLIANCE, both defined by the SNMPv2-CONF 
          mib.</p>
          <p>The <c>reference</c> and <c>modules</c> part(s) are
	  stored in the <c>assocList</c> of the mib-entry (<c>me</c>) 
	  record. 
	  Only handled <em>if</em> the option(s) <c>agent_capabilities</c>
	  and <c>module_compliance</c> (respectively) are provided to the 
	  compiler. </p>
	  <p>See <seealso marker="snmpc#compile">compile/2</seealso> 
	  for more info. </p>
	  <p>For backward compatibillity, the MIBs provided with 
	  this application are <em>not</em> compiled with these 
	  options. </p>
          <p>Own Id: OTP-8966</p>
        </item>

        <item>
          <p>[agent] Added a "complete" set of (snmp) table and variable
          print functions, for each mib handled by the SNMP (agent)
          application. This will be usefull when debugging a running agent.</p>
          <p>See
          <seealso marker="snmpa#print_mib_info">print_mib_info/0</seealso>,
          <seealso marker="snmpa#print_mib_tables">print_mib_tables/0</seealso>
          and
          <seealso marker="snmpa#print_mib_variables">print_mib_variables/0</seealso>
          for more info. </p>
          <p>Own Id: OTP-8977</p>
        </item>

        <item>
          <p>[compiler] Added a MIB compiler (frontend) escript, 
          <c>snmpc</c>. </p>
          <p>Own Id: OTP-9004</p>
        </item>

      </list>
    </section>

    <section>
      <title>Fixed Bugs and Malfunctions</title>
<!--
      <p>-</p> 
-->
      <list type="bulleted">
        <item>
          <p>[agent] For the table vacmAccessTable,
          when performing the is_set_ok and set operation(s),
          all values of the vacmAccessSecurityModel column was
          incorrectly translated to <c>any</c>. </p>
<!--
that is when calling:
snmp_view_basec_acm_mib:vacmAccessTable(set, RowIndex, Cols).
-->
          <p>Own Id: OTP-8980</p>
        </item>

        <item>
          <p>[agent] When calling
          <seealso marker="snmp_view_based_acm_mib#reconfigure">snmp_view_based_acm_mib:reconfigure/1</seealso>
          on a running node, the table <c>vacmAccessTable</c> was not properly
          cleaned.
          This meant that if some entries in the vacm.conf file was removed
          (compared to the <c>current</c> config),
          while others where modified and/or added, the removed entrie(s)
          would still exist in the <c>vacmAccessTable</c> table. </p>
          <p>Own Id: OTP-8981</p>
          <p>Aux Id: Seq 11750</p>
        </item>

      </list>
    </section>


    <section>
      <title>Incompatibilities</title>
      <p>-</p>
    </section>

  </section> <!-- 4.19 -->


  <section>
    <title>SNMP Development Toolkit 4.18</title>
    <p>Version 4.18 supports code replacement in runtime from/to
      version 4.17.1 and 4.17.</p>

    <section>
      <title>Improvements and new features</title>
      <list type="bulleted">
        <item>
          <p>Prepared for R14B release.</p>
        </item>
      </list>
    </section>

    <section><title>Fixed Bugs and Malfunctions</title>
      <p>-</p>
<!--
      <list type="bulleted">
        <item>
          <p>[agent] When the function FilterMod:accept_recv/2 returned false
          the SNMP agent stopped collecting messages from UDP.</p>
          <p>Own Id: OTP-8761</p>
        </item>
      </list>
-->
    </section>

    <section>
      <title>Incompatibilities</title>
      <p>-</p>
    </section>
  </section> <!-- 4.18 -->


  <section>
    <title>SNMP Development Toolkit 4.17.1</title>
    <p>Version 4.17.1 supports code replacement in runtime from/to
      version 4.17, 4.16.2, 4.16.1, 4.16, 4.15, 4.14 and 4.13.5.</p>

    <section>
      <title>Improvements and new features</title>
      <p>-</p> 
    </section>

    <section>
      <title>Reported Fixed Bugs and Malfunctions</title>
      <list type="bulleted">
        <item>
          <p>When the function FilterMod:accept_recv/2
	  returned false the SNMP agent stopped collecting 
	  messages from UDP.</p>
          <p>Own Id: OTP-8761</p>
        </item>
      </list>
    </section>

    <section>
      <title>Incompatibilities</title>
      <p>-</p>
    </section>
  </section> <!-- 4.17.1 -->


  <section>
    <title>SNMP Development Toolkit 4.17</title>
    <p>Version 4.17 supports code replacement in runtime from/to
      version 4.16.2, 4.16.1, 4.16, 4.15, 4.14 and 4.13.5.</p>

    <section>
      <title>Improvements and new features</title>
      <!-- 
      <p>-</p> 
      -->
      <list type="bulleted">
        <item>
          <p>[agent] Added very basic support for multiple SNMPv3 
            EngineIDs in a single agent. See 
            <seealso marker="snmpa#send_notification">send_notification/7</seealso>, 
            <seealso marker="snmpa_mpd#process_packet">process_packet/7</seealso>, 
            <seealso marker="snmpa_mpd#generate_response_msg">generate_response_msg/6</seealso> or 
            <seealso marker="snmpa_mpd#generate_msg">generate_msg/6</seealso> 
            for more info. </p> 

          <p>Own Id: OTP-8478</p>
        </item>

      </list>

    </section>

    <section>
      <title>Reported Fixed Bugs and Malfunctions</title>
      <p>-</p>

      <!-- 
      <list type="bulleted">
        <item>
          <p>The config utility 
            (<seealso marker="snmp#config">snmp:config/0</seealso>)
            generated a default notify.conf 
            with a bad name for the standard trap entry (was "stadard trap", 
            but should have been "standard trap"). This has been corrected. </p>
          <p>Kenji Rikitake</p>
          <p>Own Id: OTP-8433</p>
        </item>

      </list>
      -->

    </section>

    <section>
      <title>Incompatibilities</title>
      <p>-</p>
    </section>
  </section> <!-- 4.17 -->


  <section>
    <title>SNMP Development Toolkit 4.16.2</title>
    <p>Version 4.16.2 supports code replacement in runtime from/to
      version 4.16.1, 4.16, 4.15, 4.14 and 4.13.5.</p>

    <section>
      <title>Improvements and new features</title>
      <!-- 
      <p>-</p> 
      -->
      <list type="bulleted">
        <item>
          <p>[compiler] The SMI specifies that a table row OID should be 
            named: { &lt;tableIdentifier&gt; "1" }. </p>
	  <p>A new option has been introduced, 
            <seealso marker="snmpc#compiler_opts">relaxed_row_name_assign_check</seealso>, 
            that allows for a more liberal numbering scheme</p>
          <p>Own Id: OTP-8574</p>
        </item>

        <item>
          <p>[agent|manager] Changes to make snmp (forward) compatible with 
            the new version of the crypto application (released in R14).
            As of R14, crypto is implemented using NIFs. Also,
            the API is more strict. </p> 
          <p>Own Id: OTP-8594</p>
        </item>

        <item>
          <p>Auto [agent] Changed default value for the MIB server cache. 
            GC is now on by default. </p>
          <p>Own Id: OTP-8648</p>
        </item>

      </list>

    </section>

    <section>
      <title>Reported Fixed Bugs and Malfunctions</title>
      <!-- 
      <p>-</p>
      -->

      <list type="bulleted">
        <item>
          <p>Encode/decode of Counter64 values larger than 
	    16#7fffffffffffffff (9223372036854775807) failed. </p>
          <p>Own Id: OTP-8563</p>
        </item>

        <item>
          <p>[compiler] Fails to compile non-contiguous BITS. </p>
	  <p>Per Hedeland</p>
          <p>Own Id: OTP-8595</p>
        </item>

        <item>
          <p>[manager] Raise condition causing the manager server process to 
            crash. Unregistering an agent while traffic (set/get-operations) 
            is ongoing could cause a crash in the manager server process 
            (raise condition). </p>
          <p>Own Id: OTP-8646</p>
	  <p>Aux Id: Seq 11585</p>
        </item>

      </list>

    </section>

    <section>
      <title>Incompatibilities</title>
      <p>-</p>
    </section>
  </section> <!-- 4.16.2 -->


  <section>
    <title>SNMP Development Toolkit 4.16.1</title>
    <p>Version 4.16.1 supports code replacement in runtime from/to
      version 4.16, 4.15, 4.14 and 4.13.5.</p>

    <section>
      <title>Improvements and new features</title>
      <p>-</p> 
      <!-- 
      <list type="bulleted">
        <item>
          <p>[agent|manager] Entries in the audit trail log can now be 
            augmented by a sequence number. </p>
          <p>This is enabled by the <c>seqno</c> option, which is part of the 
            <seealso marker="snmp_config#audit_trail_log">Audit Trail Log</seealso> 
            config option. </p>
          <p>See the 
            <seealso marker="snmp_app#configuration_params">reference manual</seealso> 
            or the 
            <seealso marker="snmp_config#configuration_params">Configuring the application</seealso> 
            chapter of the User's Guide for further info. </p> 

          <p>Own Id: OTP-8395</p>
        </item>

      </list>
      -->

    </section>

    <section>
      <title>Reported Fixed Bugs and Malfunctions</title>
      <!-- 
      <p>-</p>
      -->

      <list type="bulleted">
        <item>
          <p>[manager] Fixed an upgrade/downgrade problem. </p>
          <p>Upgrade/downgrade from/to 4.13.5 did not work for the net-if 
            process. This has now been fixed. </p>
          <p>Own Id: OTP-8481</p>
        </item>

        <item>
          <p>[agent] A minor mnesia related performance improvement. </p>
          <p>Own Id: OTP-8480</p>
        </item>

      </list>

    </section>

    <section>
      <title>Incompatibilities</title>
      <p>-</p>
    </section>
  </section> <!-- 4.16.1 -->


  <section>
    <title>SNMP Development Toolkit 4.16</title>
    <p>Version 4.16 supports code replacement in runtime from/to
      version 4.15, 4.14 and 4.13.5.</p>

    <section>
      <title>Improvements and new features</title>
      <!-- 
      <p>-</p> 
      -->
      <list type="bulleted">
        <item>
          <p>[agent|manager] Entries in the audit trail log can now be 
            augmented by a sequence number. </p>
          <p>This is enabled by the <c>seqno</c> option, which is part of the 
            <seealso marker="snmp_config#audit_trail_log">Audit Trail Log</seealso> 
            config option. </p>
          <p>See the 
            <seealso marker="snmp_app#configuration_params">reference manual</seealso> 
            or the 
            <seealso marker="snmp_config#configuration_params">Configuring the application</seealso> 
            chapter of the User's Guide for further info. </p> 

          <p>Own Id: OTP-8395</p>
        </item>

      </list>

    </section>

    <section>
      <title>Reported Fixed Bugs and Malfunctions</title>
      <!-- 
      <p>-</p>
      -->

      <list type="bulleted">
        <item>
          <p>[manager] Registration of agents using the config file, 
            <seealso marker="snmp_manager_config_files#agents">agents.conf</seealso>, 
            does not work. This has now been corrected. </p>
          <p>Per Hedeland</p>
          <p>Own Id: OTP-8442</p>
        </item>

        <item>
          <p>The config utility 
            (<seealso marker="snmp#config">snmp:config/0</seealso>)
            generated a default notify.conf 
            with a bad name for the standard trap entry (was "stadard trap", 
            but should have been "standard trap"). This has been corrected. </p>
          <p>Kenji Rikitake</p>
          <p>Own Id: OTP-8433</p>
        </item>

      </list>

    </section>

    <section>
      <title>Incompatibilities</title>
      <p>-</p>
    </section>
  </section> <!-- 4.16 -->


  <section>
    <title>SNMP Development Toolkit 4.15</title>

    <p>Version 4.15 supports code replacement in runtime from/to
      version 4.14 and 4.13.5.</p>

    <section>
      <title>Improvements and new features</title>
      <!-- 
      <p>-</p> 
      -->

      <list type="bulleted">
        <item>
          <p>The documentation is now built with open source tools 
            (<em>xsltproc</em> and <em>fop</em>) that exists on most 
            platforms. One visible change is that the frames are removed.</p>
          <p>Own Id: OTP-8249</p>
        </item>

      </list>

    </section>

    <section>
      <title>Reported Fixed Bugs and Malfunctions</title>
      <!-- 
      <p>-</p>
      -->
      <list type="bulleted">
        <item>
          <p>[manager] When information from an unknown agent is received,
            it was previously delivered to the default user via calls to all
            the functions of the callback API depending on the info type
            (<c>pdu</c>, <c>trap</c>, <c>report</c> or <c>inform</c>). 
            The problem was that the <c>TargetName</c> argument was useless 
            in this case (only an already known agent has a known/valid 
            <c>TargetName</c>, but the <c>TargetName</c> used in these calls
            was generated "on the fly"). </p>
          <p>This has now been changed so that when a message is received 
            from an unknown agent, then only 
            <seealso marker="snmpm_user#handle_agent">handle_agent</seealso>
            (for the default user) is called, but now this call also has a 
            <c>Type</c> argument, which is 
            <c>pdu | trap | report | inform</c>, depending on what kind of 
            message was actually received, thus making it possible for the 
            user to properly analyze the data received. </p>
	  <p>To handle this, the 
            <seealso marker="snmpm_user">snmpm_user</seealso> behaviour has 
            been updated. </p>
	  <p>*** POTENTIAL INCOMPATIBILITY ***</p>
          <p>Own Id: OTP-8229</p>
	  <!-- <p>Aux Id: Seq 11312</p> -->
        </item>

      </list>

    </section>

  </section> <!-- 4.15 -->


  <section>
    <title>SNMP Development Toolkit 4.14</title>

    <p>Version 4.14 supports code replacement in runtime from/to
      version 4.13.5, 4.13.4, 4.13.3, 4.13.2, 4.13.1 and 4.13.</p>

    <section>
      <title>Improvements and new features</title>
      <!-- 
      <p>-</p> 
      -->

      <list type="bulleted">
        <item>
          <p>[compiler] Include object- and notification groups in the 
            compiled mib.
            This will make it possible to import groups from other mibs. </p>
          <p>Also the SNMPv2-MIB-file has been updated to a more
            up-to-date version. </p>
          <p>Own Id: OTP-8223</p>
	  <!-- <p>Aux Id: Seq 11383</p> -->
        </item>

        <item>
          <p>[manager] Added support for message filtering in the
            network interface module provided with the application.
            The component that actually make the filter decisions
            is the network interface filter module. This module
            must implement the 
            <seealso marker="snmpm_network_interface_filter">network interface filter behaviour</seealso>
            for message filtering.
            See also the Configuring chapter of
            the User's Guide to see how to configure this feature. </p>
          <p>See the 
            <seealso marker="snmp_app#configuration_params">configuration</seealso> 
            chapter for more info about the filter options.</p>
          <p>Own Id: OTP-8228</p>
	  <p>Aux Id: Seq 11411</p>
        </item>

        <item>
          <p>The MIBs delivered as part of the application is now
            also available as man pages, section 7. </p>
          <p>Own Id: OTP-8237</p>
	  <!-- <p>Aux Id: Seq 11383</p> -->
        </item>

      </list>

    </section>

    <section>
      <title>Reported Fixed Bugs and Malfunctions</title>
      <p>-</p>

      <!-- 
      <list type="bulleted">
        <item>
          <p>[agent] The main agent type header file contained some miss-information 
            regarding the type of the entrytype field of the me-record, causing 
            unneccessary confusion.</p>
          <p>Own Id: OTP-8116</p>
	  <p>Aux Id: Seq 11312</p>
        </item>

      </list>
      -->

    </section>

    <section>
      <title>Incompatibilities</title>
      <p>-</p>
    </section>
  </section> <!-- 4.14 -->


  <section>
    <title>SNMP Development Toolkit 4.13.5</title>

    <p>Version 4.13.5 supports code replacement in runtime from/to
      version 4.13.4, 4.13.3, 4.13.2, 4.13.1 and 4.13.</p>

    <section>
      <title>Improvements and new features</title>
      <!-- 
      <p>-</p> 
      -->

      <list type="bulleted">
        <item>
          <p>[agent] Improved the cache handling of the mib server. </p>
          <p>A number of new functions and config options for the mib server
            cache has been added. </p>
          <p>See 
            <seealso marker="snmpa#invalidate_mibs_cache">invalidate_mibs_cache/0,1</seealso>, 
            <seealso marker="snmpa#enable_mibs_cache">enable_mibs_cache/0,1</seealso>, 
            <seealso marker="snmpa#disable_mibs_cache">disable_mibs_cache/0,1</seealso>, 
            <seealso marker="snmpa#gc_mibs_cache">gc_mibs_cache/0,1,2,3</seealso>, 
            <seealso marker="snmpa#enable_mibs_cache_autogc">enable_mibs_cache_autogc/0,1</seealso>, 
            <seealso marker="snmpa#disable_mibs_cache_autogc">disable_mibs_cache_autogc/0,1</seealso>, 
            <seealso marker="snmpa#update_mibs_cache_age">update_mibs_cache_age/1,2</seealso> and 
            <seealso marker="snmpa#update_mibs_cache_gclimit">update_mibs_cache_gclimit/1,2</seealso> for more info. </p>
          <p>See also the 
            <seealso marker="snmp_app#configuration_params">configuration</seealso> 
            chapter for more info about the mib server cache options.</p>
          <p>Own Id: OTP-8182</p>
	  <p>Aux Id: Seq 11383</p>
        </item>

        <item>
          <p>[agent] A manager could no longer use the SNMPv3 user "initial" 
            as this was interpretated as the first step of the discovery. </p>
          <p>Introduced a new terminating option, <c>trigger_username</c> to
            make it possible to configure the username the agent reacts to. 
            Default is <c>""</c>. </p>
          <p>See the 
            <seealso marker="snmp_app#configuration_params">configuration</seealso> 
            chapter for more info about the discovery options.</p>
          <p>Own Id: OTP-8120</p>
	  <p>Aux Id: Seq 11361</p>
        </item>

      </list>

    </section>

    <section>
      <title>Reported Fixed Bugs and Malfunctions</title>
      <!-- 
      <p>-</p>
      -->
      <list type="bulleted">
        <item>
          <p>[agent] The main agent type header file contained some miss-information 
            regarding the type of the entrytype field of the me-record, causing 
            unneccessary confusion.</p>
          <p>Own Id: OTP-8116</p>
	  <p>Aux Id: Seq 11312</p>
        </item>

      </list>

    </section>

    <section>
      <title>Incompatibilities</title>
      <p>-</p>
    </section>
  </section> <!-- 4.13.5 -->


  <section>
    <title>SNMP Development Toolkit 4.13.4</title>

    <p>Version 4.13.4 supports code replacement in runtime from/to
      version 4.13.3, 4.13.2, 4.13.1 and 4.13.</p>

    <section>
      <title>Improvements and new features</title>
      <p>-</p> 

      <!-- 
      <list type="bulleted">
        <item>
          <p>[agent] Support for the discovery process. </p>
          <p>The agent can both initiate discovery itself (see the
            <seealso marker="snmp_agent_funct_descr#discovery">discovery</seealso> chapter
            for more info) and respond to discovery initiated by a manager.</p>
          <p>Own Id: OTP-7571</p>
	  <p>Aux Id: Seq 11053</p>
        </item>

      </list>
      -->

    </section>

    <section>
      <title>Reported Fixed Bugs and Malfunctions</title>
      <!-- 
      <p>-</p>
      -->
      <list type="bulleted">
        <item>
          <p>[agent] Originating discovery problems. </p>
          <p>Invalid state variable update during second stage of 
            discovery causes master agent crash. </p>
          <p>Also the net_if process failed to activate socket 
            ({active, once}) after first discovery response was sent. </p>
          <p>Own Id: OTP-8044</p>
	  <p>Aux Id: Seq 11295</p>
        </item>

        <item>
          <p>[agent] Terminating discovery problem. </p>
          <p>The reply to the second stage request should include a 
            varbind with <c>usmStatsNotInTimeWindows</c>.</p>
          <p>Own Id: OTP-8062</p>
	  <p>Aux Id: Seq 11318</p>
        </item>

        <item>
          <p>[agent] Originating discovery improvement. </p>
          <p>Added the ExtraInfo argument to the 
            <seealso marker="snmpa#discovery">discovery</seealso> function. 
            This argument will be passed on to the stage1_finish callback
            function. Also, the 
            <seealso marker="snmpa#discovery">discovery</seealso> function 
            will now always return <c>{ok, ManagerEngineID}</c> on successful 
            discovery. </p>
          <p>The <seealso marker="snmpa_discovery_handler">discovery handler</seealso> 
            behaviour updated accordingly. </p>
          <p>Own Id: OTP-8098</p>
	  <p>Aux Id: Seq 11346</p>
        </item>

      </list>

    </section>

    <section>
      <title>Incompatibilities</title>
      <p>-</p>
    </section>
  </section> <!-- 4.13.4 -->


  <section>
    <title>SNMP Development Toolkit 4.13.3</title>

    <p>Version 4.13.3 supports code replacement in runtime from/to
      version 4.13.2, 4.13.1 and 4.13.</p>

    <section>
      <title>Improvements and new features</title>
      <p>-</p> 

      <!-- 
      <list type="bulleted">
        <item>
          <p>[agent] Support for the discovery process. </p>
          <p>The agent can both initiate discovery itself (see the
            <seealso marker="snmp_agent_funct_descr#discovery">discovery</seealso> chapter
            for more info) and respond to discovery initiated by a manager.</p>
          <p>Own Id: OTP-7571</p>
	  <p>Aux Id: Seq 11053</p>
        </item>

      </list>
      -->

    </section>

    <section>
      <title>Reported Fixed Bugs and Malfunctions</title>
      <!-- 
      <p>-</p>
      -->
      <list type="bulleted">
        <item>
          <p>[manager] A request for an oid of type BITS was actually
            returned as OCTET STRING. </p>
          <p>Values of type BITS are encoded as OCTET STRING,
            which makes it impossible for the decoder to know that 
            they should really be of type BITS. 
            Instead, this has to be done higher up in the stack, where 
            there is knowledge of the MIB (assuming that the mib has 
            been loaded, there is info about the type of the mibentry). </p>
          <p>This problem has now been fixed, but requires that the MIB 
            defining this mib-entry is loaded! </p>
          <p>The utility function 
            <seealso marker="snmpm#oid_to_type">oid_to_type</seealso>
            has been added, for debug purpose. </p>
          <p>The utility function(s)  
            <seealso marker="snmp#octet_string_to_bits">octet_string_to_bits</seealso>
            and 
            <seealso marker="snmp#bits_to_octet_string">bits_to_octet_string</seealso>
            has also been added. These can be used if the user prefers to 
            handle the conversion on their own. </p>
          <p>Own Id: OTP-8015</p>
	  <p>Aux Id: Seq 11285</p>
        </item>

        <item>
          <p>[agent] Fixed some issues with the discovery handling. </p>
          <p>Changed the API of the 
            <seealso marker="snmpa#discovery">discovery</seealso>
            function to solve some 
            of these problems. </p>
          <p>Introduced various options for controlling the discovery
            process. See the 
            <seealso marker="snmp_app#configuration_params">configuration</seealso> 
            chapter for more info about the discovery options.</p>
          <p>Own Id: OTP-8020</p>
	  <p>Aux Id: Seq 11295</p>
        </item>

      </list>

    </section>

    <section>
      <title>Incompatibilities</title>
      <p>-</p>
    </section>
  </section> <!-- 4.13.3 -->


  <section>
    <title>SNMP Development Toolkit 4.13.2</title>

    <p>Version 4.13.2 supports code replacement in runtime from/to
      version 4.13.1 and 4.13.</p>

    <section>
      <title>Improvements and new features</title>
      <p>-</p> 

      <!-- 
      <list type="bulleted">
        <item>
          <p>[agent] Support for the discovery process. </p>
          <p>The agent can both initiate discovery itself (see the
            <seealso marker="snmp_agent_funct_descr#discovery">discovery</seealso> chapter
            for more info) and respond to discovery initiated by a manager.</p>
          <p>Own Id: OTP-7571</p>
	  <p>Aux Id: Seq 11053</p>
        </item>

      </list>
      -->

    </section>

    <section>
      <title>Reported Fixed Bugs and Malfunctions</title>
      <!-- 
      <p>-</p>
      -->
      <list type="bulleted">
        <item>
          <p>[manager] Failure during downed user cleanup.
            As part of the cleanup after a crashed user,
            the manager attempts to unregister the agents
            registered by this user. This however failed,
            causing a server crash. </p>
          <p>Own Id: OTP-7961</p>
	  <p>Aux Id: Seq 11275</p>
        </item>

        <item>
          <p>[manager] Incorrectly documented value type for 
            IpAddress (ip). The value type for IpAddress is
            documented as ip but is actually ia. The value type
            ip has been added. The old (not documented) value
            type ia still works. </p>
          <p>Own Id: OTP-7977</p>
	  <p>Aux Id: Seq 11279</p>
        </item>

        <item>
          <p>[manager] EngineId lookup fails when using version-3. </p>
          <p>Own Id: OTP-7983</p>
	  <p>Aux Id: Seq 11275</p>
        </item>

        <item>
          <p>[agent] As of version 4.13 the possible return values
            of the function 
            <seealso marker="snmpa_mpd#process_packet">snmpa_mpd:process_packet/4</seealso> 
            changed, but this was not documented. </p>
          <p>Own Id: OTP-7989</p>
	  <p>Aux Id: Seq 11275</p>
        </item>

      </list>

    </section>

    <section>
      <title>Incompatibilities</title>
      <p>-</p>
    </section>
  </section> <!-- 4.13.2 -->

  <section>
    <title>SNMP Development Toolkit 4.13.1</title>

    <p>Version 4.13.1 supports code replacement in runtime from/to
      version 4.13.</p>

    <section>
      <title>Improvements and new features</title>
      <p>-</p> 

      <!-- 
      <list type="bulleted">
        <item>
          <p>[agent] Support for the discovery process. </p>
          <p>The agent can both initiate discovery itself (see the
            <seealso marker="snmp_agent_funct_descr#discovery">discovery</seealso> chapter
            for more info) and respond to discovery initiated by a manager.</p>
          <p>Own Id: OTP-7571</p>
	  <p>Aux Id: Seq 11053</p>
        </item>

      </list>
      -->

    </section>

    <section>
      <title>Reported Fixed Bugs and Malfunctions</title>
      <!-- 
      <p>-</p>
      -->
      <list type="bulleted">
        <item>
          <p>[manager] Registration of users had some issues. </p>
          <p>Not all of the registration functions where actually exported
            (<seealso marker="snmpm#register_user">register_user/4</seealso> 
            and
            <seealso marker="snmpm#register_user_monitor">register_user_monitor/4</seealso>). 
            This has now been fixed. </p>
          <p>Also, the registration did not succeed unless
            user implemented the *new* behaviour. This has now
            also been fixed (registration succeeds if the user
            implements either the new (i.e. updated 
            <seealso marker="snmpm_user">snmpm_user</seealso>) 
            or the old user behaviour (<c>snmpm_user_old</c>)). </p>
          <p>Own Id: OTP-7902</p>
	  <p>Aux Id: Seq 11240</p>
        </item>

      </list>

    </section>

    <section>
      <title>Incompatibilities</title>
      <p>-</p>
    </section>
  </section> <!-- 4.13.1 -->

  <section>
    <title>SNMP Development Toolkit 4.13</title>
<!--
    <p>Version 4.13 supports code replacement in runtime from/to
      version 4.12.1.</p>
-->

    <section>
      <title>Improvements and new features</title>
      <!-- 
      <p>-</p> 
      -->
      <list type="bulleted">
        <item>
          <p>[agent] Support for the discovery process. </p>
          <p>The agent can both initiate discovery itself (see the
            <seealso marker="snmp_agent_funct_descr#discovery">discovery</seealso> chapter
            for more info) and respond to discovery initiated by a manager.</p>
          <p>Own Id: OTP-7571</p>
	  <p>Aux Id: Seq 11053</p>
        </item>

      </list>

    </section>

    <section>
      <title>Reported Fixed Bugs and Malfunctions</title>
      <!-- 
      <p>-</p>
      -->
      <list type="bulleted">
        <item>
          <p>[agent] Unnecessary use of math:pow/2 could cause problems
            on systems without floating point support. </p>
          <p>Per Hedeland</p>
          <p>Own Id: OTP-7735</p>
	  <!-- <p>Aux Id: Seq 10966</p> -->
        </item>

        <item>
          <p>[manager] A major flaw was discovered with the agent handling. </p>
          <p>First, <c>TargetName</c> was never used as intended, as a unique
            identifier for the target (agent in this case). </p>
          <p>Second, <c>TargetName</c> had a <em>default value</em>, which meant 
            that several agents could have the same <c>TargetName</c>, causing
            unpredictable behaviour in the manager. </p>
          <p>Third, <c>EngineID</c> was not a mandatory config option and had
            furthermore also a <em>default value</em>. </p>

          <p>These problems has been solved in the following way: </p>
          <p>First, a new set of api functions has been introduced (and documented):
            <seealso marker="snmpm#register_user">register_user/4</seealso>,
            <seealso marker="snmpm#register_user_monitor">register_user_monitor/4</seealso>,
            <seealso marker="snmpm#register_agent">register_agent/3</seealso>,
            <seealso marker="snmpm#unregister_agent">unregister_agent/2</seealso>,
            <seealso marker="snmpm#agent_info">agent_info/2</seealso>,
            <seealso marker="snmpm#update_agent_info">update_agent_info/4</seealso>,
            <seealso marker="snmpm#sync_get">sync_get/3,4,5,6</seealso>,
            <seealso marker="snmpm#async_get">async_get/3,4,5,6</seealso>,
            <seealso marker="snmpm#sync_get_next">sync_get_next/3,4,5,6</seealso>,
            <seealso marker="snmpm#async_get_next">async_get_next/3,4,5,6</seealso>,
            <seealso marker="snmpm#sync_set">sync_set/3,4,5,6</seealso>,
            <seealso marker="snmpm#async_set">async_set/3,4,5,6</seealso>,
            <seealso marker="snmpm#sync_get_bulk">sync_get_bulk/5,6,7,8</seealso> and
            <seealso marker="snmpm#async_get_bulk">async_get_bulk/5,6,7,8</seealso> 
            that all use <c>TargetName</c> (and not, as previously, <c>Addr</c>
            and <c>Port</c>) to identify the agent (also the return value of 
            <seealso marker="snmpm#which_agents">which_agents</seealso> has 
            been changed). </p> 
          <p>Second, for backward compatibility, the old functions still 
            exist, but are no longer documented and are now wrappers for the 
            new functions, including erroneous default value for EngineID and 
            all. The TargetName is however generated from the provided 
            <c>Addr</c>, <c>Port</c> and <c>Version</c> config options. </p>
           <p>Third, the behaviour of the 
             <seealso marker="snmpm_user">SNMP manager user</seealso> has
             been changed to reflect this, i.e. 
             <seealso marker="snmpm_user#handle_pdu">handle_pdu/4</seealso>,
             <seealso marker="snmpm_user#handle_trap">handle_trap/3</seealso>,
             <seealso marker="snmpm_user#handle_inform">handle_inform/3</seealso>, 
             <seealso marker="snmpm_user#handle_report">handle_report/3</seealso> 
             and the return-value of 
             <seealso marker="snmpm_user#handle_agent">handle_agent/4</seealso>.
             The old (non-documented) callback-functions (using Addr and Port) 
             will still be called if the agent was registered using the old 
             registration functions. </p>
          
          <p>Own Id: OTP-7836</p>
	  <!-- <p>Aux Id: Seq 10966</p> -->
        </item>

      </list>

    </section>

    <section>
      <title>Incompatibilities</title>
      <p>-</p>
    </section>
  </section> <!-- 4.13 -->

  <section>
    <title>SNMP Development Toolkit 4.12.2</title>
    <p>Version 4.12.2 supports code replacement in runtime from/to
      version 4.12.1, 4.12, 4.11.2, 4.11.1 and 4.11.</p>

    <section>
      <title>Improvements and new features</title>
      <p>-</p> 
      <!-- 
      <list type="bulleted">
        <item>
        <item>
          <p>[agent] Improvement of the inform reporting.
            It was previously not certain how many acks an
            application received, 0, 1 or 2. This has now been
            fixed, so that only 1 (one) ack is issued. </p> 
          <p>Per Hedeland</p>
          <p>Own Id: OTP-7525</p>
        </item>

      </list>
      -->

    </section>

    <section>
      <title>Reported Fixed Bugs and Malfunctions</title>
      <!-- 
      <p>-</p>
      -->
      <list type="bulleted">
        <item>
          <p>[agent] Bad session cache (usm+camv-info) invalidation 
            could cause user crash, through call(s) to (a number of) 
            MIB API function(s) (undefined function). </p>
          <p>Own Id: OTP-7868</p>
	  <!-- <p>Aux Id: Seq 11124</p> -->
        </item>

      </list>

    </section>

    <section>
      <title>Incompatibilities</title>
      <p>-</p>
    </section>
  </section> <!-- 4.12.2 -->

  <section>
    <title>SNMP Development Toolkit 4.12.1</title>
    <p>Version 4.12.1 supports code replacement in runtime from/to
      version 4.12, 4.11.2, 4.11.1 and 4.11.</p>

    <section>
      <title>Improvements and new features</title>
      <p>-</p> 
      <!-- 
      <list type="bulleted">
        <item>
        <item>
          <p>[agent] Improvement of the inform reporting.
            It was previously not certain how many acks an
            application received, 0, 1 or 2. This has now been
            fixed, so that only 1 (one) ack is issued. </p> 
          <p>Per Hedeland</p>
          <p>Own Id: OTP-7525</p>
        </item>

      </list>
      -->

    </section>

    <section>
      <title>Reported Fixed Bugs and Malfunctions</title>
      <!-- 
      <p>-</p>
      -->
      <list type="bulleted">
        <item>
          <p>Logging of messages with the GetBulk-request PDU
            incorrectly produced an erroneous entry in the
            log: "An error occurred". </p>
          <p>The reason for this was that the PDU-fields
            error_status and error_index is re-used for
            Non-repeaters and Max-repetitions for
            GetBulk-request PDUs, but this was not handled
            by the logging code. </p>
          <p>Own Id: OTP-7695</p>
	  <p>Aux Id: Seq 11124</p>
        </item>

        <item>
          <p>[agent] An attempt to set the row status to active for an 
            notReady table row, could result in an "inconsistentValue" 
            error. </p>
          <p>The same problem existed when attempting to set row status 
            to notInService for a row in notReady. </p>
          <p>Serge Aleynikov</p>
          <p>Own Id: OTP-7698</p>
	  <!-- <p>Aux Id: Seq 10966</p> -->
        </item>

      </list>

    </section>

    <section>
      <title>Incompatibilities</title>
      <p>-</p>
    </section>
  </section> <!-- 4.12.1 -->

  <section>
    <title>SNMP Development Toolkit 4.12</title>
    <p>Version 4.12 supports code replacement in runtime from/to
      version 4.11.2, 4.11.1 and 4.11.</p>

    <section>
      <title>Improvements and new features</title>
      <!-- 
      <p>-</p> 
      -->
      <list type="bulleted">
        <item>
          <p>[agent] A simple lookup cache has been added to improve 
            the mib server lookup performance. </p>
          <p>This can be disabled with the mib_server 
            <seealso marker="snmp_app">cache</seealso> option. </p> 
          <p>Own Id: OTP-7346</p>
        </item>

        <item>
          <p>[agent] Improvement of the inform reporting.
            It was previously not certain how many acks an
            application received, 0, 1 or 2. This has now been
            fixed, so that only 1 (one) ack is issued. </p> 
          <p>Per Hedeland</p>
          <p>Own Id: OTP-7525</p>
        </item>

      </list>

    </section>

    <section>
      <title>Reported Fixed Bugs and Malfunctions</title>
      <p>-</p>
      <!-- 
      <list type="bulleted">
        <item>
          <p>[manager] Encryption error when attempting to send
            version 3 inform-requests. </p>
          <p>Own Id: OTP-7432</p>
	  <p>Aux Id: Seq 10966</p>
        </item>

      </list>
      -->

    </section>

    <section>
      <title>Incompatibilities</title>
      <p>-</p>
    </section>
  </section> <!-- 4.12 -->

  <section>
    <title>SNMP Development Toolkit 4.11.2</title>
    <p>Version 4.11.2 supports code replacement in runtime from/to
      version 4.11.1 and 4.11. </p>

    <section>
      <title>Improvements and new features</title>
      <p>-</p> 
      <!-- 
      <list type="bulleted">
        <item>
	  <p>Added utility functions for transforming DateAndTime
            as [int()] to strings; 
            <seealso marker="snmp#dat2s">date_and_time_to_string/2</seealso>
            and  
            <seealso marker="snmp#dat2s2">date_and_time_to_string2/1</seealso>. </p>
          <p>Also added new validation function 
            <seealso marker="snmp#vdat">validate_date_and_time/2</seealso>. </p>
	  <p>Own Id: OTP-7412</p>
	  <p>Aux Id: Seq 10987</p>
        </item>
      </list>
      -->
    </section>

    <section>
      <title>Reported Fixed Bugs and Malfunctions</title>
      <!-- 
      <p>-</p>
      -->
      <list type="bulleted">
        <item>
          <p>[manager] Erroneous engine-id check when receiving version 3 
            informs. </p>
          <p>Own Id: OTP-7570</p>
	  <p>Aux Id: Seq 11060</p>
        </item>

        <item>
	  <p>Receiving an snmp message with a very large version
            number could cause the erlang node to run out of
            memory and consequently crash. </p>
          <p>The standard specifies the snmp version as an
            (unlimited) INTEGER, but today only
            0 (version 1), 1 (version 2) and 3 (version 3) is
            actually used. So, when decoding a message, a limit
            has been put on the snmp version integer in order
            to not allow this kind of a problem. </p>
	  <p>Own Id: OTP-7575</p>
	  <p>Aux Id: Seq 11064</p>
        </item>

      </list>
    </section>

    <section>
      <title>Incompatibilities</title>
      <p>-</p>
    </section>
  </section> <!-- 4.11.2 -->


  <section>
    <title>SNMP Development Toolkit 4.11.1</title>
    <p>Version 4.11.1 supports code replacement in runtime from/to
      version 4.11.</p>

    <section>
      <title>Improvements and new features</title>
      <!-- 
      <p>-</p> 
      -->
      <list type="bulleted">
        <item>
          <p>[compiler] The MIB compiler did not retrieve the REFERENCE part
            of a SNMP MIB definition. </p>
          <p>This problem has been partly solved. For SNMP tables, 
            the assocList field of the tables mib-entry record now contains 
            this info (as <c>{reference, string()}</c>), <em>if</em> the 
            MIB was compiled with the compiler option <em>+reference</em>. </p>
          <p>This solution is temporary, until such time as a permanent
            solution (and probably not backward compatible) is devised, which
            retrieves and stores all REFERENCE part(s) of a MIB. </p>
          <p>See the 
            <seealso marker="snmpc#compiler_opts">compiler options</seealso> 
            for more info. </p> 

          <p>Serge Aleynikov</p>
          <p>Own Id: OTP-7426</p>
        </item>

        <item>
	  <p>Added utility functions for transforming DateAndTime
            as [int()] to strings; 
            <seealso marker="snmp#dat2s">date_and_time_to_string/2</seealso>
            and  
            <seealso marker="snmp#dat2s2">date_and_time_to_string2/1</seealso>. </p>
          <p>Also added new validation function 
            <seealso marker="snmp#vdat">validate_date_and_time/2</seealso>. </p>
	  <p>Own Id: OTP-7412</p>
	  <p>Aux Id: Seq 10987</p>
        </item>

      </list>

    </section>

    <section>
      <title>Reported Fixed Bugs and Malfunctions</title>
      <!-- 
      <p>-</p>
      -->
      <list type="bulleted">
        <item>
          <p>[manager] Encryption error when attempting to send
            version 3 inform-requests. </p>
          <p>Own Id: OTP-7432</p>
	  <p>Aux Id: Seq 10966</p>
        </item>

      </list>
    </section>

    <section>
      <title>Incompatibilities</title>
      <p>-</p>
    </section>
  </section> <!-- 4.11.1 -->

  <section>
    <title>SNMP Development Toolkit 4.11</title>
    <p>Version 4.11 supports code replacement in runtime from/to
      version 4.10.3, 4.10.2, 4.10.1 and 4.10.</p>

    <section>
      <title>Improvements and new features</title>
      <!-- 
      <p>-</p> 
      -->
      <list type="bulleted">
        <item>
          <p>[agent] Performance improvements in the case when an SNMP 
            manager performs an snmpwalk. </p>
          <p>Martin Bj&ouml;rklund</p>
          <p>Own Id: OTP-7201</p>
        </item>

        <item>
          <p>The API for sending inform(s) has been improved. Also
            the documentation has been corrected and updated. See 
            <seealso marker="snmpa#send_notification">snmpa:send_notification</seealso> and 
            <seealso marker="snmpa_notification_delivery_info_receiver">snmpa_notification_delivery_info_receiver</seealso> 
            for more info.</p>
          <p>Own Id: OTP-7287</p>
          <p>Aux Id: Seq 10926</p>
        </item>

        <item>
	  <p>[agent] Performance of the internal database (local-db) 
           has been improved.</p>
	  <p>Own Id: OTP-7319</p>
	  <p>Aux Id: Seq 10942</p>
        </item>

        <item>
	  <p>[agent] Added utility functions,
            <seealso marker="snmpa#restart_worker">snmpa:restart_worker/0,1</seealso> and 
            <seealso marker="snmpa#restart_set_worker">snmpa:restart_set_worker/0,1</seealso>, 
            for restarting the agent worker processes (in case the agent is
            multi-threaded).</p>
	  <p>Own Id: OTP-7369</p>
        </item>

        <item>
	  <p>Add utility function to 
            <seealso marker="snmp#read_mib">read</seealso> 
            a compiled mib. </p>
	  <p>Own Id: OTP-7371</p>
        </item>

      </list>
    </section>

    <section>
      <title>Reported Fixed Bugs and Malfunctions</title>
      <!-- 
      <p>-</p>
      -->
      <list type="bulleted">
        <item>
          <p>[manager] Encryption error when attempting to send
            version 3 inform-requests. </p>
          <p>Own Id: OTP-7377</p>
	  <p>Aux Id: Seq 10966</p>
        </item>

      </list>
    </section>

    <section>
      <title>Incompatibilities</title>
      <p>-</p>
    </section>
  </section> <!-- 4.11 -->

  <!-- section>
    <title>Release notes history</title>
    <p>For information about older versions see
      <url href="part_notes_history_frame.html">release notes history</url>.</p>
  </section -->
</chapter>
<|MERGE_RESOLUTION|>--- conflicted
+++ resolved
@@ -35,11 +35,7 @@
   <section>
     <title>SNMP Development Toolkit 4.20</title>
     <p>Version 4.20 supports code replacement in runtime from/to
-<<<<<<< HEAD
-      version 4,19 and 4.18.</p>
-=======
       version 4.19 and 4.18.</p>
->>>>>>> b880d9d8
 
     <section>
       <title>Improvements and new features</title>
@@ -57,7 +53,16 @@
           <p>Aux Id: Seq 11790</p>
 	</item>
 
-<<<<<<< HEAD
+
+        <item>
+          <p>[agent] To be able to handle multiple engine-id(s) when
+	  sending trap(s), the function 
+          <seealso marker="snmp_community_mib#add_community">
+	  add_community/6</seealso> has been added. </p>
+          <p>Own Id: OTP-9119</p>
+          <p>Aux Id: Seq 11792</p>
+        </item>
+
         <item>
           <p>[manager] The API for snmp requests has been augmented to
 	  allow the caller to override some configuration. </p>
@@ -72,41 +77,21 @@
 	  <seealso marker="snmpm#async_set2">async_set2/3,4</seealso>
 	  for more info. </p>
           <p>Own Id: OTP-9162</p>
-=======
-
-        <item>
-          <p>[agent] To be able to handle multiple engine-id(s) when
-	  sending trap(s), the function 
-          <seealso marker="snmp_community_mib#add_community">
-	  add_community/6</seealso> has been added. </p>
-          <p>Own Id: OTP-9119 Aux Id: Seq 11792</p>
->>>>>>> b880d9d8
         </item>
 
         <item>
           <p>[manager] The old API functions (for get and set
-<<<<<<< HEAD
 	  requests: 
 	  snmpm:g/3,4,5,6,7, snmpm:ag/3,4,5,6,7, 
 	  snmpm:gn/3,4,5,6,7, snmpm:agn/3,4,5,6,7,
 	  snmpm:s/3,4,5,6,7, snmpm:s/3,4,5,6,7,
 	  snmpm:gb/5,6,7,8,9 and snmpm:agb/5,6,7,8,9)
 	  are now officially deprecated.
-=======
-	  requests) are now officially deprecated.
->>>>>>> b880d9d8
 	  They will be removed as of R16B. </p>
           <p>Own Id: OTP-9174</p>
         </item>
 
         <item>
-<<<<<<< HEAD
-          <p>Added type specs for functions that do not return. </p>
-          <p>Kostis Sagonas</p>
-          <p>Own Id: OTP-9208</p>
-        </item>
-
-=======
           <p>[agent] Pass extra info through the agent to the net-if
 	  process when sending notifications. </p>
 	  <p>See 
@@ -114,13 +99,18 @@
 	  snmpa:send_notification2/3</seealso> for more info. 
 	  See also the incomming net-if messages when sending a 
 	  <seealso marker="snmp_agent_netif#im_send_pdu">trap</seealso> 
-	  and 
+	  (send_pdu message) and 
 	  <seealso marker="snmp_agent_netif#im_send_pdu_req">
-	  notification</seealso>. </p>
+	  notification</seealso> (send_pdu_req message). </p>
           <p>Own Id: OTP-9183</p>
           <p>Aux Id: Seq 11817</p>
         </item>
->>>>>>> b880d9d8
+
+        <item>
+          <p>Added type specs for functions that do not return. </p>
+          <p>Kostis Sagonas</p>
+          <p>Own Id: OTP-9208</p>
+        </item>
       </list>
     </section>
 
