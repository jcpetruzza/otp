#-*-makefile-*-   ; force emacs to enter makefile-mode

# %CopyrightBegin%
#
# Copyright Ericsson AB 1997-2014. All Rights Reserved.
#
# The contents of this file are subject to the Erlang Public License,
# Version 1.1, (the "License"); you may not use this file except in
# compliance with the License. You should have received a copy of the
# Erlang Public License along with this software. If not, it can be
# retrieved online at http://www.erlang.org/.
#
# Software distributed under the License is distributed on an "AS IS"
# basis, WITHOUT WARRANTY OF ANY KIND, either express or implied. See
# the License for the specific language governing rights and limitations
# under the License.
#
# %CopyrightEnd%

APPLICATION = snmp
<<<<<<< HEAD
SNMP_VSN    = 4.25
=======
SNMP_VSN    = 4.24.2.1
>>>>>>> 6b710831
PRE_VSN     =
APP_VSN     = "$(APPLICATION)-$(SNMP_VSN)$(PRE_VSN)"<|MERGE_RESOLUTION|>--- conflicted
+++ resolved
@@ -2,7 +2,7 @@
 
 # %CopyrightBegin%
 #
-# Copyright Ericsson AB 1997-2014. All Rights Reserved.
+# Copyright Ericsson AB 1997-2017. All Rights Reserved.
 #
 # The contents of this file are subject to the Erlang Public License,
 # Version 1.1, (the "License"); you may not use this file except in
@@ -18,10 +18,6 @@
 # %CopyrightEnd%
 
 APPLICATION = snmp
-<<<<<<< HEAD
-SNMP_VSN    = 4.25
-=======
-SNMP_VSN    = 4.24.2.1
->>>>>>> 6b710831
+SNMP_VSN    = 4.25.0.0.1
 PRE_VSN     =
 APP_VSN     = "$(APPLICATION)-$(SNMP_VSN)$(PRE_VSN)"