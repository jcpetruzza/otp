--- conflicted
+++ resolved
@@ -1039,10 +1039,6 @@
 	 */
 	return 0;
     }
-<<<<<<< HEAD
-=======
-#endif
->>>>>>> 8bb0d5d4
 
     atom_true  = enif_make_atom(env,"true");
     atom_false = enif_make_atom(env,"false");
