--- conflicted
+++ resolved
@@ -234,19 +234,23 @@
         ret = __LINE__; goto done;
     }
 
+#if OPENSSL_VERSION_NUMBER >= PACKED_OPENSSL_VERSION_PLAIN(1,1,0) && !defined(HAS_LIBRESSL)
+    enif_set_option(env, ERL_NIF_OPT_ON_UNLOAD_THREAD, unload_thread);
+#endif
+
     if (library_initialized) {
         /* Repeated loading of this library (module upgrade).
          * Atoms and callbacks are already set, we are done.
          */
-        return 0;
+        ret = 0;
+        goto done;
     }
 
 #ifdef HAS_3_0_API
     prov_cnt = 0;
 # ifdef FIPS_SUPPORT
-<<<<<<< HEAD
-    if (!(prov[prov_cnt++] = OSSL_PROVIDER_load(NULL, "fips"))) {
-        ret = __LINE__; goto done;
+    if ((prov[prov_cnt] = OSSL_PROVIDER_load(NULL, "fips"))) {
+        prov_cnt++;
     }
 # endif
     if (!(prov[prov_cnt++] = OSSL_PROVIDER_load(NULL, "default"))) {
@@ -258,30 +262,6 @@
     if ((prov[prov_cnt] = OSSL_PROVIDER_load(NULL, "legacy"))) {
         /* Don't fail loading if the legacy provider is missing */
         prov_cnt++;
-    }
-#endif
-
-#if OPENSSL_VERSION_NUMBER >= PACKED_OPENSSL_VERSION_PLAIN(1,1,0) && !defined(HAS_LIBRESSL)
-    enif_set_option(env, ERL_NIF_OPT_ON_UNLOAD_THREAD, unload_thread);
-#endif
-
-    if (library_initialized) {
-	/* Repeated loading of this library (module upgrade).
-	 * Atoms and callbacks are already set, we are done.
-	 */
-        ret = 0;
-        goto done;
-=======
-    if ((prov[prov_cnt] = OSSL_PROVIDER_load(NULL, "fips"))) {
-        prov_cnt++;
-    }
-# endif
-    if (!(prov[prov_cnt++] = OSSL_PROVIDER_load(NULL, "default"))) return __LINE__;
-    if (!(prov[prov_cnt++] = OSSL_PROVIDER_load(NULL, "base"))) return __LINE__;
-    if ((prov[prov_cnt] = OSSL_PROVIDER_load(NULL, "legacy"))) {
-        /* Don't fail loading if the legacy provider is missing */
-        prov_cnt++;
->>>>>>> 8b9f1bfe
     }
 #endif
 
