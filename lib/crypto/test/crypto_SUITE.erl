%
%% %CopyrightBegin%
%%
%% Copyright Ericsson AB 1999-2020. All Rights Reserved.
%%
%% Licensed under the Apache License, Version 2.0 (the "License");
%% you may not use this file except in compliance with the License.
%% You may obtain a copy of the License at
%%
%%     http://www.apache.org/licenses/LICENSE-2.0
%%

%% distributed under the License is distributed on an "AS IS" BASIS,
%% WITHOUT WARRANTIES OR CONDITIONS OF ANY KIND, either express or implied.
%% See the License for the specific language governing permissions and
%% limitations under the License.
%%
%% %CopyrightEnd%
%%
-module(crypto_SUITE).

-include_lib("common_test/include/ct.hrl").


-export([
         %% CT callbacks:
         suite/0,
         all/0,
         groups/0,
         init_per_suite/1,
         end_per_suite/1,
         init_per_group/2,
         end_per_group/2,
         init_per_testcase/2,
         end_per_testcase/2,
         
         %% Test cases:
         aead_bad_tag/1,
         aead_ng/1,
         all_ciphers/1,
         api_errors_ecdh/1,
         api_ng/0,
         api_ng/1,
         api_ng_one_shot/0,
         api_ng_one_shot/1,
         api_ng_tls/0,
         api_ng_tls/1,
         app/0,
         app/1,
         appup/0,
         appup/1,
         bad_combo/1,
         bad_key_length/1,
         bad_cipher_name/1,
         bad_generate_key_name/1,
         bad_hash_name/1,
         bad_mac_name/1,
         bad_sign_name/1,
         bad_verify_name/1,
         cipher_info/0,
         cipher_info/1,
         cipher_info_prop_aead_attr/0,
         cipher_info_prop_aead_attr/1,
         cipher_padding/1,
         compute/0,
         compute/1,
         compute_bug/0,
         compute_bug/1,
         crypto_load/1,
         crypto_load_and_call/1,
         exor/0,
         exor/1,
         generate/0,
         generate/1,
         generate_compute/0,
         generate_compute/1,
         hash/0,
         hash/1,
         hash_info/0,
         hash_info/1,
         info/1,
         mod_pow/0,
         mod_pow/1,
         no_aead_ng/0,
         no_aead_ng/1,
         no_generate_compute/0,
         no_generate_compute/1,
         no_hash/0,
         no_hash/1,
         no_sign_verify/0,
         no_sign_verify/1,
         no_support/0,
         no_support/1,
         node_supports_cache/1,
         private_encrypt/0,
         private_encrypt/1,
         public_encrypt/0,
         public_encrypt/1,
         rand_plugin/0,
         rand_plugin/1,
         rand_plugin_s/0,
         rand_plugin_s/1,
         rand_threads/0,
         rand_threads/1,
         rand_uniform/0,
         rand_uniform/1,
         hash_equals/0,
         hash_equals/1,
         sign_verify/0,
         sign_verify/1,
         ec_key_padding/1,
         use_all_ec_sign_verify/1,
         use_all_ecdh_generate_compute/1,
         use_all_eddh_generate_compute/1,
         pbkdf2_hmac/0,
         pbkdf2_hmac/1,

         %% Others:
         aes_128_cbc/1,
         aes_128_ccm/1,
         aes_128_cfb128/1,
         aes_128_cfb8/1,
         aes_128_ctr/1,
         aes_128_ecb/1,
         aes_128_gcm/1,
         aes_192_cbc/1,
         aes_192_ccm/1,
         aes_192_cfb128/1,
         aes_192_cfb8/1,
         aes_192_ctr/1,
         aes_192_ecb/1,
         aes_192_gcm/1,
         aes_256_cbc/1,
         aes_256_ccm/1,
         aes_256_cfb128/1,
         aes_256_cfb8/1,
         aes_256_ctr/1,
         aes_256_ecb/1,
         aes_256_gcm/1,
         aes_cbc/1,
         aes_cbc128/1,
         aes_cbc256/1,
         aes_ccm/1,
         aes_cfb128/1,
         aes_cfb8/1,
         aes_ecb/1,
         aes_gcm/1,
         blowfish_cbc/1,
         blowfish_cfb64/1,
         blowfish_ecb/1,
         blowfish_ofb64/1,
         chacha20/1,
         chacha20_poly1305/1,
         des3_cbc/1,
         des3_cbf/1,
         des3_cfb/1,
         des_cbc/1,
         des_cfb/1,
         des_ede3/1,
         des_ede3_cbc/1,
         des_ede3_cfb/1,
         mac_check/1,
         rc2_cbc/1,
         rc4/1,
         ripemd160_incr_digest/0,
         ripemd160_incr_msgs/0,
         rsa_oaep/0,
         rsa_oaep256/0,
         rsa_oaep_label/0
        ]).

%%--------------------------------------------------------------------
%% Common Test interface functions -----------------------------------
%%--------------------------------------------------------------------

suite() -> [{ct_hooks,[ts_install_cth]}].

all() ->
    [%%crypto_load,
     %%crypto_load_and_call,
     app,
     {group, api_errors},
     appup,
     all_ciphers,
     {group, fips},
     {group, non_fips},
     cipher_padding,
     ec_key_padding,
     node_supports_cache,
     mod_pow,
     exor,
     rand_uniform,
     rand_threads,
     rand_plugin,
     rand_plugin_s,
     info,
     cipher_info,
     hash_info,
<<<<<<< HEAD
     hash_equals
=======
     pbkdf2_hmac
>>>>>>> dc185e44
    ].

-define(NEW_CIPHER_TYPE_SCHEMA,
       ).
        
groups() ->
    [{non_fips, [], [
                     {group, blake2b},
                     {group, blake2s},
                     {group, dss},
                     {group, ecdsa},
                     {group, ed25519},
                     {group, ed448},
                     {group, rsa},

                     {group, md4},
                     {group, md5},
                     {group, ripemd160},
                     {group, sha224},
                     {group, sha256},
                     {group, sha384},
                     {group, sha3_224},
                     {group, sha3_256},
                     {group, sha3_384},
                     {group, sha3_512},
                     {group, sha512},
                     {group, sha},

                     {group, dh},
                     {group, ecdh},
                     {group, eddh},
                     {group, srp},

		     {group, chacha20_poly1305},
		     {group, chacha20},
                     {group, blowfish_cbc},
                     {group, blowfish_cfb64},
                     {group, blowfish_ecb},
                     {group, blowfish_ofb64},

                     {group, des_cbc},
                     {group, des_cfb},
                     {group, rc2_cbc},
                     {group, rc4},

                     {group, des_ede3_cbc},
                     {group, des_ede3_cfb},
                     {group, aes_128_cbc},
                     {group, aes_192_cbc},
                     {group, aes_256_cbc},
                     {group, aes_128_ctr},
                     {group, aes_192_ctr},
                     {group, aes_256_ctr},
                     {group, aes_128_ccm},
                     {group, aes_192_ccm},
                     {group, aes_256_ccm},
                     {group, aes_128_ecb},
                     {group, aes_192_ecb},
                     {group, aes_256_ecb},
                     {group, aes_128_gcm},
                     {group, aes_192_gcm},
                     {group, aes_256_gcm},
                     {group, des_ede3_cbc},
                     {group, des_ede3_cfb},
                     {group, aes_128_cfb128},
                     {group, aes_192_cfb128},
                     {group, aes_256_cfb128},
                     {group, aes_128_cfb8},
                     {group, aes_192_cfb8},
                     {group, aes_256_cfb8}
                    ]},
     {fips, [], [
                 {group, no_blake2b},
                 {group, no_blake2s},
                 {group, dss},
                 {group, ecdsa},
                 {group, no_ed25519},
                 {group, no_ed448},
                 {group, rsa},

                 {group, no_md4},
                 {group, no_md5},
                 {group, no_ripemd160},
                 {group, sha},
                 {group, sha224},
                 {group, sha256},
                 {group, sha384},
                 {group, sha512},

                 {group, dh},
                 {group, ecdh},
                 {group, no_srp},

		 {group, no_chacha20_poly1305},
		 {group, no_chacha20},
                 {group, no_blowfish_cbc},
                 {group, no_blowfish_cfb64},
                 {group, no_blowfish_ecb},
                 {group, no_blowfish_ofb64},

                 {group, no_des_cbc},
                 {group, no_des_cfb},
                 {group, no_rc2_cbc},
                 {group, no_rc4},

                 {group, des_ede3_cbc},
                 {group, des_ede3_cfb},
                 {group, aes_128_cbc},
                 {group, aes_192_cbc},
                 {group, aes_256_cbc},
                 {group, aes_128_ctr},
                 {group, aes_192_ctr},
                 {group, aes_256_ctr},
                 {group, aes_128_ccm},
                 {group, aes_192_ccm},
                 {group, aes_256_ccm},
                 {group, aes_128_ecb},
                 {group, aes_192_ecb},
                 {group, aes_256_ecb},
                 {group, aes_128_gcm},
                 {group, aes_192_gcm},
                 {group, aes_256_gcm},
                 {group, des_ede3_cbc},
                 {group, des_ede3_cfb},
                 {group, aes_128_cfb128},
                 {group, aes_192_cfb128},
                 {group, aes_256_cfb128},
                 {group, aes_128_cfb8},
                 {group, aes_192_cfb8},
                 {group, aes_256_cfb8}
                ]},

     {md4,                  [], [hash]},
     {md5,                  [], [hash]},
     {ripemd160,            [], [hash]},
     {sha,                  [], [hash]},
     {sha224,               [], [hash]},
     {sha256,               [], [hash]},
     {sha384,               [], [hash]},
     {sha512,               [], [hash]},
     {sha3_224,             [], [hash]},
     {sha3_256,             [], [hash]},
     {sha3_384,             [], [hash]},
     {sha3_512,             [], [hash]},
     {blake2b,              [], [hash]},
     {blake2s,              [], [hash]},
     {no_blake2b,           [], [no_hash]},
     {no_blake2s,           [], [no_hash]},
     {rsa,                  [], [sign_verify,
                                 public_encrypt,
                                 private_encrypt,
                                 generate
                                ]},
     {dss,                  [], [sign_verify
                                 %% Does not work yet:  ,public_encrypt, private_encrypt
                                ]},
     {ecdsa,                [], [sign_verify, use_all_ec_sign_verify
                                 %% Does not work yet:  ,public_encrypt, private_encrypt
                                ]},
     {ed25519,              [], [sign_verify,
                                 %% Does not work yet:  ,public_encrypt, private_encrypt
                                 generate
                              ]},
     {ed448,                [], [sign_verify,
                                 %% Does not work yet:  ,public_encrypt, private_encrypt
                                 generate
                                ]},
     {dh,                   [], [generate_compute, compute_bug]},
     {ecdh,                 [], [compute, generate, use_all_ecdh_generate_compute]},
     {eddh,                 [], [compute, generate, use_all_eddh_generate_compute]},
     {srp,                  [], [generate_compute]},
     {des_cbc,              [], [api_ng, api_ng_one_shot, api_ng_tls]},
     {des_cfb,              [], [api_ng, api_ng_one_shot, api_ng_tls]},
     {des_ede3_cbc,         [], [api_ng, api_ng_one_shot, api_ng_tls]},
     {des_ede3_cfb,         [], [api_ng, api_ng_one_shot, api_ng_tls]},
     {rc2_cbc,              [], [api_ng, api_ng_one_shot, api_ng_tls]},
     {aes_cfb8,             [], []},
     {aes_128_cfb8,         [], [api_ng, api_ng_one_shot, api_ng_tls]},
     {aes_192_cfb8,         [], [api_ng, api_ng_one_shot, api_ng_tls]},
     {aes_256_cfb8,         [], [api_ng, api_ng_one_shot, api_ng_tls]},
     {no_aes_cfb8,          [], [no_support]},
     {aes_cfb128,           [], []},
     {aes_128_cfb128,       [], [api_ng, api_ng_one_shot, api_ng_tls]},
     {aes_192_cfb128,       [], [api_ng, api_ng_one_shot, api_ng_tls]},
     {aes_256_cfb128,       [], [api_ng, api_ng_one_shot, api_ng_tls]},
     {no_aes_cfb128,        [], [no_support]},
     {blowfish_cbc,         [], [api_ng, api_ng_one_shot, api_ng_tls]},
     {blowfish_ecb,         [], [api_ng, api_ng_one_shot]},
     {blowfish_cfb64,       [], [api_ng, api_ng_one_shot, api_ng_tls]},
     {blowfish_ofb64,       [], [api_ng, api_ng_one_shot, api_ng_tls]},
     {rc4,                  [], [api_ng, api_ng_one_shot, api_ng_tls]},
     {chacha20_poly1305,    [], [aead_ng, aead_bad_tag]},
     {chacha20,             [], [api_ng, api_ng_one_shot, api_ng_tls]},
     {no_aes_cfb128,        [], [no_support]},
     {no_md4,               [], [no_support, no_hash]},
     {no_md5,               [], [no_support, no_hash]},
     {no_ed25519,           [], [no_support, no_sign_verify
                                 %% Does not work yet:  ,public_encrypt, private_encrypt
                                ]},
     {no_ed448,             [], [no_support, no_sign_verify
                                 %% Does not work yet:  ,public_encrypt, private_encrypt
                                ]},
     {no_ripemd160,         [], [no_support, no_hash]},
     {no_srp,               [], [no_support, no_generate_compute]},
     {no_des_cbc,           [], [no_support]},
     {no_des_cfb,           [], [no_support]},
     {no_blowfish_cbc,      [], [no_support]},
     {no_blowfish_ecb,      [], [no_support]},
     {no_blowfish_cfb64,    [], [no_support]},
     {no_blowfish_ofb64,    [], [no_support]},
     {no_chacha20_poly1305, [], [no_support, no_aead_ng]},
     {no_chacha20,          [], [no_support]},
     {no_rc2_cbc,           [], [no_support]},
     {no_rc4,               [], [no_support]},
     {api_errors,           [], [api_errors_ecdh,
                                 bad_combo,
                                 bad_key_length,
                                 bad_cipher_name,
                                 bad_generate_key_name,
                                 bad_hash_name,
                                 bad_mac_name,
                                 bad_sign_name,
                                 bad_verify_name
                                ]},

     %% New cipher nameing schema
     {des_ede3_cbc, [], [api_ng, api_ng_one_shot, api_ng_tls]},
     {des_ede3_cfb, [], [api_ng, api_ng_one_shot, api_ng_tls]},
     {aes_128_cbc,  [], [api_ng, api_ng_one_shot, api_ng_tls]},
     {aes_192_cbc,  [], [api_ng, api_ng_one_shot, api_ng_tls]},
     {aes_256_cbc,  [], [api_ng, api_ng_one_shot, api_ng_tls]},
     {aes_128_ctr,  [], [api_ng, api_ng_one_shot, api_ng_tls]},
     {aes_192_ctr,  [], [api_ng, api_ng_one_shot, api_ng_tls]},
     {aes_256_ctr,  [], [api_ng, api_ng_one_shot, api_ng_tls]},
     {aes_128_ccm,  [], [aead_ng, aead_bad_tag]},
     {aes_192_ccm,  [], [aead_ng, aead_bad_tag]},
     {aes_256_ccm,  [], [aead_ng, aead_bad_tag]},
     {aes_128_ecb,  [], [api_ng, api_ng_one_shot]},
     {aes_192_ecb,  [], [api_ng, api_ng_one_shot]},
     {aes_256_ecb,  [], [api_ng, api_ng_one_shot]},
     {aes_128_gcm,  [], [aead_ng, aead_bad_tag]},
     {aes_192_gcm,  [], [aead_ng, aead_bad_tag]},
     {aes_256_gcm,  [], [aead_ng, aead_bad_tag]}
    ].

%%-------------------------------------------------------------------
init_per_suite(Config) ->
    file:set_cwd(datadir(Config)),
    {ok, _} = zip:unzip("KAT_AES.zip"),
    {ok, _} = zip:unzip("aesmmt.zip"),
    {ok, _} = zip:unzip("cmactestvectors.zip"),
    {ok, _} = zip:unzip("gcmtestvectors.zip"),

    try is_ok(crypto:start()) of
	ok ->
            catch ct:comment("~s",[element(3,hd(crypto:info_lib()))]),
            catch ct:log("crypto:info()     -> ~p~n"
                         "crypto:info_lib() -> ~p~n"
                         "crypto:version()  -> ~p~n"
                         "crypto:supports() -> ~p~n"
                        ,[crypto:info(), crypto:info_lib(), crypto:version(), crypto:supports()]),

	    try crypto:strong_rand_bytes(1) of
		_ ->
		    Config
	    catch error:low_entropy ->
                    %% We are testing on an OS with low entropy in its random
                    %% seed. So we have to seed it with a binary to get started.

		    %% This is NOT how you want to do seeding, it is just here
		    %% to make the tests pass. Check your OS manual for how you
		    %% really want to seed.
		    {H,M,L} = erlang:timestamp(),
		    Bin = <<H:24,M:20,L:20>>,
		    crypto:rand_seed(<< <<Bin/binary>> || _ <- lists:seq(1,16) >>),
		    Config
	    end
                  
    catch C:E:S ->
            ct:log("~p ~p~n~p", [C,E,S]),
	    {fail, "Crypto did not start"}
    end.

is_ok(ok) -> ok;
is_ok({error, already_started}) -> ok;
is_ok({error,{already_started,crypto}}) -> ok.

    

end_per_suite(_Config) ->
    application:stop(crypto).

%%-------------------------------------------------------------------
init_per_group(fips, Config) ->
    try_enable_fips_mode(Config);
init_per_group(non_fips, Config) ->
    NonFIPSConfig = [{fips, false} | Config],
    case crypto:info_fips() of
        enabled ->
            true = crypto:enable_fips_mode(false),
            not_enabled = crypto:info_fips(),
            NonFIPSConfig;
        _NotEnabled ->
            NonFIPSConfig
    end;
init_per_group(api_errors, Config) ->
    Config;
init_per_group(GroupName, Config) ->
    case atom_to_list(GroupName) of
        "no_" ++ TypeStr ->
            %% Negated test case: check the algorithm is not supported
            %% (e.g. due to FIPS mode limitations)
            TypeAtom = list_to_atom(TypeStr),
            [{type, TypeAtom} | group_config(TypeAtom, Config)];
        _Other ->
            %% Regular test case: skip if the algorithm is not supported
            case is_supported(GroupName) of
                true ->
                    [{type, GroupName} | group_config(GroupName, Config)];
                false ->
                    {skip, "Group not supported"}
            end
    end.

end_per_group(_GroupName, Config) ->
    Config.

init_per_testcase(info, Config) ->
    Config;
init_per_testcase(cmac, Config) ->
    case is_supported(cmac) of
        true ->
            configure_mac(cmac, proplists:get_value(type,Config), Config);
        false ->
            {skip, "CMAC is not supported"}
    end;
init_per_testcase(generate, Config) ->
    case proplists:get_value(type, Config) of
	rsa ->
	    % RSA key generation is a lengthy process, and is only available
	    % if dirty CPU scheduler support was enabled for this runtime.
	    case try erlang:system_info(dirty_cpu_schedulers) of
		     N -> N > 0
		 catch
		     error:badarg -> false
		 end of
		true -> Config;
		false -> {skip, "RSA key generation requires dirty scheduler support."}
	    end;
	_ -> Config
    end;
init_per_testcase(hmac, Config) ->
    configure_mac(hmac, proplists:get_value(type,Config), Config);
init_per_testcase(_Name,Config) ->
    Config.

end_per_testcase(info, Config) ->
    Config;
end_per_testcase(_Name,Config) ->
    Config.

%%--------------------------------------------------------------------
%% Test Cases --------------------------------------------------------
%%--------------------------------------------------------------------
app() ->
    [{doc, "Test that the crypto app file is ok"}].
app(Config) when is_list(Config) ->
    ok = test_server:app_test(crypto).
%%--------------------------------------------------------------------
appup() ->
    [{doc, "Test that the crypto appup file is ok"}].
appup(Config) when is_list(Config) ->
    ok = test_server:appup_test(crypto).

%%--------------------------------------------------------------------
%% Simple encode/decode for all ciphers in crypto:supports(ciphers). No
%% checking of the encrypted text, just check that it is decrypted back
%% to the plain text.
all_ciphers(_Config) ->
    case [C || C <- crypto:supports(ciphers),
               ok =/= simple_cipher_test(C)] of
        [] ->
            ok;
        BadCiphers ->
            ct:log("Bad ciphers: ~p", [BadCiphers]),
            {fail, "Cipher(s) failed"}
    end.

simple_cipher_test(Cipher) ->
    try
        #{key_length := KeyLength,
          iv_length := IvLength,
          block_size := BlockSize,
          mode := CipherMode
         } = crypto:cipher_info(Cipher),
        Key = <<1:KeyLength/unit:8>>,
        IV = <<0:IvLength/unit:8>>,
        Plain0 = <<"Hello world! Let's do some cipher tests">>,
        Plain = case BlockSize of
                    1 -> Plain0;
                    _ -> <<Plain0:BlockSize/binary>>
                end,
        enc_dec(Cipher, Key, IV, CipherMode, Plain)
    catch
        Class:Error:Stack ->
            ct:log("Error for cipher ~p:~nClass = ~p~nError = ~p~nStack = ~p",
                   [Cipher, Class, Error, Stack]),
            error
    end.



enc_dec(Cipher, Key, 0, _Mode, Plain) ->
    case crypto:crypto_one_time(Cipher, Key, Plain, true) of
        Encrypted when is_binary(Encrypted) ->
             case crypto:crypto_one_time(Cipher, Key, Encrypted, false) of
                 Plain ->
                     ok;
                 Other ->
                     ct:log("~p:~p Error for cipher ~p:~n~p", [?MODULE,?LINE,Cipher, Other]),
                     error
             end;
        Other ->
            ct:log("~p:~p Error for cipher ~p:~n~p", [?MODULE,?LINE,Cipher, Other]),
            error
    end;

enc_dec(Cipher, Key, IV, Mode, Plain) when Mode == ccm_mode ;
                                           Mode == gcm_mode ;
                                           Cipher == chacha20_poly1305 ->
    AAD = aad(Cipher, Mode),
    case crypto:crypto_one_time_aead(Cipher, Key, IV, Plain, AAD, true) of
        {Encrypted,Tag} when is_binary(Encrypted) ->
            case crypto:crypto_one_time_aead(Cipher, Key, IV, Encrypted, AAD, Tag, false) of
                 Plain ->
                     ok;
                 Other ->
                     ct:log("~p:~p Error for cipher ~p:~n~p", [?MODULE,?LINE,Cipher, Other]),
                     error
             end;
        Other ->
            ct:log("~p:~p Error for cipher ~p:~n~p", [?MODULE,?LINE,Cipher, Other]),
            error
    end;

enc_dec(Cipher, Key, IV, _Mode, Plain) ->
    case crypto:crypto_one_time(Cipher, Key, IV, Plain, true) of
        Encrypted when is_binary(Encrypted) ->
             case crypto:crypto_one_time(Cipher, Key, IV, Encrypted, false) of
                 Plain ->
                     ok;
                 Other ->
                     ct:log("~p:~p Error for cipher ~p:~n~p", [?MODULE,?LINE,Cipher, Other]),
                     error
             end;
        Other ->
            ct:log("~p:~p Error for cipher ~p:~n~p", [?MODULE,?LINE,Cipher, Other]),
            error
    end.

aad(_Cipher, _Mode) ->
    %% Any size will do
    <<"Some text">>.

%%--------------------------------------------------------------------
no_support() ->
    [{doc, "Test an algorithm is not reported in the supported list"}].
no_support(Config) when is_list(Config) ->
    Type  = ?config(type, Config),
    false = is_supported(Type).
%%--------------------------------------------------------------------
crypto_load(_Config) ->
    (catch crypto:stop()),
    code:delete(crypto),
    code:purge(crypto),
    crypto:start().
%%--------------------------------------------------------------------
crypto_load_and_call(_Config) ->
    (catch crypto:stop()),
    code:delete(crypto),
    code:purge(crypto),
    Key0 = "ablurf123BX#$;3",
    Bin0 = erlang:md5(<<"whatever">>),
    {Key,IVec,_BlockSize} = make_crypto_key(Key0),
    crypto:crypto_one_time(des_ede3_cbc, Key, IVec, Bin0, true).

make_crypto_key(String) ->
    <<K1:8/binary,K2:8/binary>> = First = erlang:md5(String),
    <<K3:8/binary,IVec:8/binary>> = erlang:md5([First|lists:reverse(String)]),
    {[K1,K2,K3],IVec,8}.
%%--------------------------------------------------------------------
%% Test that a spawned node has initialized the cache

node_supports_cache(_Config) ->
    ECs = crypto:supports(curves),
    {ok,Peer,Node} = ?CT_PEER(),
    case erpc:call(Node, crypto, supports, [curves]) of
        ECs ->
            peer:stop(Peer);
        OtherECs ->
            peer:stop(Peer),
            ct:log("At master:~p~nAt slave:~p~n"
                   "Missing at slave: ~p~nmissing at master: ~p",
                   [ECs, OtherECs, ECs--OtherECs, OtherECs--ECs]),
            {fail, "different support at slave"}
    end.

%%--------------------------------------------------------------------
hash() ->
    [{doc, "Test all different hash functions"}].
hash(Config) when is_list(Config) ->
    {Type, MsgsLE, Digests} = proplists:get_value(hash, Config),
    Msgs = lazy_eval(MsgsLE),
    [LongMsg | _] = lists:reverse(Msgs),
    Inc = iolistify(LongMsg),
    [IncrDigest | _] = lists:reverse(Digests),
    hash(Type, Msgs, Digests),
    hash(Type, lists:map(fun iolistify/1, Msgs), Digests),
    hash_increment(Type, Inc, IncrDigest).
%%--------------------------------------------------------------------
no_hash() ->
    [{doc, "Test all disabled hash functions"}].
no_hash(Config) when is_list(Config) ->
    Type = ?config(type, Config),
    notsup(fun crypto:hash/2, [Type, <<"Hi There">>]),
    notsup(fun crypto:hash_init/1, [Type]).

%%--------------------------------------------------------------------
api_ng() ->
     [{doc, "Test new api"}].

api_ng(Config) when is_list(Config) ->
    [_|_] = Ciphers = lazy_eval(proplists:get_value(cipher, Config, [])),
    lists:foreach(fun api_ng_cipher_increment/1, Ciphers ++ spec_0_bytes(Config)).

api_ng_cipher_increment({Type, Key, PlainTexts}=_X) ->
    ct:log("~p",[_X]),
    api_ng_cipher_increment({Type, Key, <<>>, PlainTexts});

api_ng_cipher_increment({Type, Key, IV, PlainTexts}=_X) ->
    ct:log("~p",[_X]),
    api_ng_cipher_increment({Type, Key, IV, PlainTexts, undefined});

api_ng_cipher_increment({Type, Key, IV, PlainText0, ExpectedEncText}=_X) ->
    ct:log("~p",[_X]),
    PlainTexts = iolistify(PlainText0),
    RefEnc = crypto:crypto_init(Type, Key, IV, true),
    RefDec = crypto:crypto_init(Type, Key, IV, false),
    EncTexts = api_ng_cipher_increment_loop(RefEnc, PlainTexts),
    EncFinal = crypto:crypto_final(RefEnc),
    Enc = iolist_to_binary(EncTexts++[EncFinal]),
    case ExpectedEncText of
        undefined ->
            ok;
        Enc ->
            ok;
        _ ->
            ct:log("encode~nIn: ~p~nExpected: ~p~nEnc: ~p~n", [{Type,Key,IV,PlainTexts}, ExpectedEncText, Enc]),
            ct:fail("api_ng_cipher_increment (encode)",[])
    end,
    Plain = iolist_to_binary(PlainTexts),
    DecTexts = api_ng_cipher_increment_loop(RefDec, EncTexts),
    DecFinal =  crypto:crypto_final(RefDec),
    case iolist_to_binary(DecTexts++[DecFinal]) of
        Plain ->
            ok;
        OtherPT ->
            ct:log("decode~nIn: ~p~nExpected: ~p~nDec: ~p~n", [{Type,Key,IV,EncTexts}, Plain, OtherPT]),
            ct:fail("api_ng_cipher_increment (encode)",[])
    end.


api_ng_cipher_increment_loop(Ref, InTexts) ->
    lists:map(fun(Txt) ->
                      try crypto:crypto_update(Ref, Txt)
                      of
                          Bin when is_binary(Bin) ->
                              Bin
                      catch
                          error:Error ->
                              ct:log("Txt = ~p",[Txt]),
                              ct:fail("~p",[Error])
                      end
              end, InTexts).

%%--------------------------------------------------------------------
%% Check that crypto do not core dump on early 0.9.8 cryptolibs
spec_0_bytes(Config) ->
    Type = proplists:get_value(type, Config),
    #{iv_length := IVS, key_length := KS} = Spec = crypto:cipher_info(Type),
    Key = <<0:KS/unit:8>>,
    IV = <<0:IVS/unit:8>>,
    spec_0_bytes(Type, Key, IV, Spec).


spec_0_bytes(chacha20_poly1305, _, _, _) ->
    [];
spec_0_bytes(Type, Key, IV, #{mode := M}) when M == ccm_mode ;
                                               M == gcm_mode ->
    AAD = <<>>,
    Plain = <<>>,
    {_, Tag} = crypto:crypto_one_time_aead(Type, Key, IV, Plain, AAD, true),
    [{Type, Key, Plain, IV, AAD, <<>>, Tag, []}];
spec_0_bytes(Type, Key, IV, _Spec) ->
    [{Type, Key, IV, <<>>, <<>>}].

%%--------------------------------------------------------------------
api_ng_one_shot() ->
     [{doc, "Test new api"}].

api_ng_one_shot(Config) when is_list(Config) ->
    [_|_] = Ciphers = lazy_eval(proplists:get_value(cipher, Config, [])),
    lists:foreach(fun do_api_ng_one_shot/1, Ciphers ++ spec_0_bytes(Config)).

do_api_ng_one_shot({Type, Key, PlainTexts}=_X) ->
    ct:log("~p",[_X]),
    do_api_ng_one_shot({Type, Key, <<>>, PlainTexts});

do_api_ng_one_shot({Type, Key, IV, PlainTexts}=_X) ->
    ct:log("~p",[_X]),
    do_api_ng_one_shot({Type, Key, IV, PlainTexts, undefined});

do_api_ng_one_shot({Type, Key, IV, PlainText0, ExpectedEncText}=_X) ->
    ct:log("~p",[_X]),
    PlainText = iolist_to_binary(lazy_eval(PlainText0)),
    EncTxt = crypto:crypto_one_time(Type, Key, IV, PlainText, true),
    case ExpectedEncText of
        undefined ->
            ok;
        EncTxt ->
            ok;
        _ ->
            ct:log("encode~nIn: ~p~nExpected: ~p~nEnc: ~p~n", [{Type,Key,IV,PlainText}, ExpectedEncText, EncTxt]),
            ct:fail("api_ng_one_time (encode)",[])
    end,
    case crypto:crypto_one_time(Type, Key, IV, EncTxt, false) of
        PlainText ->
            ok;
        OtherPT ->
            ct:log("decode~nIn: ~p~nExpected: ~p~nDec: ~p~n", [{Type,Key,IV,EncTxt}, PlainText, OtherPT]),
            ct:fail("api_ng_one_time (decode)",[])
    end.

%%--------------------------------------------------------------------
api_ng_tls() ->
     [{doc, "Test special tls api"}].

api_ng_tls(Config) when is_list(Config) ->
    [_|_] = Ciphers = lazy_eval(proplists:get_value(cipher, Config, [])),
    lists:foreach(fun do_api_ng_tls/1, Ciphers).


do_api_ng_tls({Type, Key, PlainTexts}) ->
    do_api_ng_tls({Type, Key, <<>>, PlainTexts});

do_api_ng_tls({Type, Key, IV, PlainTexts}) ->
    do_api_ng_tls({Type, Key, IV, PlainTexts, undefined});

do_api_ng_tls({Type, Key, IV, PlainText0, ExpectedEncText}) ->
    PlainText = iolist_to_binary(lazy_eval(PlainText0)),
    ct:log("Type = ~p~nKey = ~p~nIV = ~p~nPlainText = ~p~nExpectedEncText = ~p",
           [Type, Key, IV, PlainText, ExpectedEncText]),
    Renc = crypto:crypto_dyn_iv_init(Type, Key, true),
    Rdec = crypto:crypto_dyn_iv_init(Type, Key, false),
    EncTxt = crypto:crypto_dyn_iv_update(Renc, PlainText, IV),
    case ExpectedEncText of
        undefined ->
            ok;
        EncTxt ->
            %% Now check that the state is NOT updated:
            case crypto:crypto_dyn_iv_update(Renc, PlainText, IV) of
                EncTxt ->
                    ok;
                EncTxt2 ->
                    ct:log("2nd encode~nIn: ~p~nExpected: ~p~nEnc: ~p~n", [{Type,Key,IV,PlainText}, EncTxt, EncTxt2]),
                    ct:fail("api_ng_tls (second encode)",[])
            end;
        OtherEnc ->
            ct:log("1st encode~nIn: ~p~nExpected: ~p~nEnc: ~p~n", [{Type,Key,IV,PlainText}, ExpectedEncText, OtherEnc]),
            ct:fail("api_ng_tls (encode)",[])
    end,
    case crypto:crypto_dyn_iv_update(Rdec, EncTxt, IV) of
        PlainText ->
            %% Now check that the state is NOT updated:
            case crypto:crypto_dyn_iv_update(Rdec, EncTxt, IV) of
                PlainText ->
                    ok;
                PlainText2 ->
                    ct:log("2nd decode~nIn: ~p~nExpected: ~p~nDec: ~p~n", [{Type,Key,IV,EncTxt}, PlainText, PlainText2]),
                    ct:fail("api_ng_tls (second decode)",[])
            end;
        OtherPT ->
            ct:log("1st decode~nIn: ~p~nExpected: ~p~nDec: ~p~n", [{Type,Key,IV,EncTxt}, PlainText, OtherPT]),
            ct:fail("api_ng_tlst (decode)",[])
    end.

%%--------------------------------------------------------------------
cipher_padding(_Config) ->
    Ciphers = [{C,pkcs_padding}
               || C <- crypto:supports(ciphers),
                  C =/= chacha20_poly1305,
                  case crypto:cipher_info(C) of
                      #{mode := ccm_mode} -> false;
                      #{mode := gcm_mode} -> false;
                      _ -> true
                  end],
    lists:foreach(fun cipher_padding_test/1, Ciphers).

cipher_padding_test({Cipher, Padding}) ->
    #{block_size := Sblock,
      iv_length  := Siv,
      key_length := Skey} = Inf = crypto:cipher_info(Cipher),
    ct:log("~p ~p", [Cipher,Inf]),

    Key = <<1:Skey/unit:8>>,
    IV  = <<0:Siv/unit:8>>,
    MsgLen = 5*Sblock + 3,
    Tplain = crypto:strong_rand_bytes(MsgLen),
    PadSize = if
                  (Padding == zero) ; (Padding == random) ->
                      (Sblock - (MsgLen rem Sblock)) rem Sblock;
                  true ->
                      0
              end,
    Tcrypt =
        case Siv of
            0 ->
                crypto:crypto_one_time(Cipher, Key, Tplain, [{encrypt,true},{padding,Padding}]);
            _ ->
                crypto:crypto_one_time(Cipher, Key, IV, Tplain, [{encrypt,true},{padding,Padding}])
        end,

    TdecryptPadded =
        case Siv of
            0 ->
                crypto:crypto_one_time(Cipher, Key, Tcrypt, [{encrypt,false},{padding,Padding}]);
            _ ->
                crypto:crypto_one_time(Cipher, Key, IV, Tcrypt, [{encrypt,false},{padding,Padding}])
        end,

    case split_binary(TdecryptPadded, size(TdecryptPadded) - PadSize) of
        {Tplain, _} ->
            ok;
        {Tdecrypt,Tpad} ->
            ct:log("Key = ~p~nIV = ~p~nTplain = ~p~nTcrypt = ~p~nTdecrypt = ~p~nPadding = ~p",
                   [Key, IV, Tplain, Tcrypt, Tdecrypt, Tpad]),
            ct:fail("~p", [Cipher])
    end.

%%--------------------------------------------------------------------
ec_key_padding(_Config) ->
    lists:foreach(fun test_ec_key_padding/1,
                  crypto:supports(curves) -- [ed25519, ed448, x25519, x448]
                 ).

test_ec_key_padding(CurveName) ->
    ExpectedSize = expected_ec_size(CurveName),
    repeat(100, % Enough to provoke an error in the 85 curves
               % With for example 1000, the total test time would be too large
           fun() ->
                   case crypto:generate_key(ecdh, CurveName) of
                       {_PubKey, PrivKey} when byte_size(PrivKey) == ExpectedSize ->
                           %% ct:pal("~p:~p Test ~p, size ~p, expected size ~p",
                           %%        [?MODULE,?LINE, CurveName, byte_size(PrivKey), ExpectedSize]),
                           ok;
                       {_PubKey, PrivKey} ->
                           ct:fail("Bad ~p size: ~p expected: ~p", [CurveName, byte_size(PrivKey), ExpectedSize]);
                       Other ->
                           ct:pal("~p:~p ~p", [?MODULE,?LINE,Other]),
                           ct:fail("Bad public_key:generate_key result for ~p", [CurveName])
                   end
           end).

repeat(Times, F) when Times > 0 -> F(), repeat(Times-1, F);
repeat(_, _) -> ok.

expected_ec_size(CurveName) when is_atom(CurveName) ->
    expected_ec_size(crypto_ec_curves:curve(CurveName));
expected_ec_size({{prime_field,_}, _, _, Order, _}) -> byte_size(Order);
expected_ec_size({{characteristic_two_field, _, _}, _, _, Order, _}) -> size(Order).

%%--------------------------------------------------------------------
no_aead_ng() ->
     [{doc, "Test disabled aead ciphers"}].
no_aead_ng(Config) when is_list(Config) ->
    {EncFun, EncryptArgs} =
        case lazy_eval(proplists:get_value(cipher, Config)) of
            [{Type, Key, PlainText, IV, AAD, CipherText, CipherTag, TagLen, _Info} | _] ->
                {fun crypto:crypto_one_time_aead/7, [Type, Key, IV, PlainText, AAD, TagLen, true]};

            [{Type, Key, PlainText, IV, AAD, CipherText, CipherTag, _Info} | _] ->
                {fun crypto:crypto_one_time_aead/6, [Type, Key, IV, PlainText, AAD, true]}
        end,
    notsup(EncFun, EncryptArgs),

    DecryptArgs = [Type, Key, IV, CipherText, AAD, CipherTag, false],
    notsup(fun crypto:crypto_one_time_aead/7, DecryptArgs).

%%--------------------------------------------------------------------
aead_ng(Config) when is_list(Config) ->
    [_|_] = AEADs = lazy_eval(proplists:get_value(cipher, Config)),
    FilteredAEADs =
	case proplists:get_bool(fips, Config) of
	    false ->
		AEADs;
	    true ->
		%% In FIPS mode, the IV length must be at least 12 bytes.
		lists:filter(
		  fun(Tuple) ->
			  IVLen = byte_size(element(4, Tuple)),
			  IVLen >= 12
		  end, AEADs)
	end,
    do_cipher_tests(fun aead_cipher_ng/1, FilteredAEADs ++ spec_0_bytes(Config)).

%%-------------------------------------------------------------------- 
aead_bad_tag(Config) ->
    [_|_] = AEADs = lazy_eval(proplists:get_value(cipher, Config)),
    FilteredAEADs =
	case proplists:get_bool(fips, Config) of
	    false ->
		AEADs;
	    true ->
		%% In FIPS mode, the IV length must be at least 12 bytes.
		lists:filter(
		  fun(Tuple) ->
			  IVLen = byte_size(element(4, Tuple)),
			  IVLen >= 12
		  end, AEADs)
	end,
    do_cipher_tests(fun aead_cipher_bad_tag/1, FilteredAEADs).

%%-------------------------------------------------------------------- 
sign_verify() ->
     [{doc, "Sign/verify digital signatures"}].
sign_verify(Config) when is_list(Config) ->
    SignVerify = proplists:get_value(sign_verify, Config),
    lists:foreach(fun do_sign_verify/1, SignVerify).

%%--------------------------------------------------------------------
no_sign_verify() ->
    [{doc, "Test disabled sign/verify digital signatures"}].
no_sign_verify(Config) when is_list(Config) ->
    [SignVerifyHd|_] = proplists:get_value(sign_verify, Config),
    notsup(fun do_sign_verify/1, [SignVerifyHd]).

%%-------------------------------------------------------------------- 
public_encrypt() ->
     [{doc, "Test public_encrypt/decrypt "}].
public_encrypt(Config) when is_list(Config) ->
    ct:log("public_encrypt", []),
    Params = proplists:get_value(pub_pub_encrypt, Config, []),
    lists:foreach(fun do_public_encrypt/1, Params).

%%-------------------------------------------------------------------- 
private_encrypt() ->
     [{doc, "Test private_encrypt/decrypt functions. "}].
private_encrypt(Config) when is_list(Config) ->
    Params = proplists:get_value(pub_priv_encrypt, Config, []),
    lists:foreach(fun do_private_encrypt/1, Params).

%%--------------------------------------------------------------------
generate_compute() ->
     [{doc, " Test crypto:genarate_key and crypto:compute_key"}].
generate_compute(Config) when is_list(Config) ->
    GenCom = proplists:get_value(generate_compute, Config),
    lists:foreach(fun do_generate_compute/1, GenCom).
%%--------------------------------------------------------------------
compute_bug() ->
    [{doc, "Test that it works even if the Secret is smaller than expected"}].
compute_bug(_Config) ->
    ExpectedSecret = <<118,89,171,16,156,18,156,103,189,134,130,49,28,144,111,241,247,82,79,32,228,11,209,141,119,176,251,80,105,143,235,251,203,121,223,211,129,3,233,133,45,2,31,157,24,111,5,75,153,66,135,185,128,115,229,178,216,39,73,52,80,151,8,241,34,52,226,71,137,167,53,48,59,224,175,154,89,110,76,83,24,117,149,21,72,6,186,78,149,74,188,56,98,244,30,77,108,248,88,194,195,237,23,51,20,242,254,123,21,12,209,74,217,168,230,65,7,60,211,139,128,239,234,153,22,229,180,59,159,121,41,156,121,200,177,130,163,162,54,224,93,1,94,11,177,254,118,28,156,26,116,10,207,145,219,166,214,189,214,230,221,170,228,15,69,88,31,68,94,255,113,58,49,82,86,192,248,176,131,133,39,186,194,172,206,84,184,16,66,68,153,128,178,227,27,118,52,130,122,92,24,222,102,195,221,207,255,13,152,175,65,32,167,84,54,244,243,109,244,18,234,16,159,224,188,2,106,123,27,17,131,171,226,34,111,251,62,119,155,124,221,124,254,62,97,167,1,105,116,98,98,19,197,30,72,180,79,221,100,134,120,117,124,85,73,132,224,223,222,41,155,137,218,130,238,237,157,161,134,150,69,206,91,141,17,89,120,218,235,229,37,150,76,197,7,157,56,144,42,203,137,100,200,72,141,194,239,1,67,236,238,183,48,214,75,76,108,235,3,237,67,40,137,45,182,236,246,37,116,103,144,237,142,211,88,233,11,24,21,218,41,245,250,51,130,250,104,74,189,17,69,145,70,50,50,215,253,155,10,128,41,114,185,211,82,164,72,92,17,145,104,66,6,140,226,80,43,62,1,166,216,153,118,96,15,147,126,137,118,191,192,75,149,241,206,18,92,17,154,215,219,18,6,139,190,103,210,156,184,29,224,213,157,60,112,189,104,220,125,40,186,50,119,17,143,136,149,38,74,107,21,192,59,61,59,42,231,144,59,175,3,176,87,23,16,122,54,31,82,34,230,211,44,81,41,47,86,37,228,175,130,148,88,136,131,254,241,202,99,199,175,1,141,215,124,155,120,43,141,89,11,140,120,141,29,35,82,219,155,204,75,12,66,241,253,33,250,84,24,85,68,13,80,85,142,227,34,139,26,146,24>>,
    OthersPublicKey = 635619632099733175381667940709387641100492974601603060984753028943194386334921787463327680809776598322996634648015962954045728174069768874873236397421720142610982770302060309928552098274817978606093380781524199673890631795310930242601197479471368910519338301177304682162189801040921618559902948819107531088646753320486728060005223263561551402855338732899079439899705951063999951507319258050864346087428042978411873495523439615429804957374639092580169417598963105885529553632847023899713490485619763926900318508906706745060947269748612049634207985438016935262521715769812475329234748426647554362991758104620357149045960316987533503707855364806010494793980069245562784050236811004893018183726397041999426883788660276453352521120006817370050691205529335316794439089316232980047277245051173281601960196573681285904611182521967067911862467395705665888521948321299521549941618586026714676885890192323289343756440666276226084448279082483536164085883288884231665240707495770544705648564889889198060417915693315346959170105413290799314390963124178046425737828369059171472978294050322371452255088799865552038756937873388385970088906560408959959429398326288750834357514847891423941047433478384621074116184703014798814515161475596555032391555842,
    MyPrivateKey = 387759582879975726965038486537011291913744975764132199838375902680222019267527675651273586836110220500657652661706223760165097275862806031329642160439090779625708664007910974206651834216043397115514725827856461492311499129200688538220719685637154290305617686974719521885238198226075381217068175824097878445476010193039590876624464274744156624589136789060427283492343902761765833713520850870233407503430180028104167029073459918756981323130062648615262139444306321256382009848217866984408901761817655567071716275177768316006340055589170095799943481591033461616307776069027985761229636731465482676467627154100912586936231051371168178564599296638350391246393336702334311781595616786107810962134407697848002331639021101685320844880636050048769216986088652236979636019052557155807310341483407890060105599892252118584570558049301477535792498672552850760356632076013402382600669875697284264329434950712239302528367835155163504374877787288116104285944993818319105835423479332617802010952731990182088670508346704423006877514817882782443833997288652405892920173712497948376815825396272381214976859009518623799156300136570204539240675245115597412280078940442452936425561984312708387584800789375684525365060589104566195610526570099527133097201479,
    P = 818034524162384276004384029858643530286875094391273833506734966261806257117433972760379103507630310628953496150318170372254219924175532996281953750642804369831900894594960807970232131410638888573275563720690293481410915588408505771183615664441221559618326229227448328879290185035795866796496147000467456347856187771645103733376761936369144682074588463621004219054111244232031965820058057143484947957179035662640791007685559024477920075136419228662974090561346329074935312181886940693299380892129818458511403741106419480550004799657220331973244248753744516935739033770420884365608406478656143540532371463443324228730693491647103274058971797182813283112583029849186056551355376851686616057869624968077484471229044125401535456699914745876082047459812392122562460031611344154642406382436701361983114768023990405077450124649862159757605118611426368650203370143674925598905779061402007525955196464201496773278952462368223659263492419274489020447849336502432222101793313731259141617677580646998184158969477474527427664187763741360356528830301163614618231141541403007931347398186427059736520580903587497382362610721261644208653717495736748724114113311672504064943864203789205551568648546606356374830209356446449765364678719909024329058480379,
    G = 2,
    DHParameters = [P, G],
    case crypto:compute_key(dh, OthersPublicKey, MyPrivateKey, DHParameters) of
        ExpectedSecret ->
            ok;
        Others ->
            ct:log("Got ~p",[Others]),
            {fail, "crypto:compute_key(dh,...) failed for the bug test"}
    end.

%%--------------------------------------------------------------------
no_generate_compute() ->
     [{doc, "Test crypto:genarate_key and crypto:compute_key "
       "for disabled algorithms"}].
no_generate_compute(Config) when is_list(Config) ->
    %% This test is specific to the SRP protocol
    srp = ?config(type, Config),
    {srp,
     UserPrivate, UserGenParams, UserComParams,
     HostPublic, HostPrivate, HostGenParams, HostComParams,
     _SessionKey} = srp3(),
    UserPublic = HostPublic,                    % use a fake public key
    notsup(fun crypto:generate_key/3, [srp, UserGenParams, UserPrivate]),
    notsup(fun crypto:generate_key/3, [srp, HostGenParams, HostPrivate]),
    notsup(fun crypto:compute_key/4,
           [srp, HostPublic, {UserPublic, UserPrivate}, UserComParams]),
    notsup(fun crypto:compute_key/4,
           [srp, UserPublic, {HostPublic, HostPrivate}, HostComParams]).
%%--------------------------------------------------------------------
compute() ->
     [{doc, " Test crypto:compute_key"}].
compute(Config) when is_list(Config) ->
    Gen = proplists:get_value(compute, Config),
    lists:foreach(fun do_compute/1, Gen).
%%--------------------------------------------------------------------
use_all_ec_sign_verify(_Config) ->
    Msg = <<"hello world!">>,
    Sups = crypto:supports(),
    Curves = proplists:get_value(curves, Sups),
    Hashs = proplists:get_value(hashs, Sups),
    ct:log("Lib: ~p~nFIPS: ~p~nCurves:~n~p~nHashs: ~p", [crypto:info_lib(),
                                                         crypto:info_fips(),
                                                         Curves,
                                                         Hashs]),
    Results =
        [{{Curve,Hash},
          try
              ct:log("~p ~p",[Curve,Hash]),
              {Pub,Priv} = crypto:generate_key(ecdh, Curve),
              true = is_binary(Pub),
              true = is_binary(Priv),
              Sig = crypto:sign(ecdsa, Hash, Msg, [Priv, Curve]),
              crypto:verify(ecdsa, Hash, Msg, Sig, [Pub, Curve])
          catch
              C:E ->
                  {C,E}
          end}
         || Curve <- Curves -- [ed25519, ed448, x25519, x448, ipsec3, ipsec4],
            Hash <- Hashs -- [md4, md5, ripemd160, sha3_224, sha3_256, sha3_384, sha3_512, blake2b, blake2s]
        ],
    Fails =
        lists:filter(fun({_,true}) -> false;
                        (_) -> true
                     end, Results),
    case Fails of
        [] ->
            ok;
        _ ->
            ct:log("Fails:~n~p",[Fails]),
            ct:fail("Bad curve(s)",[])
    end.

%%--------------------------------------------------------------------
use_all_ecdh_generate_compute(Config) ->
    Curves = crypto:supports(curves) -- [ed25519, ed448, x25519, x448],
    do_dh_curves(Config, Curves).

use_all_eddh_generate_compute(Config) ->
    AllCurves = crypto:supports(curves),
    Curves = [C || C <- [x25519, x448],
                     lists:member(C, AllCurves)],
    do_dh_curves(Config, Curves).

do_dh_curves(_Config, Curves) ->
    ct:log("Lib: ~p~nFIPS: ~p~nCurves:~n~p~n", [crypto:info_lib(),
                                                crypto:info_fips(),
                                                Curves]),
    Results =
        [{Curve,
          try
              ct:log("~p",[Curve]),
              {APub,APriv} = crypto:generate_key(ecdh, Curve),
              {BPub,BPriv} = crypto:generate_key(ecdh, Curve),
              true = is_binary(APub),
              true = is_binary(APriv),
              true = is_binary(BPub),
              true = is_binary(BPriv),

              ACommonSecret = crypto:compute_key(ecdh, BPub, APriv, Curve),
              BCommonSecret = crypto:compute_key(ecdh, APub, BPriv, Curve),
              ACommonSecret == BCommonSecret
          catch
              C:E ->
                  {C,E}
          end}
         || Curve <- Curves
        ],

    Fails =
        lists:filter(fun({_,true}) -> false;
                        (_) -> true
                     end, Results),

    case Fails of
        [] ->
            ct:comment("All ~p passed",[length(Results)]),
            ok;
        _ ->
            ct:comment("passed: ~p, failed: ~p",[length(Results),length(Fails)]),
            ct:log("Fails:~n~p",[Fails]),
            ct:fail("Bad curve(s)",[])
    end.

%%--------------------------------------------------------------------
generate() ->
     [{doc, " Test crypto:generate_key"}].
generate(Config) when is_list(Config) ->
    Gen = proplists:get_value(generate, Config),
    lists:foreach(fun do_generate/1, Gen).
%%--------------------------------------------------------------------
mod_pow() ->
    [{doc, "mod_pow testing (A ^ M % P with bignums)"}].
mod_pow(Config) when is_list(Config) ->
    mod_pow_aux_test(2, 5, 10, 8).
%%--------------------------------------------------------------------
exor() ->
    [{doc, "Test the exor function"}].
exor(Config) when is_list(Config) ->
    do_exor(<<1, 2, 3, 4, 5, 6, 7, 8, 9, 10>>),
    do_exor(term_to_binary(lists:seq(1, 1000000))).
%%--------------------------------------------------------------------
hash_equals() ->
    [{doc, "Test the hash_equals function"}].
hash_equals(Config) when is_list(Config) ->
    try
        true = crypto:hash_equals(<<>>, <<>>),
        true = crypto:hash_equals(<<"abc">>, <<"abc">>),
        false = crypto:hash_equals(<<"abc">>, <<"abe">>)
    catch
        error:{notsup,{"hash_equals.c",_Line},"Unsupported CRYPTO_memcmp"} ->
            {skip, "No CRYPTO_memcmp"}
    end.
%%--------------------------------------------------------------------
rand_uniform() ->
    [{doc, "rand_uniform and random_bytes testing"}].
rand_uniform(Config) when is_list(Config) ->
    rand_uniform_aux_test(10),
    10 = byte_size(crypto:strong_rand_bytes(10)).

%%--------------------------------------------------------------------
rand_threads() ->
    [{doc, "strong_rand_bytes in parallel threads"}].
rand_threads(Config) when is_list(Config) ->
    %% This will crash the emulator on at least one version of libcrypto
    %% with buggy multithreading in RAND_bytes().
    %% The test needs to run at least a few minutes...
    NofThreads = 4,
    Fun = fun F() -> crypto:strong_rand_bytes(16), F() end,
    PidRefs = [spawn_monitor(Fun) || _ <- lists:seq(1, NofThreads)],
%%% The test case takes too much time to run.
%%% Keep it around for reference by setting it down to just 10 seconds.
%%%    receive after 10 * 60 * 1000 -> ok end, % 10 minutes
    receive after 10 * 1000 -> ok end, % 10 seconds
    spawn_link(fun () -> receive after 5000 -> exit(timeout) end end),
    [exit(Pid, stop) || {Pid,_Ref} <- PidRefs],
    [receive {'DOWN',Ref,_,_,stop} -> ok end || {_Pid,Ref} <- PidRefs],
    ok.

%%--------------------------------------------------------------------
rand_plugin() ->
    [{doc, "crypto rand plugin testing (implicit state / process dictionary)"}].
rand_plugin(Config) when is_list(Config) ->
    rand_plugin_aux(implicit_state).

rand_plugin_s() ->
    [{doc, "crypto rand plugin testing (explicit state)"}].
rand_plugin_s(Config) when is_list(Config) ->
    rand_plugin_aux(explicit_state).

%%--------------------------------------------------------------------
info(_Config) ->
    [{_,_,VerBin}] = crypto:info_lib(),
    Ver = binary:bin_to_list(VerBin),
    try
        crypto:info()
    of
        #{cryptolib_version_compiled := Ver,
          cryptolib_version_linked := Ver,
          compile_type := Tc,
          link_type := Tl} when is_atom(Tc), is_atom(Tl) ->
            ok;
        Other ->
            ct:log("Ver = ~p~ncrypto:info() -> ~p", [Ver,Other]),
            ct:fail("Version missmatch", [])
    catch
        C:E ->
            ct:log("Exception ~p:~p", [C,E]),
            ct:fail("Exception when calling crypto:info/0", [])
    end.

%%--------------------------------------------------------------------
cipher_info() ->
    [{doc, "crypto cipher_info testing"}].
cipher_info(Config) when is_list(Config) ->
    #{type := _,key_length := _,iv_length := _,
        block_size := _,mode := _} = crypto:cipher_info(aes_128_cbc),
    {'EXIT',_} = (catch crypto:cipher_info(not_a_cipher)),
    case lists:foldl(fun(C,Ok) ->
                             try crypto:cipher_info(C)
                             of
                                 _ -> Ok
                             catch Cls:Exc ->
                                     ct:log("~p:~p ~p",[Cls,Exc,C]),
                                     false
                             end
                     end,
                     true,
                     crypto:supports(ciphers)
                    )
    of
        true ->
            ok;
        false ->
            ct:fail('Cipher unsupported',[])
    end.
                                                                         
cipher_info_prop_aead_attr() ->
    [{doc, "crypto cipher_info prop_aead attribute testing"}].
cipher_info_prop_aead_attr(Config) when is_list(Config) ->
    AeadCiphers = [aes_128_ccm, aes_192_ccm, aes_256_ccm, aes_128_gcm, aes_192_gcm, aes_256_gcm, chacha20_poly1305],
    case lists:foldl(fun(C,Ok) ->
                        case crypto:cipher_info(C) of
                            #{prop_aead := true} ->
                                true and Ok;
                            _ ->
                                false
                        end
                     end,
                     true,
                     AeadCiphers
                    )
    of
        true ->
            ok;
        false ->
            ct:fail('AEAD Cipher attribute reported false',[])
    end,
    NonAeadCiphers = [aes_ige256, blowfish_cbc, blowfish_cfb64],
    case lists:foldl(fun(C,Ok) ->
                        case crypto:cipher_info(C) of
                            #{prop_aead := false} ->
                                true and Ok;
                            _ ->
                                false
                        end
                     end,
                     true,
                     NonAeadCiphers
                    )
    of
        true ->
            ok;
        false ->
            ct:fail('Non-AEAD Cipher attribute reported true',[])
    end.

%%--------------------------------------------------------------------
hash_info() ->
    [{doc, "crypto hash_info testing"}].
hash_info(Config) when is_list(Config) ->
    #{type := _,size := _,block_size := _} = crypto:hash_info(sha256),
    {'EXIT',_} = (catch crypto:hash_info(not_a_hash)),
    lists:foreach(fun(H) -> crypto:hash_info(H) end,
        proplists:get_value(hashs, crypto:supports())).

%%--------------------------------------------------------------------
%% Internal functions ------------------------------------------------
%%--------------------------------------------------------------------
hash(_, [], []) ->
    ok;
hash(Type, [Msg | RestMsg], [Digest| RestDigest]) ->
    case crypto:hash(Type, Msg) of
	Digest ->
	    hash(Type, RestMsg, RestDigest);
	Other ->
	    ct:fail({{crypto, hash, [Type, Msg]}, {expected, Digest}, {got, Other}})
    end.

hash_increment(Type, Increments, Digest) ->
    State = crypto:hash_init(Type),
    case hash_increment(State, Increments) of
	Digest ->
	    ok;
	Other ->
	    ct:fail({{crypto, "hash_init/update/final", [Type, Increments]}, {expected, Digest}, {got, Other}})  
    end.

hash_increment(State, []) ->
    crypto:hash_final(State);
hash_increment(State0, [Increment | Rest]) ->
    State = crypto:hash_update(State0, Increment),
    hash_increment(State, Rest).

%%%----------------------------------------------------------------
mac_check({MacType, SubType, Key, Text, Mac}=T) ->
    ExpMac = iolist_to_binary(Mac),
    cipher_test(T,
                fun() -> crypto:mac(MacType, SubType, Key, Text) end,
                ExpMac);
mac_check({MacType, SubType, Key, Text, Size, Mac}=T) ->
    ExpMac = iolist_to_binary(Mac),
    cipher_test(T,
                fun() -> crypto:mac(MacType, SubType, Key, Text, Size) end,
                ExpMac).

aead_cipher_ng({Type, Key, PlainText, IV, AAD, CipherText, CipherTag, _Info}=T) ->
    Plain = iolist_to_binary(PlainText),
    cipher_test(T,
                fun() -> crypto:crypto_one_time_aead(Type, Key, IV, PlainText, AAD, true) end,
                {CipherText, CipherTag},
                fun() -> crypto:crypto_one_time_aead(Type, Key, IV, CipherText, AAD, CipherTag, false) end,
                Plain);
aead_cipher_ng({Type, Key, PlainText, IV, AAD, CipherText, CipherTag, TagLen, _Info}=T) ->
    <<TruncatedCipherTag:TagLen/binary, _/binary>> = CipherTag,
    Plain = iolist_to_binary(PlainText),
    cipher_test(T,
                fun() -> crypto:crypto_one_time_aead(Type, Key, IV, PlainText, AAD, TagLen, true) end,
                {CipherText, TruncatedCipherTag},
                fun() -> crypto:crypto_one_time_aead(Type, Key, IV, CipherText, AAD, TruncatedCipherTag, false) end,
                Plain).

aead_cipher_bad_tag({Type, Key, _PlainText, IV, AAD, CipherText, CipherTag, _Info}=T) ->
    BadTag = mk_bad_tag(CipherTag),
    cipher_test(T,
                fun() -> crypto:crypto_one_time_aead(Type, Key, IV, CipherText, AAD, BadTag, false) end,
                error);
aead_cipher_bad_tag({Type, Key, _PlainText, IV, AAD, CipherText, CipherTag, TagLen, _Info}=T) ->
    <<TruncatedCipherTag:TagLen/binary, _/binary>> = CipherTag,
    BadTruncatedTag = mk_bad_tag(TruncatedCipherTag),
    cipher_test(T,
                fun() -> crypto:crypto_one_time_aead(Type, Key, IV, CipherText, AAD, BadTruncatedTag, false) end,
                error).


cipher_test(T, Fe, Ee, Fd, Ed) ->
    %% Test encrypt
    Re = cipher_test(encrypt, T, Fe, Ee),
    %% Test decrypt
    Rd = cipher_test(decrypt, T, Fd, Ed),
    case {Re, Rd} of
        {ok,ok} -> ok;
        {ok,_} -> Rd;
        {_,ok} -> Re;
        _ -> {Re,Rd}
    end.

cipher_test(T, F, E) ->
    cipher_test(notag, T, F, E).

cipher_test(Tag, T, F, E) ->
    try F() of
        E -> ok;
        Other -> {other, {Tag,T,Other}}
    catch
        error:Error -> {error, {Tag,T,Error}}
    end.

do_cipher_tests(F, TestVectors) when is_function(F,1) ->
    {Passed,Failed} =
        lists:partition(
          fun(R) -> R == ok end,
          lists:map(F, TestVectors)
         ),
    BothFailed = lists:filter(fun({ok,_}) -> false;
                                 ({_,ok}) -> false;
                                 (ok) -> false;
                                 (_) -> true
                              end,
                              Failed),
    ct:log("Passed: ~p, BothFailed: ~p OnlyOneFailed: ~p",
           [length(Passed), length(BothFailed), length(Failed)-length(BothFailed)]),
    case Failed of
        [] ->
            ct:comment("All ~p passed", [length(Passed)]);
        _ ->
            ct:log("~p",[hd(Failed)]),
            ct:comment("Passed: ~p, BothFailed: ~p OnlyOneFailed: ~p",
                       [length(Passed), length(BothFailed), length(Failed)-length(BothFailed)]),
            ct:fail("Failed", [])
    end.


mk_bad_tag(CipherTag) ->
    case <<0:(size(CipherTag))/unit:8>> of
        CipherTag -> % The correct tag may happen to be a suite of zeroes
            <<1:(size(CipherTag))/unit:8>>;
        X ->
            X
    end.

do_sign_verify({Type, undefined=Hash, Private, Public, Msg, Signature}) ->
    case crypto:sign(eddsa, Hash, Msg, [Private,Type]) of
        Signature ->
            ct:log("OK crypto:sign(eddsa, ~p, Msg, [Private,~p])", [Hash,Type]),
            case crypto:verify(eddsa, Hash, Msg, Signature, [Public,Type]) of
                true ->
                    ct:log("OK crypto:verify(eddsa, ~p, Msg, Signature, [Public,~p])", [Hash,Type]),
                    negative_verify(eddsa, Hash, Msg, <<10,20>>, [Public,Type]);
                false ->
                    ct:log("ERROR crypto:verify(eddsa, ~p, Msg= ~p, Signature= ~p, [Public= ~p,~p])",
                           [Hash,Msg,Signature,Public,Type]),
                    ct:fail({{crypto, verify, [eddsa, Hash, Msg, Signature, [Public,Type]]}})
            end;
        ErrorSig ->
            ct:log("ERROR crypto:sign(~p, ~p, ..., [Private= ~p,~p])", [eddsa,Hash,Private,Type]),
            ct:log("ERROR crypto:verify(eddsa, ~p, Msg= ~p, [Public= ~p,~p])~n"
                   "ErrorSig   = ~p~n"
                   "CorrectSig = ~p~n"
                  ,
                   [Hash,Msg,Public,Type,ErrorSig,Signature]),
            ct:fail({{crypto, sign, [Type, Hash, Msg, ErrorSig, [Private]]}})
    end;

do_sign_verify({Type, Hash, Public, Private, Msg}) ->
    Signature = crypto:sign(Type, Hash, Msg, Private),
    case crypto:verify(Type, Hash, Msg, Signature, Public) of
	true ->
            ct:log("OK crypto:sign(~p, ~p, ..., ..., ...)", [Type,Hash]),
	    negative_verify(Type, Hash, Msg, <<10,20>>, Public);
	false ->
            ct:log("ERROR crypto:sign(~p, ~p, ..., ..., ...)", [Type,Hash]),
	    ct:fail({{crypto, verify, [Type, Hash, Msg, Signature, Public]}})
    end;
do_sign_verify({Type, Hash, Public, Private, Msg, Options}) ->
    LibVer =
        case crypto:info_lib() of
            [{<<"OpenSSL">>,Ver,<<"OpenSSL",_/binary>>}] -> Ver;
            _ -> infinity
        end,
    Pad = proplists:get_value(rsa_padding, Options),
    NotSupLow = lists:member(Pad, [rsa_pkcs1_pss_padding]),
    try
        crypto:sign(Type, Hash, Msg, Private, Options)
    of
        Signature ->
            case crypto:verify(Type, Hash, Msg, Signature, Public, Options) of
                true ->
                    ct:log("OK crypto:sign(~p, ~p, ..., ..., ..., ~p)", [Type,Hash,Options]),
                    negative_verify(Type, Hash, Msg, <<10,20>>, Public, Options);
                false ->
                    ct:log("ERROR crypto:sign(~p, ~p, ..., ..., ..., ~p)", [Type,Hash,Options]),
                    ct:fail({{crypto, verify, [Type, Hash, Msg, Signature, Public, Options]}})
            end
    catch
        error:notsup when NotSupLow == true,
                          is_integer(LibVer),
                          LibVer < 16#10001000 ->
            %% Those opts where introduced in 1.0.1
            ct:log("notsup but OK in old cryptolib crypto:sign(~p, ~p, ..., ..., ..., ~p)",
                   [Type,Hash,Options]),
            true;
        C:E ->
            ct:log("~p:~p  crypto:sign(~p, ~p, ..., ..., ..., ~p)", [C,E,Type,Hash,Options]),
            ct:fail({{crypto, sign_verify, [LibVer, Type, Hash, Msg, Public, Options]}})
    end.

negative_verify(Type, Hash, Msg, Signature, Public) ->
    case crypto:verify(Type, Hash, Msg, Signature, Public) of
	true ->
	    ct:fail({{crypto, verify, [Type, Hash, Msg, Signature, Public]}, should_fail});
	false ->
	    ok
    end.

negative_verify(Type, Hash, Msg, Signature, Public, Options) ->
    case crypto:verify(Type, Hash, Msg, Signature, Public, Options) of
	true ->
	    ct:fail({{crypto, verify, [Type, Hash, Msg, Signature, Public, Options]}, should_fail});
	false ->
	    ok
    end.

do_public_encrypt({Type, Public, Private, Msg, Padding}) ->
    ct:log("do_public_encrypt Type=~p, Padding=~p,~nPublic = ~p,~nPrivate = ~p,~nMsg = ~p.",
           [Type, Padding, Public, Private, Msg]),
    timer:sleep(100),
    try
        crypto:public_encrypt(Type, Msg, Public, Padding)
    of
        PublicEcn ->
            ct:log("private_decrypt~nPublicEcn = ~p.", [PublicEcn]),
            timer:sleep(100),
            try
                crypto:private_decrypt(Type, PublicEcn, Private, Padding)
            of
                Msg ->
                    ct:log("~p:~p ok", [?MODULE,?LINE]),
                    timer:sleep(100),
                    ok;
                Other ->
                    ct:log("~p:~p Other = ~p", [?MODULE,?LINE,Other]),
                    timer:sleep(100),
                    ct:fail({{crypto, private_decrypt, [Type, PublicEcn, Private, Padding]}, {expected, Msg}, {got, Other}})
            catch
                CC:EE ->
                    ct:log("~p:~p EXC. ~p:~p", [?MODULE,?LINE,CC,EE]),
                    timer:sleep(100),
                    ct:fail({{crypto, private_decrypt, [Type, PublicEcn, Private, Padding]}, {expected, Msg}, {got, {CC,EE}}})
            end
    catch
        CC:EE ->
            ct:log("~p:~p EXC 2. ~p:~p", [?MODULE,?LINE,CC,EE]),
            timer:sleep(100),
            ct:fail({{crypto, public_encrypt, [Type, Msg, Public, Padding]}, {got, {CC,EE}}})
    end. 


do_private_encrypt({Type, Public, Private, Msg, Padding}) ->
    ct:log("do_private_encrypt Type=~p, Padding=~p,~nPublic = ~p,~nPrivate = ~p,~nMsg = ~p.",
           [Type, Padding, Public, Private, Msg]),
    try
        crypto:private_encrypt(Type, Msg, Private, Padding)
    of
        PrivEcn ->
            try
                ct:log("public_decrypt~nPrivEcn = ~p.", [PrivEcn]),
                crypto:public_decrypt(Type, PrivEcn, Public, Padding)
            of
                Msg ->
                    ct:log("~p:~p ok", [?MODULE,?LINE]),
                    ok;
                Other ->
                    ct:log("~p:~p Other = ~p", [?MODULE,?LINE,Other]),
                    ct:fail({{crypto, public_decrypt, [Type, PrivEcn, Public, Padding]}, {expected, Msg}, {got, Other}})
            catch
                CC:EE ->
                    ct:log("~p:~p EXC. ~p:~p", [?MODULE,?LINE,CC,EE]),
                    ct:fail({{crypto, public_decrypt, [Type, PrivEcn, Public, Padding]}, {expected, Msg}, {got, {CC,EE}}})
            end
    catch
        CC:EE ->
            ct:log("~p:~p EXC 2. ~p:~p", [?MODULE,?LINE,CC,EE]),
            ct:fail({{crypto, private_encrypt, [Type, Msg, Private, Padding]}, {got, {CC,EE}}})
    end.

do_generate_compute({srp = Type, UserPrivate, UserGenParams, UserComParams,
		     HostPublic, HostPrivate, HostGenParams, HostComParam, SessionKey}) ->
    {UserPublic, UserPrivate} = crypto:generate_key(Type, UserGenParams, UserPrivate),
    {HostPublic, HostPrivate} = crypto:generate_key(Type, HostGenParams, HostPrivate),
    SessionKey = crypto:compute_key(Type, HostPublic, {UserPublic, UserPrivate},
     				    UserComParams),
    SessionKey = crypto:compute_key(Type, UserPublic, {HostPublic, HostPrivate},
				    HostComParam);



do_generate_compute({dh, P, G}) ->
    {UserPub, UserPriv} = crypto:generate_key(dh, [P, G]),
    {HostPub, HostPriv} = crypto:generate_key(dh, [P, G]),
    SharedSecret = crypto:compute_key(dh, HostPub, UserPriv, [P, G]),
    SharedSecret = crypto:compute_key(dh, UserPub, HostPriv, [P, G]).
    
do_compute({ecdh = Type, Pub, Priv, Curve, SharedSecret}) ->
    ct:log("~p ~p", [Type,Curve]),
    Secret = crypto:compute_key(Type, Pub, Priv, Curve),
     case Secret of
	 SharedSecret ->
	     ok;
	 Other ->
	     ct:fail({{crypto, compute_key, [Type, Pub, Priv, Curve]}, {expected, SharedSecret}, {got, Other}})
     end.

do_generate({Type, Curve, Priv, Pub}) when Type == ecdh ; Type == eddsa ->
    ct:log("~p ~p", [Type,Curve]),
    case crypto:generate_key(Type, Curve, Priv) of
	{Pub, _} ->
	    ok;
	{Other, _} ->
	    ct:fail({{crypto, generate_key, [Type, Priv, Curve]}, {expected, Pub}, {got, Other}})
    end;
do_generate({rsa = Type, Mod, Exp}) ->
    ct:log("~p", [Type]),
    case crypto:info_fips() of
        enabled when Mod < 3072 ->
            ct:log("SKIP do_generate ~p FIPS=~p, Mod=~p  Exp=~p", [Type, enabled, Mod, Exp]),
            {skip, "FIPS violation"};
        FIPS ->
            ct:log("do_generate ~p FIPS=~p, Mod=~p  Exp=~p", [Type, FIPS, Mod, Exp]),
            {Pub,Priv} = crypto:generate_key(Type, {Mod,Exp}),
            do_sign_verify({rsa, sha256, Pub, Priv, rsa_plain()})
    end.

notsup(Fun, Args) ->
    Result =
        try
            {error, {return, apply(Fun, Args)}}
        catch
            error:notsup ->
                ok;
            error: {notsup, _, _} ->
                ok;
            Class:Error ->
                {error, {Class, Error}}
        end,
    case Result of
        ok ->
            ok;
        {error, Value} ->
            {module, Module} = erlang:fun_info(Fun, module),
            {name,   Name}   = erlang:fun_info(Fun, name),
            ct:fail({{Module, Name, Args}, {expected, {error, notsup}}, {got, Value}})
    end.

hexstr2point(X, Y) ->
    <<4:8, (hexstr2bin(X))/binary, (hexstr2bin(Y))/binary>>.

hexstr2bin(S) when is_binary(S) ->
    list_to_binary(hexstr2list(binary_to_list(S)));
hexstr2bin(S) ->
    list_to_binary(hexstr2list(S)).

hexstr2list([$ |T]) ->
    hexstr2list(T);
hexstr2list([X,Y|T]) ->
    [mkint(X)*16 + mkint(Y) | hexstr2list(T)];
hexstr2list([]) ->
    [].
mkint(C) when $0 =< C, C =< $9 ->
    C - $0;
mkint(C) when $A =< C, C =< $F ->
    C - $A + 10;
mkint(C) when $a =< C, C =< $f ->
    C - $a + 10.

decstr2int(S) when is_binary(S) ->
    list_to_integer(binary:bin_to_list(S));
decstr2int(S) ->
    list_to_integer(S).

is_supported(Group) ->
    lists:member(Group, lists:append([Algo ||  {_, Algo}  <- crypto:supports()])). 

iolistify(X) ->
    iolistify1(lazy_eval(X)).

iolistify1(<<"Test With Truncation">>)->
    %% Do not iolistify as it spoils this special case
    <<"Test With Truncation">>;
iolistify1(Msg) when is_binary(Msg) ->
    Length = erlang:byte_size(Msg),
    Split = Length div 2,
    List0 = binary_to_list(Msg),
   case lists:split(Split, List0) of
       {[Element | List1], List2} ->
	   [[Element], List1, List2];
       {List1, List2}->
	   [List1, List2]
   end;
iolistify1(Msg) when is_list(Msg) ->
    iolistify1(list_to_binary(Msg)).

%%--------------------------------------------------------------------
mod_pow_aux_test(_, _, _, 0) ->
    ok;
mod_pow_aux_test(B, E, M, N) ->
    Result = crypto:bytes_to_integer(crypto:mod_pow(B, E, M)),
    Result = ipow(B, E, M),
    mod_pow_aux_test(B, E*E+1, M*M+1, N-1).

%% mod_exp in erlang (copied from jungerl's ssh_math.erl)
ipow(A, B, M) when M > 0, B >= 0 ->
    if A == 1 -> 
 	    1;
       true -> 
 	    ipow(A, B, M, 1)
    end.

ipow(A, 1, M, Prod) ->
    (A*Prod) rem M;
ipow(_A, 0, _M, Prod) ->
    Prod;
ipow(A, B, M, Prod)  ->
    B1 = B bsr 1,
    A1 = (A*A) rem M,
    if B - B1 == B1 ->
	    ipow(A1, B1, M, Prod);
       true ->
	    ipow(A1, B1, M, (A*Prod) rem M)
    end.

do_exor(B) ->
    Z1 = zero_bin(B),
    Z1 = crypto:exor(B, B),
    B1 = crypto:strong_rand_bytes(100),
    B2 = crypto:strong_rand_bytes(100),
    Z2 = zero_bin(B1),
    Z2 = crypto:exor(B1, B1),
    Z2 = crypto:exor(B2, B2),
    R = xor_bytes(B1, B2),
    R = crypto:exor(B1, B2).

zero_bin(N) when is_integer(N) ->
    N8 = N * 8,
    <<0:N8/integer>>;
zero_bin(B) when is_binary(B) ->
    zero_bin(size(B)).
xor_bytes(Bin1, Bin2) when is_binary(Bin1), is_binary(Bin2) ->
    L1 = binary_to_list(Bin1),
    L2 = binary_to_list(Bin2),
    list_to_binary(xor_bytes(L1, L2));
xor_bytes(L1, L2) ->
    xor_bytes(L1, L2, []).

xor_bytes([], [], Acc) ->
    lists:reverse(Acc);
xor_bytes([N1 | Tl1], [N2 | Tl2], Acc) ->
    xor_bytes(Tl1, Tl2, [N1 bxor N2 | Acc]).
rand_uniform_aux_test(0) ->
    ok;
rand_uniform_aux_test(N) ->
    L = N*1000,
    H = N*100000+1,
    crypto_rand_uniform(L, H),
    crypto_rand_uniform(-L, L),
    crypto_rand_uniform(-H, -L),
    crypto_rand_uniform(-H, L),
    rand_uniform_aux_test(N-1).

crypto_rand_uniform(L,H) ->
    R1 = (L-1) + rand:uniform(H-L),
    case (R1 >= L) and (R1 < H) of
	true  ->
	    ok;
	false ->
	    ct:fail({"Not in interval", R1, L, H})
    end.

foldallmap(_Fun, AccN, []) ->
    {true, AccN};
foldallmap(Fun, AccN, [H|T]) ->
    case Fun(H, AccN) of
        {true, AccM} -> foldallmap(Fun, AccM, T);
        {{false, Result}, AccM} -> {Result, AccM}
    end.

allmap(_Fun, []) ->
    true;
allmap(Fun, [H|T]) ->
    case Fun(H) of
        true -> allmap(Fun, T);
        {false, Result} -> Result
    end.

rand_plugin_aux(StateType) ->
    {Seeder, SeedExporter, FloatGenerator, IntegerGenerator} = rand_plugin_functions(StateType),
    State0 = Seeder(),
    {crypto, no_seed} = SeedExporter(State0),
    {FloatTestResult, State1} = rand_plugin_aux_floats(State0, FloatGenerator),
    case FloatTestResult of
        true ->
            {IntegerTestResult, _State2} = rand_plugin_aux_integers(State1, IntegerGenerator),
            IntegerTestResult;
        {false, _} ->
            FloatTestResult
    end.

% returns {Seeder, SeedExporter, FloatGenerator, IntegerGenerator} with consistent signatures
rand_plugin_functions(implicit_state) ->
    {fun () -> crypto:rand_seed(), implicit_state end,
     fun (implicit_state) -> rand:export_seed() end,
     fun (implicit_state) -> {rand:uniform(), implicit_state} end,
     fun (N, implicit_state) -> {rand:uniform(N), implicit_state} end};
rand_plugin_functions(explicit_state) ->
    {fun crypto:rand_seed_s/0,
     fun rand:export_seed_s/1,
     fun rand:uniform_s/1,
     fun rand:uniform_s/2}.

rand_plugin_aux_floats(State0, FloatGenerator) ->
    {FloatSamples, State1} =
        lists:mapfoldl(
          fun (_, StateAcc) ->
                  FloatGenerator(StateAcc)
          end,
          State0,
          lists:seq(1, 10000)),

    {allmap(
       fun (V) ->
               (V >= 0.0 andalso V < 1.0)
               orelse {false, ct:fail({"Float sample not in interval", V, 0.0, 1.0})}
       end,
       FloatSamples),
     State1}.

rand_plugin_aux_integers(State0, IntegerGenerator) ->
    MaxIntegerCeiling = 1 bsl 32,
    {IntegerCeilings, State1} =
        lists:mapfoldl(
          fun (_, StateAcc) ->
                  IntegerGenerator(MaxIntegerCeiling, StateAcc)
          end,
          State0,
          lists:seq(1, 100)),

    foldallmap(
      fun (Ceiling, StateAcc) ->
              case Ceiling >= 1 andalso Ceiling =< MaxIntegerCeiling of
                  false ->
                      {{false, ct:fail({"Integer ceiling not in interval",
                                        Ceiling, 1, MaxIntegerCeiling})},
                       StateAcc};
                  true ->
                      foldallmap(
                        fun (_, SubStateAcc) ->
                                {Sample, NewSubStateAcc} = IntegerGenerator(Ceiling, SubStateAcc),
                                case Sample >= 1 andalso Sample =< Ceiling of
                                    false ->
                                        {{false, ct:fail({"Integer sample not in interval",
                                                          Sample, 1, Ceiling})},
                                         NewSubStateAcc};
                                    true ->
                                        {true, NewSubStateAcc}
                                end
                        end,
                        StateAcc,
                        lists:seq(1, 100))
              end
      end,
      State1,
      IntegerCeilings).

%%--------------------------------------------------------------------
%% Test data ------------------------------------------------
%%--------------------------------------------------------------------
group_config(md4 = Type, Config) ->
    Msgs = rfc_1321_msgs(),
    Digests = rfc_1321_md4_digests(),
    [{hash, {Type, Msgs, Digests}} | Config];
group_config(md5 = Type, Config) ->
    Msgs = rfc_1321_msgs(),
    Digests = rfc_1321_md5_digests(),
    [{hash, {Type, Msgs, Digests}} | Config];
group_config(ripemd160 = Type, Config) ->
    Msgs = ripemd160_msgs(),
    Digests = ripemd160_digests(),
   [{hash, {Type, Msgs, Digests}} | Config];
group_config(sha = Type, Config) ->
    Msgs = [rfc_4634_test1(), rfc_4634_test2_1(),long_msg()],
    Digests = rfc_4634_sha_digests() ++ [long_sha_digest()],
    [{hash, {Type, Msgs, Digests}} | Config];
group_config(sha224 = Type, Config) ->
    Msgs = [rfc_4634_test1(), rfc_4634_test2_1()], 
    Digests = rfc_4634_sha224_digests(),
    [{hash, {Type, Msgs, Digests}} | Config];
group_config(sha256 = Type, Config) ->
    Msgs =   [rfc_4634_test1(), rfc_4634_test2_1(), long_msg()],
    Digests = rfc_4634_sha256_digests()  ++ [long_sha256_digest()],
    [{hash, {Type, Msgs, Digests}} | Config];
group_config(sha384 = Type, Config) ->
    Msgs =  [rfc_4634_test1(), rfc_4634_test2(), long_msg()],
    Digests = rfc_4634_sha384_digests()  ++ [long_sha384_digest()],
    [{hash, {Type, Msgs, Digests}} | Config];
group_config(sha512 = Type, Config) ->
    Msgs =  [rfc_4634_test1(), rfc_4634_test2(), long_msg()],
    Digests = rfc_4634_sha512_digests() ++ [long_sha512_digest()],
    [{hash, {Type, Msgs, Digests}} | Config];
group_config(sha3_224 = Type, Config) ->
    {Msgs,Digests} = sha3_test_vectors(Type),
    [{hash, {Type, Msgs, Digests}} | Config];
group_config(sha3_256 = Type, Config) ->
    {Msgs,Digests} = sha3_test_vectors(Type),
    [{hash, {Type, Msgs, Digests}} | Config];
group_config(sha3_384 = Type, Config) ->
    {Msgs,Digests} = sha3_test_vectors(Type),
    [{hash, {Type, Msgs, Digests}} | Config];
group_config(sha3_512 = Type, Config) ->
    {Msgs,Digests} = sha3_test_vectors(Type),
    [{hash, {Type, Msgs, Digests}} | Config];
group_config(blake2b = Type, Config) ->
    {Msgs, Digests} = blake2_test_vectors(Type),
    [{hash, {Type, Msgs, Digests}} | Config];
group_config(blake2s = Type, Config) ->
    {Msgs, Digests} = blake2_test_vectors(Type),
    [{hash, {Type, Msgs, Digests}} | Config];
group_config(rsa, Config) ->
    Msg = rsa_plain(),
    Public = rsa_public(),
    Private = rsa_private(),
    PublicS = rsa_public_stronger(),
    PrivateS = rsa_private_stronger(),
    MsgPubEnc = <<"7896345786348 Asldi">>,
    SignVerify_OptsToTry = [[{rsa_padding, rsa_x931_padding}],
                            [{rsa_padding, rsa_pkcs1_padding}],
                            [{rsa_padding, rsa_pkcs1_pss_padding}],
                            [{rsa_padding, rsa_pkcs1_pss_padding}, {rsa_pss_saltlen, -2}],
                            [{rsa_padding, rsa_pkcs1_pss_padding}, {rsa_pss_saltlen, 5}],
                            [{rsa_padding, rsa_pkcs1_pss_padding}, {rsa_mgf1_md,sha}],
                            [{rsa_padding, rsa_pkcs1_pss_padding}, {rsa_mgf1_md,sha}, {rsa_pss_saltlen, 5}]
                           ],
    PrivEnc_OptsToTry = [rsa_pkcs1_padding,              % Compatibility
                         [{rsa_pad, rsa_pkcs1_padding}], % Compatibility
                         [{rsa_padding, rsa_pkcs1_padding}],
                         [{rsa_padding,rsa_x931_padding}]
                        ],
    PubEnc_OptsToTry = [rsa_pkcs1_padding,              % Compatibility
                 [{rsa_pad, rsa_pkcs1_padding}], % Compatibility
                 [{rsa_padding, rsa_pkcs1_padding}],
                 [{rsa_padding,rsa_pkcs1_oaep_padding}],
                 [{rsa_padding,rsa_pkcs1_oaep_padding}, {rsa_oaep_label, <<"Hej hopp">>}],
                 [{rsa_padding,rsa_pkcs1_oaep_padding}, {rsa_oaep_md,sha}],
                 [{rsa_padding,rsa_pkcs1_oaep_padding}, {rsa_oaep_md,sha}, {rsa_oaep_label, <<"Hej hopp">>}],
                 [{rsa_padding,rsa_pkcs1_oaep_padding}, {rsa_mgf1_md,sha}],
                 [{rsa_padding,rsa_pkcs1_oaep_padding}, {rsa_mgf1_md,sha}, {rsa_oaep_label, <<"Hej hopp">>}],
                 [{rsa_padding,rsa_pkcs1_oaep_padding}, {rsa_mgf1_md,sha}, {rsa_oaep_md,sha}, {rsa_oaep_label, <<"Hej hopp">>}]
                 ],
    [{sign_verify,      rsa_sign_verify_tests(Config, Msg, Public, Private, PublicS, PrivateS, SignVerify_OptsToTry)},
     {pub_priv_encrypt, gen_rsa_pub_priv_tests(PublicS, PrivateS, MsgPubEnc, PrivEnc_OptsToTry)},
     {pub_pub_encrypt,  gen_rsa_pub_priv_tests(PublicS, PrivateS, MsgPubEnc, PubEnc_OptsToTry)},
     {generate, [{rsa, 1024, 3},  {rsa, 2048, 17},  {rsa, 3072, 65537}]}
     | Config];
group_config(dss = Type, Config) ->
    Msg = dss_plain(),
    Public = dss_params() ++ [dss_public()], 
    Private = dss_params() ++ [dss_private()], 
    SupportedHashs = proplists:get_value(hashs, crypto:supports(), []),
    DssHashs = 
        case crypto:info_lib() of
            [{<<"OpenSSL">>,LibVer,_}] when is_integer(LibVer), LibVer > 16#10001000 ->
                [sha, sha224, sha256, sha384, sha512];
            [{<<"OpenSSL">>,LibVer,_}] when is_integer(LibVer), LibVer > 16#10000000 ->
                [sha, sha224, sha256];
            _Else ->
                [sha]
        end,
    SignVerify = [{Type, Hash, Public, Private, Msg} 
                  || Hash <- DssHashs,
                     lists:member(Hash, SupportedHashs)],
    MsgPubEnc = <<"7896345786348 Asldi">>,
    PubPrivEnc = [{dss, Public, Private, MsgPubEnc, []}],
    [{sign_verify, SignVerify}, {pub_priv_encrypt, PubPrivEnc}  | Config];
group_config(ecdsa = Type, Config) ->
    {Private, Public} = ec_key_named(),
    Msg = ec_msg(),
    SupportedHashs = proplists:get_value(hashs, crypto:supports(), []),
    DssHashs = [sha, sha224, sha256, sha384, sha512],
    SignVerify = [{Type, Hash, Public, Private, Msg} 
                  || Hash <- DssHashs,
                     lists:member(Hash, SupportedHashs)],
    MsgPubEnc = <<"7896345786348 Asldi">>,
    PubPrivEnc = [{ecdsa, Public, Private, MsgPubEnc, []}],
    [{sign_verify, SignVerify}, {pub_priv_encrypt, PubPrivEnc} | Config];
group_config(Type, Config) when Type == ed25519 ; Type == ed448 ->
    TestVectors = eddsa(Type),
    Generate = lists:map(fun({Curve, _Hash, Priv, Pub, _Msg, _Signature}) ->
                             {eddsa, Curve, Priv, Pub}
                         end, TestVectors),
    [{sign_verify,TestVectors}, {generate, Generate} | Config]; 
group_config(srp, Config) ->
    GenerateCompute = [srp3(), srp6(), srp6a(), srp6a_smaller_prime()],
    [{generate_compute, GenerateCompute} | Config];
group_config(ecdh, Config) ->
    Compute = ecdh(),
    Generate = ecc(),
    [{compute, Compute}, {generate, Generate} | Config];
group_config(eddh, Config) ->
    [{compute, []}, {generate, []} | Config];
group_config(dh, Config) ->
    GenerateCompute = [dh()],
    [{generate_compute, GenerateCompute} | Config];

group_config(F, Config) ->
    TestVectors = fun() -> ?MODULE:F(Config) end,
    [{cipher, TestVectors} | Config].


configure_mac(MacType, SubType, Config) ->
    case do_configure_mac(MacType, SubType, Config) of
        undefined ->
            {skip, io:format("No ~p test vectors for ~p", [MacType, SubType])};
        Pairs ->
            [{MacType, Pairs} | Config]
    end.

do_configure_mac(hmac, Type, _Config) ->
    case Type of
        md5 ->
            Keys = rfc_2202_md5_keys() ++ [long_hmac_key(md5)],
            Data = rfc_2202_msgs() ++ [long_msg()],
            Hmac = rfc_2202_hmac_md5()  ++ [long_hmac(md5)],
            zip3_special(hmac, Type, Keys, Data, Hmac);
        sha ->
            Keys = rfc_2202_sha_keys() ++ [long_hmac_key(sha)],
            Data = rfc_2202_msgs() ++ [long_msg()],
            Hmac = rfc_2202_hmac_sha()  ++ [long_hmac(sha)],
            zip3_special(hmac, Type, Keys, Data, Hmac);
        sha224 ->
            Keys = rfc_4231_keys(),
            Data = rfc_4231_msgs(),
            Hmac = rfc4231_hmac_sha224(),
            zip3_special(hmac, Type, Keys, Data, Hmac);
        sha256 ->
            Keys = rfc_4231_keys() ++ [long_hmac_key(sha256)],
            Data = rfc_4231_msgs()  ++ [long_msg()],
            Hmac = rfc4231_hmac_sha256()  ++ [long_hmac(sha256)],
            zip3_special(hmac, Type, Keys, Data, Hmac);
        sha384 ->
            Keys = rfc_4231_keys() ++ [long_hmac_key(sha384)],
            Data = rfc_4231_msgs()  ++ [long_msg()],
            Hmac = rfc4231_hmac_sha384()  ++ [long_hmac(sha384)],
            zip3_special(hmac, Type, Keys, Data, Hmac);
        sha512 ->
            Keys = rfc_4231_keys() ++ [long_hmac_key(sha512)],
            Data = rfc_4231_msgs() ++ [long_msg()],
            Hmac = rfc4231_hmac_sha512() ++ [long_hmac(sha512)],
            zip3_special(hmac, Type, Keys, Data, Hmac);
        sha3_224 ->
            hmac_sha3(Type);
        sha3_256 ->
            hmac_sha3(Type);
        sha3_384 ->
            hmac_sha3(Type);
        sha3_512 ->
            hmac_sha3(Type);
        blake2b ->
            blake2_hmac(Type);
        blake2s ->
            blake2_hmac(Type);
        _ ->
            undefined
    end;
do_configure_mac(cmac, Cipher, Config) ->
    case Cipher of
        aes_128_cbc ->
            fun() -> read_rsp(Config, Cipher,  ["CMACGenAES128.rsp", "CMACVerAES128.rsp"]) end;
        aes_256_cbc ->
            fun() -> read_rsp(Config, Cipher,  ["CMACGenAES256.rsp", "CMACVerAES256.rsp"]) end;
        _ ->
            undefined
    end.


zip3_special(Type, SubType, As, Bs, Cs) ->
    [{Type, SubType, A, B, C}
     || {A,B,C} <- lists:zip3(As, Bs, Cs)].


rsa_sign_verify_tests(Config, Msg, Public, Private, PublicS, PrivateS, OptsToTry) ->
        case ?config(fips, Config) of
            true ->
                %% Use only the strong keys in FIPS mode
                rsa_sign_verify_tests(Msg,
                                      PublicS, PrivateS,
                                      PublicS, PrivateS,
                                      OptsToTry);
            false ->
                rsa_sign_verify_tests(Msg,
                                      Public,  Private,
                                      PublicS, PrivateS,
                                      OptsToTry)
        end.

rsa_sign_verify_tests(Msg, Public, Private, PublicS, PrivateS, OptsToTry) ->
    gen_rsa_sign_verify_tests([md5, ripemd160, sha, sha224, sha256], Msg, Public, Private,
                              [undefined | OptsToTry]) ++
	gen_rsa_sign_verify_tests([sha384, sha512], Msg, PublicS, PrivateS,
                                  [undefined | OptsToTry]).

gen_rsa_sign_verify_tests(Hashs, Msg, Public, Private, Opts) ->
    SupOpts = proplists:get_value(rsa_opts, crypto:supports(), []),
    lists:foldr(fun(Hash, Acc0) ->
	case is_supported(Hash) of
	    true ->
		lists:foldr(fun
		    (undefined, Acc1) ->
			[{rsa, Hash, Public, Private, Msg} | Acc1];
		    ([{rsa_padding, rsa_x931_padding} | _], Acc1)
			    when Hash =:= md5
			    orelse Hash =:= ripemd160
			    orelse Hash =:= sha224 ->
			Acc1;
		    (Opt, Acc1) ->
                        case rsa_opt_is_supported(Opt, SupOpts) of
                            true ->
                                [{rsa, Hash, Public, Private, Msg, Opt} | Acc1];
                            false ->
                                Acc1
                        end
		end, Acc0, Opts);
	    false ->
		Acc0
	end
    end, [], Hashs).


gen_rsa_pub_priv_tests(Public, Private, Msg, OptsToTry) ->
    SupOpts = proplists:get_value(rsa_opts, crypto:supports(), []) --
        [rsa_x931_padding],
    lists:foldr(fun(Opt, Acc) ->
                        case rsa_opt_is_supported(Opt, SupOpts) of
                            true ->
                                [{rsa, Public, Private, Msg, Opt} | Acc];
                             false ->
                                Acc
                        end
                end, [], OptsToTry).


rsa_opt_is_supported([_|_]=Opt, Sup) ->
    lists:all(fun(O) -> rsa_opt_is_supported(O,Sup) end, Opt);
rsa_opt_is_supported({A,B}, Sup) ->
    rsa_opt_is_supported(A,Sup) orelse rsa_opt_is_supported(B,Sup);
rsa_opt_is_supported(Opt, Sup) ->
    lists:member(Opt, Sup).


rfc_1321_msgs() ->
    [<<"">>, 
     <<"a">>,
     <<"abc">>, 
     <<"message digest">>,
     <<"abcdefghijklmnopqrstuvwxyz">>,
     <<"ABCDEFGHIJKLMNOPQRSTUVWXYZabcdefghijklmnopqrstuvwxyz0123456789">>,
     <<"12345678901234567890123456789012345678901234567890123456789012345678901234567890">>
    ].

rfc_1321_md4_digests() ->
    [hexstr2bin("31d6cfe0d16ae931b73c59d7e0c089c0"),
     hexstr2bin("bde52cb31de33e46245e05fbdbd6fb24"),
     hexstr2bin("a448017aaf21d8525fc10ae87aa6729d"),
     hexstr2bin("d9130a8164549fe818874806e1c7014b"),
     hexstr2bin("d79e1c308aa5bbcdeea8ed63df412da9"),
     hexstr2bin("043f8582f241db351ce627e153e7f0e4"),
     hexstr2bin("e33b4ddc9c38f2199c3e7b164fcc0536")].

rfc_1321_md5_digests() ->
    [hexstr2bin("d41d8cd98f00b204e9800998ecf8427e"),
     hexstr2bin("0cc175b9c0f1b6a831c399e269772661"),
     hexstr2bin("900150983cd24fb0d6963f7d28e17f72"),
     hexstr2bin("f96b697d7cb7938d525a2f31aaf161d0"),
     hexstr2bin("c3fcd3d76192e4007dfb496cca67e13b"),
     hexstr2bin("d174ab98d277d9f5a5611c2c9f419d9f"),
     hexstr2bin("57edf4a22be3c955ac49da2e2107b67a")].


%% BLAKE2 re-use SHA3 test vectors.
blake2_test_vectors(blake2b) ->
    {sha3_msgs(),
     [ <<186,128,165,63,152,28,77,13,106,39,151,182,159,18,246,233,76,33,47,20,104,90,196,183,75,18,187,111,219,255,162,209,125,135,197,57,42,171,121,45,194,82,213,222,69,51,204,149,24,211,138,168,219,241,146,90,185,35,134,237,212,0,153,35>>
     , <<120,106,2,247,66,1,89,3,198,198,253,133,37,82,210,114,145,47,71,64,225,88,71,97,138,134,226,23,247,31,84,25,210,94,16,49,175,238,88,83,19,137,100,68,147,78,176,75,144,58,104,91,20,72,183,85,213,111,112,26,254,155,226,206>>
     , <<114,133,255,62,139,215,104,214,155,230,43,59,241,135,101,163,37,145,127,169,116,74,194,245,130,162,8,80,188,43,17,65,237,27,62,69,40,89,90,204,144,119,43,223,45,55,220,138,71,19,11,68,243,58,2,232,115,14,90,216,225,102,232,136>>
     , <<206,116,26,197,147,15,227,70,129,17,117,197,34,123,183,191,205,71,244,38,18,250,228,108,8,9,81,79,158,14,58,17,238,23,115,40,113,71,205,234,238,223,245,7,9,170,113,99,65,254,101,36,15,74,214,119,125,107,250,249,114,110,94,82>>
     , <<152,251,62,251,114,6,253,25,235,246,155,111,49,44,247,182,78,59,148,219,225,161,113,7,145,57,117,167,147,241,119,225,208,119,96,157,127,186,54,60,187,160,13,5,247,170,78,79,168,113,93,100,40,16,76,10,117,100,59,15,243,253,62,175>>
     ]};
blake2_test_vectors(blake2s) ->
    {sha3_msgs(),
     [ <<80,140,94,140,50,124,20,226,225,167,43,163,78,235,69,47,55,69,139,32,158,214,58,41,77,153,155,76,134,103,89,130>>
     , <<105,33,122,48,121,144,128,148,225,17,33,208,66,53,74,124,31,85,182,72,44,161,165,30,27,37,13,253,30,208,238,249>>
     , <<111,77,245,17,106,111,51,46,218,177,217,225,14,232,125,246,85,123,234,182,37,157,118,99,243,188,213,114,44,19,241,137>>
     , <<53,141,210,237,7,128,212,5,78,118,203,111,58,91,206,40,65,232,226,245,71,67,29,77,9,219,33,182,109,148,31,199>>
     , <<190,192,192,230,205,229,182,122,203,115,184,31,121,166,122,64,121,174,28,96,218,201,210,102,26,241,142,159,139,80,223,165>>
     ]}.

blake2_hmac(Type) ->
    [{hmac, Type, hexstr2bin(K), hexstr2bin(D), H}
     || {{K, D}, H} <- lists:zip(blake2_hmac_key_data(), blake2_hmac_hmac(Type)) ].

blake2_hmac_key_data() ->
    [ {"0b0b0b0b0b0b0b0b0b0b0b0b0b0b0b0b 0b0b0b0b",
       "4869205468657265"}
    , {"4a656665",
      "7768617420646f2079612077616e7420 666f72206e6f7468696e673f"}
    , {"aaaaaaaaaaaaaaaaaaaaaaaaaaaaaaaa aaaaaaaa",
      "dddddddddddddddddddddddddddddddd dddddddddddddddddddddddddddddddd dddddddddddddddddddddddddddddddd dddd"}
    , {"0102030405060708090a0b0c0d0e0f10 111213141516171819",
      "cdcdcdcdcdcdcdcdcdcdcdcdcdcdcdcd cdcdcdcdcdcdcdcdcdcdcdcdcdcdcdcd cdcdcdcdcdcdcdcdcdcdcdcdcdcdcdcd cdcd"}
    , {"aaaaaaaaaaaaaaaaaaaaaaaaaaaaaaaa aaaaaaaaaaaaaaaaaaaaaaaaaaaaaaaa aaaaaaaaaaaaaaaaaaaaaaaaaaaaaaaa aaaaaaaaaaaaaaaaaaaaaaaaaaaaaaaa aaaaaaaaaaaaaaaaaaaaaaaaaaaaaaaa aaaaaaaaaaaaaaaaaaaaaaaaaaaaaaaa aaaaaaaaaaaaaaaaaaaaaaaaaaaaaaaa aaaaaaaaaaaaaaaaaaaaaaaaaaaaaaaa aaaaaa",
      "54657374205573696e67204c61726765 72205468616e20426c6f636b2d53697a 65204b6579202d2048617368204b6579 204669727374"}
    , {"aaaaaaaaaaaaaaaaaaaaaaaaaaaaaaaa aaaaaaaaaaaaaaaaaaaaaaaaaaaaaaaa aaaaaaaaaaaaaaaaaaaaaaaaaaaaaaaa aaaaaaaaaaaaaaaaaaaaaaaaaaaaaaaa aaaaaaaaaaaaaaaaaaaaaaaaaaaaaaaa aaaaaaaaaaaaaaaaaaaaaaaaaaaaaaaa aaaaaaaaaaaaaaaaaaaaaaaaaaaaaaaa aaaaaaaaaaaaaaaaaaaaaaaaaaaaaaaa aaaaaaaaaaaaaaaaaaaaaaaaaaaaaaaa aaaaaa",
      "54657374205573696e67204c61726765 72205468616e20426c6f636b2d53697a 65204b6579202d2048617368204b6579 204669727374"}
    , {"aaaaaaaaaaaaaaaaaaaaaaaaaaaaaaaa aaaaaaaaaaaaaaaaaaaaaaaaaaaaaaaa aaaaaaaaaaaaaaaaaaaaaaaaaaaaaaaa aaaaaaaaaaaaaaaaaaaaaaaaaaaaaaaa aaaaaaaaaaaaaaaaaaaaaaaaaaaaaaaa aaaaaaaaaaaaaaaaaaaaaaaaaaaaaaaa aaaaaaaaaaaaaaaaaaaaaaaaaaaaaaaa aaaaaaaaaaaaaaaaaaaaaaaaaaaaaaaa aaaaaa",
      "54686973206973206120746573742075 73696e672061206c6172676572207468 616e20626c6f636b2d73697a65206b65 7920616e642061206c61726765722074 68616e20626c6f636b2d73697a652064 6174612e20546865206b6579206e6565 647320746f2062652068617368656420 6265666f7265206265696e6720757365 642062792074686520484d414320616c 676f726974686d2e"}
    , {"aaaaaaaaaaaaaaaaaaaaaaaaaaaaaaaa aaaaaaaaaaaaaaaaaaaaaaaaaaaaaaaa aaaaaaaaaaaaaaaaaaaaaaaaaaaaaaaa aaaaaaaaaaaaaaaaaaaaaaaaaaaaaaaa aaaaaaaaaaaaaaaaaaaaaaaaaaaaaaaa aaaaaaaaaaaaaaaaaaaaaaaaaaaaaaaa aaaaaaaaaaaaaaaaaaaaaaaaaaaaaaaa aaaaaaaaaaaaaaaaaaaaaaaaaaaaaaaa aaaaaaaaaaaaaaaaaaaaaaaaaaaaaaaa aaaaaa",
      "54686973206973206120746573742075 73696e672061206c6172676572207468 616e20626c6f636b2d73697a65206b65 7920616e642061206c61726765722074 68616e20626c6f636b2d73697a652064 6174612e20546865206b6579206e6565 647320746f2062652068617368656420 6265666f7265206265696e6720757365 642062792074686520484d414320616c 676f726974686d2e"}
    ].

blake2_hmac_hmac(blake2b) ->
    [ <<53,138,106,24,73,36,137,79,195,75,238,86,128,238,223,87,216,74,55,187,56,131,47,40,142,59,39,220,99,169,140,200,201,30,118,218,71,107,80,139,198,178,212,8,162,72,133,116,82,144,110,74,32,180,140,107,75,85,210,223,15,225,221,36>>
    , <<111,248,132,248,221,194,166,88,107,60,152,164,205,110,189,241,78,193,2,4,182,113,0,115,235,88,101,173,227,122,38,67,184,128,124,19,53,209,7,236,219,159,254,174,182,130,140,70,37,186,23,44,102,55,158,252,210,34,194,222,17,114,122,180>>
    , <<244,59,198,44,122,153,53,60,59,44,96,232,239,36,251,189,66,233,84,120,102,220,156,91,228,237,198,244,167,212,188,10,198,32,194,198,0,52,208,64,240,219,175,134,249,233,205,120,145,160,149,89,94,237,85,226,169,150,33,95,12,21,192,24>>
    , <<229,219,182,222,47,238,66,161,202,160,110,78,123,132,206,64,143,250,92,74,157,226,99,46,202,118,156,222,136,117,1,76,114,208,114,15,234,245,63,118,230,161,128,53,127,82,141,123,244,132,250,58,20,232,204,31,15,59,173,167,23,180,52,145>>
    , <<165,75,41,67,178,162,2,39,212,28,164,108,9,69,175,9,188,31,174,251,47,73,137,76,35,174,188,85,127,183,156,72,137,220,167,68,8,220,134,80,134,102,122,237,238,74,49,133,197,58,73,200,11,129,76,76,88,19,234,12,139,56,168,248>>
    , <<180,214,140,139,182,82,151,170,52,132,168,110,29,51,183,138,70,159,33,234,170,158,212,218,159,236,145,218,71,23,34,61,44,15,163,134,170,47,209,241,255,207,89,23,178,103,84,96,53,237,48,238,164,178,19,162,133,148,211,211,169,179,140,170>>
    , <<171,52,121,128,166,75,94,130,93,209,14,125,50,253,67,160,26,142,109,234,38,122,185,173,125,145,53,36,82,102,24,146,83,17,175,188,176,196,149,25,203,235,221,112,149,64,168,215,37,251,145,26,194,174,233,178,163,170,67,215,150,18,51,147>>
    , <<97,220,242,140,166,12,169,92,130,89,147,39,171,215,169,161,152,111,242,219,211,199,73,69,198,227,35,186,203,76,159,26,94,103,82,93,20,186,141,98,36,177,98,229,102,23,21,37,83,3,69,169,178,86,8,178,125,251,163,180,146,115,213,6>>
    ];
blake2_hmac_hmac(blake2s) ->
    [ <<101,168,183,197,204,145,54,212,36,232,44,55,226,112,126,116,233,19,192,101,91,153,199,95,64,237,243,135,69,58,50,96>>
    , <<144,182,40,30,47,48,56,201,5,106,240,180,167,231,99,202,230,254,93,158,180,56,106,14,201,82,55,137,12,16,79,240>>
    , <<252,196,245,149,41,80,46,52,195,216,218,63,253,171,130,150,106,44,182,55,255,94,155,215,1,19,92,46,148,105,231,144>>
    , <<70,68,52,220,190,206,9,93,69,106,29,98,214,236,86,248,152,230,37,163,158,92,82,189,249,77,175,17,27,173,131,170>>
    , <<210,61,121,57,79,83,213,54,160,150,230,81,68,71,238,170,187,5,222,208,27,227,44,25,55,218,106,143,113,3,188,78>>
    , <<92,76,83,46,110,69,89,83,133,78,21,16,149,38,110,224,127,213,88,129,190,223,139,57,8,217,95,13,190,54,159,234>>
    , <<203,96,246,167,145,241,64,191,138,162,229,31,243,88,205,178,204,92,3,51,4,91,127,183,122,186,122,179,176,207,178,55>>
    , <<190,53,233,217,99,171,215,108,1,184,171,181,22,36,240,209,16,96,16,92,213,22,16,58,114,241,117,214,211,189,30,202>>
    ].

%%% https://www.di-mgt.com.au/sha_testvectors.html
sha3_msgs() ->
    ["abc",
     "",
     "abcdbcdecdefdefgefghfghighijhijkijkljklmklmnlmnomnopnopq", % length 448 bits
     "abcdefghbcdefghicdefghijdefghijkefghijklfghijklmghijklmnhijklmnoijklmnopjklmnopqklmnopqrlmnopqrsmnopqrstnopqrstu", % length 896 bits
     lists:duplicate(1000000,$a)
    ].

sha3_test_vectors(sha3_224) ->
    {sha3_msgs(),
     [hexstr2bin("e642824c3f8cf24a d09234ee7d3c766f c9a3a5168d0c94ad 73b46fdf"),
      hexstr2bin("6b4e03423667dbb7 3b6e15454f0eb1ab d4597f9a1b078e3f 5b5a6bc7"),
      hexstr2bin("8a24108b154ada21 c9fd5574494479ba 5c7e7ab76ef264ea d0fcce33"),
      hexstr2bin("543e6868e1666c1a 643630df77367ae5 a62a85070a51c14c bf665cbc"),
      hexstr2bin("d69335b93325192e 516a912e6d19a15c b51c6ed5c15243e7 a7fd653c")
     ]
    };
sha3_test_vectors(sha3_256) ->
    {sha3_msgs(),
     [hexstr2bin("3a985da74fe225b2 045c172d6bd390bd 855f086e3e9d525b 46bfe24511431532"),
      hexstr2bin("a7ffc6f8bf1ed766 51c14756a061d662 f580ff4de43b49fa 82d80a4b80f8434a"),
      hexstr2bin("41c0dba2a9d62408 49100376a8235e2c 82e1b9998a999e21 db32dd97496d3376"),
      hexstr2bin("916f6061fe879741 ca6469b43971dfdb 28b1a32dc36cb325 4e812be27aad1d18"),
      hexstr2bin("5c8875ae474a3634 ba4fd55ec85bffd6 61f32aca75c6d699 d0cdcb6c115891c1")
     ]
    };
sha3_test_vectors(sha3_384) ->
    {sha3_msgs(),
     [hexstr2bin("ec01498288516fc9 26459f58e2c6ad8d f9b473cb0fc08c25 96da7cf0e49be4b2 98d88cea927ac7f5 39f1edf228376d25"),
      hexstr2bin("0c63a75b845e4f7d 01107d852e4c2485 c51a50aaaa94fc61 995e71bbee983a2a c3713831264adb47 fb6bd1e058d5f004"),
      hexstr2bin("991c665755eb3a4b 6bbdfb75c78a492e 8c56a22c5c4d7e42 9bfdbc32b9d4ad5a a04a1f076e62fea1 9eef51acd0657c22"),
      hexstr2bin("79407d3b5916b59c 3e30b09822974791 c313fb9ecc849e40 6f23592d04f625dc 8c709b98b43b3852 b337216179aa7fc7"),
      hexstr2bin("eee9e24d78c18553 37983451df97c8ad 9eedf256c6334f8e 948d252d5e0e7684 7aa0774ddb90a842 190d2c558b4b8340")
     ]
    };
sha3_test_vectors(sha3_512) ->
    {sha3_msgs(),
     [hexstr2bin("b751850b1a57168a 5693cd924b6b096e 08f621827444f70d 884f5d0240d2712e 10e116e9192af3c9 1a7ec57647e39340 57340b4cf408d5a5 6592f8274eec53f0"),
      hexstr2bin("a69f73cca23a9ac5 c8b567dc185a756e 97c982164fe25859 e0d1dcc1475c80a6 15b2123af1f5f94c 11e3e9402c3ac558 f500199d95b6d3e3 01758586281dcd26"),
      hexstr2bin("04a371e84ecfb5b8 b77cb48610fca818 2dd457ce6f326a0f d3d7ec2f1e91636d ee691fbe0c985302 ba1b0d8dc78c0863 46b533b49c030d99 a27daf1139d6e75e"),
      hexstr2bin("afebb2ef542e6579 c50cad06d2e578f9 f8dd6881d7dc824d 26360feebf18a4fa 73e3261122948efc fd492e74e82e2189 ed0fb440d187f382 270cb455f21dd185"),
      hexstr2bin("3c3a876da14034ab 60627c077bb98f7e 120a2a5370212dff b3385a18d4f38859 ed311d0a9d5141ce 9cc5c66ee689b266 a8aa18ace8282a0e 0db596c90b0a7b87")
     ]
    }.



%%% http://www.wolfgang-ehrhardt.de/hmac-sha3-testvectors.html

hmac_sha3(Type) ->
    N = case Type of
            sha3_224 -> 1;
            sha3_256 -> 2;
            sha3_384 -> 3;
            sha3_512 -> 4
        end,
    [{hmac, Type, hexstr2bin(Key), hexstr2bin(Data), hexstr2bin(element(N,Hmacs))} 
     || {Key,Data,Hmacs} <- hmac_sha3_data()].

hmac_sha3_data() ->    
    [
     {"0b0b0b0b0b0b0b0b0b0b0b0b0b0b0b0b 0b0b0b0b",
      "4869205468657265",
      {"3b16546bbc7be2706a031dcafd56373d 9884367641d8c59af3c860f7",
       "ba85192310dffa96e2a3a40e69774351 140bb7185e1202cdcc917589f95e16bb",
       "68d2dcf7fd4ddd0a2240c8a437305f61 fb7334cfb5d0226e1bc27dc10a2e723a 20d370b47743130e26ac7e3d532886bd",
       "eb3fbd4b2eaab8f5c504bd3a41465aac ec15770a7cabac531e482f860b5ec7ba 47ccb2c6f2afce8f88d22b6dc61380f2 3a668fd3888bb80537c0a0b86407689e"
      }},

     {"4a656665",
      "7768617420646f2079612077616e7420 666f72206e6f7468696e673f",
      {"7fdb8dd88bd2f60d1b798634ad386811 c2cfc85bfaf5d52bbace5e66",
       "c7d4072e788877ae3596bbb0da73b887 c9171f93095b294ae857fbe2645e1ba5",
       "f1101f8cbf9766fd6764d2ed61903f21 ca9b18f57cf3e1a23ca13508a93243ce 48c045dc007f26a21b3f5e0e9df4c20a",
       "5a4bfeab6166427c7a3647b747292b83 84537cdb89afb3bf5665e4c5e709350b 287baec921fd7ca0ee7a0c31d022a95e 1fc92ba9d77df883960275beb4e62024"
       }},

     {"aaaaaaaaaaaaaaaaaaaaaaaaaaaaaaaa aaaaaaaa",
      "dddddddddddddddddddddddddddddddd dddddddddddddddddddddddddddddddd dddddddddddddddddddddddddddddddd dddd",
      {"676cfc7d16153638780390692be142d2 df7ce924b909c0c08dbfdc1a",
       "84ec79124a27107865cedd8bd82da996 5e5ed8c37b0ac98005a7f39ed58a4207",
       "275cd0e661bb8b151c64d288f1f782fb 91a8abd56858d72babb2d476f0458373 b41b6ab5bf174bec422e53fc3135ac6e",
       "309e99f9ec075ec6c6d475eda1180687 fcf1531195802a99b5677449a8625182 851cb332afb6a89c411325fbcbcd42af cb7b6e5aab7ea42c660f97fd8584bf03"
       }},

     {"0102030405060708090a0b0c0d0e0f10 111213141516171819",
      "cdcdcdcdcdcdcdcdcdcdcdcdcdcdcdcd cdcdcdcdcdcdcdcdcdcdcdcdcdcdcdcd cdcdcdcdcdcdcdcdcdcdcdcdcdcdcdcd cdcd",
      {"a9d7685a19c4e0dbd9df2556cc8a7d2a 7733b67625ce594c78270eeb",
       "57366a45e2305321a4bc5aa5fe2ef8a9 21f6af8273d7fe7be6cfedb3f0aea6d7",
       "3a5d7a879702c086bc96d1dd8aa15d9c 46446b95521311c606fdc4e308f4b984 da2d0f9449b3ba8425ec7fb8c31bc136",
       "b27eab1d6e8d87461c29f7f5739dd58e 98aa35f8e823ad38c5492a2088fa0281 993bbfff9a0e9c6bf121ae9ec9bb09d8 4a5ebac817182ea974673fb133ca0d1d"
       }},

     %% {"0c0c0c0c0c0c0c0c0c0c0c0c0c0c0c0c 0c0c0c0c",
     %%  "546573742057697468205472756e6361 74696f6e",
     %%  {"49fdd3abd005ebb8ae63fea946d1883c",
     %%   "6e02c64537fb118057abb7fb66a23b3c",
     %%   "47c51ace1ffacffd7494724682615783",
     %%   "0fa7475948f43f48ca0516671e18978c"
     %%   }},

     {"aaaaaaaaaaaaaaaaaaaaaaaaaaaaaaaa aaaaaaaaaaaaaaaaaaaaaaaaaaaaaaaa aaaaaaaaaaaaaaaaaaaaaaaaaaaaaaaa aaaaaaaaaaaaaaaaaaaaaaaaaaaaaaaa aaaaaaaaaaaaaaaaaaaaaaaaaaaaaaaa aaaaaaaaaaaaaaaaaaaaaaaaaaaaaaaa aaaaaaaaaaaaaaaaaaaaaaaaaaaaaaaa aaaaaaaaaaaaaaaaaaaaaaaaaaaaaaaa aaaaaa",
      "54657374205573696e67204c61726765 72205468616e20426c6f636b2d53697a 65204b6579202d2048617368204b6579 204669727374",
      {"b4a1f04c00287a9b7f6075b313d279b8 33bc8f75124352d05fb9995f",
       "ed73a374b96c005235f948032f09674a 58c0ce555cfc1f223b02356560312c3b",
       "0fc19513bf6bd878037016706a0e57bc 528139836b9a42c3d419e498e0e1fb96 16fd669138d33a1105e07c72b6953bcc",
       "00f751a9e50695b090ed6911a4b65524 951cdc15a73a5d58bb55215ea2cd839a c79d2b44a39bafab27e83fde9e11f634 0b11d991b1b91bf2eee7fc872426c3a4"
       }},

     {"aaaaaaaaaaaaaaaaaaaaaaaaaaaaaaaa aaaaaaaaaaaaaaaaaaaaaaaaaaaaaaaa aaaaaaaaaaaaaaaaaaaaaaaaaaaaaaaa aaaaaaaaaaaaaaaaaaaaaaaaaaaaaaaa aaaaaaaaaaaaaaaaaaaaaaaaaaaaaaaa aaaaaaaaaaaaaaaaaaaaaaaaaaaaaaaa aaaaaaaaaaaaaaaaaaaaaaaaaaaaaaaa aaaaaaaaaaaaaaaaaaaaaaaaaaaaaaaa aaaaaaaaaaaaaaaaaaaaaaaaaaaaaaaa aaaaaa",
      "54657374205573696e67204c61726765 72205468616e20426c6f636b2d53697a 65204b6579202d2048617368204b6579 204669727374",
      {
       "b96d730c148c2daad8649d83defaa371 9738d34775397b7571c38515",
       "a6072f86de52b38bb349fe84cd6d97fb 6a37c4c0f62aae93981193a7229d3467",
       "713dff0302c85086ec5ad0768dd65a13 ddd79068d8d4c6212b712e4164944911 1480230044185a99103ed82004ddbfcc",
       "b14835c819a290efb010ace6d8568dc6 b84de60bc49b004c3b13eda763589451 e5dd74292884d1bdce64e6b919dd61dc 9c56a282a81c0bd14f1f365b49b83a5b"
      }},

     {"aaaaaaaaaaaaaaaaaaaaaaaaaaaaaaaa aaaaaaaaaaaaaaaaaaaaaaaaaaaaaaaa aaaaaaaaaaaaaaaaaaaaaaaaaaaaaaaa aaaaaaaaaaaaaaaaaaaaaaaaaaaaaaaa aaaaaaaaaaaaaaaaaaaaaaaaaaaaaaaa aaaaaaaaaaaaaaaaaaaaaaaaaaaaaaaa aaaaaaaaaaaaaaaaaaaaaaaaaaaaaaaa aaaaaaaaaaaaaaaaaaaaaaaaaaaaaaaa aaaaaa",
      "54686973206973206120746573742075 73696e672061206c6172676572207468 616e20626c6f636b2d73697a65206b65 7920616e642061206c61726765722074 68616e20626c6f636b2d73697a652064 6174612e20546865206b6579206e6565 647320746f2062652068617368656420 6265666f7265206265696e6720757365 642062792074686520484d414320616c 676f726974686d2e",
      {
       "05d8cd6d00faea8d1eb68ade28730bbd 3cbab6929f0a086b29cd62a0",
       "65c5b06d4c3de32a7aef8763261e49ad b6e2293ec8e7c61e8de61701fc63e123",
       "026fdf6b50741e373899c9f7d5406d4e b09fc6665636fc1a530029ddf5cf3ca5 a900edce01f5f61e2f408cdf2fd3e7e8",
       "38a456a004bd10d32c9ab83366841128 62c3db61adcca31829355eaf46fd5c73 d06a1f0d13fec9a652fb3811b577b1b1 d1b9789f97ae5b83c6f44dfcf1d67eba"
       }},

     {"aaaaaaaaaaaaaaaaaaaaaaaaaaaaaaaa aaaaaaaaaaaaaaaaaaaaaaaaaaaaaaaa aaaaaaaaaaaaaaaaaaaaaaaaaaaaaaaa aaaaaaaaaaaaaaaaaaaaaaaaaaaaaaaa aaaaaaaaaaaaaaaaaaaaaaaaaaaaaaaa aaaaaaaaaaaaaaaaaaaaaaaaaaaaaaaa aaaaaaaaaaaaaaaaaaaaaaaaaaaaaaaa aaaaaaaaaaaaaaaaaaaaaaaaaaaaaaaa aaaaaaaaaaaaaaaaaaaaaaaaaaaaaaaa aaaaaa",
      "54686973206973206120746573742075 73696e672061206c6172676572207468 616e20626c6f636b2d73697a65206b65 7920616e642061206c61726765722074 68616e20626c6f636b2d73697a652064 6174612e20546865206b6579206e6565 647320746f2062652068617368656420 6265666f7265206265696e6720757365 642062792074686520484d414320616c 676f726974686d2e",
      {
       "c79c9b093424e588a9878bbcb089e018 270096e9b4b1a9e8220c866a",
       "e6a36d9b915f86a093cac7d110e9e04c f1d6100d30475509c2475f571b758b5a",
       "cad18a8ff6c4cc3ad487b95f9769e9b6 1c062aefd6952569e6e6421897054cfc 70b5fdc6605c18457112fc6aaad45585",
       "dc030ee7887034f32cf402df34622f31 1f3e6cf04860c6bbd7fa488674782b46 59fdbdf3fd877852885cfe6e22185fe7 b2ee952043629bc9d5f3298a41d02c66"
       }}
    %%,

    %%  {"4a656665",
    %%   "'11001' or LSB 13 or MSB c8",
    %%   {
     %% "5f8c0ea7fafecd0c3463aad09742cece  b142fe0ab6f4539438c59de8",
     %% "ec8222773fac68b3d3dcb182aec8b050  7ace4448d20a1147e682118da4e3f44c",
     %% "21fbd3bf3ebba3cfc9ef64c0591c92c5  acb265e92d8761d1f91a52a103a6c796  94cfd67a9a2ac1324f02fea63b81effc",
     %% "27f9388c1567ef4ef200602a6cf871d6  8a6fb048d4737ac4418a2f021289d13d  1fd1120fecb9cf964c5b117ab5b11c61  4b2da39dadd51f2f5e22aaccec7d576e"
     %%   }}
    ].



rfc_4634_test1() ->
    <<"abc">>.
rfc_4634_test2_1() ->
    <<"abcdbcdecdefdefgefghfghighijhijkijkljklmklmnlmnomnopnopq">>.
rfc_4634_test2_2a() ->
    <<"abcdefghbcdefghicdefghijdefghijkefghijklfghijklmghijklmn">>.
rfc_4634_test2_2b() ->
    <<"hijklmnoijklmnopjklmnopqklmnopqrlmnopqrsmnopqrstnopqrstu">>.
rfc_4634_test2() ->
    A2 =rfc_4634_test2_2a(),
    B2 = rfc_4634_test2_2b(),
    <<A2/binary, B2/binary>>.
 
rfc_4634_sha_digests()->
     [hexstr2bin("A9993E364706816ABA3E25717850C26C9CD0D89D"),
      hexstr2bin("84983E441C3BD26EBAAE4AA1F95129E5E54670F1")].
rfc_4634_sha224_digests() ->
     [hexstr2bin("23097D223405D8228642A477BDA255B32AADBCE4BDA0B3F7E36C9DA7"),
      hexstr2bin("75388B16512776CC5DBA5DA1FD890150B0C6455CB4F58B1952522525")].
rfc_4634_sha256_digests() ->
    [
     hexstr2bin("BA7816BF8F01CFEA4141"
		"40DE5DAE2223B00361A396177A9CB410FF61F20015AD"),
     hexstr2bin("248D6A61D20638B8"
		"E5C026930C3E6039A33CE45964FF2167F6ECEDD419DB06C1")
    ].
rfc_4634_sha384_digests() ->
    [hexstr2bin("CB00753F45A35E8BB5A03D699AC65007272C32AB0EDED1631A8B605A43FF5BED8086072BA1E7CC2358BAECA134C825A7"),
     hexstr2bin("09330C33F71147E83D192FC782CD1B4753111B173B3B05D22FA08086E3B0F712FCC7C71A557E2DB966C3E9FA91746039")
    ].
rfc_4634_sha512_digests() -> 
    [hexstr2bin("DDAF35A193617ABACC417349AE20413112E6FA4E89A97EA2"
		"0A9EEEE64B55D39A2192992A274FC1A836BA3C23A3FEEBBD"
		"454D4423643CE80E2A9AC94FA54CA49F"),
     hexstr2bin("8E959B75DAE313DA8CF4F72814FC143F8F7779C6EB9F7FA17299AEADB6889018501D289E4900F7E4331B99DEC4B5433AC7D329EEB6DD26545E96E55B874BE909")].

long_msg() ->
    fun() -> lists:duplicate(1000000, $a) end.

%% Passing huge terms (like long_msg/0) through config causes excessive memory
%% consumption and long runtimes in the test server. This results in test_server
%% crash with 'no_answer_from_tc_supervisor' sometimes on some machines.
%% Therefore lazy evaluation when test case has started.
lazy_eval(F) when is_function(F) -> F();
lazy_eval(Lst)  when is_list(Lst) -> lists:map(fun lazy_eval/1, Lst);
lazy_eval(Tpl) when is_tuple(Tpl) -> list_to_tuple(lists:map(fun lazy_eval/1, tuple_to_list(Tpl)));
lazy_eval(Term) -> Term.

long_sha_digest() ->
    hexstr2bin("34aa973c" "d4c4daa4" "f61eeb2b" "dbad2731" "6534016f").

long_sha256_digest() ->
    hexstr2bin("cdc76e5c" "9914fb92" "81a1c7e2" "84d73e67" "f1809a48" "a497200e" "046d39cc" "c7112cd0").

long_sha384_digest() ->
    hexstr2bin("9d0e1809716474cb" "086e834e310a4a1c" "ed149e9c00f24852" "7972cec5704c2a5b"
	       "07b8b3dc38ecc4eb" "ae97ddd87f3d8985").

long_sha512_digest() ->
    hexstr2bin("e718483d0ce76964" "4e2e42c7bc15b463" "8e1f98b13b204428" "5632a803afa973eb"
	       "de0ff244877ea60a" "4cb0432ce577c31b" "eb009c5c2c49aa2e" "4eadb217ad8cc09b").

ripemd160_msgs() ->
    [<<"">>,
     <<"a">>,
     <<"abc">>,
     <<"message digest">>,
     <<"abcdefghijklmnopqrstuvwxyz">>,
     <<"abcdbcdecdefdefgefghfghighijhijkijkljklmklmnlmnomnopnopq">>,
     <<"ABCDEFGHIJKLMNOPQRSTUVWXYZabcdefghijklmnopqrstuvwxyz0123456789">>
    ].

ripemd160_digests() ->
    [hexstr2bin("9c1185a5c5e9fc54612808977ee8f548b2258d31"),
     hexstr2bin("0bdc9d2d256b3ee9daae347be6f4dc835a467ffe"),
     hexstr2bin("8eb208f7e05d987a9b044a8e98c6b087f15a0bfc"),
     hexstr2bin("5d0689ef49d2fae572b881b123a85ffa21595f36"),
     hexstr2bin("f71c27109c692c1b56bbdceb5b9d2865b3708dbc"),
     hexstr2bin("12a053384a9c0c88e405a06c27dcf49ada62eb2b"),
     hexstr2bin("b0e20b6e3116640286ed3a87a5713079b21f5189")
    ].

ripemd160_incr_msgs() ->
     [<<"ABCDEFGHIJKLMNOPQRSTUVWXYZabcdefg">>,<<"hijklmnopqrstuvwxyz0123456789">>].
ripemd160_incr_digest() ->
    hexstr2bin("b0e20b6e3116640286ed3a87a5713079b21f5189").

rfc_2202_md5_keys() ->
    [binary:copy(<<16#0b>>, 16),
     <<"Jefe">>,
     binary:copy(<<16#aa>>, 16),
     list_to_binary(lists:seq(1, 16#19)),
     binary:copy(<<16#0c>>, 16),
     binary:copy(<<16#aa>>, 80),
     binary:copy(<<16#aa>>, 80)].

rfc_2202_sha_keys() ->
    [binary:copy(<<16#0b>>, 20),
     <<"Jefe">>,
     binary:copy(<<16#aa>>, 20),
     list_to_binary(lists:seq(1, 16#19)),
     binary:copy(<<16#0c>>, 20),
     binary:copy(<<16#aa>>, 80),
     binary:copy(<<16#aa>>, 80)].

rfc_2202_msgs()->
    [<<"Hi There">>,
     <<"what do ya want for nothing?">>,
     binary:copy(<<16#dd>>, 50),
     binary:copy(<<16#cd>>, 50),
     <<"Test With Truncation">>,
     <<"Test Using Larger Than Block-Size Key - Hash Key First">>,
     <<"Test Using Larger Than Block-Size Key and Larger Than One Block-Size Data">>
    ].

%% https://www.cosic.esat.kuleuven.be/nessie/testvectors/
long_hmac_key(Type) when Type == sha384;
			 Type == sha512 ->
    hexstr2bin("00112233445566778899AABBCCDDEEFF"
	       "0123456789ABCDEF0011223344556677"
	       "8899AABBCCDDEEFF0123456789ABCDEF"
	       "00112233445566778899AABBCCDDEEFF");
long_hmac_key(_) ->
    hexstr2bin("0123456789ABCDEF0123456789ABCDEF"
	       "0123456789ABCDEF0123456789ABCDEF"
	       "0123456789ABCDEF0123456789ABCDEF"
	       "0123456789ABCDEF0123456789ABCDEF").
long_hmac(md5) ->
    hexstr2bin("82FDDA30202CB6ACC6F24D4F8A50EB7A");
long_hmac(sha) ->
    hexstr2bin("61D1D0B6459860755FDA892938C23DD401E54A7E");
long_hmac(sha256) ->
    hexstr2bin("50008B8DC7ED3926936347FDC1A01E9D"
	       "5220C6CC4B038B482C0F28A4CD88CA37");
long_hmac(sha384) ->
    hexstr2bin("C1EB08DAFA015833D3FC6B29A387558B"
	       "3F6FA1524AA1A8EB64798D5A76A39D6E"
	       "A1465525342E060EE996277B4FFCDDC9");
long_hmac(sha512) ->
    hexstr2bin("D116BF471AAE1264854F1906025E846A"
	       "61618A965FCA30B695220EA2D6E547E3"
	       "F3B5A4B54E6778928C26D5D3D810498E"
	       "8DF86CB3CC1E9F66A00419B13B6B0C9A").

rfc_2202_hmac_md5() ->
    [
     hexstr2bin("9294727a3638bb1c13f48ef8158bfc9d"),
     hexstr2bin("750c783e6ab0b503eaa86e310a5db738"),
     hexstr2bin("56be34521d144c88dbb8c733f0e8b3f6"),
     hexstr2bin("697eaf0aca3a3aea3a75164746ffaa79"),
     hexstr2bin("56461ef2342edc00f9bab995690efd4c"),
     hexstr2bin("6b1ab7fe4bd7bf8f0b62e6ce61b9d0cd"),
     hexstr2bin("6f630fad67cda0ee1fb1f562db3aa53e")
    ].

rfc_2202_hmac_sha() ->
    [
     hexstr2bin("b617318655057264e28bc0b6fb378c8ef146be00"),
     hexstr2bin("effcdf6ae5eb2fa2d27416d5f184df9c259a7c79"),
     hexstr2bin("125d7342b9ac11cd91a39af48aa17b4f63f175d3"),
     hexstr2bin("4c9007f4026250c6bc8414f9bf50c86c2d7235da"),
     hexstr2bin("4c1a03424b55e07fe7f27be1d58bb9324a9a5a04"),
     hexstr2bin("aa4ae5e15272d00e95705637ce8a3b55ed402112"),
     hexstr2bin("e8e99d0f45237d786d6bbaa7965c7808bbff1a91")
    ].


rfc_4231_keys() ->
    [binary:copy(<<16#0b>>, 20),
     <<"Jefe">>,
     binary:copy(<<16#aa>>, 20),
     list_to_binary(lists:seq(1, 16#19)),
     binary:copy(<<16#0c>>, 20),
     binary:copy(<<16#aa>>, 131),
     binary:copy(<<16#aa>>, 131)
    ].
    
rfc_4231_msgs() ->
    [<<"Hi There">>,
     <<"what do ya want for nothing?">>,
     binary:copy(<<16#dd>>, 50),
     binary:copy(<<16#cd>>, 50),
     <<"Test With Truncation">>,
     <<"Test Using Larger Than Block-Size Key - Hash Key First">>,
     <<"This is a test using a larger than block-size key and a larger t",
       "han block-size data. The key needs to be hashed before being use",
       "d by the HMAC algorithm.">>
    ].
    
rfc4231_hmac_sha224() ->
    [hexstr2bin("896fb1128abbdf196832107cd49df33f"
		       "47b4b1169912ba4f53684b22"),
     hexstr2bin("a30e01098bc6dbbf45690f3a7e9e6d0f"
		       "8bbea2a39e6148008fd05e44"),
     hexstr2bin("7fb3cb3588c6c1f6ffa9694d7d6ad264"
		       "9365b0c1f65d69d1ec8333ea"),
     hexstr2bin("6c11506874013cac6a2abc1bb382627c"
		       "ec6a90d86efc012de7afec5a"),
     hexstr2bin("0e2aea68a90c8d37c988bcdb9fca6fa8"),
     hexstr2bin("95e9a0db962095adaebe9b2d6f0dbce2"
		       "d499f112f2d2b7273fa6870e"),
     hexstr2bin("3a854166ac5d9f023f54d517d0b39dbd"
		"946770db9c2b95c9f6f565d1")].
rfc4231_hmac_sha256() ->
    [hexstr2bin("b0344c61d8db38535ca8afceaf0bf12b"
		"881dc200c9833da726e9376c2e32cff7"),
     hexstr2bin("5bdcc146bf60754e6a042426089575c7"
		"5a003f089d2739839dec58b964ec3843"),
     hexstr2bin("773ea91e36800e46854db8ebd09181a7"
		"2959098b3ef8c122d9635514ced565fe"),
    hexstr2bin("82558a389a443c0ea4cc819899f2083a"
	       "85f0faa3e578f8077a2e3ff46729665b"),
     hexstr2bin("a3b6167473100ee06e0c796c2955552b"),
     hexstr2bin("60e431591ee0b67f0d8a26aacbf5b77f"
		"8e0bc6213728c5140546040f0ee37f54"),
     hexstr2bin("9b09ffa71b942fcb27635fbcd5b0e944"
		"bfdc63644f0713938a7f51535c3a35e2")].

rfc4231_hmac_sha384() ->
    [hexstr2bin("afd03944d84895626b0825f4ab46907f"
		"15f9dadbe4101ec682aa034c7cebc59c"
		"faea9ea9076ede7f4af152e8b2fa9cb6"),
     hexstr2bin("af45d2e376484031617f78d2b58a6b1b"
		"9c7ef464f5a01b47e42ec3736322445e"
	       "8e2240ca5e69e2c78b3239ecfab21649"),
     hexstr2bin("88062608d3e6ad8a0aa2ace014c8a86f"
	       "0aa635d947ac9febe83ef4e55966144b"
		"2a5ab39dc13814b94e3ab6e101a34f27"),
     hexstr2bin("3e8a69b7783c25851933ab6290af6ca7"
		"7a9981480850009cc5577c6e1f573b4e"
		"6801dd23c4a7d679ccf8a386c674cffb"),
     hexstr2bin("3abf34c3503b2a23a46efc619baef897"),
     hexstr2bin("4ece084485813e9088d2c63a041bc5b4"
		"4f9ef1012a2b588f3cd11f05033ac4c6"
		"0c2ef6ab4030fe8296248df163f44952"),
     hexstr2bin("6617178e941f020d351e2f254e8fd32c"
		"602420feb0b8fb9adccebb82461e99c5"
		"a678cc31e799176d3860e6110c46523e")].
rfc4231_hmac_sha512() ->
    [hexstr2bin("87aa7cdea5ef619d4ff0b4241a1d6cb0"
		"2379f4e2ce4ec2787ad0b30545e17cde"
		"daa833b7d6b8a702038b274eaea3f4e4"
		"be9d914eeb61f1702e696c203a126854"),
     hexstr2bin("164b7a7bfcf819e2e395fbe73b56e0a3"
		"87bd64222e831fd610270cd7ea250554"
		"9758bf75c05a994a6d034f65f8f0e6fd"
		"caeab1a34d4a6b4b636e070a38bce737"),
     hexstr2bin("fa73b0089d56a284efb0f0756c890be9"
		"b1b5dbdd8ee81a3655f83e33b2279d39"
		"bf3e848279a722c806b485a47e67c807"
		"b946a337bee8942674278859e13292fb"),
     hexstr2bin("b0ba465637458c6990e5a8c5f61d4af7"
		"e576d97ff94b872de76f8050361ee3db"
		"a91ca5c11aa25eb4d679275cc5788063"
		"a5f19741120c4f2de2adebeb10a298dd"),
     hexstr2bin("415fad6271580a531d4179bc891d87a6"),
     hexstr2bin("80b24263c7c1a3ebb71493c1dd7be8b4"
		"9b46d1f41b4aeec1121b013783f8f352"
		"6b56d037e05f2598bd0fd2215d6a1e52"
		"95e64f73f63f0aec8b915a985d786598"),
     hexstr2bin("e37b6a775dc87dbaa4dfa9f96e5e3ffd"
		"debd71f8867289865df5a32d20cdc944"
		"b6022cac3c4982b10d5eeb55c3e4de15"
		"134676fb6de0446065c97440fa8c6a58")].
des_cbc(_) ->
    [{des_cbc, 
     hexstr2bin("0123456789abcdef"), 
     hexstr2bin("1234567890abcdef"),
     <<"Now is the time for all ">> }].
      
des_cfb(_) ->
    [{des_cfb, 
     hexstr2bin("0123456789abcdef"),
     hexstr2bin("1234567890abcdef"),
     <<"Now is the">>}].

des3_cbc(_) ->
    [{des3_cbc,
     [hexstr2bin("0123456789abcdef"), 
      hexstr2bin("fedcba9876543210"),
      hexstr2bin("0f2d4b6987a5c3e1")],
     hexstr2bin("1234567890abcdef"),
     <<"Now is the time for all ">>
     }].

des_ede3(_) ->
    [{des_ede3,
     [hexstr2bin("8000000000000000"),
      hexstr2bin("4000000000000000"),
      hexstr2bin("2000000000000000")],
      hexstr2bin("7AD16FFB79C45926"),
      hexstr2bin("0000000000000000")
     }].

des_ede3_cbc(_) ->
    [{des_ede3_cbc,
     [hexstr2bin("0123456789abcdef"), 
      hexstr2bin("fedcba9876543210"),
      hexstr2bin("0f2d4b6987a5c3e1")],
     hexstr2bin("1234567890abcdef"),
     <<"Now is the time for all ">>
     },
     {des_ede3_cbc,
     [hexstr2bin("8000000000000000"),
      hexstr2bin("4000000000000000"),
      hexstr2bin("2000000000000000")],
      hexstr2bin("7AD16FFB79C45926"),
      hexstr2bin("0000000000000000")
     }].

des3_cbf(_) ->
    [{des3_cbf,
     [hexstr2bin("0123456789abcdef"),
      hexstr2bin("fedcba9876543210"),
      hexstr2bin("0f2d4b6987a5c3e1")],
     hexstr2bin("1234567890abcdef"),
     <<"Now is the time for all ">>
     }].

des3_cfb(_) ->
    [{des3_cfb,
     [hexstr2bin("0123456789abcdef"),
      hexstr2bin("fedcba9876543210"),
      hexstr2bin("0f2d4b6987a5c3e1")],
     hexstr2bin("1234567890abcdef"),
     <<"Now is the time for all ">>
     }].

des_ede3_cfb(_) ->
    [{des_ede3_cfb,
     [hexstr2bin("0123456789abcdef"),
      hexstr2bin("fedcba9876543210"),
      hexstr2bin("0f2d4b6987a5c3e1")],
     hexstr2bin("1234567890abcdef"),
     <<"Now is the time for all ">>
     }].

rc2_cbc(_) ->
    [{rc2_cbc,
     <<146,210,160,124,215,227,153,239,227,17,222,140,3,93,27,191>>,
      <<72,91,135,182,25,42,35,210>>,
     <<36,245,206,158,168,230,58,69,148,137,32,192,250,41,237,181,181,251, 192,2,175,135,177,171,57,30,111,117,159,149,15,28,88,158,28,81,28,115, 85,219,241,82,117,222,91,85,73,117,164,25,182,52,191,64,123,57,26,19, 211,27,253,31,194,219,231,104,247,240,172,130,119,21,225,154,101,247, 32,216,42,216,133,169,78,22,97,27,227,26,196,224,172,168,17,9,148,55, 203,91,252,40,61,226,236,221,215,160,78,63,13,181,68,57,196,241,185, 207, 116,129,152,237,60,139,247,153,27,146,161,246,222,98,185,222,152, 187,135, 236,86,34,7,110,91,230,173,34,160,242,202,222,121,127,181,140, 101,203,195, 190,88,250,86,147,127,87,72,126,171,16,71,47,110,248,88, 14,29,143,161,152, 129,236,148,22,152,186,208,119,70,8,174,193,203,100, 193,203,200,117,102,242, 134,142,96,125,135,200,217,190,76,117,50,70, 209,186,101,241,200,91,40,193,54, 90,195,38,47,59,197,38,234,86,223,16, 51,253,204,129,20,171,66,21,241,26,135,216, 196,114,110,91,15,53,40, 164,201,136,113,95,247,51,181,208,241,68,168,98,151,36, 155,72,24,57, 42,191,14,125,204,10,167,214,233,138,115,125,234,121,134,227,26,247, 77,200,117,110,117,111,168,156,206,67,159,149,189,173,150,193,91,199, 216,153,22, 189,137,185,89,160,13,131,132,58,109,28,110,246,252,251,14, 232,91,38,52,29,101,188,69,123,50,0,130,178,93,73,239,118,7,77,35,59, 253,10,159,45,86,142,37,78,232,48>>
     }].

%% AES CBC test vectors from http://csrc.nist.gov/publications/nistpubs/800-38a/sp800-38a.pdf
aes_cbc(Config) ->
    %% RETIRED aes_*_cbc
    read_rsp(Config, aes_cbc,
            ["CBCVarTxt128.rsp", "CBCVarKey128.rsp", "CBCGFSbox128.rsp", "CBCKeySbox128.rsp",
             "CBCVarTxt192.rsp", "CBCVarKey192.rsp", "CBCGFSbox192.rsp", "CBCKeySbox192.rsp",
             "CBCVarTxt256.rsp", "CBCVarKey256.rsp", "CBCGFSbox256.rsp", "CBCKeySbox256.rsp",
             "CBCMMT128.rsp", "CBCMMT192.rsp", "CBCMMT256.rsp"
            ]).

aes_cbc128(Config) ->
    %% RETIRED aes_128_cbc
    read_rsp(Config, aes_cbc128,
             ["CBCVarTxt128.rsp", "CBCVarKey128.rsp", "CBCGFSbox128.rsp", "CBCKeySbox128.rsp",
              "CBCMMT128.rsp"]).

aes_cbc256(Config) ->
    %% RETIRED aes_256_cbc
    read_rsp(Config, aes_cbc256,
             ["CBCVarTxt256.rsp", "CBCVarKey256.rsp", "CBCGFSbox256.rsp", "CBCKeySbox256.rsp",
              "CBCMMT256.rsp"]).

aes_128_cbc(Config) ->
    read_rsp(Config, aes_128_cbc,
             ["CBCVarTxt128.rsp", "CBCVarKey128.rsp", "CBCGFSbox128.rsp", "CBCKeySbox128.rsp",
              "CBCMMT128.rsp"]).

aes_192_cbc(Config) ->
    read_rsp(Config, aes_192_cbc,
             ["CBCVarTxt192.rsp", "CBCVarKey192.rsp", "CBCGFSbox192.rsp", "CBCKeySbox192.rsp",
              "CBCMMT192.rsp"]).

aes_256_cbc(Config) ->
    read_rsp(Config, aes_256_cbc,
             ["CBCVarTxt256.rsp", "CBCVarKey256.rsp", "CBCGFSbox256.rsp", "CBCKeySbox256.rsp",
              "CBCMMT256.rsp"]).

aes_ecb(Config) ->
    read_rsp(Config, aes_ecb,
             ["ECBVarTxt128.rsp", "ECBVarKey128.rsp", "ECBGFSbox128.rsp", "ECBKeySbox128.rsp",
              "ECBVarTxt192.rsp", "ECBVarKey192.rsp", "ECBGFSbox192.rsp", "ECBKeySbox192.rsp",
              "ECBVarTxt256.rsp", "ECBVarKey256.rsp", "ECBGFSbox256.rsp", "ECBKeySbox256.rsp",
              "ECBMMT128.rsp", "ECBMMT192.rsp", "ECBMMT256.rsp"]).

aes_128_ecb(Config) ->
    read_rsp(Config, aes_128_ecb,
             ["ECBVarTxt128.rsp", "ECBVarKey128.rsp", "ECBGFSbox128.rsp", "ECBKeySbox128.rsp",
              "ECBMMT128.rsp"]).

aes_192_ecb(Config) ->
    read_rsp(Config, aes_192_ecb,
             ["ECBVarTxt192.rsp", "ECBVarKey192.rsp", "ECBGFSbox192.rsp", "ECBKeySbox192.rsp",
              "ECBMMT192.rsp"]).

aes_256_ecb(Config) ->
    read_rsp(Config, aes_256_ecb,
             ["ECBVarTxt256.rsp", "ECBVarKey256.rsp", "ECBGFSbox256.rsp", "ECBKeySbox256.rsp",
              "ECBMMT256.rsp"]).

aes_cfb8(Config) ->
    read_rsp(Config, aes_cfb8,
             ["CFB8VarTxt128.rsp", "CFB8VarKey128.rsp", "CFB8GFSbox128.rsp", "CFB8KeySbox128.rsp",
              "CFB8VarTxt192.rsp", "CFB8VarKey192.rsp", "CFB8GFSbox192.rsp", "CFB8KeySbox192.rsp",
              "CFB8VarTxt256.rsp", "CFB8VarKey256.rsp", "CFB8GFSbox256.rsp", "CFB8KeySbox256.rsp",
              "CFB8MMT128.rsp", "CFB8MMT192.rsp", "CFB8MMT256.rsp"]).

aes_128_cfb8(Config) ->
    read_rsp(Config, aes_128_cfb8,
             ["CFB8VarTxt128.rsp", "CFB8VarKey128.rsp", "CFB8GFSbox128.rsp", "CFB8KeySbox128.rsp",
              "CFB8MMT128.rsp"]).

aes_192_cfb8(Config) ->
    read_rsp(Config, aes_192_cfb8,
             ["CFB8VarTxt192.rsp", "CFB8VarKey192.rsp", "CFB8GFSbox192.rsp", "CFB8KeySbox192.rsp",
              "CFB8MMT192.rsp"]).

aes_256_cfb8(Config) ->
    read_rsp(Config, aes_256_cfb8,
             ["CFB8VarTxt256.rsp", "CFB8VarKey256.rsp", "CFB8GFSbox256.rsp", "CFB8KeySbox256.rsp",
              "CFB8MMT256.rsp"]).


aes_cfb128(Config) ->
    read_rsp(Config, aes_cfb128,
             ["CFB128VarTxt128.rsp", "CFB128VarKey128.rsp", "CFB128GFSbox128.rsp", "CFB128KeySbox128.rsp",
              "CFB128VarTxt192.rsp", "CFB128VarKey192.rsp", "CFB128GFSbox192.rsp", "CFB128KeySbox192.rsp",
              "CFB128VarTxt256.rsp", "CFB128VarKey256.rsp", "CFB128GFSbox256.rsp", "CFB128KeySbox256.rsp",
              "CFB128MMT128.rsp", "CFB128MMT192.rsp", "CFB128MMT256.rsp"]).

aes_128_cfb128(Config) ->
    read_rsp(Config, aes_128_cfb128,
             ["CFB128VarTxt128.rsp", "CFB128VarKey128.rsp", "CFB128GFSbox128.rsp", "CFB128KeySbox128.rsp",
              "CFB128MMT128.rsp"]).

aes_192_cfb128(Config) ->
    read_rsp(Config, aes_192_cfb128,
             ["CFB128VarTxt192.rsp", "CFB128VarKey192.rsp", "CFB128GFSbox192.rsp", "CFB128KeySbox192.rsp",
              "CFB128MMT192.rsp"]).

aes_256_cfb128(Config) ->
    read_rsp(Config, aes_256_cfb128,
             ["CFB128VarTxt256.rsp", "CFB128VarKey256.rsp", "CFB128GFSbox256.rsp", "CFB128KeySbox256.rsp",
              "CFB128MMT256.rsp"]).


blowfish_cbc(_) ->
    [{blowfish_cbc,
      hexstr2bin("0123456789ABCDEFF0E1D2C3B4A59687"), 
      hexstr2bin("FEDCBA9876543210"),
      hexstr2bin("37363534333231204E6F77206973207468652074696D6520666F722000000000")
     }].

blowfish_ecb(_) ->
    [
     {blowfish_ecb,
      hexstr2bin("0000000000000000"), 
      hexstr2bin("0000000000000000")},
     {blowfish_ecb,
      hexstr2bin("FFFFFFFFFFFFFFFF"), 
      hexstr2bin("FFFFFFFFFFFFFFFF")},
     {blowfish_ecb,
      hexstr2bin("3000000000000000"), 
      hexstr2bin("1000000000000001")},
     {blowfish_ecb,
      hexstr2bin("1111111111111111"), 
      hexstr2bin("1111111111111111")},
     {blowfish_ecb,
      hexstr2bin("0123456789ABCDEF"), 
      hexstr2bin("1111111111111111")},
     {blowfish_ecb,
      hexstr2bin("0000000000000000"), 
      hexstr2bin("0000000000000000")},
     {blowfish_ecb,
      hexstr2bin("FEDCBA9876543210"), 
      hexstr2bin("0123456789ABCDEF")},
     {blowfish_ecb,
      hexstr2bin("7CA110454A1A6E57"), 
      hexstr2bin("01A1D6D039776742")},
     {blowfish_ecb,
      hexstr2bin("0131D9619DC1376E"), 
      hexstr2bin("5CD54CA83DEF57DA")},
     {blowfish_ecb,
      hexstr2bin("07A1133E4A0B2686"), 
      hexstr2bin("0248D43806F67172")},
     {blowfish_ecb,
      hexstr2bin("3849674C2602319E"), 
      hexstr2bin("51454B582DDF440A")},
     {blowfish_ecb,
      hexstr2bin("04B915BA43FEB5B6"), 
      hexstr2bin("42FD443059577FA2")},
     {blowfish_ecb,
      hexstr2bin("0113B970FD34F2CE"), 
      hexstr2bin("059B5E0851CF143A")},
     {blowfish_ecb,
      hexstr2bin("0170F175468FB5E6"), 
      hexstr2bin("0756D8E0774761D2")},
     {blowfish_ecb,
      hexstr2bin("43297FAD38E373FE"), 
      hexstr2bin("762514B829BF486A")},
     {blowfish_ecb,
      hexstr2bin("07A7137045DA2A16"), 
      hexstr2bin("3BDD119049372802")},
     {blowfish_ecb,
      hexstr2bin("04689104C2FD3B2F"), 
      hexstr2bin("26955F6835AF609A")},
     {blowfish_ecb,
      hexstr2bin("37D06BB516CB7546"), 
      hexstr2bin("164D5E404F275232")},
     {blowfish_ecb,
      hexstr2bin("1F08260D1AC2465E"), 
      hexstr2bin("6B056E18759F5CCA")},
     {blowfish_ecb,
      hexstr2bin("584023641ABA6176"), 
      hexstr2bin("004BD6EF09176062")},
     {blowfish_ecb,
      hexstr2bin("025816164629B007"), 
      hexstr2bin("480D39006EE762F2")},
     {blowfish_ecb,
      hexstr2bin("49793EBC79B3258F"), 
      hexstr2bin("437540C8698F3CFA")},
     {blowfish_ecb,
      hexstr2bin("018310DC409B26D6"), 
      hexstr2bin("1D9D5C5018F728C2")},
     {blowfish_ecb,
      hexstr2bin("1C587F1C13924FEF"), 
      hexstr2bin("305532286D6F295A")},
     {blowfish_ecb,
      hexstr2bin("0101010101010101"), 
      hexstr2bin("0123456789ABCDEF")},
     {blowfish_ecb,
      hexstr2bin("1F1F1F1F0E0E0E0E"), 
      hexstr2bin("0123456789ABCDEF")},
     {blowfish_ecb,
      hexstr2bin("E0FEE0FEF1FEF1FE"), 
      hexstr2bin("0123456789ABCDEF")},
     {blowfish_ecb,
      hexstr2bin("0000000000000000"), 
      hexstr2bin("FFFFFFFFFFFFFFFF")},
     {blowfish_ecb,
      hexstr2bin("FFFFFFFFFFFFFFFF"), 
      hexstr2bin("0000000000000000")},
     {blowfish_ecb,
      hexstr2bin("0123456789ABCDEF"), 
      hexstr2bin("0000000000000000")},
     {blowfish_ecb,
      hexstr2bin("FEDCBA9876543210"), 
      hexstr2bin("FFFFFFFFFFFFFFFF")}
    ].

blowfish_cfb64(_) ->
    [{blowfish_cfb64,
      hexstr2bin("0123456789ABCDEFF0E1D2C3B4A59687"), 
      hexstr2bin("FEDCBA9876543210"),
      hexstr2bin("37363534333231204E6F77206973207468652074696D6520666F722000")
     }].
blowfish_ofb64(_) ->
    [{blowfish_ofb64,
      hexstr2bin("0123456789ABCDEFF0E1D2C3B4A59687"), 
      hexstr2bin("FEDCBA9876543210"),
      hexstr2bin("37363534333231204E6F77206973207468652074696D6520666F722000")
     }].

rc4(_) ->
    [{rc4, <<"apaapa">>, <<"Yo baby yo">>},
     {rc4, <<"apaapa">>, list_to_binary(lists:seq(0, 255))},
     {rc4, <<"apaapa">>, long_msg()}
    ].

aes_128_ctr(_) ->
    [  %% F.5.3  CTR-AES192.Encrypt
       {aes_128_ctr, hexstr2bin("2b7e151628aed2a6abf7158809cf4f3c"), 
	hexstr2bin("f0f1f2f3f4f5f6f7f8f9fafbfcfdfeff"), 
	hexstr2bin("6bc1bee22e409f96e93d7e117393172a")},
       {aes_128_ctr, hexstr2bin("2b7e151628aed2a6abf7158809cf4f3c"), 
	hexstr2bin("f0f1f2f3f4f5f6f7f8f9fafbfcfdff00"), 
	hexstr2bin("ae2d8a571e03ac9c9eb76fac45af8e51")},
       {aes_128_ctr, hexstr2bin("2b7e151628aed2a6abf7158809cf4f3c"), 
	hexstr2bin("f0f1f2f3f4f5f6f7f8f9fafbfcfdff01"), 
	hexstr2bin("30c81c46a35ce411e5fbc1191a0a52ef") },
       {aes_128_ctr, hexstr2bin("2b7e151628aed2a6abf7158809cf4f3c"), 
	hexstr2bin("f0f1f2f3f4f5f6f7f8f9fafbfcfdff02"), 
	hexstr2bin("f69f2445df4f9b17ad2b417be66c3710")}
    ].
       
aes_192_ctr(_) ->
    [ %% F.5.3  CTR-AES192.Encrypt
      {aes_192_ctr, hexstr2bin("8e73b0f7da0e6452c810f32b809079e562f8ead2522c6b7b"), 
       hexstr2bin("f0f1f2f3f4f5f6f7f8f9fafbfcfdfeff"), 
       hexstr2bin("6bc1bee22e409f96e93d7e117393172a")},
      {aes_192_ctr, hexstr2bin("8e73b0f7da0e6452c810f32b809079e562f8ead2522c6b7b"), 
       hexstr2bin("f0f1f2f3f4f5f6f7f8f9fafbfcfdff00"), 
       hexstr2bin("ae2d8a571e03ac9c9eb76fac45af8e51")},
      {aes_192_ctr, hexstr2bin("8e73b0f7da0e6452c810f32b809079e562f8ead2522c6b7b"), 
       hexstr2bin("f0f1f2f3f4f5f6f7f8f9fafbfcfdff01"), 
	hexstr2bin("30c81c46a35ce411e5fbc1191a0a52ef")},
      {aes_192_ctr, hexstr2bin("8e73b0f7da0e6452c810f32b809079e562f8ead2522c6b7b"), 
       hexstr2bin("f0f1f2f3f4f5f6f7f8f9fafbfcfdff02"), 
       hexstr2bin("f69f2445df4f9b17ad2b417be66c3710")}
    ].
       
aes_256_ctr(_) ->
    [ %% F.5.5  CTR-AES256.Encrypt
      {aes_256_ctr, hexstr2bin("603deb1015ca71be2b73aef0857d77811f352c073b6108d72d9810a30914dff4"), 
       hexstr2bin("f0f1f2f3f4f5f6f7f8f9fafbfcfdfeff"), 
       hexstr2bin("6bc1bee22e409f96e93d7e117393172a")},
      {aes_256_ctr, hexstr2bin("603deb1015ca71be2b73aef0857d77811f352c073b6108d72d9810a30914dff4"), 
       hexstr2bin("f0f1f2f3f4f5f6f7f8f9fafbfcfdff00"), 
       hexstr2bin("ae2d8a571e03ac9c9eb76fac45af8e51")},
      {aes_256_ctr, hexstr2bin("603deb1015ca71be2b73aef0857d77811f352c073b6108d72d9810a30914dff4"), 
       hexstr2bin("f0f1f2f3f4f5f6f7f8f9fafbfcfdff01"), 
       hexstr2bin("30c81c46a35ce411e5fbc1191a0a52ef")},
      {aes_256_ctr, hexstr2bin("603deb1015ca71be2b73aef0857d77811f352c073b6108d72d9810a30914dff4"), 
       hexstr2bin("f0f1f2f3f4f5f6f7f8f9fafbfcfdff02"), 
       hexstr2bin("f69f2445df4f9b17ad2b417be66c3710")},

      {aes_256_ctr,  hexstr2bin("603deb1015ca71be2b73aef0857d77811f352c073b6108d72d9810a30914dff4"),
       hexstr2bin("f0f1f2f3f4f5f6f7f8f9fafbfcfdfeff"),
       long_msg()}
    ].


aes_gcm(Config) ->
    %% RETIRED aes_*_gcm
    read_rsp(Config, aes_gcm,
             ["gcmDecrypt128.rsp",
              "gcmDecrypt192.rsp",
              "gcmDecrypt256.rsp",
              "gcmEncryptExtIV128.rsp",
              "gcmEncryptExtIV192.rsp",
              "gcmEncryptExtIV256.rsp"]).

aes_128_gcm(Config) ->
   read_rsp(Config, aes_128_gcm,
            ["gcmDecrypt128.rsp",
             "gcmEncryptExtIV128.rsp"]).

aes_192_gcm(Config) ->
   read_rsp(Config, aes_192_gcm,
            ["gcmDecrypt192.rsp",
             "gcmEncryptExtIV192.rsp"]).

aes_256_gcm(Config) ->
   read_rsp(Config, aes_256_gcm,
            ["gcmDecrypt256.rsp",
             "gcmEncryptExtIV256.rsp"]).


aes_ccm(Config) ->
    %% RETIRED aes_*_ccm
    read_rsp(Config, aes_ccm,
             ["VADT128.rsp", "VADT192.rsp", "VADT256.rsp",
              "VNT128.rsp",  "VNT192.rsp",  "VNT256.rsp",
              "VPT128.rsp",  "VPT192.rsp",  "VPT256.rsp"
             ]).

aes_128_ccm(Config) ->
    read_rsp(Config, aes_128_ccm,
            ["VADT128.rsp", "VNT128.rsp", "VPT128.rsp"]).

aes_192_ccm(Config) ->
   read_rsp(Config, aes_192_ccm,
            ["VADT192.rsp", "VNT192.rsp", "VPT192.rsp"]).

aes_256_ccm(Config) ->
   read_rsp(Config, aes_256_ccm,
            ["VADT256.rsp", "VNT256.rsp", "VPT256.rsp"]).



%% https://tools.ietf.org/html/rfc7539#appendix-A.5
chacha20_poly1305(_) ->
    [
     {chacha20_poly1305,
      hexstr2bin("1c9240a5eb55d38af333888604f6b5f0"                      %% Key
			"473917c1402b80099dca5cbc207075c0"),
      hexstr2bin("496e7465726e65742d44726166747320"                      %% PlainText
      "61726520647261667420646f63756d65"
      "6e74732076616c696420666f72206120"
      "6d6178696d756d206f6620736978206d"
      "6f6e74687320616e64206d6179206265"
      "20757064617465642c207265706c6163"
      "65642c206f72206f62736f6c65746564"
      "206279206f7468657220646f63756d65"
      "6e747320617420616e792074696d652e"
      "20497420697320696e617070726f7072"
      "6961746520746f2075736520496e7465"
      "726e65742d4472616674732061732072"
      "65666572656e6365206d617465726961"
      "6c206f7220746f206369746520746865"
      "6d206f74686572207468616e20617320"
      "2fe2809c776f726b20696e2070726f67"
      "726573732e2fe2809d"),
      hexstr2bin("000000000102030405060708"),                            %% Nonce
      hexstr2bin("f33388860000000000004e91"),                            %% AAD
      hexstr2bin("64a0861575861af460f062c79be643bd"                      %% CipherText
      "5e805cfd345cf389f108670ac76c8cb2"
      "4c6cfc18755d43eea09ee94e382d26b0"
      "bdb7b73c321b0100d4f03b7f355894cf"
      "332f830e710b97ce98c8a84abd0b9481"
      "14ad176e008d33bd60f982b1ff37c855"
      "9797a06ef4f0ef61c186324e2b350638"
      "3606907b6a7c02b0f9f6157b53c867e4"
      "b9166c767b804d46a59b5216cde7a4e9"
      "9040c5a40433225ee282a1b0a06c523e"
      "af4534d7f83fa1155b0047718cbc546a"
      "0d072b04b3564eea1b422273f548271a"
      "0bb2316053fa76991955ebd63159434e"
      "cebb4e466dae5a1073a6727627097a10"
      "49e617d91d361094fa68f0ff77987130"
      "305beaba2eda04df997b714d6c6f2c29"
      "a6ad5cb4022b02709b"),
      hexstr2bin("eead9d67890cbb22392336fea1851f38"),                    %% CipherTag
      no_info
      }
    ].


chacha20(_) ->
%%% chacha20 (no mode) test vectors from RFC 7539 A.2
    [
     %% Test Vector #1:
     {chacha20,
      hexstr2bin("00000000000000000000000000000000"
                 "00000000000000000000000000000000"),                    %% Key
      hexstr2bin("00000000" % Initial counter = 0, little-endian
                 "000000000000000000000000"),                            %% IV
      hexstr2bin("00000000000000000000000000000000"                      %% PlainText
                 "00000000000000000000000000000000"
                 "00000000000000000000000000000000"
                 "00000000000000000000000000000000"),
      hexstr2bin("76b8e0ada0f13d90405d6ae55386bd28"                      %% CipherText
                 "bdd219b8a08ded1aa836efcc8b770dc7"
                 "da41597c5157488d7724e03fb8d84a37"
                 "6a43b8f41518a11cc387b669b2ee6586")},
     %% Test Vector #2:
     {chacha20,
      hexstr2bin("00000000000000000000000000000000"
                 "00000000000000000000000000000001"),                    %% Key
      hexstr2bin("01000000" % Initial counter = 1, little-endian
                 "000000000000000000000002"),                            %% IV
      hexstr2bin("416e79207375626d697373696f6e2074"                      %% PlainText
                 "6f20746865204945544620696e74656e"
                 "6465642062792074686520436f6e7472"
                 "696275746f7220666f72207075626c69"
                 "636174696f6e20617320616c6c206f72"
                 "2070617274206f6620616e2049455446"
                 "20496e7465726e65742d447261667420"
                 "6f722052464320616e6420616e792073"
                 "746174656d656e74206d616465207769"
                 "7468696e2074686520636f6e74657874"
                 "206f6620616e20494554462061637469"
                 "7669747920697320636f6e7369646572"
                 "656420616e20224945544620436f6e74"
                 "7269627574696f6e222e205375636820"
                 "73746174656d656e747320696e636c75"
                 "6465206f72616c2073746174656d656e"
                 "747320696e2049455446207365737369"
                 "6f6e732c2061732077656c6c20617320"
                 "7772697474656e20616e6420656c6563"
                 "74726f6e696320636f6d6d756e696361"
                 "74696f6e73206d61646520617420616e"
                 "792074696d65206f7220706c6163652c"
                 "20776869636820617265206164647265"
                 "7373656420746f"),
      hexstr2bin("a3fbf07df3fa2fde4f376ca23e827370"                      %% CipherText
                 "41605d9f4f4f57bd8cff2c1d4b7955ec"
                 "2a97948bd3722915c8f3d337f7d37005"
                 "0e9e96d647b7c39f56e031ca5eb6250d"
                 "4042e02785ececfa4b4bb5e8ead0440e"
                 "20b6e8db09d881a7c6132f420e527950"
                 "42bdfa7773d8a9051447b3291ce1411c"
                 "680465552aa6c405b7764d5e87bea85a"
                 "d00f8449ed8f72d0d662ab052691ca66"
                 "424bc86d2df80ea41f43abf937d3259d"
                 "c4b2d0dfb48a6c9139ddd7f76966e928"
                 "e635553ba76c5c879d7b35d49eb2e62b"
                 "0871cdac638939e25e8a1e0ef9d5280f"
                 "a8ca328b351c3c765989cbcf3daa8b6c"
                 "cc3aaf9f3979c92b3720fc88dc95ed84"
                 "a1be059c6499b9fda236e7e818b04b0b"
                 "c39c1e876b193bfe5569753f88128cc0"
                 "8aaa9b63d1a16f80ef2554d7189c411f"
                 "5869ca52c5b83fa36ff216b9c1d30062"
                 "bebcfd2dc5bce0911934fda79a86f6e6"
                 "98ced759c3ff9b6477338f3da4f9cd85"
                 "14ea9982ccafb341b2384dd902f3d1ab"
                 "7ac61dd29c6f21ba5b862f3730e37cfd"
                 "c4fd806c22f221")},
     %%Test Vector #3:
     {chacha20,
      hexstr2bin("1c9240a5eb55d38af333888604f6b5f0"
                 "473917c1402b80099dca5cbc207075c0"),                    %% Key
      hexstr2bin("2a000000" % Initial counter = 42 (decimal), little-endian
                 "000000000000000000000002"),                            %% IV
      hexstr2bin("2754776173206272696c6c69672c2061"                      %% PlainText
                 "6e642074686520736c6974687920746f"
                 "7665730a446964206779726520616e64"
                 "2067696d626c6520696e207468652077"
                 "6162653a0a416c6c206d696d73792077"
                 "6572652074686520626f726f676f7665"
                 "732c0a416e6420746865206d6f6d6520"
                 "7261746873206f757467726162652e"),
      hexstr2bin("62e6347f95ed87a45ffae7426f27a1df"                      %% CipherText
                 "5fb69110044c0d73118effa95b01e5cf"
                 "166d3df2d721caf9b21e5fb14c616871"
                 "fd84c54f9d65b283196c7fe4f60553eb"
                 "f39c6402c42234e32a356b3e764312a6"
                 "1a5532055716ead6962568f87d3f3f77"
                 "04c6a8d1bcd1bf4d50d6154b6da731b1"
                 "87b58dfd728afa36757a797ac188d1")}
    ].


rsa_plain() ->
    <<"7896345786348756234 Hejsan Svejsan, erlang crypto debugger"
      "09812312908312378623487263487623412039812 huagasd">>.
rsa_public() ->
    [65537, 7919488123861148172698919999061127847747888703039837999377650217570191053151807772962118671509138346758471459464133273114654252861270845708312601272799123].
rsa_private() ->
    rsa_public() ++ [7531712708607620783801185371644749935066152052780368689827275932079815492940396744378735701395659435842364793962992309884847527234216715366607660219930945].

rsa_public_stronger() ->
    [65537, 24629450921918866883077380602720734920775458960049554761386137065662137652635369332143446151320538248280934442179850504891395344346514465469955766163141133564033962851182759993807898821114734943339732032639891483186089941567854227407119560631150779000222837755424893038740314247760600374970909894211201220612920040986106639419467243909950276018045907029941478599124238353052062083560294570722081552510960894164859765695309596889747541376908786225647625736062865138957717982693312699025417086612046330464651009693307624955796202070510577399561730651967517158452930742355327167632521808183383868100102455048819375344881].

rsa_private_stronger() ->
    rsa_public_stronger() ++ [13565232776562604620467234237694854016819673873109064019820773052201665024482754648718278717031083946624786145611240731564761987114634269887293030432042088547345315212418830656522115993209293567218379960177754901461542373481136856927955012596579314262051109321754382091434920473734937991286600905464814063189230779981494358415076362038786197620360127262110530926733754185204773610295221669711309000953136320804528874719105049753061737780710448207922456570922652651354760939379096788728229638142403068102990416717272880560951246813789730402978652924934794503277969128609831043469924881848849409122972426787999886557185].

dss_plain() ->
    rsa_plain().
dss_public() ->
    25854665488880835237281628794585130313500176551981812527054397586638455298000483144002221850980183404910190346416063318160497344811383498859129095184158800144312512447497510551471331451396405348497845813002058423110442376886564659959543650802132345311573634832461635601376738282831340827591903548964194832978.
dss_private() ->
    441502407453038284293378221372000880210588566361.  
dss_params() ->
    [109799869232806890760655301608454668257695818999841877165019612946154359052535682480084145133201304812979481136659521529774182959764860329095546511521488413513097576425638476458000255392402120367876345280670101492199681798674053929238558140260669578407351853803102625390950534052428162468100618240968893110797,
     1349199015905534965792122312016505075413456283393,
     18320614775012672475365915366944922415598782131828709277168615511695849821411624805195787607930033958243224786899641459701930253094446221381818858674389863050420226114787005820357372837321561754462061849169568607689530279303056075793886577588606958623645901271866346406773590024901668622321064384483571751669].

ec_key_named() ->
    Curve = hd(crypto:ec_curves()),
    {D2_pub, D2_priv} = crypto:generate_key(ecdh, Curve),
    {[D2_priv, Curve], [D2_pub, Curve]}.

ec_msg() ->
    <<99,234,6,64,190,237,201,99,80,248,58,40,70,45,149,218,5,246,242,63>>.

srp3() ->
    Username = <<"alice">>,
    Password = <<"password123">>,
    Salt = hexstr2bin("2857827A19266A1F2BC6"),
    Prime = hexstr2bin("EEAF0AB9ADB38DD69C33F80AFA8FC5E86072618775FF3C0B9EA2314C"
		       "9C256576D674DF7496EA81D3383B4813D692C6E0E0D5D8E250B98BE4"
		       "8E495C1D6089DAD15DC7D7B46154D6B6CE8EF4AD69B15D4982559B29"
		       "7BCF1885C529F566660E57EC68EDBC3C05726CC02FD4CBF4976EAA9A"
		       "FD5138FE8376435B9FC61D2FC0EB06E3"),
    Generator = <<2>>,
    Version = '3',
    Scrambler = hexstr2bin("02E2476A"),

    %% X = hexstr2bin("96E54AB0CD4C5123EDCFA4A1502918AAD3C9E2A8"),
    Verifier = hexstr2bin("96EB5F13621D911AA1CA405DE9C64217D4108EEEECAFFE500034FE0E"
			  "C031E42C8714667C161BCE0E7996F7DDE1B63824C130D2D7286C08C0"
			  "49758420735961347112AE102A3F23B3F687F8FEE0DF2BFAF933C608"
			  "D6FE5B5EEE3116FE54016E065BF8E8C9FDBBC08719231AC215149140"
			  "519E8FDD9AA4F410C28A58AF42974D2D"),
    ClientPrivate = hexstr2bin("6411DE75538BED8170677D577D0608F39112BC95B503C447EB6AC945"
			  "49C75C7B"),
    ServerPrivate = hexstr2bin("85E44A6F694DBE676145DB245A045CD37C99F05C562C7840A31F270D"
			  "9AADCF8B"),
    ClientPublic = hexstr2bin("B22B1FFA2244B8CB94F3A9080F419CAEAB0DBA93EA1965B5E84587EE"
			 "55C79E7A118865DC59B9D0353362C2A8261E7C1B0D221A0E233C2AD1"
			 "640DACBB8664CBC9733EAC392DA7800142860380C3FC573C3C064329"
			 "CF54063FD114C7210E9CB3A611EA8002B1844B698F930D95D143899B"
			 "948A090E0C25938E5F84067D1883DC63"),
    ServerPublic = hexstr2bin("93A8C4D8B7F7395ADCFD4ABA37B015124513D3F37B3E85EB23064BE5"
			 "F53C0AE32FFB9D8C0AA0DCFFA74D632DD67DEBB5C35AAE9812286CC8"
			 "C43CC176ECBC6D3F447594D9554E995B2509127BF88FADDDA4982D03"
			 "8EC3001320712D3B1269308CE70F319B2295FA57674F03A2D993CFB1"
			 "F84C35B7D0C012FA73CD4C8F7D5A71C7"),

    SessionKey = hexstr2bin("C29A986C4D521BBC66428ED11D994CD7431574A6184B83CDCC345092"
			    "791E75748A1D38CAC4BD14760F0D2694B711236419240FF2F172454C"
			    "46ABF4FF39498DAFDD2C82924F7D7BD76CDFCE688C77D93F18A65409"
			    "9176A9192615DC0277AE7C12F1F6A7F6563FCA11675D809AF578BDE5"
			    "2B51E05D440B63099A017A0B45044801"),
    UserPassHash = crypto:hash(sha, [Salt, crypto:hash(sha, [Username, <<$:>>, Password])]),
    Verifier = crypto:mod_pow(Generator, UserPassHash, Prime), 
    ClientPublic = crypto:mod_pow(Generator, ClientPrivate, Prime), 
    srp(ClientPrivate, Generator, Prime, Version, Verifier, ServerPublic, ServerPrivate, UserPassHash, Scrambler, SessionKey).

srp6() ->
    Username = <<"alice">>,
    Password = <<"password123">>,
    Salt = hexstr2bin("2857827A19266A1F2BC6"),
    Prime = hexstr2bin("EEAF0AB9ADB38DD69C33F80AFA8FC5E86072618775FF3C0B9EA2314C"
		       "9C256576D674DF7496EA81D3383B4813D692C6E0E0D5D8E250B98BE4"
		       "8E495C1D6089DAD15DC7D7B46154D6B6CE8EF4AD69B15D4982559B29"
		       "7BCF1885C529F566660E57EC68EDBC3C05726CC02FD4CBF4976EAA9A"
		       "FD5138FE8376435B9FC61D2FC0EB06E3"),
    Generator = <<2>>,
    Version = '6',
    Scrambler = hexstr2bin("0A2534C0BF52A0DA9001EEC62CF2A546AB0908A7"),
    Verifier = hexstr2bin("96EB5F13621D911AA1CA405DE9C64217D4108EEEECAFFE500034FE0E"
			  "C031E42C8714667C161BCE0E7996F7DDE1B63824C130D2D7286C08C0"
			  "49758420735961347112AE102A3F23B3F687F8FEE0DF2BFAF933C608"
			  "D6FE5B5EEE3116FE54016E065BF8E8C9FDBBC08719231AC215149140"
			  "519E8FDD9AA4F410C28A58AF42974D2D"),
    ClientPrivate = hexstr2bin("6411DE75538BED8170677D577D0608F39112BC95B503C447EB6AC945"
			  "49C75C7B"),
    ServerPrivate = hexstr2bin("85E44A6F694DBE676145DB245A045CD37C99F05C562C7840A31F270D"
			  "9AADCF8B"),
    ClientPublic = hexstr2bin("B22B1FFA2244B8CB94F3A9080F419CAEAB0DBA93EA1965B5E84587EE"
			 "55C79E7A118865DC59B9D0353362C2A8261E7C1B0D221A0E233C2AD1"
			 "640DACBB8664CBC9733EAC392DA7800142860380C3FC573C3C064329"
			 "CF54063FD114C7210E9CB3A611EA8002B1844B698F930D95D143899B"
			 "948A090E0C25938E5F84067D1883DC63"),
    ServerPublic = hexstr2bin("D2D07845CE7ECDB9845DD36B10ACD3598CC29049DE9F467F84CE16B6"
			 "D97A6DC567AF8B0F9FEDF74962400AD5C357951E64E67B641246F264"
			 "C8DE6D9A72E554D6C8D3194548780A0C438A0FCC509CA88A14AA1DEB"
			 "C0F09E4B37A965D1545DB4AD361346F3189B0EA569C06D326C4E4797"
			 "9E381C748293B7C0591BE0BE419E053E"),

    SessionKey = hexstr2bin("19D22C19612874EBF1F2581F8EFCFDC44C6FDA3B87B0A73823D7E962"
				 "554295D4E48D3A336523ADBDDD0EC8FB0F02687109E97E01C17C93CC"
				 "7216F9CD8A4AC39F0429857D8D1023066614BDFCBCB89F59A0FEB81C"
				 "72E992AAD89095A84B6A5FADA152369AB1E350A03693BEF044DF3EDF"
				 "0C34741F4696C30E9F675D09F58ACBEB"),
    UserPassHash = crypto:hash(sha, [Salt, crypto:hash(sha, [Username, <<$:>>, Password])]),
    Verifier = crypto:mod_pow(Generator, UserPassHash, Prime), 
    ClientPublic = crypto:mod_pow(Generator, ClientPrivate, Prime),
    srp(ClientPrivate, Generator, Prime, Version, Verifier, ServerPublic, ServerPrivate, UserPassHash, Scrambler, SessionKey).


srp6a_smaller_prime() ->
    Username = <<"alice">>,
    Password = <<"password123">>,
    Salt = <<"mystrongsalt">>,
    Prime = hexstr2bin("894B645E89E1535BBDAD5B8B290650530801B18EBFBF5E8FAB3C82872A3E9BB7"),
    Generator = <<7>>,
    Version = '6a',
    Scrambler = hexstr2bin("18DE4A002AD05EF464B19AE2B6929F9B1319C7AA"),
    Verifier = hexstr2bin("867401D5DE10964768184EAF246B322760C847604075FA66A4423907"
			  "8428BCA5"),
    ClientPrivate = hexstr2bin("C49F832EE8D67ECF9E7F2785EB0622D8B3FE2344C00F96E1AEF4103C"
			  "A44D51F9"),
    ServerPrivate = hexstr2bin("6C78CCEAAEC15E69068A87795B2A20ED7B45CFC5A254EBE2F17F144A"
			  "4D99DB18"),
    ClientPublic = hexstr2bin("2452A57166BBBF690DB77539BAF9C57CD1ED99D5AA15ED925AD9B5C3"
			  "64BBEDFF"),
    ServerPublic = hexstr2bin("2C0464DE84B91E4963A3546CAC0EFE55F31F49208C3F0AD7EE55F444"
			  "8F38BA7F"),

    SessionKey = hexstr2bin("65581B2302580BD26F522A5A421CF969B9CCBCE4051196B034A2A9D22065D848"),
    UserPassHash = crypto:hash(sha, [Salt, crypto:hash(sha, [Username, <<$:>>, Password])]),
    Verifier = crypto:mod_pow(Generator, UserPassHash, Prime), 
    ClientPublic = crypto:mod_pow(Generator, ClientPrivate, Prime),
    srp(ClientPrivate, Generator, Prime, Version, Verifier, ServerPublic, ServerPrivate, UserPassHash, Scrambler, SessionKey).

srp6a() ->
    Username = <<"alice">>,
    Password = <<"password123">>,
    Salt = hexstr2bin("BEB25379D1A8581EB5A727673A2441EE"),
    Prime = hexstr2bin("EEAF0AB9ADB38DD69C33F80AFA8FC5E86072618775FF3C0B9EA2314C"
		       "9C256576D674DF7496EA81D3383B4813D692C6E0E0D5D8E250B98BE4"
		       "8E495C1D6089DAD15DC7D7B46154D6B6CE8EF4AD69B15D4982559B29"
		       "7BCF1885C529F566660E57EC68EDBC3C05726CC02FD4CBF4976EAA9A"
		       "FD5138FE8376435B9FC61D2FC0EB06E3"),
    Generator = <<2>>,
    Version = '6a',
    Scrambler = hexstr2bin("CE38B9593487DA98554ED47D70A7AE5F462EF019"),
    Verifier = hexstr2bin("7E273DE8696FFC4F4E337D05B4B375BEB0DDE1569E8FA00A9886D812"
			  "9BADA1F1822223CA1A605B530E379BA4729FDC59F105B4787E5186F5"
			  "C671085A1447B52A48CF1970B4FB6F8400BBF4CEBFBB168152E08AB5"
			  "EA53D15C1AFF87B2B9DA6E04E058AD51CC72BFC9033B564E26480D78"
			  "E955A5E29E7AB245DB2BE315E2099AFB"),
    ClientPrivate = hexstr2bin("60975527035CF2AD1989806F0407210BC81EDC04E2762A56AFD529DD"
			  "DA2D4393"),
    ServerPrivate = hexstr2bin("E487CB59D31AC550471E81F00F6928E01DDA08E974A004F49E61F5D1"
			  "05284D20"),
    ClientPublic = hexstr2bin("61D5E490F6F1B79547B0704C436F523DD0E560F0C64115BB72557EC4"
			      "4352E8903211C04692272D8B2D1A5358A2CF1B6E0BFCF99F921530EC"
			      "8E39356179EAE45E42BA92AEACED825171E1E8B9AF6D9C03E1327F44"
			      "BE087EF06530E69F66615261EEF54073CA11CF5858F0EDFDFE15EFEA"
			      "B349EF5D76988A3672FAC47B0769447B"),
    ServerPublic = hexstr2bin("BD0C61512C692C0CB6D041FA01BB152D4916A1E77AF46AE105393011"
			      "BAF38964DC46A0670DD125B95A981652236F99D9B681CBF87837EC99"
			      "6C6DA04453728610D0C6DDB58B318885D7D82C7F8DEB75CE7BD4FBAA"
			      "37089E6F9C6059F388838E7A00030B331EB76840910440B1B27AAEAE"
			      "EB4012B7D7665238A8E3FB004B117B58"),
    
    SessionKey = hexstr2bin("B0DC82BABCF30674AE450C0287745E7990A3381F63B387AAF271A10D"
			    "233861E359B48220F7C4693C9AE12B0A6F67809F0876E2D013800D6C"
			    "41BB59B6D5979B5C00A172B4A2A5903A0BDCAF8A709585EB2AFAFA8F"
			    "3499B200210DCC1F10EB33943CD67FC88A2F39A4BE5BEC4EC0A3212D"
			    "C346D7E474B29EDE8A469FFECA686E5A"),
    UserPassHash = crypto:hash(sha, [Salt, crypto:hash(sha, [Username, <<$:>>, Password])]),
    Verifier = crypto:mod_pow(Generator, UserPassHash, Prime), 
    ClientPublic = crypto:mod_pow(Generator, ClientPrivate, Prime), 
    srp(ClientPrivate, Generator, Prime, Version, Verifier, ServerPublic, ServerPrivate, UserPassHash, Scrambler, SessionKey).

srp(ClientPrivate, Generator, Prime, Version, Verifier, ServerPublic, ServerPrivate, UserPassHash, Scrambler, SessionKey)->
    {srp, ClientPrivate, 
     {user, [Generator, Prime, Version]}, {user, [UserPassHash, Prime, Generator, Version, Scrambler]}, 
     ServerPublic, ServerPrivate, {host, [Verifier, Generator, Prime, Version]},
     {host, [Verifier, Prime, Version, Scrambler]},
     SessionKey}.

eddsa(ed25519) ->
    %% https://tools.ietf.org/html/rfc8032#section-7.1
    %% {ALGORITHM, (SHA), SECRET KEY, PUBLIC KEY,  MESSAGE, SIGNATURE}
    [
     %% TEST 1
     {ed25519, undefined,
      hexstr2bin("9d61b19deffd5a60ba844af492ec2cc4"
                 "4449c5697b326919703bac031cae7f60"),
      hexstr2bin("d75a980182b10ab7d54bfed3c964073a"
                 "0ee172f3daa62325af021a68f707511a"),
      hexstr2bin(""),
      hexstr2bin("e5564300c360ac729086e2cc806e828a"
                 "84877f1eb8e5d974d873e06522490155"
                 "5fb8821590a33bacc61e39701cf9b46b"
                 "d25bf5f0595bbe24655141438e7a100b")},
     %% TEST 2
     {ed25519, undefined,
      hexstr2bin("4ccd089b28ff96da9db6c346ec114e0f"
                 "5b8a319f35aba624da8cf6ed4fb8a6fb"),
      hexstr2bin("3d4017c3e843895a92b70aa74d1b7ebc"
                 "9c982ccf2ec4968cc0cd55f12af4660c"),
      hexstr2bin("72"),
      hexstr2bin("92a009a9f0d4cab8720e820b5f642540"
                 "a2b27b5416503f8fb3762223ebdb69da"
                 "085ac1e43e15996e458f3613d0f11d8c"
                 "387b2eaeb4302aeeb00d291612bb0c00")},
     %% TEST 3
     {ed25519, undefined,
      hexstr2bin("c5aa8df43f9f837bedb7442f31dcb7b1"
                 "66d38535076f094b85ce3a2e0b4458f7"),
      hexstr2bin("fc51cd8e6218a1a38da47ed00230f058"
                 "0816ed13ba3303ac5deb911548908025"),
      hexstr2bin("af82"),
      hexstr2bin("6291d657deec24024827e69c3abe01a3"
                 "0ce548a284743a445e3680d7db5ac3ac"
                 "18ff9b538d16f290ae67f760984dc659"
                 "4a7c15e9716ed28dc027beceea1ec40a")},
     %% TEST 1024
     {ed25519, undefined,
      hexstr2bin("f5e5767cf153319517630f226876b86c"
                 "8160cc583bc013744c6bf255f5cc0ee5"),
      hexstr2bin("278117fc144c72340f67d0f2316e8386"
                 "ceffbf2b2428c9c51fef7c597f1d426e"),
      hexstr2bin("08b8b2b733424243760fe426a4b54908"
                 "632110a66c2f6591eabd3345e3e4eb98"
                 "fa6e264bf09efe12ee50f8f54e9f77b1"
                 "e355f6c50544e23fb1433ddf73be84d8"
                 "79de7c0046dc4996d9e773f4bc9efe57"
                 "38829adb26c81b37c93a1b270b20329d"
                 "658675fc6ea534e0810a4432826bf58c"
                 "941efb65d57a338bbd2e26640f89ffbc"
                 "1a858efcb8550ee3a5e1998bd177e93a"
                 "7363c344fe6b199ee5d02e82d522c4fe"
                 "ba15452f80288a821a579116ec6dad2b"
                 "3b310da903401aa62100ab5d1a36553e"
                 "06203b33890cc9b832f79ef80560ccb9"
                 "a39ce767967ed628c6ad573cb116dbef"
                 "efd75499da96bd68a8a97b928a8bbc10"
                 "3b6621fcde2beca1231d206be6cd9ec7"
                 "aff6f6c94fcd7204ed3455c68c83f4a4"
                 "1da4af2b74ef5c53f1d8ac70bdcb7ed1"
                 "85ce81bd84359d44254d95629e9855a9"
                 "4a7c1958d1f8ada5d0532ed8a5aa3fb2"
                 "d17ba70eb6248e594e1a2297acbbb39d"
                 "502f1a8c6eb6f1ce22b3de1a1f40cc24"
                 "554119a831a9aad6079cad88425de6bd"
                 "e1a9187ebb6092cf67bf2b13fd65f270"
                 "88d78b7e883c8759d2c4f5c65adb7553"
                 "878ad575f9fad878e80a0c9ba63bcbcc"
                 "2732e69485bbc9c90bfbd62481d9089b"
                 "eccf80cfe2df16a2cf65bd92dd597b07"
                 "07e0917af48bbb75fed413d238f5555a"
                 "7a569d80c3414a8d0859dc65a46128ba"
                 "b27af87a71314f318c782b23ebfe808b"
                 "82b0ce26401d2e22f04d83d1255dc51a"
                 "ddd3b75a2b1ae0784504df543af8969b"
                 "e3ea7082ff7fc9888c144da2af58429e"
                 "c96031dbcad3dad9af0dcbaaaf268cb8"
                 "fcffead94f3c7ca495e056a9b47acdb7"
                 "51fb73e666c6c655ade8297297d07ad1"
                 "ba5e43f1bca32301651339e22904cc8c"
                 "42f58c30c04aafdb038dda0847dd988d"
                 "cda6f3bfd15c4b4c4525004aa06eeff8"
                 "ca61783aacec57fb3d1f92b0fe2fd1a8"
                 "5f6724517b65e614ad6808d6f6ee34df"
                 "f7310fdc82aebfd904b01e1dc54b2927"
                 "094b2db68d6f903b68401adebf5a7e08"
                 "d78ff4ef5d63653a65040cf9bfd4aca7"
                 "984a74d37145986780fc0b16ac451649"
                 "de6188a7dbdf191f64b5fc5e2ab47b57"
                 "f7f7276cd419c17a3ca8e1b939ae49e4"
                 "88acba6b965610b5480109c8b17b80e1"
                 "b7b750dfc7598d5d5011fd2dcc5600a3"
                 "2ef5b52a1ecc820e308aa342721aac09"
                 "43bf6686b64b2579376504ccc493d97e"
                 "6aed3fb0f9cd71a43dd497f01f17c0e2"
                 "cb3797aa2a2f256656168e6c496afc5f"
                 "b93246f6b1116398a346f1a641f3b041"
                 "e989f7914f90cc2c7fff357876e506b5"
                 "0d334ba77c225bc307ba537152f3f161"
                 "0e4eafe595f6d9d90d11faa933a15ef1"
                 "369546868a7f3a45a96768d40fd9d034"
                 "12c091c6315cf4fde7cb68606937380d"
                 "b2eaaa707b4c4185c32eddcdd306705e"
                 "4dc1ffc872eeee475a64dfac86aba41c"
                 "0618983f8741c5ef68d3a101e8a3b8ca"
                 "c60c905c15fc910840b94c00a0b9d0"),
      hexstr2bin("0aab4c900501b3e24d7cdf4663326a3a"
                 "87df5e4843b2cbdb67cbf6e460fec350"
                 "aa5371b1508f9f4528ecea23c436d94b"
                 "5e8fcd4f681e30a6ac00a9704a188a03")},
     %% TEST SHA(abc)
     {ed25519, undefined,
      hexstr2bin("833fe62409237b9d62ec77587520911e"
                 "9a759cec1d19755b7da901b96dca3d42"),
      hexstr2bin("ec172b93ad5e563bf4932c70e1245034"
                 "c35467ef2efd4d64ebf819683467e2bf"),
      hexstr2bin("ddaf35a193617abacc417349ae204131"
                 "12e6fa4e89a97ea20a9eeee64b55d39a"
                 "2192992a274fc1a836ba3c23a3feebbd"
                 "454d4423643ce80e2a9ac94fa54ca49f"),
      hexstr2bin("dc2a4459e7369633a52b1bf277839a00"
                 "201009a3efbf3ecb69bea2186c26b589"
                 "09351fc9ac90b3ecfdfbc7c66431e030"
                 "3dca179c138ac17ad9bef1177331a704")}
    ];

eddsa(ed448) ->
    %% https://tools.ietf.org/html/rfc8032#section-7.4
    [{ed448, undefined,
      hexstr2bin("6c82a562cb808d10d632be89c8513ebf"
                 "6c929f34ddfa8c9f63c9960ef6e348a3"
                 "528c8a3fcc2f044e39a3fc5b94492f8f"
                 "032e7549a20098f95b"),
      hexstr2bin("5fd7449b59b461fd2ce787ec616ad46a"
                 "1da1342485a70e1f8a0ea75d80e96778"
                 "edf124769b46c7061bd6783df1e50f6c"
                 "d1fa1abeafe8256180"),
      hexstr2bin(""),
      hexstr2bin("533a37f6bbe457251f023c0d88f976ae"
                 "2dfb504a843e34d2074fd823d41a591f"
                 "2b233f034f628281f2fd7a22ddd47d78"
                 "28c59bd0a21bfd3980ff0d2028d4b18a"
                 "9df63e006c5d1c2d345b925d8dc00b41"
                 "04852db99ac5c7cdda8530a113a0f4db"
                 "b61149f05a7363268c71d95808ff2e65"
                 "2600")},
     %% 1 octet
     {ed448, undefined,
      hexstr2bin("c4eab05d357007c632f3dbb48489924d"
                 "552b08fe0c353a0d4a1f00acda2c463a"
                 "fbea67c5e8d2877c5e3bc397a659949e"
                 "f8021e954e0a12274e"),
      hexstr2bin("43ba28f430cdff456ae531545f7ecd0a"
                 "c834a55d9358c0372bfa0c6c6798c086"
                 "6aea01eb00742802b8438ea4cb82169c"
                 "235160627b4c3a9480"),
      hexstr2bin("03"),
      hexstr2bin("26b8f91727bd62897af15e41eb43c377"
                 "efb9c610d48f2335cb0bd0087810f435"
                 "2541b143c4b981b7e18f62de8ccdf633"
                 "fc1bf037ab7cd779805e0dbcc0aae1cb"
                 "cee1afb2e027df36bc04dcecbf154336"
                 "c19f0af7e0a6472905e799f1953d2a0f"
                 "f3348ab21aa4adafd1d234441cf807c0"
                 "3a00")},

     %% %% 1 octet (with context)
     %% {ed448, undefined,
     %%  hexstr2bin("c4eab05d357007c632f3dbb48489924d"
     %%             "552b08fe0c353a0d4a1f00acda2c463a"
     %%             "fbea67c5e8d2877c5e3bc397a659949e"
     %%             "f8021e954e0a12274e"),
     %%  hexstr2bin("43ba28f430cdff456ae531545f7ecd0a"
     %%             "c834a55d9358c0372bfa0c6c6798c086"
     %%             "6aea01eb00742802b8438ea4cb82169c"
     %%             "235160627b4c3a9480"),
     %%  hexstr2bin("03"),
     %%  hexstr2bin("666f6f"), % Context
     %%  hexstr2bin("d4f8f6131770dd46f40867d6fd5d5055"
     %%             "de43541f8c5e35abbcd001b32a89f7d2"
     %%             "151f7647f11d8ca2ae279fb842d60721"
     %%             "7fce6e042f6815ea000c85741de5c8da"
     %%             "1144a6a1aba7f96de42505d7a7298524"
     %%             "fda538fccbbb754f578c1cad10d54d0d"
     %%             "5428407e85dcbc98a49155c13764e66c"
     %%             "3c00")},

     %% 11 octets
     {ed448, undefined,
      hexstr2bin("cd23d24f714274e744343237b93290f5"
                 "11f6425f98e64459ff203e8985083ffd"
                 "f60500553abc0e05cd02184bdb89c4cc"
                 "d67e187951267eb328"),
      hexstr2bin("dcea9e78f35a1bf3499a831b10b86c90"
                 "aac01cd84b67a0109b55a36e9328b1e3"
                 "65fce161d71ce7131a543ea4cb5f7e9f"
                 "1d8b00696447001400"),
      hexstr2bin("0c3e544074ec63b0265e0c"),
      hexstr2bin("1f0a8888ce25e8d458a21130879b840a"
                 "9089d999aaba039eaf3e3afa090a09d3"
                 "89dba82c4ff2ae8ac5cdfb7c55e94d5d"
                 "961a29fe0109941e00b8dbdeea6d3b05"
                 "1068df7254c0cdc129cbe62db2dc957d"
                 "bb47b51fd3f213fb8698f064774250a5"
                 "028961c9bf8ffd973fe5d5c206492b14"
                 "0e00")},
     %% 12 octets
     {ed448, undefined,
      hexstr2bin("258cdd4ada32ed9c9ff54e63756ae582"
                 "fb8fab2ac721f2c8e676a72768513d93"
                 "9f63dddb55609133f29adf86ec9929dc"
                 "cb52c1c5fd2ff7e21b"),
      hexstr2bin("3ba16da0c6f2cc1f30187740756f5e79"
                 "8d6bc5fc015d7c63cc9510ee3fd44adc"
                 "24d8e968b6e46e6f94d19b945361726b"
                 "d75e149ef09817f580"),
      hexstr2bin("64a65f3cdedcdd66811e2915"),
      hexstr2bin("7eeeab7c4e50fb799b418ee5e3197ff6"
                 "bf15d43a14c34389b59dd1a7b1b85b4a"
                 "e90438aca634bea45e3a2695f1270f07"
                 "fdcdf7c62b8efeaf00b45c2c96ba457e"
                 "b1a8bf075a3db28e5c24f6b923ed4ad7"
                 "47c3c9e03c7079efb87cb110d3a99861"
                 "e72003cbae6d6b8b827e4e6c143064ff"
                 "3c00")},
     %% 13 octets
     {ed448, undefined,
      hexstr2bin("7ef4e84544236752fbb56b8f31a23a10"
                 "e42814f5f55ca037cdcc11c64c9a3b29"
                 "49c1bb60700314611732a6c2fea98eeb"
                 "c0266a11a93970100e"),
      hexstr2bin("b3da079b0aa493a5772029f0467baebe"
                 "e5a8112d9d3a22532361da294f7bb381"
                 "5c5dc59e176b4d9f381ca0938e13c6c0"
                 "7b174be65dfa578e80"),
      hexstr2bin("64a65f3cdedcdd66811e2915e7"),
      hexstr2bin("6a12066f55331b6c22acd5d5bfc5d712"
                 "28fbda80ae8dec26bdd306743c5027cb"
                 "4890810c162c027468675ecf645a8317"
                 "6c0d7323a2ccde2d80efe5a1268e8aca"
                 "1d6fbc194d3f77c44986eb4ab4177919"
                 "ad8bec33eb47bbb5fc6e28196fd1caf5"
                 "6b4e7e0ba5519234d047155ac727a105"
                 "3100")},
     %% 64 octets
     {ed448, undefined,
      hexstr2bin("d65df341ad13e008567688baedda8e9d"
                 "cdc17dc024974ea5b4227b6530e339bf"
                 "f21f99e68ca6968f3cca6dfe0fb9f4fa"
                 "b4fa135d5542ea3f01"),
      hexstr2bin("df9705f58edbab802c7f8363cfe5560a"
                 "b1c6132c20a9f1dd163483a26f8ac53a"
                 "39d6808bf4a1dfbd261b099bb03b3fb5"
                 "0906cb28bd8a081f00"),
      hexstr2bin("bd0f6a3747cd561bdddf4640a332461a"
                 "4a30a12a434cd0bf40d766d9c6d458e5"
                 "512204a30c17d1f50b5079631f64eb31"
                 "12182da3005835461113718d1a5ef944"),
      hexstr2bin("554bc2480860b49eab8532d2a533b7d5"
                 "78ef473eeb58c98bb2d0e1ce488a98b1"
                 "8dfde9b9b90775e67f47d4a1c3482058"
                 "efc9f40d2ca033a0801b63d45b3b722e"
                 "f552bad3b4ccb667da350192b61c508c"
                 "f7b6b5adadc2c8d9a446ef003fb05cba"
                 "5f30e88e36ec2703b349ca229c267083"
                 "3900")},
     %% 256 octets
     {ed448, undefined,
      hexstr2bin("2ec5fe3c17045abdb136a5e6a913e32a"
                 "b75ae68b53d2fc149b77e504132d3756"
                 "9b7e766ba74a19bd6162343a21c8590a"
                 "a9cebca9014c636df5"),
      hexstr2bin("79756f014dcfe2079f5dd9e718be4171"
                 "e2ef2486a08f25186f6bff43a9936b9b"
                 "fe12402b08ae65798a3d81e22e9ec80e"
                 "7690862ef3d4ed3a00"),
      hexstr2bin("15777532b0bdd0d1389f636c5f6b9ba7"
                 "34c90af572877e2d272dd078aa1e567c"
                 "fa80e12928bb542330e8409f31745041"
                 "07ecd5efac61ae7504dabe2a602ede89"
                 "e5cca6257a7c77e27a702b3ae39fc769"
                 "fc54f2395ae6a1178cab4738e543072f"
                 "c1c177fe71e92e25bf03e4ecb72f47b6"
                 "4d0465aaea4c7fad372536c8ba516a60"
                 "39c3c2a39f0e4d832be432dfa9a706a6"
                 "e5c7e19f397964ca4258002f7c0541b5"
                 "90316dbc5622b6b2a6fe7a4abffd9610"
                 "5eca76ea7b98816af0748c10df048ce0"
                 "12d901015a51f189f3888145c03650aa"
                 "23ce894c3bd889e030d565071c59f409"
                 "a9981b51878fd6fc110624dcbcde0bf7"
                 "a69ccce38fabdf86f3bef6044819de11"),
      hexstr2bin("c650ddbb0601c19ca11439e1640dd931"
                 "f43c518ea5bea70d3dcde5f4191fe53f"
                 "00cf966546b72bcc7d58be2b9badef28"
                 "743954e3a44a23f880e8d4f1cfce2d7a"
                 "61452d26da05896f0a50da66a239a8a1"
                 "88b6d825b3305ad77b73fbac0836ecc6"
                 "0987fd08527c1a8e80d5823e65cafe2a"
                 "3d00")},
     %% 1023 octets
     {ed448, undefined,
      hexstr2bin("872d093780f5d3730df7c212664b37b8"
                 "a0f24f56810daa8382cd4fa3f77634ec"
                 "44dc54f1c2ed9bea86fafb7632d8be19"
                 "9ea165f5ad55dd9ce8"),
      hexstr2bin("a81b2e8a70a5ac94ffdbcc9badfc3feb"
                 "0801f258578bb114ad44ece1ec0e799d"
                 "a08effb81c5d685c0c56f64eecaef8cd"
                 "f11cc38737838cf400"),
      hexstr2bin("6ddf802e1aae4986935f7f981ba3f035"
                 "1d6273c0a0c22c9c0e8339168e675412"
                 "a3debfaf435ed651558007db4384b650"
                 "fcc07e3b586a27a4f7a00ac8a6fec2cd"
                 "86ae4bf1570c41e6a40c931db27b2faa"
                 "15a8cedd52cff7362c4e6e23daec0fbc"
                 "3a79b6806e316efcc7b68119bf46bc76"
                 "a26067a53f296dafdbdc11c77f7777e9"
                 "72660cf4b6a9b369a6665f02e0cc9b6e"
                 "dfad136b4fabe723d2813db3136cfde9"
                 "b6d044322fee2947952e031b73ab5c60"
                 "3349b307bdc27bc6cb8b8bbd7bd32321"
                 "9b8033a581b59eadebb09b3c4f3d2277"
                 "d4f0343624acc817804728b25ab79717"
                 "2b4c5c21a22f9c7839d64300232eb66e"
                 "53f31c723fa37fe387c7d3e50bdf9813"
                 "a30e5bb12cf4cd930c40cfb4e1fc6225"
                 "92a49588794494d56d24ea4b40c89fc0"
                 "596cc9ebb961c8cb10adde976a5d602b"
                 "1c3f85b9b9a001ed3c6a4d3b1437f520"
                 "96cd1956d042a597d561a596ecd3d173"
                 "5a8d570ea0ec27225a2c4aaff26306d1"
                 "526c1af3ca6d9cf5a2c98f47e1c46db9"
                 "a33234cfd4d81f2c98538a09ebe76998"
                 "d0d8fd25997c7d255c6d66ece6fa56f1"
                 "1144950f027795e653008f4bd7ca2dee"
                 "85d8e90f3dc315130ce2a00375a318c7"
                 "c3d97be2c8ce5b6db41a6254ff264fa6"
                 "155baee3b0773c0f497c573f19bb4f42"
                 "40281f0b1f4f7be857a4e59d416c06b4"
                 "c50fa09e1810ddc6b1467baeac5a3668"
                 "d11b6ecaa901440016f389f80acc4db9"
                 "77025e7f5924388c7e340a732e554440"
                 "e76570f8dd71b7d640b3450d1fd5f041"
                 "0a18f9a3494f707c717b79b4bf75c984"
                 "00b096b21653b5d217cf3565c9597456"
                 "f70703497a078763829bc01bb1cbc8fa"
                 "04eadc9a6e3f6699587a9e75c94e5bab"
                 "0036e0b2e711392cff0047d0d6b05bd2"
                 "a588bc109718954259f1d86678a579a3"
                 "120f19cfb2963f177aeb70f2d4844826"
                 "262e51b80271272068ef5b3856fa8535"
                 "aa2a88b2d41f2a0e2fda7624c2850272"
                 "ac4a2f561f8f2f7a318bfd5caf969614"
                 "9e4ac824ad3460538fdc25421beec2cc"
                 "6818162d06bbed0c40a387192349db67"
                 "a118bada6cd5ab0140ee273204f628aa"
                 "d1c135f770279a651e24d8c14d75a605"
                 "9d76b96a6fd857def5e0b354b27ab937"
                 "a5815d16b5fae407ff18222c6d1ed263"
                 "be68c95f32d908bd895cd76207ae7264"
                 "87567f9a67dad79abec316f683b17f2d"
                 "02bf07e0ac8b5bc6162cf94697b3c27c"
                 "d1fea49b27f23ba2901871962506520c"
                 "392da8b6ad0d99f7013fbc06c2c17a56"
                 "9500c8a7696481c1cd33e9b14e40b82e"
                 "79a5f5db82571ba97bae3ad3e0479515"
                 "bb0e2b0f3bfcd1fd33034efc6245eddd"
                 "7ee2086ddae2600d8ca73e214e8c2b0b"
                 "db2b047c6a464a562ed77b73d2d841c4"
                 "b34973551257713b753632efba348169"
                 "abc90a68f42611a40126d7cb21b58695"
                 "568186f7e569d2ff0f9e745d0487dd2e"
                 "b997cafc5abf9dd102e62ff66cba87"),
      hexstr2bin("e301345a41a39a4d72fff8df69c98075"
                 "a0cc082b802fc9b2b6bc503f926b65bd"
                 "df7f4c8f1cb49f6396afc8a70abe6d8a"
                 "ef0db478d4c6b2970076c6a0484fe76d"
                 "76b3a97625d79f1ce240e7c576750d29"
                 "5528286f719b413de9ada3e8eb78ed57"
                 "3603ce30d8bb761785dc30dbc320869e"
                 "1a00")}
    ].

ecdh() ->
    %% http://csrc.nist.gov/groups/STM/cavp/
    Curves = crypto:supports(curves),
    lists:filter(
      fun ({_Type, _Pub, _Priv, Curve, _SharedSecret}) ->
              lists:member(Curve, Curves)
      end,

      [{ecdh, hexstr2point("42ea6dd9969dd2a61fea1aac7f8e98edcc896c6e55857cc0", "dfbe5d7c61fac88b11811bde328e8a0d12bf01a9d204b523"),
          hexstr2bin("f17d3fea367b74d340851ca4270dcb24c271f445bed9d527"),
          secp192r1,
          hexstr2bin("803d8ab2e5b6e6fca715737c3a82f7ce3c783124f6d51cd0")},
         {ecdh, hexstr2point("deb5712fa027ac8d2f22c455ccb73a91e17b6512b5e030e7", "7e2690a02cc9b28708431a29fb54b87b1f0c14e011ac2125"),
          hexstr2bin("56e853349d96fe4c442448dacb7cf92bb7a95dcf574a9bd5"),
          secp192r1,
          hexstr2bin("c208847568b98835d7312cef1f97f7aa298283152313c29d")},
         {ecdh, hexstr2point("af33cd0629bc7e996320a3f40368f74de8704fa37b8fab69abaae280", "882092ccbba7930f419a8a4f9bb16978bbc3838729992559a6f2e2d7"),
          hexstr2bin("8346a60fc6f293ca5a0d2af68ba71d1dd389e5e40837942df3e43cbd"),
          secp224r1,
          hexstr2bin("7d96f9a3bd3c05cf5cc37feb8b9d5209d5c2597464dec3e9983743e8")},
         {ecdh, hexstr2point("13bfcd4f8e9442393cab8fb46b9f0566c226b22b37076976f0617a46", "eeb2427529b288c63c2f8963c1e473df2fca6caa90d52e2f8db56dd4"),
          hexstr2bin("043cb216f4b72cdf7629d63720a54aee0c99eb32d74477dac0c2f73d"),
          secp224r1,
          hexstr2bin("ee93ce06b89ff72009e858c68eb708e7bc79ee0300f73bed69bbca09")},
         {ecdh, hexstr2point("700c48f77f56584c5cc632ca65640db91b6bacce3a4df6b42ce7cc838833d287", "db71e509e3fd9b060ddb20ba5c51dcc5948d46fbf640dfe0441782cab85fa4ac"),
          hexstr2bin("7d7dc5f71eb29ddaf80d6214632eeae03d9058af1fb6d22ed80badb62bc1a534"),
          secp256r1,
          hexstr2bin("46fc62106420ff012e54a434fbdd2d25ccc5852060561e68040dd7778997bd7b")},
         {ecdh, hexstr2point("809f04289c64348c01515eb03d5ce7ac1a8cb9498f5caa50197e58d43a86a7ae", "b29d84e811197f25eba8f5194092cb6ff440e26d4421011372461f579271cda3"),
          hexstr2bin("38f65d6dce47676044d58ce5139582d568f64bb16098d179dbab07741dd5caf5"),
          secp256r1,
          hexstr2bin("057d636096cb80b67a8c038c890e887d1adfa4195e9b3ce241c8a778c59cda67")},
         {ecdh, hexstr2point("a7c76b970c3b5fe8b05d2838ae04ab47697b9eaf52e764592efda27fe7513272734466b400091adbf2d68c58e0c50066", "ac68f19f2e1cb879aed43a9969b91a0839c4c38a49749b661efedf243451915ed0905a32b060992b468c64766fc8437a"),
          hexstr2bin("3cc3122a68f0d95027ad38c067916ba0eb8c38894d22e1b15618b6818a661774ad463b205da88cf699ab4d43c9cf98a1"),
          secp384r1,
          hexstr2bin("5f9d29dc5e31a163060356213669c8ce132e22f57c9a04f40ba7fcead493b457e5621e766c40a2e3d4d6a04b25e533f1")},
         {ecdh, hexstr2point("30f43fcf2b6b00de53f624f1543090681839717d53c7c955d1d69efaf0349b7363acb447240101cbb3af6641ce4b88e0", "25e46c0c54f0162a77efcc27b6ea792002ae2ba82714299c860857a68153ab62e525ec0530d81b5aa15897981e858757"),
          hexstr2bin("92860c21bde06165f8e900c687f8ef0a05d14f290b3f07d8b3a8cc6404366e5d5119cd6d03fb12dc58e89f13df9cd783"),
          secp384r1,
          hexstr2bin("a23742a2c267d7425fda94b93f93bbcc24791ac51cd8fd501a238d40812f4cbfc59aac9520d758cf789c76300c69d2ff")},
         {ecdh, hexstr2point("00685a48e86c79f0f0875f7bc18d25eb5fc8c0b07e5da4f4370f3a9490340854334b1e1b87fa395464c60626124a4e70d0f785601d37c09870ebf176666877a2046d", "01ba52c56fc8776d9e8f5db4f0cc27636d0b741bbe05400697942e80b739884a83bde99e0f6716939e632bc8986fa18dccd443a348b6c3e522497955a4f3c302f676"),
          hexstr2bin("017eecc07ab4b329068fba65e56a1f8890aa935e57134ae0ffcce802735151f4eac6564f6ee9974c5e6887a1fefee5743ae2241bfeb95d5ce31ddcb6f9edb4d6fc47"),
          secp521r1,
          hexstr2bin("005fc70477c3e63bc3954bd0df3ea0d1f41ee21746ed95fc5e1fdf90930d5e136672d72cc770742d1711c3c3a4c334a0ad9759436a4d3c5bf6e74b9578fac148c831")},
         {ecdh, hexstr2point("01df277c152108349bc34d539ee0cf06b24f5d3500677b4445453ccc21409453aafb8a72a0be9ebe54d12270aa51b3ab7f316aa5e74a951c5e53f74cd95fc29aee7a", "013d52f33a9f3c14384d1587fa8abe7aed74bc33749ad9c570b471776422c7d4505d9b0a96b3bfac041e4c6a6990ae7f700e5b4a6640229112deafa0cd8bb0d089b0"),
          hexstr2bin("00816f19c1fb10ef94d4a1d81c156ec3d1de08b66761f03f06ee4bb9dcebbbfe1eaa1ed49a6a990838d8ed318c14d74cc872f95d05d07ad50f621ceb620cd905cfb8"),
          secp521r1,
          hexstr2bin("000b3920ac830ade812c8f96805da2236e002acbbf13596a9ab254d44d0e91b6255ebf1229f366fb5a05c5884ef46032c26d42189273ca4efa4c3db6bd12a6853759")},

         %% RFC-6954, Appendix A
         {ecdh, hexstr2point("A9C21A569759DA95E0387041184261440327AFE33141CA04B82DC92E",
                             "98A0F75FBBF61D8E58AE5511B2BCDBE8E549B31E37069A2825F590C1"),
          hexstr2bin("6060552303899E2140715816C45B57D9B42204FB6A5BF5BEAC10DB00"),
          brainpoolP224r1,
          hexstr2bin("1A4BFE705445120C8E3E026699054104510D119757B74D5FE2462C66")},
         {ecdh, hexstr2point("034A56C550FF88056144E6DD56070F54B0135976B5BF77827313F36B",
                             "75165AD99347DC86CAAB1CBB579E198EAF88DC35F927B358AA683681"),
          hexstr2bin("39F155483CEE191FBECFE9C81D8AB1A03CDA6790E7184ACE44BCA161"),
          brainpoolP224r1,
          hexstr2bin("1A4BFE705445120C8E3E026699054104510D119757B74D5FE2462C66")},
         {ecdh, hexstr2point("44106E913F92BC02A1705D9953A8414DB95E1AAA49E81D9E85F929A8E3100BE5",
                             "8AB4846F11CACCB73CE49CBDD120F5A900A69FD32C272223F789EF10EB089BDC"),
          hexstr2bin("55E40BC41E37E3E2AD25C3C6654511FFA8474A91A0032087593852D3E7D76BD3"),
          brainpoolP256r1,
          hexstr2bin("89AFC39D41D3B327814B80940B042590F96556EC91E6AE7939BCE31F3A18BF2B")},
         {ecdh, hexstr2point("8D2D688C6CF93E1160AD04CC4429117DC2C41825E1E9FCA0ADDD34E6F1B39F7B",
                             "990C57520812BE512641E47034832106BC7D3E8DD0E4C7F1136D7006547CEC6A"),
          hexstr2bin("81DB1EE100150FF2EA338D708271BE38300CB54241D79950F77B063039804F1D"),
          brainpoolP256r1,
          hexstr2bin("89AFC39D41D3B327814B80940B042590F96556EC91E6AE7939BCE31F3A18BF2B")},
         {ecdh, hexstr2point("68B665DD91C195800650CDD363C625F4E742E8134667B767B1B476793588F885AB698C852D4A6E77A252D6380FCAF068",
                             "55BC91A39C9EC01DEE36017B7D673A931236D2F1F5C83942D049E3FA20607493E0D038FF2FD30C2AB67D15C85F7FAA59"),
          hexstr2bin("032640BC6003C59260F7250C3DB58CE647F98E1260ACCE4ACDA3DD869F74E01F8BA5E0324309DB6A9831497ABAC96670"),
          brainpoolP384r1,
          hexstr2bin("0BD9D3A7EA0B3D519D09D8E48D0785FB744A6B355E6304BC51C229FBBCE239BBADF6403715C35D4FB2A5444F575D4F42")},
         {ecdh, hexstr2point("4D44326F269A597A5B58BBA565DA5556ED7FD9A8A9EB76C25F46DB69D19DC8CE6AD18E404B15738B2086DF37E71D1EB4",
                             "62D692136DE56CBE93BF5FA3188EF58BC8A3A0EC6C1E151A21038A42E9185329B5B275903D192F8D4E1F32FE9CC78C48"),
          hexstr2bin("1E20F5E048A5886F1F157C74E91BDE2B98C8B52D58E5003D57053FC4B0BD65D6F15EB5D1EE1610DF870795143627D042"),
          brainpoolP384r1,
          hexstr2bin("0BD9D3A7EA0B3D519D09D8E48D0785FB744A6B355E6304BC51C229FBBCE239BBADF6403715C35D4FB2A5444F575D4F42")},
         {ecdh, hexstr2point("0A420517E406AAC0ACDCE90FCD71487718D3B953EFD7FBEC5F7F27E28C6149999397E91E029E06457DB2D3E640668B392C2A7E737A7F0BF04436D11640FD09FD",
                             "72E6882E8DB28AAD36237CD25D580DB23783961C8DC52DFA2EC138AD472A0FCEF3887CF62B623B2A87DE5C588301EA3E5FC269B373B60724F5E82A6AD147FDE7"),
          hexstr2bin("230E18E1BCC88A362FA54E4EA3902009292F7F8033624FD471B5D8ACE49D12CFABBC19963DAB8E2F1EBA00BFFB29E4D72D13F2224562F405CB80503666B25429"),
          brainpoolP512r1,
          hexstr2bin("A7927098655F1F9976FA50A9D566865DC530331846381C87256BAF3226244B76D36403C024D7BBF0AA0803EAFF405D3D24F11A9B5C0BEF679FE1454B21C4CD1F")},
         {ecdh, hexstr2point("9D45F66DE5D67E2E6DB6E93A59CE0BB48106097FF78A081DE781CDB31FCE8CCBAAEA8DD4320C4119F1E9CD437A2EAB3731FA9668AB268D871DEDA55A5473199F",
                             "2FDC313095BCDD5FB3A91636F07A959C8E86B5636A1E930E8396049CB481961D365CC11453A06C719835475B12CB52FC3C383BCE35E27EF194512B71876285FA"),
          hexstr2bin("16302FF0DBBB5A8D733DAB7141C1B45ACBC8715939677F6A56850A38BD87BD59B09E80279609FF333EB9D4C061231FB26F92EEB04982A5F1D1764CAD57665422"),
          brainpoolP512r1,
          hexstr2bin("A7927098655F1F9976FA50A9D566865DC530331846381C87256BAF3226244B76D36403C024D7BBF0AA0803EAFF405D3D24F11A9B5C0BEF679FE1454B21C4CD1F")},

         %% RFC 7748, 6.1
         {ecdh,
          16#8520f0098930a754748b7ddcb43ef75a0dbf3a0d26381af4eba4a98eaa9b4e6a,
          16#5dab087e624a8a4b79e17f8b83800ee66f3bb1292618b6fd1c2f8b27ff88e0eb,
          x25519,
          hexstr2bin("4a5d9d5ba4ce2de1728e3bf480350f25e07e21c947d19e3376f09b3c1e161742")},
         {ecdh,
          16#de9edb7d7b7dc1b4d35b61c2ece435373f8343c85b78674dadfc7e146f882b4f,
          16#77076d0a7318a57d3c16c17251b26645df4c2f87ebc0992ab177fba51db92c2a,
          x25519,
          hexstr2bin("4a5d9d5ba4ce2de1728e3bf480350f25e07e21c947d19e3376f09b3c1e161742")},

         %% RFC 7748, 6.2
         {ecdh,
          16#9b08f7cc31b7e3e67d22d5aea121074a273bd2b83de09c63faa73d2c22c5d9bbc836647241d953d40c5b12da88120d53177f80e532c41fa0,
          16#1c306a7ac2a0e2e0990b294470cba339e6453772b075811d8fad0d1d6927c120bb5ee8972b0d3e21374c9c921b09d1b0366f10b65173992d,
          x448,
          hexstr2bin("07fff4181ac6cc95ec1c16a94a0f74d12da232ce40a77552281d282bb60c0b56fd2464c335543936521c24403085d59a449a5037514a879d")},
         {ecdh,
          16#3eb7a829b0cd20f5bcfc0b599b6feccf6da4627107bdb0d4f345b43027d8b972fc3e34fb4232a13ca706dcb57aec3dae07bdc1c67bf33609,
          16#9a8f4925d1519f5775cf46b04b5800d4ee9ee8bae8bc5565d498c28dd9c9baf574a9419744897391006382a6f127ab1d9ac2d8c0a598726b,
          x448,
          hexstr2bin("07fff4181ac6cc95ec1c16a94a0f74d12da232ce40a77552281d282bb60c0b56fd2464c335543936521c24403085d59a449a5037514a879d")}
        ]
        ).

dh() ->
    {dh, 90970053988169282502023478715631717259407236400413906591937635666709823903223997309250405131675572047545403771567755831138144089197560332757755059848492919215391041119286178688014693040542889497092308638580104031455627238700168892909539193174537248629499995652186913900511641708112112482297874449292467498403, 2}.



rsa_oaep() ->
    %% ftp://ftp.rsa.com/pub/rsalabs/tmp/pkcs1v15crypt-vectors.txt
    Public = [hexstr2bin("010001"),
	      hexstr2bin("a8b3b284af8eb50b387034a860f146c4919f318763cd6c5598c8ae4811a1e0abc4c7e0b082d693a5e7fced675cf4668512772c0cbc64a742c6c630f533c8cc72f62ae833c40bf25842e984bb78bdbf97c0107d55bdb662f5c4e0fab9845cb5148ef7392dd3aaff93ae1e6b667bb3d4247616d4f5ba10d4cfd226de88d39f16fb")],
    Private = Public ++ [hexstr2bin("53339cfdb79fc8466a655c7316aca85c55fd8f6dd898fdaf119517ef4f52e8fd8e258df93fee180fa0e4ab29693cd83b152a553d4ac4d1812b8b9fa5af0e7f55fe7304df41570926f3311f15c4d65a732c483116ee3d3d2d0af3549ad9bf7cbfb78ad884f84d5beb04724dc7369b31def37d0cf539e9cfcdd3de653729ead5d1"),
			 hexstr2bin("d32737e7267ffe1341b2d5c0d150a81b586fb3132bed2f8d5262864a9cb9f30af38be448598d413a172efb802c21acf1c11c520c2f26a471dcad212eac7ca39d"),
			 hexstr2bin("cc8853d1d54da630fac004f471f281c7b8982d8224a490edbeb33d3e3d5cc93c4765703d1dd791642f1f116a0dd852be2419b2af72bfe9a030e860b0288b5d77"),
			 hexstr2bin("0e12bf1718e9cef5599ba1c3882fe8046a90874eefce8f2ccc20e4f2741fb0a33a3848aec9c9305fbecbd2d76819967d4671acc6431e4037968db37878e695c1"),
			 hexstr2bin("95297b0f95a2fa67d00707d609dfd4fc05c89dafc2ef6d6ea55bec771ea333734d9251e79082ecda866efef13c459e1a631386b7e354c899f5f112ca85d71583"),
			 hexstr2bin("4f456c502493bdc0ed2ab756a3a6ed4d67352a697d4216e93212b127a63d5411ce6fa98d5dbefd73263e3728142743818166ed7dd63687dd2a8ca1d2f4fbd8e1")],
    %%Msg = hexstr2bin("6628194e12073db03ba94cda9ef9532397d50dba79b987004afefe34"),
    Msg =  hexstr2bin("750c4047f547e8e41411856523298ac9bae245efaf1397fbe56f9dd5"),
    {rsa, Public, Private, Msg, [{rsa_padding, rsa_pkcs1_oaep_padding}]}.

rsa_oaep_label() ->
    Public = [hexstr2bin("010001"),
	      hexstr2bin("a8b3b284af8eb50b387034a860f146c4919f318763cd6c5598c8ae4811a1e0abc4c7e0b082d693a5e7fced675cf4668512772c0cbc64a742c6c630f533c8cc72f62ae833c40bf25842e984bb78bdbf97c0107d55bdb662f5c4e0fab9845cb5148ef7392dd3aaff93ae1e6b667bb3d4247616d4f5ba10d4cfd226de88d39f16fb")],
    Private = Public ++ [hexstr2bin("53339cfdb79fc8466a655c7316aca85c55fd8f6dd898fdaf119517ef4f52e8fd8e258df93fee180fa0e4ab29693cd83b152a553d4ac4d1812b8b9fa5af0e7f55fe7304df41570926f3311f15c4d65a732c483116ee3d3d2d0af3549ad9bf7cbfb78ad884f84d5beb04724dc7369b31def37d0cf539e9cfcdd3de653729ead5d1"),
			 hexstr2bin("d32737e7267ffe1341b2d5c0d150a81b586fb3132bed2f8d5262864a9cb9f30af38be448598d413a172efb802c21acf1c11c520c2f26a471dcad212eac7ca39d"),
			 hexstr2bin("cc8853d1d54da630fac004f471f281c7b8982d8224a490edbeb33d3e3d5cc93c4765703d1dd791642f1f116a0dd852be2419b2af72bfe9a030e860b0288b5d77"),
			 hexstr2bin("0e12bf1718e9cef5599ba1c3882fe8046a90874eefce8f2ccc20e4f2741fb0a33a3848aec9c9305fbecbd2d76819967d4671acc6431e4037968db37878e695c1"),
			 hexstr2bin("95297b0f95a2fa67d00707d609dfd4fc05c89dafc2ef6d6ea55bec771ea333734d9251e79082ecda866efef13c459e1a631386b7e354c899f5f112ca85d71583"),
			 hexstr2bin("4f456c502493bdc0ed2ab756a3a6ed4d67352a697d4216e93212b127a63d5411ce6fa98d5dbefd73263e3728142743818166ed7dd63687dd2a8ca1d2f4fbd8e1")],
    Msg = hexstr2bin("750c4047f547e8e41411856523298ac9bae245efaf1397fbe56f9dd5"),
    Lbl = hexstr2bin("1332a67ca7088f75c9b8fb5e3d072882"),
    {rsa, Public, Private, Msg, [{rsa_padding, rsa_pkcs1_oaep_padding}, {rsa_oaep_label, Lbl}]}.

rsa_oaep256() ->
    Public = [hexstr2bin("010001"),
	      hexstr2bin("a8b3b284af8eb50b387034a860f146c4919f318763cd6c5598c8ae4811a1e0abc4c7e0b082d693a5e7fced675cf4668512772c0cbc64a742c6c630f533c8cc72f62ae833c40bf25842e984bb78bdbf97c0107d55bdb662f5c4e0fab9845cb5148ef7392dd3aaff93ae1e6b667bb3d4247616d4f5ba10d4cfd226de88d39f16fb")],
    Private = Public ++ [hexstr2bin("53339cfdb79fc8466a655c7316aca85c55fd8f6dd898fdaf119517ef4f52e8fd8e258df93fee180fa0e4ab29693cd83b152a553d4ac4d1812b8b9fa5af0e7f55fe7304df41570926f3311f15c4d65a732c483116ee3d3d2d0af3549ad9bf7cbfb78ad884f84d5beb04724dc7369b31def37d0cf539e9cfcdd3de653729ead5d1"),
			 hexstr2bin("d32737e7267ffe1341b2d5c0d150a81b586fb3132bed2f8d5262864a9cb9f30af38be448598d413a172efb802c21acf1c11c520c2f26a471dcad212eac7ca39d"),
			 hexstr2bin("cc8853d1d54da630fac004f471f281c7b8982d8224a490edbeb33d3e3d5cc93c4765703d1dd791642f1f116a0dd852be2419b2af72bfe9a030e860b0288b5d77"),
			 hexstr2bin("0e12bf1718e9cef5599ba1c3882fe8046a90874eefce8f2ccc20e4f2741fb0a33a3848aec9c9305fbecbd2d76819967d4671acc6431e4037968db37878e695c1"),
			 hexstr2bin("95297b0f95a2fa67d00707d609dfd4fc05c89dafc2ef6d6ea55bec771ea333734d9251e79082ecda866efef13c459e1a631386b7e354c899f5f112ca85d71583"),
			 hexstr2bin("4f456c502493bdc0ed2ab756a3a6ed4d67352a697d4216e93212b127a63d5411ce6fa98d5dbefd73263e3728142743818166ed7dd63687dd2a8ca1d2f4fbd8e1")],
    Msg = hexstr2bin("750c4047f547e8e41411856523298ac9bae245efaf1397fbe56f9dd5"),
    {rsa, Public, Private, Msg, [{rsa_padding, rsa_pkcs1_oaep_padding}, {rsa_oaep_md, sha256}]}.

ecc() ->
%%               http://point-at-infinity.org/ecc/nisttv
%%
%% Test vectors for the NIST elliptic curves P192, P224, P256, P384, P521,
%% B163, B233, B283, B409, B571, K163, K233, K283, K409 and K571. For more
%% information about the curves see
%%       http://csrc.nist.gov/encryption/dss/ecdsa/NISTReCur.pdf
%%
    Curves = crypto:supports(curves),
    lists:filter(
      fun ({_Type, Curve, _Priv, _Pub}) ->
              lists:member(Curve, Curves)
      end,
        [{ecdh,secp192r1,1,
          hexstr2point("188DA80EB03090F67CBF20EB43A18800F4FF0AFD82FF1012",
                       "07192B95FFC8DA78631011ED6B24CDD573F977A11E794811")},
         {ecdh,secp192r1,2,
          hexstr2point("DAFEBF5828783F2AD35534631588A3F629A70FB16982A888",
                       "DD6BDA0D993DA0FA46B27BBC141B868F59331AFA5C7E93AB")},
         {ecdh,secp192r1,3,
          hexstr2point("76E32A2557599E6EDCD283201FB2B9AADFD0D359CBB263DA",
                       "782C37E372BA4520AA62E0FED121D49EF3B543660CFD05FD")},
         {ecdh,secp192r1,4,
          hexstr2point("35433907297CC378B0015703374729D7A4FE46647084E4BA",
                       "A2649984F2135C301EA3ACB0776CD4F125389B311DB3BE32")},
         %% RFC 7748, 6.2
         {ecdh, x448,
          hexstr2bin("9a8f4925d1519f5775cf46b04b5800d4ee9ee8bae8bc5565d498c28d"
                     "d9c9baf574a9419744897391006382a6f127ab1d9ac2d8c0a598726b"),
          hexstr2bin("9b08f7cc31b7e3e67d22d5aea121074a273bd2b83de09c63faa73d2c"
                     "22c5d9bbc836647241d953d40c5b12da88120d53177f80e532c41fa0")},
         {ecdh, x448,
          hexstr2bin("1c306a7ac2a0e2e0990b294470cba339e6453772b075811d8fad0d1d"
                     "6927c120bb5ee8972b0d3e21374c9c921b09d1b0366f10b65173992d"),
          hexstr2bin("3eb7a829b0cd20f5bcfc0b599b6feccf6da4627107bdb0d4f345b430"
                     "27d8b972fc3e34fb4232a13ca706dcb57aec3dae07bdc1c67bf33609")},
         %% RFC 7748, 6.1
         {ecdh, x25519,
          hexstr2bin("77076d0a7318a57d3c16c17251b26645df4c2f87ebc0992ab177fba51db92c2a"),
          hexstr2bin("8520f0098930a754748b7ddcb43ef75a0dbf3a0d26381af4eba4a98eaa9b4e6a")},
         {ecdh, x25519,
          hexstr2bin("5dab087e624a8a4b79e17f8b83800ee66f3bb1292618b6fd1c2f8b27ff88e0eb"),
          hexstr2bin("de9edb7d7b7dc1b4d35b61c2ece435373f8343c85b78674dadfc7e146f882b4f")}
        ]
     ).

datadir(Config) ->
    proplists:get_value(data_dir, Config).

-define(KiB, 1024).
-define(MiB, (1024 * 1024)).
-define(GiB, (1024 * 1024 * 1024)).

fmt_words(Words) ->
    BSize = Words * erlang:system_info(wordsize),
    if BSize < ?KiB ->
            integer_to_list(BSize);
       BSize < ?MiB ->
            io_lib:format("~8.2fKiB (~8w)", [BSize / ?KiB, BSize]);
       BSize < ?GiB ->
            io_lib:format("~8.2fMiB (~8w)", [BSize / ?MiB, BSize]);
       true ->
            io_lib:format("~8.2fGiB (~8w)", [BSize / ?GiB, BSize])
    end.

log_rsp_size(Label, Term) ->
    S = erts_debug:size(Term),
    ct:log("~s: ~w test(s), Memory used: ~s",
           [Label, length(Term), fmt_words(S)]).

read_rsp(Config, Type, Files) ->
    Tests =
        lists:foldl(
          fun(FileName, Acc) ->
                  NewAcc = read_rsp_file(filename:join(datadir(Config), FileName),
                                         Type, Acc),
                  ct:log("~p: ~p tests read.~n",[FileName,length(NewAcc)-length(Acc)]),
                  NewAcc
          end, [], Files),
    log_rsp_size(Type, Tests),
    Tests.

read_rsp_file(FileName, Type, Acc) ->
    case file:read_file(FileName) of
        {ok, Raw} ->
            Split = binary:split(Raw, [<<"\r">>, <<"\n">>], [global, trim_all]),
            parse_rsp(Type, Split, #{file => FileName}, Acc);
        Other ->
            ct:fail("~p ~p",[FileName, Other])
    end.

parse_rsp(_Type, [], _State, Acc) ->
    Acc;
parse_rsp(_Type, [<<"DECRYPT">>|_], _State, Acc) ->
    Acc;
parse_rsp(_Type, [<<"ENCRYPT">>|_], _State, Acc) ->
    Acc;
%% AES format
parse_rsp(Type, [<<"COUNT = ", _/binary>>,
                 <<"KEY = ", Key/binary>>,
                 <<"PLAINTEXT = ", PlainText/binary>>,
                 <<"CIPHERTEXT = ", CipherText/binary>>|Next], State, Acc) ->
    parse_rsp(Type, Next, State,
              [{Type, hexstr2bin(Key), 
                hexstr2bin(PlainText), hexstr2bin(CipherText)}|Acc]);
parse_rsp(Type, [<<"COUNT = ", _/binary>>,
                 <<"KEY = ", Key/binary>>,
                 <<"IV = ", IV/binary>>,
                 <<"PLAINTEXT = ", PlainText/binary>>,
                 <<"CIPHERTEXT = ", CipherText/binary>>|Next], State, Acc) ->
    parse_rsp(Type, Next, State,
              [{Type, hexstr2bin(Key), hexstr2bin(IV),
                hexstr2bin(PlainText), hexstr2bin(CipherText)}|Acc]);
%% CMAC format
parse_rsp(Type, [<<"Count = ", _/binary>>,
                 <<"Klen = ", _/binary>>,
                 <<"Mlen = ", Mlen/binary>>,
                 <<"Tlen = ", Tlen/binary>>,
                 <<"Key = ", Key/binary>>,
                 <<"Msg = ", Msg/binary>>,
                 <<"Mac = ", MAC/binary>>|Rest], State, Acc) ->
    case Rest of
        [<<"Result = P">>|Next] ->
            parse_rsp_cmac(Type, Key, Msg, Mlen, Tlen, MAC, Next, State, Acc);
        [<<"Result = ", _/binary>>|Next] ->
            parse_rsp(Type, Next, State, Acc);
        _ ->
            parse_rsp_cmac(Type, Key, Msg, Mlen, Tlen, MAC, Rest, State, Acc)
    end;
%% GCM format decode format
parse_rsp(Type, [<<"Count = ", Count/binary>>,
                 <<"Key = ", Key/binary>>,
                 <<"IV = ",  IV/binary>>,
                 <<"CT = ",  CipherText/binary>>,
                 <<"AAD = ", AAD/binary>>,
                 <<"Tag = ", CipherTag0/binary>>,
                 <<"PT = ",  PlainText/binary>>|Next], #{file:=File}=State, Acc) ->
    CipherTag = hexstr2bin(CipherTag0),
    TestCase = {Type,
                hexstr2bin(Key),
                hexstr2bin(PlainText),
                hexstr2bin(IV),
                hexstr2bin(AAD),
                hexstr2bin(CipherText),
                CipherTag,
                size(CipherTag),
                {File,decstr2int(Count)}},
    parse_rsp(Type, Next, State, [TestCase|Acc]);
%% GCM format encode format
parse_rsp(Type, [<<"Count = ", Count/binary>>,
                 <<"Key = ", Key/binary>>,
                 <<"IV = ",  IV/binary>>,
                 <<"PT = ",  PlainText/binary>>,
                 <<"AAD = ", AAD/binary>>,
                 <<"CT = ",  CipherText/binary>>,
                 <<"Tag = ", CipherTag0/binary>>|Next], #{file:=File}=State, Acc) ->
    CipherTag = hexstr2bin(CipherTag0),
    TestCase = {Type,
                hexstr2bin(Key),
                hexstr2bin(PlainText),
                hexstr2bin(IV),
                hexstr2bin(AAD),
                hexstr2bin(CipherText),
                CipherTag,
                size(CipherTag),
                {File,decstr2int(Count)}},
    parse_rsp(Type, Next, State, [TestCase|Acc]);
%% CCM-VADT format
parse_rsp(Type, [<<"[Alen = ", AlenB0/binary>>|Next], State0, Acc) ->
    AlenSize = size(AlenB0) - 1, % remove closing ']'
    Alen = decstr2int(<<AlenB0:AlenSize/binary>>),
    State = State0#{alen => Alen},
    parse_rsp(Type, Next, State, Acc);
parse_rsp(Type, [<<"[Nlen = ", NlenB0/binary>>|Next], State0, Acc) ->
    NlenSize = size(NlenB0) - 1, % remove closing ']'
    Nlen = decstr2int(<<NlenB0:NlenSize/binary>>),
    State = State0#{nlen => Nlen},
    parse_rsp(Type, Next, State, Acc);
parse_rsp(Type, [<<"[Plen = ", PlenB0/binary>>|Next], State0, Acc) ->
    PlenSize = size(PlenB0) - 1, % remove closing ']'
    Plen = decstr2int(<<PlenB0:PlenSize/binary>>),
    State = State0#{plen => Plen},
    parse_rsp(Type, Next, State, Acc);
parse_rsp(Type, [<<"[Tlen = ", TlenB0/binary>>|Next], State0, Acc) ->
    TlenSize = size(TlenB0) - 1, % remove closing ']'
    Tlen = decstr2int(<<TlenB0:TlenSize/binary>>),
    State = State0#{tlen => Tlen},
    parse_rsp(Type, Next, State, Acc);
parse_rsp(Type, [<<"Alen = ", B/binary>>|Next], State0, Acc) ->
    State = State0#{alen => decstr2int(B)},
    parse_rsp(Type, Next, State, Acc);
parse_rsp(Type, [<<"Plen = ", B/binary>>|Next], State0, Acc) ->
    State = State0#{plen => decstr2int(B)},
    parse_rsp(Type, Next, State, Acc);
parse_rsp(Type, [<<"Count = ", B/binary>>|Next], State0, Acc) ->
    State = State0#{count => B},
    parse_rsp(Type, Next, State, Acc);
parse_rsp(Type, [<<"Nlen = ", B/binary>>|Next], State0, Acc) ->
    State = State0#{nlen => decstr2int(B)},
    parse_rsp(Type, Next, State, Acc);
parse_rsp(Type, [<<"Tlen = ", B/binary>>|Next], State0, Acc) ->
    State = State0#{tlen => decstr2int(B)},
    parse_rsp(Type, Next, State, Acc);
parse_rsp(Type, [<<"Key = ",Key/binary>>|Next], State0, Acc) ->
    State = State0#{key => hexstr2bin(Key)},
    parse_rsp(Type, Next, State, Acc);
parse_rsp(Type, [<<"Nonce = ",Nonce/binary>>|Next], State0, Acc) ->
    State = State0#{nonce => hexstr2bin(Nonce)},
    parse_rsp(Type, Next, State, Acc);
parse_rsp(Type, [<<"Adata = ",Adata/binary>>|Next], State0, Acc) ->
    State = State0#{adata => hexstr2bin(Adata)},
    parse_rsp(Type, Next, State, Acc);
parse_rsp(Type, [<<"Payload = ",Payload/binary>>|Next], State0, Acc) ->
    State = State0#{payload => hexstr2bin(Payload)},
    parse_rsp(Type, Next, State, Acc);
parse_rsp(Type,
          [<<"CT = ", CT/binary>>|Next],
          #{count := Count,
            file := File,
            alen := Alen,
            plen := Plen,
            nlen := _Nlen,
            tlen := Tlen,
            key := Key,
            nonce := IV,
            adata := Adata,
            payload := Payload
           } = State, Acc) ->
    AAD = <<Adata:Alen/binary>>,
    PlainText = <<Payload:Plen/binary>>,
    <<CipherText:Plen/binary, CipherTag:Tlen/binary>> = hexstr2bin(CT),
    TestCase = {Type,
                Key,
                PlainText,
                IV,
                AAD,
                CipherText,
                CipherTag,
                Tlen,
                {File,decstr2int(Count)}},
    parse_rsp(Type, Next, State, [TestCase|Acc]);
parse_rsp(Type, [_|Next], State, Acc) ->
    parse_rsp(Type, Next, State, Acc).


parse_rsp_cmac(Type, Key0, Msg0, Mlen0, Tlen, MAC0, Next, State, Acc) ->
    Key = hexstr2bin(Key0),
    Mlen = binary_to_integer(Mlen0),
    <<Msg:Mlen/bytes, _/binary>> = hexstr2bin(Msg0),
    MAC = hexstr2bin(MAC0),
    case binary_to_integer(Tlen) of
        0 ->
            parse_rsp(Type, Next, State, [{cmac, Type, Key, Msg, MAC}|Acc]);
        I ->
            parse_rsp(Type, Next, State, [{cmac, Type, Key, Msg, I, MAC}|Acc])
    end.

api_errors_ecdh(Config) when is_list(Config) ->
    %% Check that we don't segfault when fed garbage.
    Test = fun(Others, Curve) ->
                   {_Pub, Priv} = crypto:generate_key(ecdh, Curve),
                   crypto:compute_key(ecdh, Others, Priv, Curve)
           end,
    Others = [gurka, 0, <<0>>],
    Curves = [gaffel, 0, sect571r1],
    [_= (catch Test(O, C)) || O <- Others, C <- Curves],
    ok.


%%%----- Tests for bad algorithm name as argument
-define(chk_api_name(Call, Expect),
        %% Check that we don't segfault on bad names
        (fun() -> % avoid binding vars
                 try
                     Call
                 catch 
                     Expect -> ok;

                     Class:Reason:Stack ->
                         ct:log("~p:~p~n~p", [Class,Reason,Stack]),
                         ct:fail("Bad respons for bad name")
                 end
         end)()
       ).

bad_combo(_Config) ->
    ?chk_api_name(crypto:crypto_dyn_iv_init(des_ede3_cbc, <<>>, []),
                  error:_).

bad_key_length(_Config) ->
    ?chk_api_name(crypto:crypto_dyn_iv_init(des_ede3_cbc, <<1>>, true),
                  error:{error,{"api_ng.c",_},"Can't initialize context, key_length"}).

bad_cipher_name(_Config) ->
    ?chk_api_name(crypto:crypto_init(foobar, <<1:128>>, true),
                  error:{badarg,{"api_ng.c",_Line},"Unknown cipher"}).

bad_generate_key_name(_Config) ->
    ?chk_api_name(crypto:generate_key(foobar, [1024]),
                  error:function_clause).

bad_hash_name(_Config) ->
    ?chk_api_name(crypto:hash_init(foobar),
                  error:badarg).

bad_mac_name(_Config) ->
    ?chk_api_name(crypto:mac(foobar, <<1:1024>>, "nothing"),
                  error:function_clause).

bad_sign_name(_Config) ->
    ?chk_api_name(crypto:sign(rsa, foobar, "nothing", <<1:1024>>),
                  error:badarg),
    ?chk_api_name(crypto:sign(foobar, sha, "nothing", <<1:1024>>),
                  error:badarg).
    
bad_verify_name(_Config) ->
    ?chk_api_name(crypto:verify(rsa, foobar, "nothing","nothing",  <<1:1024>>),
                  error:badarg),
    ?chk_api_name(crypto:verify(foobar, sha, "nothing", "nothing", <<1:1024>>),
                  error:badarg).


%%%----------------------------------------------------------------
try_enable_fips_mode(Config) ->
    FIPSConfig = [{fips, true} | Config],
    case crypto:info_fips() of
        enabled ->
            FIPSConfig;
        not_enabled ->
            %% Erlang/crypto configured with --enable-fips
            case crypto:enable_fips_mode(true) of
		true ->
                    %% and also the cryptolib is fips enabled
		    enabled = crypto:info_fips(),
		    FIPSConfig;
		false ->
                    try
                        [{_,_,Inf}] = crypto:info_lib(),
                        re:run(Inf, "(F|f)(I|i)(P|p)(S|s)")
                    of
                        nomatch ->
                            {skip, "FIPS mode not supported in cryptolib"};
                        {match,_} ->
                            {fail, "Failed to enable FIPS mode"}
                    catch
                        _:_ ->
                            {fail, "Failed to check cryptolib info"}
                    end,
		    {skip, "FIPS mode not supported in cryptolib"}
	    end;
        not_supported ->
            {skip, "FIPS mode not supported"}
    end.

pbkdf2_hmac() ->
  [{doc, "Test the pbkdf2_hmac function"}].
pbkdf2_hmac(Config) when is_list(Config) ->
  try
    F = fun (A, B, C, D) ->
            binary:encode_hex(crypto:pbkdf2_hmac(sha, A, B, C, D))
        end,
    %% RFC 6070
    <<"0C60C80F961F0E71F3A9B524AF6012062FE037A6">> =
      F(<<"password">>, <<"salt">>, 1, 20),
    <<"EA6C014DC72D6F8CCD1ED92ACE1D41F0D8DE8957">> =
      F(<<"password">>, <<"salt">>, 2, 20),
    <<"4B007901B765489ABEAD49D926F721D065A429C1">> =
      F(<<"password">>, <<"salt">>, 4096, 20),
    <<"EEFE3D61CD4DA4E4E9945B3D6BA2158C2634E984">> =
      F(<<"password">>, <<"salt">>, 16777216, 20),
    <<"3D2EEC4FE41C849B80C8D83662C0E44A8B291A964CF2F07038">> =
      F(<<"passwordPASSWORDpassword">>, <<"saltSALTsaltSALTsaltSALTsaltSALTsalt">>, 4096, 25),
    <<"56FA6AA75548099DCC37D7F03425E0C3">> =
      F(<<"pass\0word">>, <<"sa\0lt">>, 4096, 16),

    %% RFC 3962
    <<"CDEDB5281BB2F801565A1122B2563515">> =
      F(<<"password">>, <<"ATHENA.MIT.EDUraeburn">>, 1, 16),
    <<"CDEDB5281BB2F801565A1122B25635150AD1F7A04BB9F3A333ECC0E2E1F70837">> =
      F(<<"password">>, <<"ATHENA.MIT.EDUraeburn">>, 1, 32),
    <<"01DBEE7F4A9E243E988B62C73CDA935D">> =
      F(<<"password">>, <<"ATHENA.MIT.EDUraeburn">>, 2, 16),
    <<"01DBEE7F4A9E243E988B62C73CDA935DA05378B93244EC8F48A99E61AD799D86">> =
      F(<<"password">>, <<"ATHENA.MIT.EDUraeburn">>, 2, 32),
    <<"5C08EB61FDF71E4E4EC3CF6BA1F5512B">> =
      F(<<"password">>, <<"ATHENA.MIT.EDUraeburn">>, 1200, 16),
    <<"5C08EB61FDF71E4E4EC3CF6BA1F5512BA7E52DDBC5E5142F708A31E2E62B1E13">> =
      F(<<"password">>, <<"ATHENA.MIT.EDUraeburn">>, 1200, 32),
    <<"D1DAA78615F287E6A1C8B120D7062A49">> =
      F(<<"password">>, binary:encode_unsigned(16#1234567878563412), 5, 16),
    <<"D1DAA78615F287E6A1C8B120D7062A493F98D203E6BE49A6ADF4FA574B6E64EE">> =
      F(<<"password">>, binary:encode_unsigned(16#1234567878563412), 5, 32),
    <<"139C30C0966BC32BA55FDBF212530AC9">> =
      F(<<"XXXXXXXXXXXXXXXXXXXXXXXXXXXXXXXXXXXXXXXXXXXXXXXXXXXXXXXXXXXXXXXX">>,
        <<"pass phrase equals block size">>, 1200, 16),
    <<"139C30C0966BC32BA55FDBF212530AC9C5EC59F1A452F5CC9AD940FEA0598ED1">> =
      F(<<"XXXXXXXXXXXXXXXXXXXXXXXXXXXXXXXXXXXXXXXXXXXXXXXXXXXXXXXXXXXXXXXX">>,
        <<"pass phrase equals block size">>, 1200, 32),
    <<"9CCAD6D468770CD51B10E6A68721BE61">> =
      F(<<"XXXXXXXXXXXXXXXXXXXXXXXXXXXXXXXXXXXXXXXXXXXXXXXXXXXXXXXXXXXXXXXXX">>,
        <<"pass phrase exceeds block size">>, 1200, 16),
    <<"9CCAD6D468770CD51B10E6A68721BE611A8B4D282601DB3B36BE9246915EC82A">> =
      F(<<"XXXXXXXXXXXXXXXXXXXXXXXXXXXXXXXXXXXXXXXXXXXXXXXXXXXXXXXXXXXXXXXXX">>,
        <<"pass phrase exceeds block size">>, 1200, 32),
    <<"6B9CF26D45455A43A5B8BB276A403B39">> =
      F(binary:encode_unsigned(16#f09d849e), <<"EXAMPLE.COMpianist">>, 50, 16),
    <<"6B9CF26D45455A43A5B8BB276A403B39E7FE37A0C41E02C281FF3069E1E94F52">> =
      F(binary:encode_unsigned(16#f09d849e), <<"EXAMPLE.COMpianist">>, 50, 32)
  catch
    error:{notsup, _, "Unsupported CRYPTO_PKCS5_PBKDF2_HMAC"} ->
            {skip, "No CRYPTO_PKCS5_PBKDF2_HMAC"}
  end.<|MERGE_RESOLUTION|>--- conflicted
+++ resolved
@@ -196,11 +196,8 @@
      info,
      cipher_info,
      hash_info,
-<<<<<<< HEAD
-     hash_equals
-=======
+     hash_equals,
      pbkdf2_hmac
->>>>>>> dc185e44
     ].
 
 -define(NEW_CIPHER_TYPE_SCHEMA,
