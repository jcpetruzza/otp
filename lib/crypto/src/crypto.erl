--- conflicted
+++ resolved
@@ -796,11 +796,7 @@
             end
     end.
 
-<<<<<<< HEAD
 -doc(#{title => <<"Deprecated API">>}).
--doc "Equivalent to [`application:start(crypto)`](`application:start/1`).".
-=======
--doc(#{title => <<"Utility Functions">>}).
 -doc """
 Use [`application:start(crypto)`](`application:start/1`) instead.
 
@@ -810,18 +806,12 @@
 > disabled even if configuration parameter `fips_mode` is set to `true`. Use
 > [`application:start(crypto)`](`application:start/1`) instead.
 """.
->>>>>>> e8219bbe
 -spec start() -> ok | {error, Reason::term()}.
 start() ->
     application:start(crypto).
 
-<<<<<<< HEAD
 -doc(#{title => <<"Deprecated API">>}).
--doc "Equivalent to [`application:stop(crypto)`](`application:stop/1`).".
-=======
--doc(#{title => <<"Utility Functions">>}).
 -doc "Use [`application:stop(crypto)`](`application:stop/1`) instead.".
->>>>>>> e8219bbe
 -spec stop() -> ok | {error, Reason::term()}.
 stop() ->
     application:stop(crypto).
