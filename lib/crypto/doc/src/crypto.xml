--- conflicted
+++ resolved
@@ -1960,7 +1960,6 @@
     </func>
 
     <func>
-<<<<<<< HEAD
       <name name="hash_equals" arity="2" since="OTP 25.0"/>
       <fsummary>Constant time memory comparison for fixed length binaries</fsummary>
       <desc>
@@ -1975,10 +1974,7 @@
     </func>
 
     <func>
-      <name name="pbkdf2_hmac" arity="5" since="OTP @OTP-17808@"/>
-=======
       <name name="pbkdf2_hmac" arity="5" since="OTP 24.2"/>
->>>>>>> df48c260
       <fsummary>PBKDF2 in combination with HMAC</fsummary>
       <desc>
         <p>
