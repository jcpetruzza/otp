%%
%% %CopyrightBegin%
%%
%% Copyright Ericsson AB 2008-2023. All Rights Reserved.
%%
%% Licensed under the Apache License, Version 2.0 (the "License");
%% you may not use this file except in compliance with the License.
%% You may obtain a copy of the License at
%%
%%     http://www.apache.org/licenses/LICENSE-2.0
%%
%% Unless required by applicable law or agreed to in writing, software
%% distributed under the License is distributed on an "AS IS" BASIS,
%% WITHOUT WARRANTIES OR CONDITIONS OF ANY KIND, either express or implied.
%% See the License for the specific language governing permissions and
%% limitations under the License.
%%
%% %CopyrightEnd%
%%
%%
%%----------------------------------------------------------------------
%% Purpose: Handles an ssh connection, e.i. both the
%% setup SSH Transport Layer Protocol (RFC 4253), Authentication
%% Protocol (RFC 4252) and SSH connection Protocol (RFC 4255)
%% Details of the different protocols are
%% implemented in ssh_transport.erl, ssh_auth.erl and ssh_connection.erl
%% ----------------------------------------------------------------------

-module(ssh_connection_handler).

-behaviour(gen_statem).

-include("ssh.hrl").
-include("ssh_transport.hrl").
-include("ssh_auth.hrl").
-include("ssh_connect.hrl").

-include("ssh_fsm.hrl").

%%====================================================================
%%% Exports
%%====================================================================

%%% Start and stop
-export([start_link/4, start_link/5,
         takeover/4,
	 stop/1
	]).

%%% Internal application API
-export([available_hkey_algorithms/2,
	 open_channel/6,
         start_channel/5,
         handshake/2,
         handle_direct_tcpip/6,
	 request/6, request/7,
	 reply_request/3, 
         global_request/5,
         handle_ssh_msg_ext_info/2,
	 send/5,
         send_bytes/2,
         send_msg/2,
	 send_eof/2,
         send_disconnect/6,
         send_disconnect/7,
         store/3,
         retrieve/2,
	 info/1, info/2,
	 connection_info/2,
	 channel_info/3,
	 adjust_window/3, close/2,
	 disconnect/4,
	 get_print_info/1,
         set_sock_opts/2, get_sock_opts/2,
         prohibited_sock_option/1
	]).

%%% Behaviour callbacks
-export([init/1, callback_mode/0, handle_event/4, terminate/3,
	 format_status/2, code_change/4]).

%%% Exports not intended to be used :). They are used for spawning and tests
-export([init_ssh_record/3,		   % Export of this internal function
					   % intended for low-level protocol test suites
	 renegotiate/1, alg/1 % Export intended for test cases
	]).

-behaviour(ssh_dbg).
-export([ssh_dbg_trace_points/0, ssh_dbg_flags/1,
         ssh_dbg_on/1, ssh_dbg_off/1,
         ssh_dbg_format/2, ssh_dbg_format/3]).


-define(call_disconnectfun_and_log_cond(LogMsg, DetailedText, StateName, D),
        call_disconnectfun_and_log_cond(LogMsg, DetailedText, ?MODULE, ?LINE, StateName, D)).

%%====================================================================
%% Start / stop
%%====================================================================

start_link(Role, Address, Socket, Options) ->
    start_link(Role, Address, undefined, Socket, Options).

start_link(Role, _Address=#address{}, Id, Socket, Options) ->
    case gen_statem:start_link(?MODULE,
                               [Role, Socket, Options],
                               [{spawn_opt, [{message_queue_data,off_heap}]}]) of

        {ok, Pid} when Id =/= undefined ->
            %% Announce the ConnectionRef to the system supervisor so it could
            %%   1) initiate the socket handover, and
            %%   2) be returned to whoever called for example ssh:connect; the Pid
            %%      returned from this function is "consumed" by the subsystem
            %%      supervisor.
            ?GET_INTERNAL_OPT(user_pid,Options) ! {new_connection_ref, Id, Pid},
            {ok, Pid};

        Others ->
            Others
    end.


takeover(ConnPid, client, Socket, Options) ->
    group_leader(group_leader(), ConnPid),
    takeover(ConnPid, common, Socket, Options);

takeover(ConnPid, _, Socket, Options) ->
    {_, Callback, _} = ?GET_OPT(transport, Options),
    case Callback:controlling_process(Socket, ConnPid) of
        ok ->
            gen_statem:cast(ConnPid, socket_control),
            NegTimeout = ?GET_INTERNAL_OPT(negotiation_timeout,
                                           Options,
                                           ?GET_OPT(negotiation_timeout, Options)
                                          ),
            handshake(ConnPid, erlang:monitor(process,ConnPid), NegTimeout);
        {error, Reason}	->
            {error, Reason}
    end.

%%--------------------------------------------------------------------
-spec stop(connection_ref()
	  ) -> ok | {error, term()}.
%% . . . . . . . . . . . . . . . . . . . . . . . . . . . . . . . . . .
stop(ConnectionHandler)->
    case call(ConnectionHandler, stop) of
       {error, closed} ->
	    ok;
	Other ->
	    Other
    end.

%%====================================================================
%% Internal application API
%%====================================================================

%%--------------------------------------------------------------------
%%% Some other module has decided to disconnect.

-spec disconnect(Code::integer(), Details::iodata(),
                      Module::atom(), Line::integer()) -> no_return().
%% . . . . . . . . . . . . . . . . . . . . . . . . . . . . . . . . . .

% Preferable called with the macro ?DISCONNECT

disconnect(Code, DetailedText, Module, Line) ->
    throw({keep_state_and_data,
	   [{next_event, internal, {send_disconnect, Code, DetailedText, Module, Line}}]}).

%%--------------------------------------------------------------------
%%% Open a channel in the connection to the peer, that is, do the ssh
%%% signalling with the peer.
-spec open_channel(connection_ref(), 
		   string(),
		   iodata(),
		   pos_integer() | undefined,
		   pos_integer() | undefined,
		   timeout()
		  ) -> {open, channel_id()} | {error, term()}.
		   
%% . . . . . . . . . . . . . . . . . . . . . . . . . . . . . . . . . .
open_channel(ConnectionHandler, 
	     ChannelType, ChannelSpecificData, InitialWindowSize, MaxPacketSize, 
	     Timeout) ->
    call(ConnectionHandler,
	 {open, 
	  self(), 
	  ChannelType, InitialWindowSize, MaxPacketSize, ChannelSpecificData,
	  Timeout}).

%%--------------------------------------------------------------------
%%% Start a channel handling process in the superviser tree
-spec start_channel(connection_ref(), atom(), channel_id(), list(), term()) ->
                           {ok, pid()} | {error, term()}.

%% . . . . . . . . . . . . . . . . . . . . . . . . . . . . . . . . . .
start_channel(ConnectionHandler, CallbackModule, ChannelId, Args, Exec) ->
    {ok, {SubSysSup,Role,Opts}} = call(ConnectionHandler, get_misc),
    ssh_subsystem_sup:start_channel(Role, SubSysSup,
                                    ConnectionHandler, CallbackModule, ChannelId,
                                    Args, Exec, Opts).

%%--------------------------------------------------------------------
handle_direct_tcpip(ConnectionHandler, ListenHost, ListenPort, ConnectToHost, ConnectToPort, Timeout) ->
    call(ConnectionHandler, {handle_direct_tcpip, ListenHost, ListenPort, ConnectToHost, ConnectToPort, Timeout}).

%%--------------------------------------------------------------------
-spec request(connection_ref(),
	      pid(),
	      channel_id(),
	      string(),
	      boolean(),
	      iodata(),
	      timeout()
	     ) -> success | failure | ok | {error,timeout}.

-spec request(connection_ref(),
	      channel_id(),
	      string(),
	      boolean(),
	      iodata(),
	      timeout()
	     ) -> success | failure | ok | {error,timeout}.
%% . . . . . . . . . . . . . . . . . . . . . . . . . . . . . . . . . .
request(ConnectionHandler, ChannelPid, ChannelId, Type, true, Data, Timeout) ->
    call(ConnectionHandler, {request, ChannelPid, ChannelId, Type, Data, Timeout});
request(ConnectionHandler, ChannelPid, ChannelId, Type, false, Data, _) ->
    cast(ConnectionHandler, {request, ChannelPid, ChannelId, Type, Data}).

request(ConnectionHandler, ChannelId, Type, true, Data, Timeout) ->
    call(ConnectionHandler, {request, ChannelId, Type, Data, Timeout});
request(ConnectionHandler, ChannelId, Type, false, Data, _) ->
    cast(ConnectionHandler, {request, ChannelId, Type, Data}).

%%--------------------------------------------------------------------
-spec reply_request(connection_ref(),
		    success | failure,
		    channel_id()
		   ) -> ok.
			   
%% . . . . . . . . . . . . . . . . . . . . . . . . . . . . . . . . . .
reply_request(ConnectionHandler, Status, ChannelId) ->
    cast(ConnectionHandler, {reply_request, Status, ChannelId}).

%%--------------------------------------------------------------------
global_request(ConnectionHandler, Type, true, Data, Timeout) ->
    call(ConnectionHandler, {global_request, Type, Data, Timeout});
global_request(ConnectionHandler, Type, false, Data, _) ->
    cast(ConnectionHandler, {global_request, Type, Data}).
    
%%--------------------------------------------------------------------
-spec send(connection_ref(),
	   channel_id(),
	   non_neg_integer(),
	   iodata(),
	   timeout()
	  ) -> ok | {error, timeout|closed}.
%% . . . . . . . . . . . . . . . . . . . . . . . . . . . . . . . . . .
send(ConnectionHandler, ChannelId, Type, Data, Timeout) ->
    call(ConnectionHandler, {data, ChannelId, Type, Data, Timeout}).

%%--------------------------------------------------------------------
-spec send_eof(connection_ref(),
	       channel_id()
	      ) -> ok | {error,closed}.
%% . . . . . . . . . . . . . . . . . . . . . . . . . . . . . . . . . .
send_eof(ConnectionHandler, ChannelId) ->
    call(ConnectionHandler, {eof, ChannelId}).

%%--------------------------------------------------------------------
-spec info(connection_ref()
	  ) -> {ok, [#channel{}]} .

-spec info(connection_ref(),
	   pid() | all
	  ) -> {ok, [#channel{}]} .
%% . . . . . . . . . . . . . . . . . . . . . . . . . . . . . . . . . .
info(ConnectionHandler) ->
    info(ConnectionHandler, all).

info(ConnectionHandler, ChannelProcess) ->
    call(ConnectionHandler, {info, ChannelProcess}).

%%--------------------------------------------------------------------
-type local_sock_info() :: {inet:ip_address(), non_neg_integer()} | string().
-type peer_sock_info()  :: {inet:ip_address(), non_neg_integer()} | string().
-type state_info() :: iolist().

-spec get_print_info(connection_ref()
		    ) -> {{local_sock_info(), peer_sock_info()},
			  state_info()
			 }.
%% . . . . . . . . . . . . . . . . . . . . . . . . . . . . . . . . . .
get_print_info(ConnectionHandler) ->
    call(ConnectionHandler, get_print_info, 1000).

%%--------------------------------------------------------------------
connection_info(ConnectionHandler, []) ->
    connection_info(ConnectionHandler, conn_info_keys());
connection_info(ConnectionHandler, Key) when is_atom(Key) ->
    case connection_info(ConnectionHandler, [Key]) of
        [{Key,Val}] -> {Key,Val};
        Other -> Other
    end;
connection_info(ConnectionHandler, Options) ->
    call(ConnectionHandler, {connection_info, Options}).

%%--------------------------------------------------------------------
-spec channel_info(connection_ref(),
		   channel_id(),
		   [atom()]
		  ) -> proplists:proplist().
%% . . . . . . . . . . . . . . . . . . . . . . . . . . . . . . . . . .
channel_info(ConnectionHandler, ChannelId, Options) ->
    call(ConnectionHandler, {channel_info, ChannelId, Options}).

%%--------------------------------------------------------------------
-spec adjust_window(connection_ref(),
		    channel_id(),
		    integer()
		   ) -> ok.
%% . . . . . . . . . . . . . . . . . . . . . . . . . . . . . . . . . .
adjust_window(ConnectionHandler, Channel, Bytes) ->
    cast(ConnectionHandler, {adjust_window, Channel, Bytes}).

%%--------------------------------------------------------------------
-spec close(connection_ref(),
	    channel_id()
	   ) -> ok.
%% . . . . . . . . . . . . . . . . . . . . . . . . . . . . . . . . . .
close(ConnectionHandler, ChannelId) ->
    case call(ConnectionHandler, {close, ChannelId}) of
	ok ->
	    ok;
	{error, closed} ->
	    ok
    end.


%%--------------------------------------------------------------------
store(ConnectionHandler, Key, Value) ->
    cast(ConnectionHandler, {store,Key,Value}).
    
retrieve(#connection{options=Opts}, Key) ->
    try ?GET_INTERNAL_OPT(Key, Opts) of
        Value -> 
            {ok,Value}
    catch
        error:{badkey,Key} ->
            undefined
    end;
retrieve(ConnectionHandler, Key) ->
    call(ConnectionHandler, {retrieve,Key}).
    
%%--------------------------------------------------------------------
%% . . . . . . . . . . . . . . . . . . . . . . . . . . . . . . . . . .
set_sock_opts(ConnectionRef, SocketOptions) ->
    try lists:foldr(fun({Name,_Val}, Acc) ->
                            case prohibited_sock_option(Name) of
                                true -> [Name|Acc];
                                false -> Acc
                            end
                    end, [], SocketOptions)
    of
        [] ->
            call(ConnectionRef, {set_sock_opts,SocketOptions});
        Bad ->
            {error, {not_allowed,Bad}}
    catch
        _:_ ->
            {error, badarg}
    end.

prohibited_sock_option(active)    -> true;
prohibited_sock_option(deliver)   -> true;
prohibited_sock_option(mode)      -> true;
prohibited_sock_option(packet)    -> true;
prohibited_sock_option(_) -> false.

%%--------------------------------------------------------------------
%% . . . . . . . . . . . . . . . . . . . . . . . . . . . . . . . . . .
get_sock_opts(ConnectionRef, SocketGetOptions) ->
    call(ConnectionRef, {get_sock_opts,SocketGetOptions}).

%%====================================================================
%% Test support
%%====================================================================
%%--------------------------------------------------------------------
-spec renegotiate(connection_ref()
		 ) -> ok.
%% . . . . . . . . . . . . . . . . . . . . . . . . . . . . . . . . . .
renegotiate(ConnectionHandler) ->
    cast(ConnectionHandler, force_renegotiate).

%%--------------------------------------------------------------------
alg(ConnectionHandler) ->
    call(ConnectionHandler, get_alg).

%%====================================================================
%% Intitialisation
%%====================================================================
init([Role, Socket, Opts]) when Role==client ; Role==server ->
<<<<<<< HEAD
    case inet:peername(Socket) of
        {ok, PeerAddr} ->
            try
                {Protocol, Callback, CloseTag} = ?GET_OPT(transport, Opts),
                D = #data{starter = ?GET_INTERNAL_OPT(user_pid, Opts),
                          socket = Socket,
                          transport_protocol = Protocol,
                          transport_cb = Callback,
                          transport_close_tag = CloseTag,
                          ssh_params = init_ssh_record(Role, Socket, PeerAddr, Opts),
                          connection_state = init_connection_record(Role, Socket, Opts)
                         },
                process_flag(trap_exit, true),
                {ok, {hello,Role}, D}
            catch
                _:{error,Error} -> {stop, {error,Error}};
                error:Error ->     {stop, {error,Error}}
            end;

        {error,Error} ->
            {stop, {shutdown,Error}}
    end.

%%%----------------------------------------------------------------
%%% Connection start and initialization helpers

=======
    process_flag(trap_exit, true),
    %% ssh_params will be updated after receiving socket_control event
    %% in wait_for_socket state;
    D = #data{socket = Socket, ssh_params = #ssh{role = Role, opts = Opts}},
    {ok, {wait_for_socket, Role}, D}.

%%%----------------------------------------------------------------
%%% Connection start and initialization helpers
>>>>>>> 6fa9bc00
init_connection_record(Role, Socket, Opts) ->
    {WinSz, PktSz} = init_inet_buffers_window(Socket),
    C = #connection{channel_cache = ssh_client_channel:cache_create(),
                    channel_id_seed = 0,
                    suggest_window_size = WinSz,
                    suggest_packet_size = PktSz,
                    requests = [],
                    options = Opts,
                    sub_system_supervisor = ?GET_INTERNAL_OPT(subsystem_sup, Opts)
                   },
    case Role of
        server ->
            C#connection{cli_spec =
                             ?GET_OPT(ssh_cli, Opts, {ssh_cli,[?GET_OPT(shell, Opts)]}),
                         exec =
                             ?GET_OPT(exec, Opts)};
        client ->
            C
    end.

init_ssh_record(Role, Socket, Opts) ->
    %% Export of this internal function is
    %% intended for low-level protocol test suites
    {ok,PeerAddr} = inet:peername(Socket),
    init_ssh_record(Role, Socket, PeerAddr, Opts).

init_ssh_record(Role, Socket, PeerAddr, Opts) ->
    AuthMethods = ?GET_OPT(auth_methods, Opts),
    S0 = #ssh{role = Role,
	      opts = Opts,
	      userauth_supported_methods = AuthMethods,
	      available_host_keys = available_hkey_algorithms(Role, Opts),
	      random_length_padding = ?GET_OPT(max_random_length_padding, Opts)
	   },

    {Vsn, Version} = ssh_transport:versions(Role, Opts),
    LocalName = case inet:sockname(Socket) of
                    {ok,Local} -> Local;
                    _ -> undefined
                end,
    case Role of
	client ->
	    PeerName = case ?GET_INTERNAL_OPT(host, Opts, element(1,PeerAddr)) of
                           PeerIP when is_tuple(PeerIP) ->
                               inet_parse:ntoa(PeerIP);
                           PeerName0 when is_atom(PeerName0) ->
                               atom_to_list(PeerName0);
                           PeerName0 when is_list(PeerName0) ->
                               PeerName0
                       end,
            S1 =
                S0#ssh{c_vsn = Vsn,
                       c_version = Version,
                       opts = ?PUT_INTERNAL_OPT({io_cb, case ?GET_OPT(user_interaction, Opts) of
                                                            true ->  ssh_io;
                                                            false -> ssh_no_io
                                                        end},
                                                Opts),
                       userauth_quiet_mode = ?GET_OPT(quiet_mode, Opts),
                       peer = {PeerName, PeerAddr},
                       local = LocalName
                      },
            S1#ssh{userauth_pubkeys = [K || K <- ?GET_OPT(pref_public_key_algs, Opts),
                                            is_usable_user_pubkey(K, S1)
                                      ]
                  };

	server ->
	    S0#ssh{s_vsn = Vsn,
		   s_version = Version,
		   userauth_methods = string:tokens(AuthMethods, ","),
		   kb_tries_left = 3,
		   peer = {undefined, PeerAddr},
                   local = LocalName
		  }
    end.


handshake(Pid, Ref, Timeout) ->
    receive
	{Pid, ssh_connected} ->
	    erlang:demonitor(Ref, [flush]),
	    {ok, Pid};
	{Pid, {not_connected, Reason}} ->
	    erlang:demonitor(Ref, [flush]),
	    {error, Reason};
	{'DOWN', Ref, process, Pid, {shutdown, Reason}} ->
	    {error, Reason};
	{'DOWN', Ref, process, Pid, Reason} ->
	    {error, Reason};
        {'EXIT',_,Reason} ->
            stop(Pid),
            {error, {exit,Reason}}
    after Timeout ->
	    erlang:demonitor(Ref, [flush]),
	    ssh_connection_handler:stop(Pid),
	    {error, timeout}
    end.

handshake(Msg, #data{starter = User}) ->
    User ! {self(), Msg}.

%%====================================================================
%% gen_statem callbacks
%%====================================================================
%%--------------------------------------------------------------------
-type event_content() ::  any().

-type renegotiate_flag() :: init | renegotiate.

-type state_name() :: 
        {hello,                     role()                    }
      | {kexinit,                   role(), renegotiate_flag()}
      | {key_exchange,              role(), renegotiate_flag()}
      | {key_exchange_dh_gex_init,  server, renegotiate_flag()}
      | {key_exchange_dh_gex_reply, client, renegotiate_flag()}
      | {new_keys,                  role(), renegotiate_flag()}
      | {ext_info,                  role(), renegotiate_flag()}
      | {service_request,           role()                    }
      | {userauth,                  role()                    }
      | {userauth_keyboard_interactive,       role()          }
      | {userauth_keyboard_interactive_extra, server          }
      | {userauth_keyboard_interactive_info_response, client  }
      | {connected,                 role()                    }
	.

%% The state names must fulfill some rules regarding
%% where the role() and the renegotiate_flag() is placed:

-spec renegotiation(state_name()) -> boolean().
renegotiation({_,_,ReNeg}) -> ReNeg == renegotiate;
renegotiation(_) -> false.


-define(CONNECTED(StateName), 
        (element(1,StateName) == connected orelse
         element(1,StateName) == ext_info ) ).

-spec handle_event(gen_statem:event_type(),
		   event_content(),
		   state_name(),
		   #data{}
		  ) -> gen_statem:event_handler_result(state_name()) .
		   
-define(CONNECTION_MSG(Msg),
        [{next_event, internal, prepare_next_packet},
         {next_event,internal,{conn_msg,Msg}}]).

%% . . . . . . . . . . . . . . . . . . . . . . . . . . . . . . . . . .
callback_mode() ->
    [handle_event_function,
     state_enter].

%%% ######## {hello, client|server} ####
%% The very first event that is sent when ssh_connection_handler
%% becomes owner process for Socket
handle_event(cast, socket_control, {wait_for_socket, Role},
             #data{socket = Socket, ssh_params = #ssh{opts = Opts}}) ->
    case inet:peername(Socket) of
        {ok, PeerAddr} ->
            try
                {Protocol, Callback, CloseTag} = ?GET_OPT(transport, Opts),
                D = #data{starter = ?GET_INTERNAL_OPT(user_pid, Opts),
                          socket = Socket,
                          transport_protocol = Protocol,
                          transport_cb = Callback,
                          transport_close_tag = CloseTag,
                          ssh_params = init_ssh_record(Role, Socket, PeerAddr, Opts),
                          connection_state = init_connection_record(Role, Socket, Opts)
                         },
                NextEvent = {next_event, internal, socket_ready},
                {next_state, {hello,Role}, D, NextEvent}
            catch
                _:{error,Error} -> {stop, {error,Error}};
                error:Error ->     {stop, {error,Error}}
            end;

        {error,Error} ->
            {stop, {shutdown,Error}}
    end;

handle_event(internal, socket_ready, {hello,_}=StateName, #data{ssh_params = Ssh0} = D) ->
    VsnMsg = ssh_transport:hello_version_msg(string_version(Ssh0)),
    send_bytes(VsnMsg, D),
    case inet:getopts(Socket=D#data.socket, [recbuf]) of
	{ok, [{recbuf,Size}]} ->
	    %% Set the socket to the hello text line handling mode:
	    inet:setopts(Socket, [{packet, line},
				  {active, once},
				  % Expecting the version string which might
				  % be max ?MAX_PROTO_VERSION bytes:
				  {recbuf, ?MAX_PROTO_VERSION},
				  {nodelay,true}]),
            Time = ?GET_OPT(hello_timeout, Ssh0#ssh.opts, infinity),
	    {keep_state, D#data{inet_initial_recbuf_size=Size}, [{state_timeout,Time,no_hello_received}] };

	Other ->
            ?call_disconnectfun_and_log_cond("Option return", 
                                             io_lib:format("Unexpected getopts return:~n  ~p",[Other]),
                                             StateName, D),
	    {stop, {shutdown,{unexpected_getopts_return, Other}}}
    end;

handle_event(internal, {info_line,_Line}, {hello,client}, D) ->
    %% The server may send info lines to the client before the version_exchange
    %% RFC4253/4.2
    inet:setopts(D#data.socket, [{active, once}]),
    keep_state_and_data;

handle_event(internal, {info_line,Line}, {hello,server}=StateName, D) ->
    %% But the client may NOT send them to the server. Openssh answers with cleartext,
    %% and so do we
    send_bytes("Protocol mismatch.", D),
    Msg = io_lib:format("Protocol mismatch in version exchange. Client sent info lines.~n~s",
                        [ssh_dbg:hex_dump(Line, 64)]),
    ?call_disconnectfun_and_log_cond("Protocol mismatch.", Msg, StateName, D),
    {stop, {shutdown,"Protocol mismatch in version exchange. Client sent info lines."}};

handle_event(internal, {version_exchange,Version}, {hello,Role}, D0) ->
    {NumVsn, StrVsn} = ssh_transport:handle_hello_version(Version),
    case handle_version(NumVsn, StrVsn, D0#data.ssh_params) of
	{ok, Ssh1} ->
	    %% Since the hello part is finished correctly, we set the
	    %% socket to the packet handling mode (including recbuf size):
	    inet:setopts(D0#data.socket, [{packet,0},
					 {mode,binary},
					 {active, once},
					 {recbuf, D0#data.inet_initial_recbuf_size}]),
	    {KeyInitMsg, SshPacket, Ssh} = ssh_transport:key_exchange_init_msg(Ssh1),
	    send_bytes(SshPacket, D0),
            D = D0#data{ssh_params = Ssh,
                        key_exchange_init_msg = KeyInitMsg},
	    {next_state, {kexinit,Role,init}, D, {change_callback_module, ssh_fsm_kexinit}};

	not_supported ->
            {Shutdown, D} =  
                ?send_disconnect(?SSH_DISCONNECT_PROTOCOL_VERSION_NOT_SUPPORTED,
                                 io_lib:format("Offending version is ~p",[string:chomp(Version)]),
                                 {hello,Role},
                                 D0),
	    {stop, Shutdown, D}
    end;

%%% timeout after tcp:connect but then nothing arrives
handle_event(state_timeout, no_hello_received, {hello,_Role}=StateName, D0 = #data{ssh_params = Ssh0}) ->
    Time = ?GET_OPT(hello_timeout, Ssh0#ssh.opts),
    {Shutdown, D} =
        ?send_disconnect(?SSH_DISCONNECT_PROTOCOL_ERROR,
                         lists:concat(["No HELLO received within ",ssh_lib:format_time_ms(Time)]),
                         StateName, D0),
    {stop, Shutdown, D};
		  

%%% ######## {service_request, client|server} ####

handle_event(internal, Msg = #ssh_msg_service_request{name=ServiceName}, StateName = {service_request,server}, D0) ->
    case ServiceName of
	"ssh-userauth" ->
	    Ssh0 = #ssh{session_id=SessionId} = D0#data.ssh_params,
	    {ok, {Reply, Ssh}} = ssh_auth:handle_userauth_request(Msg, SessionId, Ssh0),
            D = send_msg(Reply, D0#data{ssh_params = Ssh}),
	    {next_state, {userauth,server}, D, {change_callback_module,ssh_fsm_userauth_server}};

	_ ->
            {Shutdown, D} =  
                ?send_disconnect(?SSH_DISCONNECT_SERVICE_NOT_AVAILABLE,
                                 io_lib:format("Unknown service: ~p",[ServiceName]),
                                 StateName, D0),
            {stop, Shutdown, D}
    end;

handle_event(internal, #ssh_msg_service_accept{name = "ssh-userauth"}, {service_request,client},
	     #data{ssh_params = #ssh{service="ssh-userauth"} = Ssh0} = D0) ->
    {Msg, Ssh} = ssh_auth:init_userauth_request_msg(Ssh0),
    D = send_msg(Msg, D0#data{ssh_params = Ssh,
                              auth_user = Ssh#ssh.user
                             }),
    {next_state, {userauth,client}, D, {change_callback_module,ssh_fsm_userauth_client}};


%% Skip ext_info messages in connected state (for example from OpenSSH >= 7.7)
handle_event(internal, #ssh_msg_ext_info{}, {connected,_Role}, D) ->
    {keep_state, D};

handle_event(internal, {#ssh_msg_kexinit{},_}, {connected,Role}, D0) ->
    {KeyInitMsg, SshPacket, Ssh} = ssh_transport:key_exchange_init_msg(D0#data.ssh_params),
    D = D0#data{ssh_params = Ssh,
		key_exchange_init_msg = KeyInitMsg},
    send_bytes(SshPacket, D),
    {next_state, {kexinit,Role,renegotiate}, D, [postpone, {change_callback_module,ssh_fsm_kexinit}]};

handle_event(internal, #ssh_msg_disconnect{description=Desc} = Msg, StateName, D0) ->
    {disconnect, _, RepliesCon} =
	ssh_connection:handle_msg(Msg, D0#data.connection_state, ?role(StateName), D0#data.ssh_params),
    {Actions,D} = send_replies(RepliesCon, D0),
    disconnect_fun("Received disconnect: "++Desc, D),
    {stop_and_reply, {shutdown,Desc}, Actions, D};

handle_event(internal, #ssh_msg_ignore{}, _StateName, _) ->
    keep_state_and_data;

handle_event(internal, #ssh_msg_unimplemented{}, _StateName, _) ->
    keep_state_and_data;

%% Quick fix of failing test case (ssh_options_SUITE:ssh_msg_debug_fun_option_{client|server}/1)
handle_event(cast, #ssh_msg_debug{} = Msg, State, D) ->
    handle_event(internal, Msg, State, D);

handle_event(internal, #ssh_msg_debug{} = Msg, _StateName, D) ->
    debug_fun(Msg, D),
    keep_state_and_data;

handle_event(internal, {conn_msg,Msg}, StateName, #data{connection_state = Connection0,
                                                        event_queue = Qev0} = D0) ->
    Role = ?role(StateName),
    Rengotation = renegotiation(StateName),
    try ssh_connection:handle_msg(Msg, Connection0, Role, D0#data.ssh_params) of
	{disconnect, Reason0, RepliesConn} ->
            {Repls, D} = send_replies(RepliesConn, D0),
            case {Reason0,Role} of
                {{_, Reason}, client} when ((StateName =/= {connected,client})
                                            and (not Rengotation)) ->
                    handshake({not_connected,Reason}, D);
                _ ->
                    ok
            end,
            {stop_and_reply, {shutdown,normal}, Repls, D};

	{Replies, Connection} when is_list(Replies) ->
	    {Repls, D} = 
		case StateName of
		    {connected,_} ->
			send_replies(Replies, D0#data{connection_state=Connection});
		    _ ->
			{ConnReplies, NonConnReplies} = lists:splitwith(fun not_connected_filter/1, Replies),
			send_replies(NonConnReplies, D0#data{event_queue = Qev0 ++ ConnReplies})
		end,
            case {Msg, StateName} of
                {#ssh_msg_channel_close{}, {connected,_}} ->
                    {keep_state, D, [cond_set_idle_timer(D)|Repls]};
                {#ssh_msg_channel_success{}, _} ->
                    update_inet_buffers(D#data.socket),
                    {keep_state, D, Repls};
                _ ->
                    {keep_state, D, Repls}
            end

    catch
	Class:Error ->
            {Repls, D1} = send_replies(ssh_connection:handle_stop(Connection0), D0),
            {Shutdown, D} = ?send_disconnect(?SSH_DISCONNECT_BY_APPLICATION,
                                             io_lib:format("Internal error: ~p:~p",[Class,Error]),
                                             StateName, D1),
            {stop_and_reply, Shutdown, Repls, D}
    end;


handle_event(enter, OldState, {connected,_}=NewState, D) ->
    %% Entering the state where re-negotiation is possible
    init_renegotiate_timers(OldState, NewState, D);
    
handle_event(enter, OldState, {ext_info,_,renegotiate}=NewState, D) ->
    %% Could be hanging in exit_info state if nothing else arrives
    init_renegotiate_timers(OldState, NewState, D);

handle_event(enter, {connected,_}=OldState, NewState, D) ->
    %% Exiting the state where re-negotiation is possible
    pause_renegotiate_timers(OldState, NewState, D);

handle_event(cast, force_renegotiate, StateName, D) ->
    handle_event({timeout,renegotiate}, undefined, StateName, D);

handle_event({timeout,renegotiate}, _, StateName, D0) ->
    case StateName of
        {connected,Role} ->
            start_rekeying(Role, D0);
        {ext_info,Role,renegotiate} ->
            start_rekeying(Role, D0);
        _ ->
            %% Wrong state for starting a renegotiation, must be in re-negotiation
            keep_state_and_data
    end;

handle_event({timeout,check_data_size}, _, StateName, D0) ->
    %% Rekey due to sent data limit reached? (Can't be in {ext_info,...} if data is sent)
    case StateName of
        {connected,Role} ->
            check_data_rekeying(Role, D0);
        _ ->
            %% Wrong state for starting a renegotiation, must be in re-negotiation
            keep_state_and_data
    end;

handle_event({call,From}, get_alg, _, D) ->
    #ssh{algorithms=Algs} = D#data.ssh_params,
    {keep_state_and_data, [{reply,From,Algs}]};

handle_event(cast, _, StateName, _) when not ?CONNECTED(StateName) ->
    {keep_state_and_data, [postpone]};

handle_event(cast, {adjust_window,ChannelId,Bytes}, StateName, D) when ?CONNECTED(StateName) ->
    case ssh_client_channel:cache_lookup(cache(D), ChannelId) of
	#channel{recv_window_size = WinSize,
		 recv_window_pending = Pending,
		 recv_packet_size = PktSize} = Channel
	  when (WinSize-Bytes) >= 2*PktSize ->
	    %% The peer can send at least two more *full* packet, no hurry.
	    ssh_client_channel:cache_update(cache(D),
				     Channel#channel{recv_window_pending = Pending + Bytes}),
	    keep_state_and_data;

	#channel{recv_window_size = WinSize,
		 recv_window_pending = Pending,
		 remote_id = Id} = Channel ->
	    %% Now we have to update the window - we can't receive so many more pkts
	    ssh_client_channel:cache_update(cache(D),
				     Channel#channel{recv_window_size =
							 WinSize + Bytes + Pending,
						     recv_window_pending = 0}),
	    Msg = ssh_connection:channel_adjust_window_msg(Id, Bytes + Pending),
	    {keep_state, send_msg(Msg,D)};

	undefined ->
	    keep_state_and_data
    end;

handle_event(cast, {reply_request,Resp,ChannelId}, StateName, D) when ?CONNECTED(StateName) ->
    case ssh_client_channel:cache_lookup(cache(D), ChannelId) of
        #channel{remote_id = RemoteId} when Resp== success ; Resp==failure ->
            Msg = 
                case Resp of
                    success -> ssh_connection:channel_success_msg(RemoteId);
                    failure -> ssh_connection:channel_failure_msg(RemoteId)
                end,
            update_inet_buffers(D#data.socket),
            {keep_state, send_msg(Msg,D)};

        #channel{} ->
            Details = io_lib:format("Unhandled reply in state ~p:~n~p", [StateName,Resp]),
            {_Shutdown, D1} =
                ?send_disconnect(?SSH_DISCONNECT_PROTOCOL_ERROR, Details, StateName, D),
            {keep_state, D1};

	undefined ->
	    keep_state_and_data
    end;

handle_event(cast, {request,ChannelPid, ChannelId, Type, Data}, StateName, D) when ?CONNECTED(StateName) ->
    {keep_state,  handle_request(ChannelPid, ChannelId, Type, Data, false, none, D)};

handle_event(cast, {request,ChannelId,Type,Data}, StateName, D) when ?CONNECTED(StateName) ->
    {keep_state,  handle_request(ChannelId, Type, Data, false, none, D)};

handle_event(cast, {unknown,Data}, StateName, D) when ?CONNECTED(StateName) ->
    Msg = #ssh_msg_unimplemented{sequence = Data},
    {keep_state, send_msg(Msg,D)};

handle_event(cast, {global_request, Type, Data}, StateName, D) when ?CONNECTED(StateName) ->
    {keep_state, send_msg(ssh_connection:request_global_msg(Type,false,Data), D)};


%%% Previously handle_sync_event began here
handle_event({call,From}, get_print_info, StateName, D) ->
    Reply =
	try
	    {inet:sockname(D#data.socket),
	     inet:peername(D#data.socket)
	    }
	of
	    {{ok,Local}, {ok,Remote}} -> 
		{{Local,Remote},io_lib:format("statename=~p",[StateName])};
	    _ ->
		{{"-",0},"-"}
	catch
	    _:_ ->
		{{"?",0},"?"}
	end,
    {keep_state_and_data, [{reply,From,Reply}]};

handle_event({call,From}, {connection_info, Options}, _, D) ->
    Info = fold_keys(Options, fun conn_info/2, D),
    {keep_state_and_data, [{reply,From,Info}]};

handle_event({call,From}, {channel_info,ChannelId,Options}, _, D) ->
    case ssh_client_channel:cache_lookup(cache(D), ChannelId) of
	#channel{} = Channel ->
	    Info = fold_keys(Options, fun chann_info/2, Channel),
	    {keep_state_and_data, [{reply,From,Info}]};
	undefined ->
	    {keep_state_and_data, [{reply,From,[]}]}
    end;


handle_event({call,From}, {info, all}, _, D) ->
    Result = ssh_client_channel:cache_foldl(fun(Channel, Acc) ->
					     [Channel | Acc]
				     end,
				     [], cache(D)),
    {keep_state_and_data, [{reply, From, {ok,Result}}]};
    
handle_event({call,From}, {info, ChannelPid}, _, D) ->
    Result = ssh_client_channel:cache_foldl(
	       fun(Channel, Acc) when Channel#channel.user == ChannelPid ->
		       [Channel | Acc];
		  (_, Acc) ->
		       Acc
	       end, [], cache(D)),
    {keep_state_and_data, [{reply, From, {ok,Result}}]};

handle_event({call,From}, {set_sock_opts,SocketOptions}, _StateName, D) ->
    Result = try inet:setopts(D#data.socket, SocketOptions)
             catch
                 _:_ -> {error, badarg}
             end,
    {keep_state_and_data, [{reply,From,Result}]};

handle_event({call,From}, {get_sock_opts,SocketGetOptions}, _StateName, D) ->
    Result = try inet:getopts(D#data.socket, SocketGetOptions)
             catch
                 _:_ -> {error, badarg}
             end,
    {keep_state_and_data, [{reply,From,Result}]};

handle_event({call,From}, stop, _StateName, D0) ->
    {Repls,D} = send_replies(ssh_connection:handle_stop(D0#data.connection_state), D0),
    {stop_and_reply, normal, [{reply,From,ok}|Repls], D};

handle_event({call,_}, _, StateName, _) when not ?CONNECTED(StateName) ->
    {keep_state_and_data, [postpone]};

handle_event({call,From}, {request, ChannelPid, ChannelId, Type, Data, Timeout}, StateName, D0) 
  when ?CONNECTED(StateName) ->
    case handle_request(ChannelPid, ChannelId, Type, Data, true, From, D0) of
        {error,Error} ->
            {keep_state, D0, {reply,From,{error,Error}}};
        D ->
            %% Note reply to channel will happen later when reply is received from peer on the socket
            start_channel_request_timer(ChannelId, From, Timeout),
            {keep_state, D, cond_set_idle_timer(D)}
    end;

handle_event({call,From}, {request, ChannelId, Type, Data, Timeout}, StateName, D0) 
  when ?CONNECTED(StateName) ->
    case handle_request(ChannelId, Type, Data, true, From, D0) of
        {error,Error} ->
            {keep_state, D0, {reply,From,{error,Error}}};
        D ->
            %% Note reply to channel will happen later when reply is received from peer on the socket
            start_channel_request_timer(ChannelId, From, Timeout),
            {keep_state, D, cond_set_idle_timer(D)}
    end;

handle_event({call,From}, {global_request, "tcpip-forward" = Type,
                           {ListenHost,ListenPort,ConnectToHost,ConnectToPort},
                           Timeout}, StateName, D0) when ?CONNECTED(StateName) ->
    Id = make_ref(),
    Data =  <<?STRING(ListenHost), ?Euint32(ListenPort)>>,
    Fun = fun({success, <<Port:32/unsigned-integer>>}, C) ->
                  Key = {tcpip_forward,ListenHost,Port},
                  Value = {ConnectToHost,ConnectToPort},
                  C#connection{options = ?PUT_INTERNAL_OPT({Key,Value}, C#connection.options)};
             ({success, <<>>}, C) ->
                  Key = {tcpip_forward,ListenHost,ListenPort},
                  Value = {ConnectToHost,ConnectToPort},
                  C#connection{options = ?PUT_INTERNAL_OPT({Key,Value}, C#connection.options)};
             (_, C) ->
                  C
          end,
    D = send_msg(ssh_connection:request_global_msg(Type, true, Data),
                 add_request(Fun, Id, From, D0)),
    start_channel_request_timer(Id, From, Timeout),
    {keep_state, D, cond_set_idle_timer(D)};

handle_event({call,From}, {global_request, Type, Data, Timeout}, StateName, D0) when ?CONNECTED(StateName) ->
    Id = make_ref(),
    D = send_msg(ssh_connection:request_global_msg(Type, true, Data),
                 add_request(true, Id, From, D0)),
    start_channel_request_timer(Id, From, Timeout),
    {keep_state, D, cond_set_idle_timer(D)};

handle_event({call,From}, {data, ChannelId, Type, Data, Timeout}, StateName, D0) 
  when ?CONNECTED(StateName) ->
    {Repls,D} = send_replies(ssh_connection:channel_data(ChannelId, Type, Data, D0#data.connection_state, From),
                             D0),
    start_channel_request_timer(ChannelId, From, Timeout), % FIXME: No message exchange so why?
    {keep_state, D, Repls};

handle_event({call,From}, {eof, ChannelId}, StateName, D0) 
  when ?CONNECTED(StateName) ->
    case ssh_client_channel:cache_lookup(cache(D0), ChannelId) of
	#channel{remote_id = Id, sent_close = false} ->
	    D = send_msg(ssh_connection:channel_eof_msg(Id), D0),
	    {keep_state, D, [{reply,From,ok}]};
	_ ->
	    {keep_state, D0, [{reply,From,{error,closed}}]}
    end;

handle_event({call,From}, get_misc, StateName,
             #data{connection_state = #connection{options = Opts}} = D) when ?CONNECTED(StateName) ->
    SubSysSup = ?GET_INTERNAL_OPT(subsystem_sup, Opts),
    Reply = {ok, {SubSysSup, ?role(StateName), Opts}},
    {keep_state, D, [{reply,From,Reply}]};

handle_event({call,From},
	     {open, ChannelPid, Type, InitialWindowSize, MaxPacketSize, Data, Timeout},
	     StateName,
	     D0 = #data{connection_state = C}) when ?CONNECTED(StateName) ->
    erlang:monitor(process, ChannelPid),
    {ChannelId, D1} = new_channel_id(D0),
    WinSz = case InitialWindowSize of
                undefined -> C#connection.suggest_window_size;
                _ -> InitialWindowSize
            end,
    PktSz = case MaxPacketSize of
                undefined -> C#connection.suggest_packet_size;
                _ -> MaxPacketSize
            end,
    D2 = send_msg(ssh_connection:channel_open_msg(Type, ChannelId, WinSz, PktSz, Data),
		  D1),
    ssh_client_channel:cache_update(cache(D2), 
			     #channel{type = Type,
				      sys = "none",
				      user = ChannelPid,
				      local_id = ChannelId,
				      recv_window_size = WinSz,
				      recv_packet_size = PktSz,
				      send_buf = queue:new()
				     }),
    D = add_request(true, ChannelId, From, D2),
    start_channel_request_timer(ChannelId, From, Timeout),
    {keep_state, D, cond_set_idle_timer(D)};

handle_event({call,From}, {send_window, ChannelId}, StateName, D) 
  when ?CONNECTED(StateName) ->
    Reply = case ssh_client_channel:cache_lookup(cache(D), ChannelId) of
		#channel{send_window_size = WinSize,
			 send_packet_size = Packsize} ->
		    {ok, {WinSize, Packsize}};
		undefined ->
		    {error, einval}
	    end,
    {keep_state_and_data, [{reply,From,Reply}]};

handle_event({call,From}, {recv_window, ChannelId}, StateName, D) 
  when ?CONNECTED(StateName) ->
    Reply = case ssh_client_channel:cache_lookup(cache(D), ChannelId) of
		#channel{recv_window_size = WinSize,
			 recv_packet_size = Packsize} ->
		    {ok, {WinSize, Packsize}};
		undefined ->
		    {error, einval}
	    end,
    {keep_state_and_data, [{reply,From,Reply}]};

handle_event({call,From}, {close, ChannelId}, StateName, D0) 
  when ?CONNECTED(StateName) ->
    case ssh_client_channel:cache_lookup(cache(D0), ChannelId) of
	#channel{remote_id = Id} = Channel ->
	    D1 = send_msg(ssh_connection:channel_close_msg(Id), D0),
	    ssh_client_channel:cache_update(cache(D1), Channel#channel{sent_close = true}),
	    {keep_state, D1, [cond_set_idle_timer(D1), {reply,From,ok}]};
	undefined ->
	    {keep_state_and_data, [{reply,From,ok}]}
    end;

handle_event(cast, {store,Key,Value}, _StateName, #data{connection_state=C0} = D) ->
    C = C0#connection{options = ?PUT_INTERNAL_OPT({Key,Value}, C0#connection.options)},
    {keep_state, D#data{connection_state = C}};

handle_event({call,From}, {retrieve,Key}, _StateName, #data{connection_state=C}) ->
    case retrieve(C, Key) of
        {ok,Value} ->
            {keep_state_and_data, [{reply,From,{ok,Value}}]};
        _ ->
            {keep_state_and_data, [{reply,From,undefined}]}
    end;

%%===== Reception of encrypted bytes, decryption and framing
handle_event(info, {Proto, Sock, Info}, {hello,_}, #data{socket = Sock,
							 transport_protocol = Proto}) ->
    case Info of
	"SSH-" ++ _ ->  
	    {keep_state_and_data, [{next_event, internal, {version_exchange,Info}}]};
	_ ->
	    {keep_state_and_data, [{next_event, internal, {info_line,Info}}]}
    end;


handle_event(info, {Proto, Sock, NewData}, StateName,
             D0 = #data{socket = Sock,
                        transport_protocol = Proto,
                        ssh_params = SshParams}) ->
    try ssh_transport:handle_packet_part(
	  D0#data.decrypted_data_buffer,
	  <<(D0#data.encrypted_data_buffer)/binary, NewData/binary>>,
          D0#data.aead_data,
          D0#data.undecrypted_packet_length,
	  D0#data.ssh_params)
    of
	{packet_decrypted, DecryptedBytes, EncryptedDataRest, Ssh1} ->
	    D1 = D0#data{ssh_params =
			    Ssh1#ssh{recv_sequence = ssh_transport:next_seqnum(Ssh1#ssh.recv_sequence)},
			decrypted_data_buffer = <<>>,
                        undecrypted_packet_length = undefined,
                        aead_data = <<>>,
			encrypted_data_buffer = EncryptedDataRest},
	    try
		ssh_message:decode(set_kex_overload_prefix(DecryptedBytes,D1))
	    of
		#ssh_msg_kexinit{} = Msg ->
		    {keep_state, D1, [{next_event, internal, prepare_next_packet},
				     {next_event, internal, {Msg,DecryptedBytes}}
				    ]};

                #ssh_msg_global_request{}            = Msg -> {keep_state, D1, ?CONNECTION_MSG(Msg)};
                #ssh_msg_request_success{}           = Msg -> {keep_state, D1, ?CONNECTION_MSG(Msg)};
                #ssh_msg_request_failure{}           = Msg -> {keep_state, D1, ?CONNECTION_MSG(Msg)};
                #ssh_msg_channel_open{}              = Msg -> {keep_state, D1,
                                                               [{{timeout, max_initial_idle_time}, cancel} |
                                                                ?CONNECTION_MSG(Msg)
                                                               ]};
                #ssh_msg_channel_open_confirmation{} = Msg -> {keep_state, D1, ?CONNECTION_MSG(Msg)};
                #ssh_msg_channel_open_failure{}      = Msg -> {keep_state, D1, ?CONNECTION_MSG(Msg)};
                #ssh_msg_channel_window_adjust{}     = Msg -> {keep_state, D1, ?CONNECTION_MSG(Msg)};
                #ssh_msg_channel_data{}              = Msg -> {keep_state, D1, ?CONNECTION_MSG(Msg)};
                #ssh_msg_channel_extended_data{}     = Msg -> {keep_state, D1, ?CONNECTION_MSG(Msg)};
                #ssh_msg_channel_eof{}               = Msg -> {keep_state, D1, ?CONNECTION_MSG(Msg)};
                #ssh_msg_channel_close{}             = Msg -> {keep_state, D1, ?CONNECTION_MSG(Msg)};
                #ssh_msg_channel_request{}           = Msg -> {keep_state, D1, ?CONNECTION_MSG(Msg)};
                #ssh_msg_channel_failure{}           = Msg -> {keep_state, D1, ?CONNECTION_MSG(Msg)};
                #ssh_msg_channel_success{}           = Msg -> {keep_state, D1, ?CONNECTION_MSG(Msg)};

		Msg ->
		    {keep_state, D1, [{next_event, internal, prepare_next_packet},
                                      {next_event, internal, Msg}
				    ]}
	    catch
		C:E:ST  ->
                    MaxLogItemLen = ?GET_OPT(max_log_item_len,SshParams#ssh.opts),
                    {Shutdown, D} =
                        ?send_disconnect(?SSH_DISCONNECT_PROTOCOL_ERROR,
                                         io_lib:format("Bad packet: Decrypted, but can't decode~n~p:~p~n~P",
                                                       [C,E,ST,MaxLogItemLen]),
                                         StateName, D1),
                    {stop, Shutdown, D}
	    end;

	{get_more, DecryptedBytes, EncryptedDataRest, AeadData, RemainingSshPacketLen, Ssh1} ->
	    %% Here we know that there are not enough bytes in
	    %% EncryptedDataRest to use. We must wait for more.
	    inet:setopts(Sock, [{active, once}]),
	    {keep_state, D0#data{encrypted_data_buffer = EncryptedDataRest,
				 decrypted_data_buffer = DecryptedBytes,
                                 undecrypted_packet_length = RemainingSshPacketLen,
                                 aead_data = AeadData,
				 ssh_params = Ssh1}};

	{bad_mac, Ssh1} ->
            {Shutdown, D} =  
                ?send_disconnect(?SSH_DISCONNECT_PROTOCOL_ERROR,
                                 "Bad packet: bad mac",
                                 StateName, D0#data{ssh_params=Ssh1}),
            {stop, Shutdown, D};

	{error, {exceeds_max_size,PacketLen}} ->
            {Shutdown, D} =  
                ?send_disconnect(?SSH_DISCONNECT_PROTOCOL_ERROR,
                                 io_lib:format("Bad packet: Size (~p bytes) exceeds max size",
                                               [PacketLen]),
                                 StateName, D0),
            {stop, Shutdown, D}
    catch
	C:E:ST ->
            MaxLogItemLen = ?GET_OPT(max_log_item_len,SshParams#ssh.opts),
            {Shutdown, D} =
                ?send_disconnect(?SSH_DISCONNECT_PROTOCOL_ERROR,
                                 io_lib:format("Bad packet: Couldn't decrypt~n~p:~p~n~P",
                                               [C,E,ST,MaxLogItemLen]),
                                 StateName, D0),
            {stop, Shutdown, D}
    end;


%%%==== 
handle_event(internal, prepare_next_packet, _StateName, D) ->
    Enough =  erlang:max(8, D#data.ssh_params#ssh.decrypt_block_size),
    case byte_size(D#data.encrypted_data_buffer) of
	Sz when Sz >= Enough ->
	    self() ! {D#data.transport_protocol, D#data.socket, <<>>};
	_ ->
	    ok
    end,
    inet:setopts(D#data.socket, [{active, once}]),
    keep_state_and_data;

handle_event(info, {CloseTag,Socket}, _StateName,
	     D0 = #data{socket = Socket,
                        transport_close_tag = CloseTag,
                        connection_state = C0}) ->
    {Repls, D} = send_replies(ssh_connection:handle_stop(C0), D0),
    disconnect_fun("Received a transport close", D),
    {stop_and_reply, {shutdown,"Connection closed"}, Repls, D};

handle_event(info, {timeout, {_, From} = Request}, _,
	     #data{connection_state = #connection{requests = Requests} = C0} = D) ->
    case lists:member(Request, Requests) of
	true ->
	    %% A channel request is not answered in time. Answer {error,timeout}
	    %% to the caller
	    C = C0#connection{requests = lists:delete(Request, Requests)},
	    {keep_state, D#data{connection_state=C}, [{reply,From,{error,timeout}}]};
	false ->
	    %% The request is answered - just ignore the timeout
	    keep_state_and_data
    end;

%%% Handle that ssh channels user process goes down
handle_event(info, {'DOWN', _Ref, process, ChannelPid, _Reason}, _, D) ->
    Cache = cache(D),
    ssh_client_channel:cache_foldl(
      fun(#channel{user=U,
                   local_id=Id}, Acc) when U == ChannelPid ->
              ssh_client_channel:cache_delete(Cache, Id),
              Acc;
         (_,Acc) ->
              Acc
      end, [], Cache),
    {keep_state, D, cond_set_idle_timer(D)};

handle_event({timeout,idle_time}, _Data,  _StateName, D) ->
    case ssh_client_channel:cache_info(num_entries, cache(D)) of
        0 -> 
            {stop, {shutdown, "Timeout"}};
        _ ->
            keep_state_and_data
    end;

handle_event({timeout,max_initial_idle_time}, _Data,  _StateName, _D) ->
    {stop, {shutdown, "Timeout"}};

%%% So that terminate will be run when supervisor is shutdown
handle_event(info, {'EXIT', _Sup, Reason}, StateName, _D) ->
    Role = ?role(StateName),
    if
	Role == client ->
	    %% OTP-8111 tells this function clause fixes a problem in
	    %% clients, but there were no check for that role.
	    {stop, {shutdown, Reason}};

	Reason == normal ->
	    %% An exit normal should not cause a server to crash. This has happened...
	    keep_state_and_data;

	true ->
	    {stop, {shutdown, Reason}}
    end;

handle_event(info, check_cache, _, D) ->
    {keep_state, D, cond_set_idle_timer(D)};

handle_event(info, {fwd_connect_received, Sock, ChId, ChanCB}, StateName, #data{connection_state = Connection}) ->
    #connection{options = Options,
                channel_cache = Cache,
                sub_system_supervisor = SubSysSup} = Connection,
    Channel = ssh_client_channel:cache_lookup(Cache, ChId),
    {ok,Pid} = ssh_subsystem_sup:start_channel(?role(StateName), SubSysSup, self(), ChanCB, ChId, [Sock], undefined, Options),
    ssh_client_channel:cache_update(Cache, Channel#channel{user=Pid}),
    gen_tcp:controlling_process(Sock, Pid),
    inet:setopts(Sock, [{active,once}]),
    keep_state_and_data;

handle_event({call,From},
             {handle_direct_tcpip, ListenHost, ListenPort, ConnectToHost, ConnectToPort, _Timeout},
             _StateName,
             #data{connection_state = #connection{sub_system_supervisor=SubSysSup}}) ->
    case ssh_tcpip_forward_acceptor:supervised_start(ssh_subsystem_sup:tcpip_fwd_supervisor(SubSysSup),
                                                     {ListenHost, ListenPort},
                                                     {ConnectToHost, ConnectToPort},
                                                     "direct-tcpip", ssh_tcpip_forward_client,
                                                     self()) of
        {ok,LPort} ->
            {keep_state_and_data, [{reply,From,{ok,LPort}}]};
        {error,Error} ->
            {keep_state_and_data, [{reply,From,{error,Error}}]}
    end;

handle_event(info, UnexpectedMessage, StateName, D = #data{ssh_params = Ssh}) ->
    case unexpected_fun(UnexpectedMessage, D) of
	report ->
	    Msg = lists:flatten(
		    io_lib:format(
                      "*** SSH: "
		      "Unexpected message '~p' received in state '~p'\n"
		      "Role: ~p\n"
		      "Peer: ~p\n"
		      "Local Address: ~p\n",
                      [UnexpectedMessage,
                       StateName,
                       Ssh#ssh.role, 
                       Ssh#ssh.peer,
                       ?GET_INTERNAL_OPT(address, Ssh#ssh.opts, undefined)])),
	    error_logger:info_report(Msg),
	    keep_state_and_data;

	skip ->
	    keep_state_and_data;

	Other ->
	    Msg = lists:flatten(
		    io_lib:format("*** SSH: "
                                  "Call to fun in 'unexpectedfun' failed:~n"
				  "Return: ~p\n"
				  "Message: ~p\n"
				  "Role: ~p\n"
				  "Peer: ~p\n"
				  "Local Address: ~p\n",
                                  [Other,
                                   UnexpectedMessage,
                                   Ssh#ssh.role,
                                   Ssh#ssh.peer,
                                   ?GET_INTERNAL_OPT(address, Ssh#ssh.opts, undefined)]
				 )),
	    error_logger:error_report(Msg),
	    keep_state_and_data
    end;

handle_event(internal, {send_disconnect,Code,DetailedText,Module,Line}, StateName, D0) ->
    {Shutdown, D} =  
        send_disconnect(Code, DetailedText, Module, Line, StateName, D0),
    {stop, Shutdown, D};


handle_event(enter, _OldState, State, D) ->
    %% Just skip
    {next_state, State, D};

handle_event(_Type, _Msg, {ext_info,Role,_ReNegFlag}, D) ->
    %% If something else arrives, goto next state and handle the event in that one
    {next_state, {connected,Role}, D, [postpone]};

handle_event(Type, Ev, StateName, D0) ->
    Details =
	case catch atom_to_list(element(1,Ev)) of
	    "ssh_msg_" ++_ when Type==internal ->
                lists:flatten(io_lib:format("Message ~p in wrong state (~p)", [element(1,Ev), StateName]));
	    _ ->
		io_lib:format("Unhandled event in state ~p and type ~p:~n~p", [StateName,Type,Ev])
	end,
    {Shutdown, D} =  
        ?send_disconnect(?SSH_DISCONNECT_PROTOCOL_ERROR, Details, StateName, D0),
    {stop, Shutdown, D}.


%%--------------------------------------------------------------------
-spec terminate(any(),
		state_name(),
		#data{}
	       ) -> term().
			
%% . . . . . . . . . . . . . . . . . . . . . . . . . . . . . . . . . .
terminate(_, {wait_for_socket, _}, _) ->
    %% No need to to anything - maybe we have not yet gotten
    %% control over the socket
    ok;

terminate(normal, _StateName, D) ->
    close_transport(D);

terminate({shutdown,_R}, _StateName, D) ->
    %% Internal termination, usually already reported via ?send_disconnect resulting in a log entry
    close_transport(D);

terminate(shutdown, _StateName, D0) ->
    %% Terminated by supervisor
    %% Use send_msg directly instead of ?send_disconnect to avoid filling the log
    D = send_msg(#ssh_msg_disconnect{code = ?SSH_DISCONNECT_BY_APPLICATION,
                                     description = "Terminated (shutdown) by supervisor"},
                 D0),
    close_transport(D);

terminate(Reason, StateName, D0) ->
    %% Others, e.g  undef, {badmatch,_}, ...
    log(error, D0, Reason),
    {_ShutdownReason, D} = ?send_disconnect(?SSH_DISCONNECT_BY_APPLICATION,
                                            "Internal error",
                                            io_lib:format("Reason: ~p",[Reason]),
                                            StateName, D0),
    close_transport(D).

%%--------------------------------------------------------------------

%% . . . . . . . . . . . . . . . . . . . . . . . . . . . . . . . . . .

format_status(A, B) ->
    try format_status0(A, B)
    catch
        _:_ -> "????"
    end.
        
format_status0(normal, [_PDict, _StateName, D]) ->
    [{data, [{"State", D}]}];
format_status0(terminate, [_, _StateName, D]) ->
    [{data, [{"State", clean(D)}]}].


clean(#data{}=R) ->
    fmt_stat_rec(record_info(fields,data), R,
                 [decrypted_data_buffer,
                  encrypted_data_buffer,
                  key_exchange_init_msg,
                  user_passwords,
                  opts,
                  inet_initial_recbuf_size]);
clean(#ssh{}=R) ->
    fmt_stat_rec(record_info(fields, ssh), R,
                 [c_keyinit,
                  s_keyinit,
                  send_mac_key,
                  send_mac_size,
                  recv_mac_key,
                  recv_mac_size,
                  encrypt_keys,
                  encrypt_ctx,
                  decrypt_keys,
                  decrypt_ctx,
                  compress_ctx,
                  decompress_ctx,
                  shared_secret,
                  exchanged_hash,
                  session_id,
                  keyex_key,
                  keyex_info,
                  available_host_keys]);
clean(#connection{}=R) ->
    fmt_stat_rec(record_info(fields, connection), R,
                 []);
clean(L) when is_list(L) ->
    lists:map(fun clean/1, L);
clean(T) when is_tuple(T) ->
    list_to_tuple( clean(tuple_to_list(T)));
clean(X) ->
    ssh_options:no_sensitive(filter, X).

fmt_stat_rec(FieldNames, Rec, Exclude) ->
    Values = tl(tuple_to_list(Rec)),
    list_to_tuple(
      [element(1,Rec) |
       lists:map(fun({K,V}) ->
                         case lists:member(K, Exclude) of
                             true -> '****';
                             false -> clean(V)
                         end
                 end, lists:zip(FieldNames, Values))
      ]).

%%--------------------------------------------------------------------
-spec code_change(term() | {down,term()},
		  state_name(),
		  #data{},
		  term()
		 ) -> {ok, state_name(), #data{}}.

%% . . . . . . . . . . . . . . . . . . . . . . . . . . . . . . . . . .

code_change(_OldVsn, StateName, State, _Extra) ->
    {ok, StateName, State}.


%%====================================================================
%% Internal functions
%%====================================================================

%%--------------------------------------------------------------------
close_transport(#data{transport_cb = Transport,
                      socket = Socket}) ->
    catch Transport:close(Socket),
    ok.

%%--------------------------------------------------------------------
available_hkey_algorithms(client, Options) ->
    case available_hkey_algos(Options) of
        [] ->
            error({shutdown, "No public key algs"});
        Algs ->
	    [atom_to_list(A) || A<-Algs]
    end;

available_hkey_algorithms(server, Options) ->
    case [A || A <- available_hkey_algos(Options),
               is_usable_host_key(A, Options)] of
        [] ->
            error({shutdown, "No host key available"});
	Algs ->
	    [atom_to_list(A) || A<-Algs]
    end.


available_hkey_algos(Options) ->
    SupAlgos = ssh_transport:supported_algorithms(public_key),
    HKeys = proplists:get_value(public_key,
                                ?GET_OPT(preferred_algorithms,Options)
                               ),
    NonSupported =  HKeys -- SupAlgos,
    AvailableAndSupported = HKeys -- NonSupported,
    AvailableAndSupported.


send_msg(Msg, State=#data{ssh_params=Ssh0}) when is_tuple(Msg) ->
    {Bytes, Ssh} = ssh_transport:ssh_packet(Msg, Ssh0),
    send_bytes(Bytes, State),
    State#data{ssh_params=Ssh}.

send_bytes("", _D) ->
    ok;
send_bytes(Bytes, #data{socket = Socket, transport_cb = Transport}) ->
    _ = Transport:send(Socket, Bytes),
    ok.

handle_version({2, 0} = NumVsn, StrVsn, Ssh0) ->
    Ssh = counterpart_versions(NumVsn, StrVsn, Ssh0),
    {ok, Ssh};
handle_version(_,_,_) ->
    not_supported.

string_version(#ssh{role = client, c_version = Vsn}) ->
    Vsn;
string_version(#ssh{role = server, s_version = Vsn}) ->
    Vsn.


cast(FsmPid, Event) ->
    gen_statem:cast(FsmPid, Event).

call(FsmPid, Event) ->
    call(FsmPid, Event, infinity).

call(FsmPid, Event, Timeout) ->
    try gen_statem:call(FsmPid, Event, Timeout) of
	{closed, _R} ->
	    {error, closed};
	{killed, _R} ->
	    {error, closed};
	Result ->
	    Result
    catch
	exit:{noproc, _R} ->
	    {error, closed};
	exit:{normal, _R} ->
	    {error, closed};
	exit:{{shutdown, _R},_} ->
	    {error, closed};
	exit:{shutdown, _R} ->
	    {error, closed}
    end.


set_kex_overload_prefix(Msg = <<?BYTE(Op),_/binary>>, #data{ssh_params=SshParams})
  when Op == 30;
       Op == 31
       ->
    case catch atom_to_list(kex(SshParams)) of
	"ecdh-sha2-" ++ _ ->
	    <<"ecdh",Msg/binary>>;
        "curve25519-" ++ _ ->
	    <<"ecdh",Msg/binary>>;
        "curve448-" ++ _ ->
	    <<"ecdh",Msg/binary>>;
	"diffie-hellman-group-exchange-" ++ _ ->
	    <<"dh_gex",Msg/binary>>;
	"diffie-hellman-group" ++ _ ->
	    <<"dh",Msg/binary>>;
	_ ->
	    Msg
    end;
set_kex_overload_prefix(Msg, _) ->
    Msg.

kex(#ssh{algorithms=#alg{kex=Kex}}) -> Kex;
kex(_) -> undefined.

cache(#data{connection_state=C}) -> C#connection.channel_cache.
    

%%%----------------------------------------------------------------
handle_ssh_msg_ext_info(#ssh_msg_ext_info{}, D=#data{ssh_params = #ssh{recv_ext_info=false}} ) ->
    % The peer sent this although we didn't allow it!
    D;

handle_ssh_msg_ext_info(#ssh_msg_ext_info{data=Data}, D0) ->
    lists:foldl(fun ext_info/2, D0, Data).


ext_info({"server-sig-algs",SigAlgsStr},
         D0 = #data{ssh_params=#ssh{role=client,
                                    userauth_pubkeys=ClientSigAlgs}=Ssh0}) ->
    %% ClientSigAlgs are the pub_key algorithms that:
    %%  1) is usable, that is, the user has such a public key and
    %%  2) is either the default list or set by the caller
    %%     with the client option 'pref_public_key_algs'
    %%
    %% The list is already checked for duplicates.

    SigAlgs = [A || Astr <- string:tokens(SigAlgsStr, ","),
                    A <- try [list_to_existing_atom(Astr)]
                              %% list_to_existing_atom will fail for unknown algorithms
                         catch _:_ -> []
                         end],

    CommonAlgs = [A || A <- SigAlgs,
                       lists:member(A, ClientSigAlgs)],

    %% Re-arrange the client supported public-key algorithms so that the server
    %% preferred ones are tried first.
    %% Trying algorithms not mentioned by the server is ok, since the server can't know
    %% if the client supports 'server-sig-algs' or not.

    D0#data{
      ssh_params =
          Ssh0#ssh{
            userauth_pubkeys =
                CommonAlgs ++ (ClientSigAlgs -- CommonAlgs)
           }};

ext_info(_, D0) ->
    %% Not implemented
    D0.

%%%----------------------------------------------------------------
is_usable_user_pubkey(Alg, Ssh) ->
    try ssh_auth:get_public_key(Alg, Ssh) of
        {ok,_} -> true;
        _ -> false
    catch
        _:_ -> false
    end.

%%%----------------------------------------------------------------
is_usable_host_key(Alg, Opts) ->
    try ssh_transport:get_host_key(Alg, Opts)
    of
        _PrivHostKey -> true
    catch
        _:_ -> false
    end.

%%%----------------------------------------------------------------
handle_request(ChannelPid, ChannelId, Type, Data, WantReply, From, D) ->
    case ssh_client_channel:cache_lookup(cache(D), ChannelId) of
	#channel{remote_id = Id,
                 sent_close = false} = Channel ->
	    update_sys(cache(D), Channel, Type, ChannelPid),
	    send_msg(ssh_connection:channel_request_msg(Id, Type, WantReply, Data),
		     add_request(WantReply, ChannelId, From, D));

        _ when WantReply==true ->
            {error,closed};

        _ ->
            D
    end.

handle_request(ChannelId, Type, Data, WantReply, From, D) ->
    case ssh_client_channel:cache_lookup(cache(D), ChannelId) of
	#channel{remote_id = Id,
                 sent_close = false} ->
	    send_msg(ssh_connection:channel_request_msg(Id, Type, WantReply, Data),
		     add_request(WantReply, ChannelId, From, D));

	_ when WantReply==true ->
            {error,closed};
        
        _ ->
            D
    end.

%%%----------------------------------------------------------------
update_sys(Cache, Channel, Type, ChannelPid) ->
    ssh_client_channel:cache_update(Cache,
			     Channel#channel{sys = Type, user = ChannelPid}).

add_request(false, _ChannelId, _From, State) ->
    State;
add_request(true, ChannelId, From, #data{connection_state =
					     #connection{requests = Requests0} =
					     Connection} = State) ->
    Requests = [{ChannelId, From} | Requests0],
    State#data{connection_state = Connection#connection{requests = Requests}};
add_request(Fun, ChannelId, From, #data{connection_state =
                                            #connection{requests = Requests0} =
                                            Connection} = State) when is_function(Fun) ->
    Requests = [{ChannelId, From, Fun} | Requests0],
    State#data{connection_state = Connection#connection{requests = Requests}}.

new_channel_id(#data{connection_state = #connection{channel_id_seed = Id} =
			 Connection}
	       = State) ->
    {Id, State#data{connection_state =
			Connection#connection{channel_id_seed = Id + 1}}}.


%%%----------------------------------------------------------------
start_rekeying(Role, D0) ->
    {KeyInitMsg, SshPacket, Ssh} = ssh_transport:key_exchange_init_msg(D0#data.ssh_params),
    send_bytes(SshPacket, D0),
    D = D0#data{ssh_params = Ssh,
                key_exchange_init_msg = KeyInitMsg},
    {next_state, {kexinit,Role,renegotiate}, D, {change_callback_module,ssh_fsm_kexinit}}.


init_renegotiate_timers(_OldState, NewState, D) ->
    {RekeyTimeout,_MaxSent} = ?GET_OPT(rekey_limit, (D#data.ssh_params)#ssh.opts),
    {next_state, NewState, D, [{{timeout,renegotiate},     RekeyTimeout,       none},
                               {{timeout,check_data_size}, ?REKEY_DATA_TIMOUT, none} ]}.


pause_renegotiate_timers(_OldState, NewState, D) ->
    {next_state, NewState, D, [{{timeout,renegotiate},     infinity, none},
                               {{timeout,check_data_size}, infinity, none} ]}.

check_data_rekeying(Role, D) ->
    case inet:getstat(D#data.socket, [send_oct]) of
        {ok, [{send_oct,SocketSentTotal}]} ->
            SentSinceRekey = SocketSentTotal - D#data.last_size_rekey,
            {_RekeyTimeout,MaxSent} = ?GET_OPT(rekey_limit, (D#data.ssh_params)#ssh.opts),
            case check_data_rekeying_dbg(SentSinceRekey, MaxSent) of
                true ->
                    start_rekeying(Role, D#data{last_size_rekey = SocketSentTotal});
                _ ->
                    %% Not enough data sent for a re-negotiation. Restart timer.
                    {keep_state, D, {{timeout,check_data_size}, ?REKEY_DATA_TIMOUT, none}}
            end;
        {error,_} ->
            %% Socket closed, but before this module has handled that. Maybe
            %% it is in the message queue.
            %% Just go on like if there was not enough data transmitted to start re-keying:
            {keep_state, D, {{timeout,check_data_size}, ?REKEY_DATA_TIMOUT, none}}
    end.

check_data_rekeying_dbg(SentSinceRekey, MaxSent) ->
    %% This function is for the ssh_dbg to trace on. See dbg_trace/3 at the end.
    SentSinceRekey >= MaxSent.

%%%----------------------------------------------------------------
%%% This server/client has decided to disconnect via the state machine:
%%% The unused arguments are for debugging.

send_disconnect(Code, DetailedText, Module, Line, StateName, D) ->
    send_disconnect(Code, default_text(Code), DetailedText, Module, Line, StateName, D).

send_disconnect(Code, Reason, DetailedText, Module, Line, StateName, D0) ->
    Msg = #ssh_msg_disconnect{code = Code,
                              description = Reason},
    D = send_msg(Msg, D0),
    LogMsg = io_lib:format("Disconnects with code = ~p [RFC4253 11.1]: ~s",[Code,Reason]),
    call_disconnectfun_and_log_cond(LogMsg, DetailedText, Module, Line, StateName, D),
    {{shutdown,Reason}, D}.

call_disconnectfun_and_log_cond(LogMsg, DetailedText, Module, Line, StateName, D) ->
    case disconnect_fun(LogMsg, D) of
        void ->
            log(info, D,
                "~s~n"
                "State = ~p~n"
                "Module = ~p, Line = ~p.~n"
                "Details:~n  ~s~n",
                [LogMsg, StateName, Module, Line, DetailedText]);
        _ ->
            ok
    end.


default_text(?SSH_DISCONNECT_HOST_NOT_ALLOWED_TO_CONNECT) -> "Host not allowed to connect";
default_text(?SSH_DISCONNECT_PROTOCOL_ERROR) -> "Protocol error";
default_text(?SSH_DISCONNECT_KEY_EXCHANGE_FAILED) -> "Key exchange failed";
default_text(?SSH_DISCONNECT_RESERVED) -> "Reserved";
default_text(?SSH_DISCONNECT_MAC_ERROR) -> "Mac error";
default_text(?SSH_DISCONNECT_COMPRESSION_ERROR) -> "Compression error";
default_text(?SSH_DISCONNECT_SERVICE_NOT_AVAILABLE) -> "Service not available";
default_text(?SSH_DISCONNECT_PROTOCOL_VERSION_NOT_SUPPORTED) -> "Protocol version not supported";
default_text(?SSH_DISCONNECT_HOST_KEY_NOT_VERIFIABLE) -> "Host key not verifiable";
default_text(?SSH_DISCONNECT_CONNECTION_LOST) -> "Connection lost";
default_text(?SSH_DISCONNECT_BY_APPLICATION) -> "By application";
default_text(?SSH_DISCONNECT_TOO_MANY_CONNECTIONS) -> "Too many connections";
default_text(?SSH_DISCONNECT_AUTH_CANCELLED_BY_USER) -> "Auth cancelled by user";
default_text(?SSH_DISCONNECT_NO_MORE_AUTH_METHODS_AVAILABLE) -> "Unable to connect using the available authentication methods";
default_text(?SSH_DISCONNECT_ILLEGAL_USER_NAME) -> "Illegal user name".

%%%----------------------------------------------------------------
counterpart_versions(NumVsn, StrVsn, #ssh{role = server} = Ssh) ->
    Ssh#ssh{c_vsn = NumVsn , c_version = StrVsn};
counterpart_versions(NumVsn, StrVsn, #ssh{role = client} = Ssh) ->
    Ssh#ssh{s_vsn = NumVsn , s_version = StrVsn}.

%%%----------------------------------------------------------------
conn_info_keys() ->
    [client_version,
     server_version,
     peer,
     user,
     sockname,
     options,
     algorithms,
     channels
    ].

conn_info(client_version, #data{ssh_params=S}) -> {S#ssh.c_vsn, S#ssh.c_version};
conn_info(server_version, #data{ssh_params=S}) -> {S#ssh.s_vsn, S#ssh.s_version};
conn_info(peer,           #data{ssh_params=S}) -> S#ssh.peer;
conn_info(user,                             D) -> D#data.auth_user;
conn_info(sockname,       #data{ssh_params=S}) -> S#ssh.local;
conn_info(options,        #data{ssh_params=#ssh{opts=Opts}})    -> lists:sort(
                                                                     maps:to_list(
                                                                       ssh_options:keep_set_options(
                                                                         client,
                                                                         ssh_options:keep_user_options(client,Opts))));
conn_info(algorithms,     #data{ssh_params=#ssh{algorithms=A}}) -> conn_info_alg(A);
conn_info(channels, D) -> try conn_info_chans(ets:tab2list(cache(D)))
                          catch _:_ -> undefined
                          end;
%% dbg options ( = not documented):
conn_info(socket, D) ->   D#data.socket;
conn_info(chan_ids, D) -> 
    ssh_client_channel:cache_foldl(fun(#channel{local_id=Id}, Acc) ->
				    [Id | Acc]
			    end, [], cache(D)).

conn_info_chans(Chs) ->
    Fs = record_info(fields, channel),
    [lists:zip(Fs, tl(tuple_to_list(Ch))) || Ch=#channel{} <- Chs].

conn_info_alg(AlgTup) ->
    [alg|Vs] = tuple_to_list(AlgTup),
    Fs = record_info(fields, alg),
    [{K,V} || {K,V} <- lists:zip(Fs,Vs),
              lists:member(K,[kex,
                              hkey,
                              encrypt,
                              decrypt,
                              send_mac,
                              recv_mac,
                              compress,
                              decompress,
                              send_ext_info,
                              recv_ext_info])].

%%%----------------------------------------------------------------
chann_info(recv_window, C) ->
    {{win_size,    C#channel.recv_window_size},
     {packet_size, C#channel.recv_packet_size}};
chann_info(send_window, C) ->
    {{win_size,    C#channel.send_window_size},
     {packet_size, C#channel.send_packet_size}};
%% dbg options ( = not documented):
chann_info(pid, C) ->
    C#channel.user.

%%%----------------------------------------------------------------
%% Assisting meta function for the *_info functions
fold_keys(Keys, Fun, Extra) ->
    lists:foldr(fun(Key, Acc) ->
			try Fun(Key, Extra) of
			    Value -> [{Key,Value}|Acc]
			catch
			    _:_ -> Acc
			end
		end, [], Keys).

%%%----------------------------------------------------------------
log(Tag, D, Format, Args) ->
    log(Tag, D, io_lib:format(Format,Args)).

log(Tag, D, Reason) ->
    case atom_to_list(Tag) of                   % Dialyzer-technical reasons...
        "error"   -> do_log(error_msg,   Reason, D);
        "warning" -> do_log(warning_msg, Reason, D);
        "info"    -> do_log(info_msg,    Reason, D)
    end.


do_log(F, Reason0, #data{ssh_params=S}) ->
    Reason1 = string:chomp(assure_string(Reason0)),
    Reason = limit_size(Reason1, ?GET_OPT(max_log_item_len,S#ssh.opts)),
    case S of
        #ssh{role = Role} when Role==server ;
                               Role==client ->
            {PeerRole,PeerVersion} =
                case Role of
                    server -> {"Peer client", S#ssh.c_version};
                    client -> {"Peer server", S#ssh.s_version}
                end,
            error_logger:F("Erlang SSH ~p version: ~s ~s.~n"
                           "Address: ~s~n"
                           "~s version: ~p~n"
                           "Peer address: ~s~n"
                           "~s~n",
                           [Role, ssh_log_version(), crypto_log_info(),
                            ssh_lib:format_address_port(S#ssh.local),
                            PeerRole, PeerVersion,
                            ssh_lib:format_address_port(element(2,S#ssh.peer)),
                            Reason]);
        _ ->
            error_logger:F("Erlang SSH ~s ~s.~n"
                           "~s~n",
                           [ssh_log_version(), crypto_log_info(), 
                            Reason])
    end.

assure_string(S) ->
    try io_lib:format("~s",[S])
    of Formatted -> Formatted
    catch
        _:_ -> io_lib:format("~p",[S])
    end.

limit_size(S, MaxLen) when is_integer(MaxLen) ->
    limit_size(S, lists:flatlength(S), MaxLen);
limit_size(S, _) ->
    S.

limit_size(S, Len, MaxLen) when Len =< MaxLen ->
    S;
limit_size(S, Len, MaxLen) when Len =< (MaxLen + 5) ->
    %% Looks silly with e.g "... (2 bytes skipped)"
    S;
limit_size(S, Len, MaxLen) when Len > MaxLen ->
    %% Cut
    io_lib:format("~s ... (~w bytes skipped)", 
                  [string:substr(lists:flatten(S), 1, MaxLen),
                   Len-MaxLen]).

crypto_log_info() ->
    try 
        [{_,_,CI}] = crypto:info_lib(),
        case crypto:info_fips() of
            enabled ->
                <<"(",CI/binary,". FIPS enabled)">>;
            not_enabled ->
                <<"(",CI/binary,". FIPS available but not enabled)">>;
            _ ->
                <<"(",CI/binary,")">>
        end
    catch
        _:_ -> ""
    end.

ssh_log_version() ->
    case application:get_key(ssh,vsn) of
        {ok,Vsn} -> Vsn;
        undefined -> ""
    end.

%%%----------------------------------------------------------------
not_connected_filter({connection_reply, _Data}) -> true;
not_connected_filter(_) -> false.

%%%----------------------------------------------------------------

send_replies({Repls,C = #connection{}}, D) when is_list(Repls) ->
    send_replies(Repls, D#data{connection_state=C});
send_replies(Repls, State) ->
    lists:foldl(fun get_repl/2, {[],State}, Repls).

get_repl({connection_reply,Msg}, {CallRepls,S}) ->
    if is_record(Msg, ssh_msg_channel_success) ->
	    update_inet_buffers(S#data.socket);
       true ->
	    ok
    end,
    {CallRepls, send_msg(Msg,S)};
get_repl({channel_data,undefined,_Data}, Acc) ->
    Acc;
get_repl({channel_data,Pid,Data}, Acc) ->
    Pid ! {ssh_cm, self(), Data},
    Acc;
get_repl({channel_request_reply,From,Data}, {CallRepls,S}) ->
    {[{reply,From,Data}|CallRepls], S};
get_repl({flow_control,Cache,Channel,From,Msg}, {CallRepls,S}) ->
    ssh_client_channel:cache_update(Cache, Channel#channel{flow_control = undefined}),
    {[{reply,From,Msg}|CallRepls], S};
get_repl({flow_control,From,Msg}, {CallRepls,S}) ->
    {[{reply,From,Msg}|CallRepls], S};
%% get_repl(noreply, Acc) ->
%%     Acc;
%% get_repl([], Acc) ->
%%     Acc;
get_repl(X, Acc) ->
    exit({get_repl,X,Acc}).

%%%----------------------------------------------------------------
%%disconnect_fun({disconnect,Msg}, D) -> ?CALL_FUN(disconnectfun,D)(Msg);
disconnect_fun(Reason, D)           -> ?CALL_FUN(disconnectfun,D)(Reason).

unexpected_fun(UnexpectedMessage, #data{ssh_params = #ssh{peer = {_,Peer} }} = D) ->
    ?CALL_FUN(unexpectedfun,D)(UnexpectedMessage, Peer).

debug_fun(#ssh_msg_debug{always_display = Display,
			 message = DbgMsg,
			 language = Lang},
	  D) ->
    ?CALL_FUN(ssh_msg_debug_fun,D)(self(), Display, DbgMsg, Lang).


%%%----------------------------------------------------------------
%%% Cache idle timer that closes the connection if there are no
%%% channels open for a while.

cond_set_idle_timer(D) ->
    case ssh_client_channel:cache_info(num_entries, cache(D)) of
        0 -> {{timeout,idle_time}, ?GET_OPT(idle_time, (D#data.ssh_params)#ssh.opts), none};
        _ -> {{timeout,idle_time}, infinity, none}
    end.

%%%----------------------------------------------------------------
start_channel_request_timer(_,_, infinity) ->
    ok;
start_channel_request_timer(Channel, From, Time) ->
    erlang:send_after(Time, self(), {timeout, {Channel, From}}).

%%%----------------------------------------------------------------

init_inet_buffers_window(Socket) ->                         
    %% Initialize the inet buffer handling. First try to increase the buffers:
    update_inet_buffers(Socket),
    %% then get good start values for the window handling:
    {ok,SockOpts} = inet:getopts(Socket, [buffer,recbuf]),
    WinSz = proplists:get_value(recbuf, SockOpts, ?DEFAULT_WINDOW_SIZE),
    PktSz = min(proplists:get_value(buffer, SockOpts, ?DEFAULT_PACKET_SIZE),
                ?DEFAULT_PACKET_SIZE),  % Too large packet size might cause deadlock
                                        % between sending and receiving
    {WinSz, PktSz}.
    
update_inet_buffers(Socket) ->
    try
        {ok, BufSzs0} = inet:getopts(Socket, [sndbuf,recbuf]),
        MinVal = 655360,
        [{Tag,MinVal} || {Tag,Val} <- BufSzs0,
                         Val < MinVal]
    of
	[] -> ok;
	NewOpts ->
            inet:setopts(Socket, NewOpts),
            %% Note that buffers might be of different size than we just requested,
            %% the OS has the last word.
            ok
    catch
        _:_ -> ok
    end.

%%%################################################################
%%%#
%%%# Tracing
%%%#

ssh_dbg_trace_points() -> [terminate, disconnect, connections, connection_events, renegotiation,
                           tcp, connection_handshake].

ssh_dbg_flags(connections) -> [c | ssh_dbg_flags(terminate)];
ssh_dbg_flags(renegotiation) -> [c];
ssh_dbg_flags(connection_events) -> [c];
ssh_dbg_flags(connection_handshake) -> [c];
ssh_dbg_flags(terminate) -> [c];
ssh_dbg_flags(tcp) -> [c];
ssh_dbg_flags(disconnect) -> [c].

ssh_dbg_on(connections) -> dbg:tp(?MODULE,  init, 1, x),
                           ssh_dbg_on(terminate);
ssh_dbg_on(connection_events) -> dbg:tp(?MODULE,   handle_event, 4, x);
ssh_dbg_on(connection_handshake) -> dbg:tpl(?MODULE, handshake, 3, x);
ssh_dbg_on(renegotiation) -> dbg:tpl(?MODULE,   init_renegotiate_timers, 3, x),
                             dbg:tpl(?MODULE,   pause_renegotiate_timers, 3, x),
                             dbg:tpl(?MODULE,   check_data_rekeying_dbg, 2, x),
                             dbg:tpl(?MODULE,   start_rekeying, 2, x),
                             dbg:tp(?MODULE,   renegotiate, 1, x);
ssh_dbg_on(terminate) -> dbg:tp(?MODULE,  terminate, 3, x);
ssh_dbg_on(tcp) -> dbg:tp(?MODULE, handle_event, 4,
                          [{[info, {tcp,'_','_'},       '_', '_'], [], []},
                           {[info, {tcp_error,'_','_'}, '_', '_'], [], []},
                           {[info, {tcp_closed,'_'},    '_', '_'], [], []}
                          ]),
                   dbg:tp(?MODULE, send_bytes, 2, x),
                   dbg:tpl(?MODULE, close_transport, 1, x);
                          
ssh_dbg_on(disconnect) -> dbg:tpl(?MODULE,  send_disconnect, 7, x).


ssh_dbg_off(disconnect) -> dbg:ctpl(?MODULE, send_disconnect, 7);
ssh_dbg_off(terminate) -> dbg:ctpg(?MODULE, terminate, 3);
ssh_dbg_off(tcp) -> dbg:ctpg(?MODULE, handle_event, 4), % How to avoid cancelling 'connection_events' ?
                    dbg:ctpl(?MODULE, send_bytes, 2),
                    dbg:ctpl(?MODULE, close_transport, 1);
ssh_dbg_off(renegotiation) -> dbg:ctpl(?MODULE,   init_renegotiate_timers, 3),
                              dbg:ctpl(?MODULE,   pause_renegotiate_timers, 3),
                              dbg:ctpl(?MODULE,   check_data_rekeying_dbg, 2),
                              dbg:ctpl(?MODULE,   start_rekeying, 2),
                              dbg:ctpg(?MODULE,   renegotiate, 1);
ssh_dbg_off(connection_events) -> dbg:ctpg(?MODULE, handle_event, 4);
ssh_dbg_off(connection_handshake) -> dbg:ctpl(?MODULE, handshake, 3);
ssh_dbg_off(connections) -> dbg:ctpg(?MODULE, init, 1),
                            ssh_dbg_off(terminate).


ssh_dbg_format(connections, {call, {?MODULE,init, [[Role, Sock, Opts]]}}) ->
    DefaultOpts = ssh_options:handle_options(Role,[]),
    ExcludedKeys = [internal_options, user_options],
    NonDefaultOpts =
        maps:filter(fun(K,V) ->
                            case lists:member(K,ExcludedKeys) of
                                true ->
                                    false;
                                false ->
                                    V =/= (catch maps:get(K,DefaultOpts))
                            end
                    end,
                    Opts),
    {ok, {IPp,Portp}} = inet:peername(Sock),
    {ok, {IPs,Ports}} = inet:sockname(Sock),
    [io_lib:format("Starting ~p connection:\n",[Role]),
     io_lib:format("Socket = ~p, Peer = ~s, Local = ~s,~n"
                   "Non-default options:~n~p",
                   [Sock,
                    ssh_lib:format_address_port(IPp,Portp),
                    ssh_lib:format_address_port(IPs,Ports),
                    NonDefaultOpts])
    ];
ssh_dbg_format(connections, F) ->
    ssh_dbg_format(terminate, F);

ssh_dbg_format(connection_events, {call, {?MODULE,handle_event, [EventType, EventContent, State, _Data]}}) ->
    ["Connection event\n",
     io_lib:format("EventType: ~p~nEventContent: ~p~nState: ~p~n", [EventType, EventContent, State])
    ];
ssh_dbg_format(connection_events, {return_from, {?MODULE,handle_event,4}, Ret}) ->
    ["Connection event result\n",
     io_lib:format("~p~n", [ssh_dbg:reduce_state(Ret, #data{})])
    ];

ssh_dbg_format(tcp, {call, {?MODULE,handle_event, [info, {tcp,Sock,TcpData}, State, _Data]}}) ->
    ["TCP stream data arrived\n",
     io_lib:format("State: ~p~n"
                   "Socket: ~p~n"
                   "TcpData:~n~s", [State, Sock, ssh_dbg:hex_dump(TcpData, [{max_bytes,48}])])
    ];
ssh_dbg_format(tcp, {call, {?MODULE,handle_event, [info, {tcp_error,Sock,Msg}, State, _Data]}}) ->
    ["TCP stream data ERROR arrived\n",
     io_lib:format("State: ~p~n"
                   "Socket: ~p~n"
                   "ErrorMsg:~p~n", [State, Sock, Msg])
    ];
ssh_dbg_format(tcp, {call, {?MODULE,handle_event, [info, {tcp_closed,Sock}, State, _Data]}}) ->
    ["TCP stream closed\n",
     io_lib:format("State: ~p~n"
                   "Socket: ~p~n", [State, Sock])
    ];
ssh_dbg_format(tcp, {return_from, {?MODULE,handle_event,4}, _Ret}) ->
    skip;

ssh_dbg_format(tcp, {call, {?MODULE, send_bytes, ["",_D]}}) ->
    skip;
ssh_dbg_format(tcp, {call, {?MODULE, send_bytes, [TcpData, #data{socket=Sock}]}}) ->
    ["TCP send stream data\n",
     io_lib:format("Socket: ~p~n"
                   "TcpData:~n~s", [Sock, ssh_dbg:hex_dump(TcpData, [{max_bytes,48}])])
    ];
ssh_dbg_format(tcp, {return_from, {?MODULE,send_bytes,2}, _R}) ->
    skip;

ssh_dbg_format(tcp, {call, {?MODULE, close_transport, [#data{socket=Sock}]}}) ->
    ["TCP close stream\n",
     io_lib:format("Socket: ~p~n", [Sock])
    ];
ssh_dbg_format(tcp, {return_from, {?MODULE,close_transport,1}, _R}) ->
    skip;

ssh_dbg_format(renegotiation, {call, {?MODULE,init_renegotiate_timers,[OldState,NewState,D]}}) ->
    ["Renegotiation: start timer (init_renegotiate_timers)\n",
     io_lib:format("State: ~p  -->  ~p~n"
                   "rekey_limit: ~p ({ms,bytes})~n"
                   "check_data_size: ~p (ms)~n", 
                   [OldState, NewState,
                    ?GET_OPT(rekey_limit, (D#data.ssh_params)#ssh.opts),
                    ?REKEY_DATA_TIMOUT])
    ];
ssh_dbg_format(renegotiation, {return_from, {?MODULE,init_renegotiate_timers,3}, _Ret}) ->
    skip;

ssh_dbg_format(renegotiation, {call, {?MODULE,renegotiate,[ConnectionHandler]}}) ->
    ["Renegotiation: renegotiation forced\n",
     io_lib:format("~p:renegotiate(~p) called~n", 
                   [?MODULE,ConnectionHandler])
    ];
ssh_dbg_format(renegotiation, {return_from, {?MODULE,renegotiate,1}, _Ret}) ->
    skip;

ssh_dbg_format(renegotiation, {call, {?MODULE,pause_renegotiate_timers,[OldState,NewState,_D]}}) ->
    ["Renegotiation: pause timers\n",
     io_lib:format("State: ~p  -->  ~p~n",
                   [OldState, NewState])
    ];
ssh_dbg_format(renegotiation, {return_from, {?MODULE,pause_renegotiate_timers,3}, _Ret}) ->
    skip;

ssh_dbg_format(renegotiation, {call, {?MODULE,start_rekeying,[_Role,_D]}}) ->
    ["Renegotiation: start rekeying\n"];
ssh_dbg_format(renegotiation, {return_from, {?MODULE,start_rekeying,2}, _Ret}) ->
    skip;

ssh_dbg_format(renegotiation, {call, {?MODULE,check_data_rekeying_dbg,[SentSinceRekey, MaxSent]}}) ->
    ["Renegotiation: check size of data sent\n",
     io_lib:format("TotalSentSinceRekey: ~p~nMaxBeforeRekey: ~p~nStartRekey: ~p~n",
                   [SentSinceRekey, MaxSent, SentSinceRekey >= MaxSent])
    ];
ssh_dbg_format(renegotiation, {return_from, {?MODULE,check_data_rekeying_dbg,2}, _Ret}) ->
    skip;


ssh_dbg_format(terminate, {call, {?MODULE,terminate, [Reason, StateName, D]}}) ->
    ExtraInfo =
        try
            {conn_info(peer,D),
             conn_info(user,D),
             conn_info(sockname,D)}
        of
            {{_,{IPp,Portp}}, Usr, {IPs,Ports}} when is_tuple(IPp), is_tuple(IPs),
                                                     is_integer(Portp), is_integer(Ports) ->
                io_lib:format("Peer=~s:~p, Local=~s:~p, User=~p",
                              [inet:ntoa(IPp),Portp,inet:ntoa(IPs),Ports,Usr]);
            {Peer,Usr,Sockname} ->
                io_lib:format("Peer=~p, Local=~p, User=~p",[Peer,Sockname,Usr])
        catch
            _:_ ->
                ""
        end,
    if
        Reason == normal ;
        Reason == shutdown ;
        element(1,Reason) == shutdown
        ->
            ["Connection Terminating:\n",
             io_lib:format("Reason: ~p, StateName: ~p~n~s", [Reason, StateName, ExtraInfo])
            ];

        true ->
            ["Connection Terminating:\n",
             io_lib:format("Reason: ~p, StateName: ~p~n~s~nStateData = ~p",
                           [Reason, StateName, ExtraInfo, clean(D)])
            ]
    end;
ssh_dbg_format(renegotiation, {return_from, {?MODULE,terminate,3}, _Ret}) ->
    skip;

ssh_dbg_format(disconnect, {call,{?MODULE,send_disconnect,
                                     [Code, Reason, DetailedText, Module, Line, StateName, _D]}}) ->
    ["Disconnecting:\n",
     io_lib:format(" Module = ~p, Line = ~p, StateName = ~p,~n"
                   " Code = ~p, Reason = ~p,~n"
                   " DetailedText =~n"
                   " ~p",
                   [Module, Line, StateName, Code, Reason, lists:flatten(DetailedText)])
    ];
ssh_dbg_format(renegotiation, {return_from, {?MODULE,send_disconnect,7}, _Ret}) ->
    skip.


ssh_dbg_format(connection_handshake, {call, {?MODULE,handshake,[Pid, Ref, Timeout]}}, Stack) ->
    {["Connection handshake\n",
      io_lib:format("Connection Child: ~p~nReg: ~p~nTimeout: ~p~n",
                   [Pid, Ref, Timeout])
     ],
     [Pid|Stack]
    };
ssh_dbg_format(connection_handshake, {Tag, {?MODULE,handshake,3}, Ret}, [Pid|Stack]) ->
    {[lists:flatten(io_lib:format("Connection handshake result ~p\n", [Tag])),
      io_lib:format("Connection Child: ~p~nRet: ~p~n",
                    [Pid, Ret])
     ],
     Stack
    }.<|MERGE_RESOLUTION|>--- conflicted
+++ resolved
@@ -400,34 +400,6 @@
 %% Intitialisation
 %%====================================================================
 init([Role, Socket, Opts]) when Role==client ; Role==server ->
-<<<<<<< HEAD
-    case inet:peername(Socket) of
-        {ok, PeerAddr} ->
-            try
-                {Protocol, Callback, CloseTag} = ?GET_OPT(transport, Opts),
-                D = #data{starter = ?GET_INTERNAL_OPT(user_pid, Opts),
-                          socket = Socket,
-                          transport_protocol = Protocol,
-                          transport_cb = Callback,
-                          transport_close_tag = CloseTag,
-                          ssh_params = init_ssh_record(Role, Socket, PeerAddr, Opts),
-                          connection_state = init_connection_record(Role, Socket, Opts)
-                         },
-                process_flag(trap_exit, true),
-                {ok, {hello,Role}, D}
-            catch
-                _:{error,Error} -> {stop, {error,Error}};
-                error:Error ->     {stop, {error,Error}}
-            end;
-
-        {error,Error} ->
-            {stop, {shutdown,Error}}
-    end.
-
-%%%----------------------------------------------------------------
-%%% Connection start and initialization helpers
-
-=======
     process_flag(trap_exit, true),
     %% ssh_params will be updated after receiving socket_control event
     %% in wait_for_socket state;
@@ -436,7 +408,6 @@
 
 %%%----------------------------------------------------------------
 %%% Connection start and initialization helpers
->>>>>>> 6fa9bc00
 init_connection_record(Role, Socket, Opts) ->
     {WinSz, PktSz} = init_inet_buffers_window(Socket),
     C = #connection{channel_cache = ssh_client_channel:cache_create(),
