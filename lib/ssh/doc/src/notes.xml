--- conflicted
+++ resolved
@@ -30,17 +30,12 @@
     <file>notes.xml</file>
   </header>
 
-<<<<<<< HEAD
 <section><title>Ssh 5.0.1</title>
-=======
-<section><title>Ssh 4.13.2.3</title>
->>>>>>> e7eaff0e
-
-    <section><title>Fixed Bugs and Malfunctions</title>
-      <list>
-        <item>
-          <p>
-<<<<<<< HEAD
+
+    <section><title>Fixed Bugs and Malfunctions</title>
+      <list>
+        <item>
+          <p>
 	    Added multiline editing support to ssh clients connected
 	    through OTP ssh daemon.</p>
           <p>
@@ -285,12 +280,22 @@
 	    Internally it was previously in ssh_transport.</p>
           <p>
 	    Own Id: OTP-18079 Aux Id: GH-5767 </p>
-=======
+        </item>
+      </list>
+    </section>
+
+</section>
+
+<section><title>Ssh 4.13.2.3</title>
+
+    <section><title>Fixed Bugs and Malfunctions</title>
+      <list>
+        <item>
+          <p>
 	    With this change, error logging related crashes in
 	    ssh_connection_handler module are fixed.</p>
           <p>
 	    Own Id: OTP-18620 Aux Id: OTP-18386,PR-6611 </p>
->>>>>>> e7eaff0e
         </item>
       </list>
     </section>
