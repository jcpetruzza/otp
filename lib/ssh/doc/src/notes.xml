--- conflicted
+++ resolved
@@ -30,33 +30,21 @@
     <file>notes.xml</file>
   </header>
 
-<<<<<<< HEAD
 <section><title>Ssh 4.6.7</title>
-=======
-<section><title>Ssh 4.4.2.3</title>
->>>>>>> 90edf69b
-
-    <section><title>Fixed Bugs and Malfunctions</title>
-      <list>
-        <item>
-          <p>
-<<<<<<< HEAD
+
+    <section><title>Fixed Bugs and Malfunctions</title>
+      <list>
+        <item>
+          <p>
 	    Fix bad spec in ssh.hrl: <c>double_algs()</c>.</p>
           <p>
 	    Own Id: OTP-14990</p>
-=======
-	    An ssh_sftp server (running version 6) could fail if it
-	    is told to remove a file which in fact is a directory.</p>
-          <p>
-	    Own Id: OTP-15004</p>
->>>>>>> 90edf69b
-        </item>
-      </list>
-    </section>
-
-</section>
-
-<<<<<<< HEAD
+        </item>
+      </list>
+    </section>
+
+</section>
+
 <section><title>Ssh 4.6.6</title>
 
     <section><title>Fixed Bugs and Malfunctions</title>
@@ -72,9 +60,6 @@
       </list>
     </section>
 
-=======
-<section><title>Ssh 4.4.2.2</title>
->>>>>>> 90edf69b
 
     <section><title>Improvements and New Features</title>
       <list>
@@ -482,6 +467,20 @@
 
 </section>
 
+
+<section><title>Ssh 4.4.2.3</title>
+    <section><title>Fixed Bugs and Malfunctions</title>
+      <list>
+        <item>
+          <p>
+	    An ssh_sftp server (running version 6) could fail if it
+	    is told to remove a file which in fact is a directory.</p>
+          <p>
+	    Own Id: OTP-15004</p>
+        </item>
+      </list>
+    </section>
+</section>
 
 <section><title>Ssh 4.4.2.2</title>
     <section><title>Improvements and New Features</title>
