--- conflicted
+++ resolved
@@ -30,7 +30,6 @@
     <file>notes.xml</file>
   </header>
 
-<<<<<<< HEAD
 <section><title>Ssh 4.7.1</title>
 
     <section><title>Improvements and New Features</title>
@@ -71,15 +70,10 @@
 </section>
 
 <section><title>Ssh 4.7</title>
-=======
-<section><title>Ssh 4.6.9.2</title>
-
->>>>>>> 166aa12d
-    <section><title>Fixed Bugs and Malfunctions</title>
-      <list>
-        <item>
-          <p>
-<<<<<<< HEAD
+    <section><title>Fixed Bugs and Malfunctions</title>
+      <list>
+        <item>
+          <p>
 	    If the daemon port listener is restarted, it could
 	    potentially fail with <c>eaddrinuse</c> if the timing is
 	    unlucky. It will now retry and exponentially back off the
@@ -94,17 +88,10 @@
 	    Reason, usually 'normal'.</p>
           <p>
 	    Own Id: OTP-15084</p>
-=======
-	    Incompatibility with newer OpenSSH fixed. Previously
-	    versions 7.8 and later could cause Erlang SSH to exit.</p>
-          <p>
-	    Own Id: OTP-15413</p>
->>>>>>> 166aa12d
-        </item>
-      </list>
-    </section>
-
-<<<<<<< HEAD
+        </item>
+      </list>
+    </section>
+
 
     <section><title>Improvements and New Features</title>
       <list>
@@ -242,11 +229,22 @@
       </list>
     </section>
 </section>
-=======
-</section>
-
-<section><title>Ssh 4.6.9.1</title>
->>>>>>> 166aa12d
+
+<section><title>Ssh 4.6.9.2</title>
+
+    <section><title>Fixed Bugs and Malfunctions</title>
+      <list>
+        <item>
+          <p>
+	    Incompatibility with newer OpenSSH fixed. Previously
+	    versions 7.8 and later could cause Erlang SSH to exit.</p>
+          <p>
+	    Own Id: OTP-15413</p>
+        </item>
+      </list>
+    </section>
+
+</section>
 
 <section><title>Ssh 4.6.9.1</title>
     <section><title>Fixed Bugs and Malfunctions</title>
@@ -3886,4 +3884,4 @@
     </section>
 
   </section>
-</chapter>
+</chapter>