--- conflicted
+++ resolved
@@ -30,7 +30,6 @@
     <file>notes.xml</file>
   </header>
 
-<<<<<<< HEAD
 <section><title>Ssh 4.12.1</title>
 
     <section><title>Improvements and New Features</title>
@@ -49,14 +48,10 @@
 </section>
 
 <section><title>Ssh 4.12</title>
-=======
-<section><title>Ssh 4.11.1.1</title>
->>>>>>> 940dca3c
-
-    <section><title>Fixed Bugs and Malfunctions</title>
-      <list>
-        <item>
-<<<<<<< HEAD
+
+    <section><title>Fixed Bugs and Malfunctions</title>
+      <list>
+        <item>
 	    <p>Missing runtime dependencies has been added to this
 	    application.</p>
           <p>
@@ -136,13 +131,22 @@
 	    chapter in the Erlang/OTP documentation.</p>
           <p>
 	    Own Id: OTP-17352</p>
-=======
+        </item>
+      </list>
+    </section>
+
+</section>
+
+<section><title>Ssh 4.11.1.1</title>
+
+    <section><title>Fixed Bugs and Malfunctions</title>
+      <list>
+        <item>
           <p>
 	    Fixed that a slow start (>30s) of a client subsystem
 	    could cause a log entry with the password.</p>
           <p>
 	    Own Id: OTP-17390 Aux Id: ERIERL-648 </p>
->>>>>>> 940dca3c
         </item>
       </list>
     </section>
