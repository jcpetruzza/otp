--- conflicted
+++ resolved
@@ -30,11 +30,7 @@
     <file>notes.xml</file>
   </header>
 
-<<<<<<< HEAD
 <section><title>Ssh 5.1.2</title>
-=======
-<section><title>Ssh 4.13.2.5</title>
->>>>>>> e1a54d02
 
     <section><title>Fixed Bugs and Malfunctions</title>
       <list>
@@ -50,7 +46,6 @@
 
 </section>
 
-<<<<<<< HEAD
 <section><title>Ssh 5.1.1</title>
 
     <section><title>Fixed Bugs and Malfunctions</title>
@@ -434,8 +429,22 @@
 
 </section>
 
-=======
->>>>>>> e1a54d02
+<section><title>Ssh 4.13.2.5</title>
+
+    <section><title>Fixed Bugs and Malfunctions</title>
+      <list>
+        <item>
+          <p>
+	    With this change, Curve25519 and Curve448 KEX methods
+	    become most preferred (related to RFC8731).</p>
+          <p>
+	    Own Id: OTP-18964 </p>
+        </item>
+      </list>
+    </section>
+
+</section>
+
 <section><title>Ssh 4.13.2.4</title>
 
     <section><title>Fixed Bugs and Malfunctions</title>
