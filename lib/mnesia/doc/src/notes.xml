<?xml version="1.0" encoding="utf-8" ?>
<!DOCTYPE chapter SYSTEM "chapter.dtd">

<chapter>
  <header>
    <copyright>
<<<<<<< HEAD
      <year>1996</year><year>2023</year>
=======
      <year>1996</year><year>2022</year>
>>>>>>> cee6d023
      <holder>Ericsson AB. All Rights Reserved.</holder>
    </copyright>
    <legalnotice>
      Licensed under the Apache License, Version 2.0 (the "License");
      you may not use this file except in compliance with the License.
      You may obtain a copy of the License at

          http://www.apache.org/licenses/LICENSE-2.0

      Unless required by applicable law or agreed to in writing, software
      distributed under the License is distributed on an "AS IS" BASIS,
      WITHOUT WARRANTIES OR CONDITIONS OF ANY KIND, either express or implied.
      See the License for the specific language governing permissions and
      limitations under the License.

    </legalnotice>

    <title>Mnesia Release Notes</title>
    <prepared>Dan Gudmundsson and H&aring;kan Mattsson</prepared>
    <responsible></responsible>
    <docno></docno>
    <approved></approved>
    <checked></checked>
    <date>05-01-26</date>
    <rev>AE</rev>
    <file>notes.xml</file>
  </header>
  <p>This document describes the changes made to the Mnesia system
    from version to version.  The intention of this document is to
    list all incompatibilities as well as all enhancements and
    bugfixes for every release of Mnesia. Each release of Mnesia
    thus constitutes one section in this document. The title of each
    section is the version number of Mnesia.</p>

<<<<<<< HEAD
  <section><title>Mnesia 4.23</title>
=======
  <section><title>Mnesia 4.21.4.3</title>
>>>>>>> cee6d023

    <section><title>Fixed Bugs and Malfunctions</title>
      <list>
        <item>
          <p>
<<<<<<< HEAD
	    Document <c>mnesia:foldl/4</c> and <c>mnesia:foldr/4</c>.</p>
          <p>
	    Own Id: OTP-18798</p>
        </item>
        <item>
          <p>
	    <c>mnesia:add_table_copy/3</c> no longer fails with
	    reason system_limit when the node is starting.</p>
          <p>
	    Own Id: OTP-18850</p>
        </item>
      </list>
    </section>


    <section><title>Improvements and New Features</title>
      <list>
        <item>
          <p>
	    Restore recreate of disc_only tables could crash if they
	    had an index.</p>
          <p>
	    Own Id: OTP-18843 Aux Id: GH-7766 </p>
        </item>
      </list>
    </section>

</section>

<section><title>Mnesia 4.22.1</title>

    <section><title>Fixed Bugs and Malfunctions</title>
      <list>
        <item>
          <p>
	    Do not delete old backup file if the new backup fails.</p>
          <p>
	    Own Id: OTP-18711 Aux Id: ERIERL-963 </p>
        </item>
      </list>
    </section>

</section>

<section><title>Mnesia 4.22</title>

    <section><title>Improvements and New Features</title>
      <list>
        <item>
          <p>
	    Added debug statistics for active transactions.</p>
          <p>
	    Own Id: OTP-18309 Aux Id: PR-6377 </p>
        </item>
        <item>
	    <p> The implementation has been fixed to use
	    <c>proc_lib:init_fail/2,3</c> where appropriate, instead
	    of <c>proc_lib:init_ack/1,2</c>. </p>
          <p>
	    *** POTENTIAL INCOMPATIBILITY ***</p>
          <p>
	    Own Id: OTP-18490 Aux Id: OTP-18471, GH-6339, PR-6843 </p>
=======
	    Mnesia could crash during startup if
	    <c>del_table_copy/2</c> and <c>add_table_copy/3</c> was
	    invoked when the table was loading.</p>
          <p>
	    Own Id: OTP-19076 Aux Id: ERIERL-1073 </p>
>>>>>>> cee6d023
        </item>
      </list>
    </section>

</section>

<<<<<<< HEAD
  <section><title>Mnesia 4.21.4.2</title>
=======
<section><title>Mnesia 4.21.4.2</title>
>>>>>>> cee6d023

    <section><title>Fixed Bugs and Malfunctions</title>
      <list>
        <item>
          <p>
	    <c>mnesia:add_table_copy/3</c> no longer fails with
	    reason system_limit when the node is starting.</p>
          <p>
	    Own Id: OTP-18850</p>
        </item>
      </list>
    </section>

</section>

<<<<<<< HEAD
  <section><title>Mnesia 4.21.4.1</title>
=======
<section><title>Mnesia 4.21.4.1</title>
>>>>>>> cee6d023

    <section><title>Fixed Bugs and Malfunctions</title>
      <list>
        <item>
          <p>
	    Do not delete old backup file if the new backup fails.</p>
          <p>
	    Own Id: OTP-18711 Aux Id: ERIERL-963 </p>
        </item>
      </list>
    </section>

</section>

<section><title>Mnesia 4.21.4</title>

    <section><title>Fixed Bugs and Malfunctions</title>
      <list>
        <item>
          <p>
	    Improved consistency for dirty writes when a table was
	    added with <c>add_table_copy/3</c>.</p>
          <p>
	    Fixed a problem with sticky write, which could lead to
	    inconsistent data.</p>
          <p>
	    Own Id: OTP-18412</p>
        </item>
      </list>
    </section>


    <section><title>Improvements and New Features</title>
      <list>
        <item>
          <p>
	    Replace size/1 with either tuple_size/1 or byte_size/1</p>
          <p>
	    The <c>size/1</c> BIF is not optimized by the JIT, and
	    its use can result in worse types for Dialyzer.</p>
          <p>
	    When one knows that the value being tested must be a
	    tuple, <c>tuple_size/1</c> should always be preferred.</p>
          <p>
	    When one knows that the value being tested must be a
	    binary, <c>byte_size/1</c> should be preferred. However,
	    <c>byte_size/1</c> also accepts a bitstring (rounding up
	    size to a whole number of bytes), so one must make sure
	    that the call to <c>byte_size/</c> is preceded by a call
	    to <c>is_binary/1</c> to ensure that bitstrings are
	    rejected. Note that the compiler removes redundant calls
	    to <c>is_binary/1</c>, so if one is not sure whether
	    previous code had made sure that the argument is a
	    binary, it does not harm to add an <c>is_binary/1</c>
	    test immediately before the call to <c>byte_size/1</c>.</p>
          <p>
	    Own Id: OTP-18432 Aux Id:
	    GH-6672,PR-6793,PR-6784,PR-6787,PR-6785,PR-6682,PR-6800,PR-6797,PR-6798,PR-6799,PR-6796,PR-6813,PR-6671,PR-6673,PR-6684,PR-6694,GH-6677,PR-6696,PR-6670,PR-6674 </p>
        </item>
      </list>
    </section>

</section>

<section><title>Mnesia 4.21.3</title>

    <section><title>Fixed Bugs and Malfunctions</title>
      <list>
        <item>
          <p>
	    Fixed crash which could happen during startup if too many
	    decisions where sent from remote nodes.</p>
          <p>
	    Own Id: OTP-18319 Aux Id: ERIERL-875 </p>
        </item>
      </list>
    </section>

</section>

<section><title>Mnesia 4.21.2</title>

    <section><title>Fixed Bugs and Malfunctions</title>
      <list>
        <item>
          <p>
	    Don't fill the logs if mnesia can't connect to all nodes,
	    due to partitioned network.</p>
          <p>
	    Own Id: OTP-18288 Aux Id: ERIERL-868 </p>
        </item>
      </list>
    </section>

</section>

<section><title>Mnesia 4.21.1</title>

    <section><title>Fixed Bugs and Malfunctions</title>
      <list>
        <item>
          <p>
	    Fixed <c>add_table_copy</c> which could leave a table
	    lock if the receiving node went down during the
	    operation.</p>
          <p>
	    Own Id: OTP-18128 Aux Id: PR-6013 </p>
        </item>
      </list>
    </section>

</section>

<section><title>Mnesia 4.21</title>

    <section><title>Improvements and New Features</title>
      <list>
        <item>
          <p>
	    Documentation fixes.</p>
          <p>
	    Own Id: OTP-17930</p>
        </item>
      </list>
    </section>

</section>

<<<<<<< HEAD
  <section><title>Mnesia 4.20.4.4</title>

    <section><title>Fixed Bugs and Malfunctions</title>
      <list>
        <item>
          <p>
	    <c>mnesia:add_table_copy/3</c> no longer fails with
	    reason system_limit when the node is starting.</p>
          <p>
	    Own Id: OTP-18850</p>
        </item>
      </list>
    </section>

</section>

  <section><title>Mnesia 4.20.4.3</title>

    <section><title>Fixed Bugs and Malfunctions</title>
      <list>
        <item>
          <p>
	    Do not delete old backup file if the new backup fails.</p>
          <p>
	    Own Id: OTP-18711 Aux Id: ERIERL-963 </p>
        </item>
      </list>
    </section>

</section>

=======
>>>>>>> cee6d023
  <section><title>Mnesia 4.20.4.2</title>

    <section><title>Fixed Bugs and Malfunctions</title>
      <list>
        <item>
          <p>
	    Don't fill the logs if mnesia can't connect to all nodes,
	    due to partitioned network.</p>
          <p>
	    Own Id: OTP-18288 Aux Id: ERIERL-868 </p>
        </item>
        <item>
          <p>
	    Fixed crash which could happen during startup if too many
	    decisions where sent from remote nodes.</p>
          <p>
	    Own Id: OTP-18319 Aux Id: ERIERL-875 </p>
        </item>
      </list>
    </section>

</section>

  <section><title>Mnesia 4.20.4.1</title>

    <section><title>Fixed Bugs and Malfunctions</title>
      <list>
        <item>
          <p>
	    Fixed <c>add_table_copy</c> which could leave a table
	    lock if the receiving node went down during the
	    operation.</p>
          <p>
	    Own Id: OTP-18128 Aux Id: PR-6013 </p>
        </item>
      </list>
    </section>

</section>

<section><title>Mnesia 4.20.4</title>

    <section><title>Fixed Bugs and Malfunctions</title>
      <list>
        <item>
          <p>
	    Fixed <c>mnesia:add_table_copy/3</c> so that calling it
	    when mnesia started on another node does not fail or
	    cause hanging nodes.</p>
          <p>
	    Own Id: OTP-18056</p>
        </item>
      </list>
    </section>

</section>

<section><title>Mnesia 4.20.3</title>

    <section><title>Improvements and New Features</title>
      <list>
        <item>
          <p>
	    Optimize locker to handle many read locks on the same
	    record.</p>
          <p>
	    Own Id: OTP-17973 Aux Id: ERIERL-772 </p>
        </item>
      </list>
    </section>

</section>

<section><title>Mnesia 4.20.2</title>

    <section><title>Improvements and New Features</title>
      <list>
        <item>
          <p>
	    Reduce the number of locks taken during table copying,
	    should reduce the startup time on large systems.</p>
          <p>
	    Own Id: OTP-17656 Aux Id: ERIERL-688 </p>
        </item>
      </list>
    </section>

</section>

<section><title>Mnesia 4.20.1</title>

    <section><title>Fixed Bugs and Malfunctions</title>
      <list>
        <item>
          <p>
	    Documentation and minor code cleanup.</p>
          <p>
	    Own Id: OTP-17727</p>
        </item>
      </list>
    </section>

</section>

<section><title>Mnesia 4.20</title>

    <section><title>Fixed Bugs and Malfunctions</title>
      <list>
        <item>
          <p>
	    Fixed that index keys was deleted for set tables when
	    mnesia:delete_object/1 tried to delete a non-existing
	    record.</p>
          <p>
	    Own Id: OTP-17564 Aux Id: GH-5040 </p>
        </item>
      </list>
    </section>


    <section><title>Improvements and New Features</title>
      <list>
        <item>
          <p>
	    Optimized table loading and added
	    <c>max_transfer_size</c> configuration parameter.</p>
          <p>
	    Own Id: OTP-17508</p>
        </item>
      </list>
    </section>

</section>

<section><title>Mnesia 4.19.1</title>

    <section><title>Fixed Bugs and Malfunctions</title>
      <list>
        <item>
	    <p>Suppression of deprecation warnings has been added to
	    the source files of the Mnesia application.</p>
          <p>
	    Own Id: OTP-17217</p>
        </item>
        <item>
          <p>
	    Fixed that the backend plugin initialization is done only
	    once.</p>
          <p>
	    Own Id: OTP-17294 Aux Id: GH-4525 PR-4674 </p>
        </item>
      </list>
    </section>

</section>

<section><title>Mnesia 4.19</title>

    <section><title>Fixed Bugs and Malfunctions</title>
      <list>
        <item>
          <p>
	    Fixed the type spec for <c>disc_only_copies</c>.</p>
          <p>
	    Own Id: OTP-17249 Aux Id: PR-4578 </p>
        </item>
        <item>
          <p>
	    Do not crash in <c>mnesia:change_config/2</c> if mnesia
	    is stopping or starting.</p>
          <p>
	    Own Id: OTP-17274 Aux Id: GH-4616 </p>
        </item>
      </list>
    </section>


    <section><title>Improvements and New Features</title>
      <list>
        <item>
          <p>
	    Optimized table loading time for tables that are updated
	    during the loading.</p>
          <p>
	    Own Id: OTP-17271 Aux Id: PR-4575 </p>
        </item>
      </list>
    </section>

</section>

<section><title>Mnesia 4.18.1</title>

    <section><title>Fixed Bugs and Malfunctions</title>
      <list>
        <item>
          <p>
	    Avoid potential performance issue, if the input queue to
	    <c>mnesia_tm</c> is long.</p>
          <p>
	    Own Id: OTP-17066 Aux Id: PR-2889 </p>
        </item>
      </list>
    </section>

</section>

<section><title>Mnesia 4.18</title>

    <section><title>Fixed Bugs and Malfunctions</title>
      <list>
        <item>
          <p>
	    FIx mnesia delete object handling in transaction storage.
	    In a transaction <c>mnesia:read/1</c> could indicate that
	    exiting objects did not exist after another object was
	    deleted.</p>
          <p>
	    Own Id: OTP-16782 Aux Id: PR-2663 </p>
        </item>
      </list>
    </section>


    <section><title>Improvements and New Features</title>
      <list>
        <item>
          <p>
	    Fixed crash during startup, which could happen if a table
	    was deleted on another node.</p>
          <p>
	    Own Id: OTP-16815 Aux Id: ERIERL-500 </p>
        </item>
      </list>
    </section>

</section>

<section><title>Mnesia 4.17</title>

    <section><title>Fixed Bugs and Malfunctions</title>
      <list>
        <item>
          <p>
	    Make <c>mnesia:create_table/2</c> return correct badarg
	    value.</p>
          <p>
	    Own Id: OTP-16072 Aux Id: PR-2320 </p>
        </item>
        <item>
          <p>
	    Fixed a bug where mnesia was sometimes not waiting during
	    start for a commit decision on asymmetric transactions.</p>
          <p>
	    Own Id: OTP-16634 Aux Id: PR-2610 ERL-1227 </p>
        </item>
      </list>
    </section>


    <section><title>Improvements and New Features</title>
      <list>
        <item>
          <p>
	    Remove usage and documentation of old requests of the
	    I/O-protocol.</p>
          <p>
	    Own Id: OTP-15695</p>
        </item>
        <item>
          <p>
	    Avoid using <c>rpc</c> calls to do table reads, which
	    will reduce the load on rpc server and improve
	    performance.</p>
          <p>
	    Own Id: OTP-16189</p>
        </item>
      </list>
    </section>

</section>

  <section><title>Mnesia 4.16.3.1</title>

    <section><title>Improvements and New Features</title>
      <list>
        <item>
          <p>
	    Fixed crash during startup, which could happen if a table
	    was deleted on another node.</p>
          <p>
	    Own Id: OTP-16815 Aux Id: ERIERL-500 </p>
        </item>
      </list>
    </section>

</section>

<section><title>Mnesia 4.16.3</title>

    <section><title>Fixed Bugs and Malfunctions</title>
      <list>
        <item>
          <p>
	    Fixed a timing issue in uninstall fallback functionality.</p>
          <p>
	    Own Id: OTP-16468 Aux Id: ERL-1151 </p>
        </item>
      </list>
    </section>

</section>

<section><title>Mnesia 4.16.2</title>

    <section><title>Fixed Bugs and Malfunctions</title>
      <list>
        <item>
          <p>
	    Fixed mnesia crash which could happen when trying to
	    recover from failures in transactions containing
	    <c>sticky_locks</c>.</p>
          <p>
	    Own Id: OTP-16286 Aux Id: ERL-1077 </p>
        </item>
        <item>
          <p>
	    Fixed mnesia index issue. Could happen when updating
	    records with a index plugin backend.</p>
          <p>
	    Own Id: OTP-16291 Aux Id: ERL-1091 </p>
        </item>
      </list>
    </section>

</section>

<section><title>Mnesia 4.16.1</title>

    <section><title>Fixed Bugs and Malfunctions</title>
      <list>
        <item>
          <p>
	    <c>mnesia:add_table_copy/3</c> could cause a deadlock if
	    called when a new node was starting.</p>
          <p>
	    Own Id: OTP-15933 Aux Id: ERL-872 </p>
        </item>
        <item>
	    <p>Transactions with sticky locks could with async_asym
	    transactions be committed in the wrong order, since asym
	    transaction are spawned on the remote nodes.</p> <p>To
	    fix this bug the communication protocol between mnesia
	    nodes had to be updated, thus mnesia will no longer be
	    able to connect to nodes earlier than mnesia-4.14 ,
	    OTP-19.0.</p>
          <p>
	    *** POTENTIAL INCOMPATIBILITY ***</p>
          <p>
	    Own Id: OTP-15979 Aux Id: ERL-768 </p>
        </item>
      </list>
    </section>

</section>

<section><title>Mnesia 4.16</title>

    <section><title>Fixed Bugs and Malfunctions</title>
      <list>
        <item>
          <p>
	    Optimize mnesia:read/1 if data have been written in the
	    same transaction.</p>
          <p>
	    Own Id: OTP-15550 Aux Id: PR-2029 </p>
        </item>
        <item>
          <p>
	    Fixed bugs in table index plugin handling.</p>
          <p>
	    Own Id: OTP-15689 Aux Id: PR-1695 ERL-556 </p>
        </item>
      </list>
    </section>


    <section><title>Improvements and New Features</title>
      <list>
        <item>
          <p>
	    Optimized dumping of tables with plugin backends.</p>
          <p>
	    Own Id: OTP-15588 Aux Id: PR-2102 </p>
        </item>
        <item>
          <p>
	    Include stacktrace in exception if a dirty activity
	    errors, thus if user have matched on the error thrown it
	    may not match any more.</p>
          <p>
	    *** POTENTIAL INCOMPATIBILITY ***</p>
          <p>
	    Own Id: OTP-15804 Aux Id: PR-2216 </p>
        </item>
      </list>
    </section>

</section>

<section><title>Mnesia 4.15.6</title>

    <section><title>Fixed Bugs and Malfunctions</title>
      <list>
        <item>
          <p>
	    Avoid overload warnings caused by a race condition.</p>
          <p>
	    Own Id: OTP-15619 Aux Id: ERIERL-310 </p>
        </item>
      </list>
    </section>

</section>

<section><title>Mnesia 4.15.5</title>

    <section><title>Fixed Bugs and Malfunctions</title>
      <list>
        <item>
          <p>
	    Fixed type spec for <c>mnesia:change_config/2</c>.</p>
          <p>
	    Own Id: OTP-15201 Aux Id: PR-1881 </p>
        </item>
        <item>
          <p>
	    When master node is set do not force a load from
	    ram_copies replica when there are no available
	    disc_copies, since that would load an empty table. Wait
	    until a disk replica is available or until user
	    explicitly force_loads the table.</p>
          <p>
	    Own Id: OTP-15221 Aux Id: ERIERL-217 </p>
        </item>
        <item>
          <p>
	    Allow to add replicas even if all other replicas are down
	    when the other replicas are not stored on disk.</p>
          <p>
	    Own Id: OTP-15226 Aux Id: ERIERL-221 </p>
        </item>
        <item>
          <p>
	    Fixed <c>mnesia:delete_object/1</c> bug, where
	    delete_object was deleting the record if it was written
	    in the same transaction even if it was written to a
	    different value.</p>
          <p>
	    Own Id: OTP-15231 Aux Id: PR-1858 </p>
        </item>
        <item>
          <p>
	    Fixed a bug where the bag table index data was not
	    deleted when objects were deleted.</p>
          <p>
	    Own Id: OTP-15243</p>
        </item>
      </list>
    </section>

</section>

<section><title>Mnesia 4.15.4</title>

    <section><title>Improvements and New Features</title>
      <list>
        <item>
	    <p> Calls to <c>erlang:get_stacktrace()</c> are removed.
	    </p>
          <p>
	    Own Id: OTP-14861</p>
        </item>
      </list>
    </section>

</section>

<section><title>Mnesia 4.15.3.1</title>

    <section><title>Fixed Bugs and Malfunctions</title>
      <list>
        <item>
          <p>
	    When master node is set do not force a load from
	    ram_copies replica when there are no available
	    disc_copies, since that would load an empty table. Wait
	    until a disk replica is available or until user
	    explicitly force_loads the table.</p>
          <p>
	    Own Id: OTP-15221 Aux Id: ERIERL-217 </p>
        </item>
        <item>
          <p>
	    Allow to add replicas even if all other replicas are down
	    when the other replicase are not stored on disk.</p>
          <p>
	    Own Id: OTP-15226 Aux Id: ERIERL-221 </p>
        </item>
      </list>
    </section>

</section>

<section><title>Mnesia 4.15.3</title>

    <section><title>Fixed Bugs and Malfunctions</title>
      <list>
        <item>
          <p>
	    Removed a quadratic behavior in startup. This change
	    implies that backend plugins (if used) must be set when
	    the schema is created or via configuration parameters
	    before mnesia is started.</p>
          <p>
	    Own Id: OTP-14829 Aux Id: ERIERL-84 </p>
        </item>
        <item>
          <p>
	    Bad timing could crash mnesia after a checkpoint was
	    deactivated and reactivated with the same checkpoint name
	    on different tables.</p>
          <p>
	    Own Id: OTP-14841 Aux Id: ERIERL-113 </p>
        </item>
      </list>
    </section>

</section>

<section><title>Mnesia 4.15.2</title>

    <section><title>Fixed Bugs and Malfunctions</title>
      <list>
        <item>
          <p>
	    Fix backup error handling, the real failure reason was
	    not returned.</p>
          <p>
	    Own Id: OTP-14776 Aux Id: ERIERL-103 </p>
        </item>
      </list>
    </section>

</section>

<section><title>Mnesia 4.15.1</title>

    <section><title>Improvements and New Features</title>
      <list>
        <item>
          <p>
	    General Unicode improvements.</p>
          <p>
	    Own Id: OTP-14462</p>
        </item>
      </list>
    </section>

</section>

<section><title>Mnesia 4.15</title>

    <section><title>Improvements and New Features</title>
      <list>
        <item>
          <p>
	    Removed the wrapping of select continuations in extension
	    plugin handling. This might require the user to rewrite
	    user backend plugin if used.</p>
          <p>
	    *** POTENTIAL INCOMPATIBILITY ***</p>
          <p>
	    Own Id: OTP-14039</p>
        </item>
      </list>
    </section>

</section>

<section><title>Mnesia 4.14.3</title>

    <section><title>Fixed Bugs and Malfunctions</title>
      <list>
        <item>
          <p>
	    Fixed crash in checkpoint handling when table was deleted
	    during backup.</p>
          <p>
	    Own Id: OTP-14167</p>
        </item>
      </list>
    </section>

</section>

<section><title>Mnesia 4.14.2</title>

    <section><title>Fixed Bugs and Malfunctions</title>
      <list>
        <item>
          <p>
	    A continuation returned by mnesia:select/[14] should be
	    reusable in different, non-transactional activities.</p>
          <p>
	    Own Id: OTP-13944 Aux Id: PR-1184 </p>
        </item>
        <item>
          <p>
	    Fixed crash when calling block_table multiple times.
	    Could happen when having locks for a long time and
	    restarting mnesia.</p>
          <p>
	    Own Id: OTP-13970 Aux Id: Seq-13198 </p>
        </item>
        <item>
          <p>
	    Change mnesia_tm process to have off-heap messages since
	    mnesia_tm can be the receiver of many non-synchronized
	    message from other nodes.</p>
          <p>
	    Own Id: OTP-14074</p>
        </item>
      </list>
    </section>

</section>

<section><title>Mnesia 4.14.1</title>

    <section><title>Improvements and New Features</title>
      <list>
        <item>
	    <p> Correct some minor documentation issues. </p>
          <p>
	    Own Id: OTP-13891</p>
        </item>
      </list>
    </section>

</section>

<section><title>Mnesia 4.14</title>

    <section><title>Improvements and New Features</title>
      <list>
        <item>
          <p>
	    Added experimental external backend plugin api. This adds
	    the possibility for the user to write other storage
	    backends for data, for example by using shared memory or
	    ram-cached disk storage.</p>
          <p>
	    The plugin api may change in future versions after being
	    battle tested.</p>
          <p>
	    Own Id: OTP-13058</p>
        </item>
      </list>
    </section>

</section>

<section><title>Mnesia 4.13.4</title>

    <section><title>Fixed Bugs and Malfunctions</title>
      <list>
        <item>
          <p>
	    Mnesia transactions could hang while waiting on a
	    response from a node who had stopped.</p>
          <p>
	    Own Id: OTP-13423</p>
        </item>
      </list>
    </section>

</section>

<section><title>Mnesia 4.13.3</title>

    <section><title>Fixed Bugs and Malfunctions</title>
      <list>
        <item>
          <p>
	    Avoid deadlock possibility in
	    <c>mnesia:del_table_copy/2</c></p>
          <p>
	    Own Id: OTP-13284</p>
        </item>
      </list>
    </section>

</section>

<section><title>Mnesia 4.13.2</title>

    <section><title>Fixed Bugs and Malfunctions</title>
      <list>
        <item>
          <p>
	    Fixed a process and file descriptor leak in
	    mnesia:restore/2.</p>
          <p>
	    Own Id: OTP-13025 Aux Id: seq12957 </p>
        </item>
      </list>
    </section>

</section>

<section><title>Mnesia 4.13.1</title>

    <section><title>Fixed Bugs and Malfunctions</title>
      <list>
        <item>
          <p>
	    Improved index updates to avoid a timing glitch in
	    dirty_index_read.</p>
          <p>
	    Own Id: OTP-12972</p>
        </item>
      </list>
    </section>

</section>

<section><title>Mnesia 4.13</title>

    <section><title>Fixed Bugs and Malfunctions</title>
      <list>
        <item>
          <p>
	    Mnesia's dirty functions did not always exit with
	    <c>{aborted, Reason}</c> as documented when an error
	    occurred.</p>
          <p>
	    Own Id: OTP-12714</p>
        </item>
        <item>
          <p>
	    Consider file descriptors limits (emfile) as a fatal
	    error and do not delete log files. Previously the error
	    was seen as a corrupted disk and the log files deleted
	    which caused data loss.</p>
          <p>
	    Own Id: OTP-12807</p>
        </item>
      </list>
    </section>


    <section><title>Improvements and New Features</title>
      <list>
        <item>
          <p>
	    Make Mnesia DCD dump behavior at start up optional, when
	    turned off mnesia loads large disc_copies tables faster.</p>
          <p>
	    Own Id: OTP-12481</p>
        </item>
      </list>
    </section>

</section>

<section><title>Mnesia 4.12.5</title>

    <section><title>Fixed Bugs and Malfunctions</title>
      <list>
        <item>
          <p>
	    Fixed race condition in protocol negotiation.</p>
          <p>
	    Own Id: OTP-12473</p>
        </item>
      </list>
    </section>


    <section><title>Improvements and New Features</title>
      <list>
        <item>
          <p>
	    Grammar corrections. (Thanks to Derek Brown)</p>
          <p>
	    Own Id: OTP-12400</p>
        </item>
      </list>
    </section>

</section>

<section><title>Mnesia 4.12.4</title>

    <section><title>Fixed Bugs and Malfunctions</title>
      <list>
        <item>
          <p>
	    Fixed a spelling mistake in mnesia documentation.</p>
          <p>
	    Own Id: OTP-12278</p>
        </item>
        <item>
          <p>
	    Matching data with <c>mnesia:match_object/1</c> did not
	    work as expected in some cases, when data was written in
	    the same transaction before the matching was invoked.</p>
          <p>
	    Own Id: OTP-12304 Aux Id: Seq12745 </p>
        </item>
      </list>
    </section>

</section>

<section><title>Mnesia 4.12.3</title>

    <section><title>Fixed Bugs and Malfunctions</title>
      <list>
        <item>
          <p>
	    Various logging fixes, including: Add run queue index to
	    the process dump in crash dumps.<br/> Add thread index to
	    enomem slogan when crashing.<br/> Remove error logger
	    message for sending messages to old instances of the same
	    node.</p>
          <p>
	    Own Id: OTP-12115</p>
        </item>
      </list>
    </section>

</section>

<section><title>Mnesia 4.12.2</title>

    <section><title>Fixed Bugs and Malfunctions</title>
      <list>
        <item>
          <p>
	    Fixed a race which could make create_table fail if a node
	    was going down during the transaction.</p>
          <p>
	    Own Id: OTP-12124 Aux Id: seq12694 </p>
        </item>
      </list>
    </section>

</section>

<section><title>Mnesia 4.12.1</title>

    <section><title>Fixed Bugs and Malfunctions</title>
      <list>
        <item>
          <p>
	    Force load table could hang when a node went away during
	    start up.</p>
          <p>
	    Own Id: OTP-11948 Aux Id: seq12585 </p>
        </item>
        <item>
          <p>
	    The time for inserting locks for a transaction with large
	    number of locks is reduced significantly.</p>
          <p>
	    Own Id: OTP-11981</p>
        </item>
      </list>
    </section>

</section>

<section><title>Mnesia 4.12</title>

    <section><title>Fixed Bugs and Malfunctions</title>
      <list>
        <item>
          <p>
	    Some local implementations of removing the last element
	    from a list are replaced by <c>lists:droplast/1</c>. Note
	    that this requires at least <c>stdlib-2.0</c>, which is
	    the stdlib version delivered in OTP 17.0. (Thanks to Hans
	    Svensson)</p>
          <p>
	    Own Id: OTP-11678</p>
        </item>
        <item>
          <p>
	    Application upgrade (appup) files are corrected for the
	    following applications: </p>
          <p>
	    <c>asn1, common_test, compiler, crypto, debugger,
	    dialyzer, edoc, eldap, erl_docgen, et, eunit, gs, hipe,
	    inets, observer, odbc, os_mon, otp_mibs, parsetools,
	    percept, public_key, reltool, runtime_tools, ssh,
	    syntax_tools, test_server, tools, typer, webtool, wx,
	    xmerl</c></p>
          <p>
	    A new test utility for testing appup files is added to
	    test_server. This is now used by most applications in
	    OTP.</p>
          <p>
	    (Thanks to Tobias Schlager)</p>
          <p>
	    Own Id: OTP-11744</p>
        </item>
      </list>
    </section>


    <section><title>Improvements and New Features</title>
      <list>
        <item>
          <p>
	    To prevent a race condition if there is a short
	    communication problem when node-down and node-up events
	    are received. They are now stored and later checked if
	    the node came up just before mnesia flagged the node as
	    down. (Thanks to Jonas Falkevik )</p>
          <p>
	    Own Id: OTP-11497</p>
        </item>
        <item>
          <p>
	    Added <c>mnesia:sync_log/0</c> to explicit sync mnesias
	    transaction log.</p>
          <p>
	    Own Id: OTP-11729</p>
        </item>
      </list>
    </section>

</section>

<section><title>Mnesia 4.11</title>

    <section><title>Fixed Bugs and Malfunctions</title>
      <list>
        <item>
          <p>
	    Fixed a race in mnesia which could cause hanging
	    transaction when sticky locks had been used. Thanks
	    janchochol.</p>
          <p>
	    Own Id: OTP-11375</p>
        </item>
        <item>
          <p>
	    Fixed dirty_update_counter which could return ok, thanks
	    Anton Ryabkov.</p>
          <p>
	    Own Id: OTP-11485</p>
        </item>
      </list>
    </section>

</section>

<section><title>Mnesia 4.10</title>

    <section><title>Fixed Bugs and Malfunctions</title>
      <list>
        <item>
          <p>
	    Fix timing issues in checkpoint creation.</p>
          <p>
	    Own Id: OTP-10957</p>
        </item>
      </list>
    </section>


    <section><title>Improvements and New Features</title>
      <list>
        <item>
          <p>
	    Fixed a problem where the fallback BUP file is removed
	    when calling mnesia:uninstall_fallback and mnesia is not
	    started.</p>
          <p>
	    Own Id: OTP-11241</p>
        </item>
      </list>
    </section>

</section>

<section><title>Mnesia 4.9</title>

    <section><title>Fixed Bugs and Malfunctions</title>
      <list>
        <item>
          <p>
	    If mnesia:clear_table/2 was called during a table load on
	    that table, the schema record was written to the table
	    instead of clearing table.</p>
          <p>
	    Own Id: OTP-11030 Aux Id: seq12267 </p>
        </item>
      </list>
    </section>


    <section><title>Improvements and New Features</title>
      <list>
        <item>
          <p>
	    Optimize index creation for Mnesia set tables. Thanks to
	    Nick Marino.</p>
          <p>
	    Own Id: OTP-11103</p>
        </item>
      </list>
    </section>

</section>

<section><title>Mnesia 4.8</title>

    <section><title>Fixed Bugs and Malfunctions</title>
      <list>
        <item>
          <p>
	    Use chained send_after instead of send_interval, to make
	    decrease the number of messages sent after a sleep
	    (Thanks to James Wheare)</p>
          <p>
	    Own Id: OTP-10636</p>
        </item>
        <item>
          <p>
	    Fix format of mnesia overload message (Thanks to Ahmed
	    Omar)</p>
          <p>
	    Own Id: OTP-10639</p>
        </item>
      </list>
    </section>


    <section><title>Improvements and New Features</title>
      <list>
        <item>
          <p>
	    Added a general framework for executing benchmarks of
	    Erlang/OTP. Benchmarks for the Erlang VM and mnesia have
	    been incorporated in the framework. </p>
          <p>
	    For details about how to add more benchmarks see
	    $ERL_TOP/HOWTO/BENCHMARKS.md in the source distribution.</p>
          <p>
	    Own Id: OTP-10156</p>
        </item>
        <item>
	    <p>Where necessary a comment stating encoding has been
	    added to Erlang files. The comment is meant to be removed
	    in Erlang/OTP R17B when UTF-8 becomes the default
	    encoding. </p>
          <p>
	    Own Id: OTP-10630</p>
        </item>
        <item>
          <p>
	    Remove support for the query keyword and query
	    expressions. Thanks to Loïc Hoguin.</p>
          <p>
	    Own Id: OTP-10729</p>
        </item>
      </list>
    </section>

</section>

<section><title>Mnesia 4.7.1</title>

    <section><title>Fixed Bugs and Malfunctions</title>
      <list>
        <item>
          <p>
	    Add tests showing that trying to delete non-existing
	    object may corrupt the </p>
          <p>
	    In case of bag tables, trying to delete a non-existing
	    object leads to the index becoming corrupt. This happens
	    if the non-existing object we try to delete happens to
	    share its key and index field value with a single
	    existing object in the table. Result: The index entry
	    corresponding to the existing object is removed.</p>
          <p>
	    Prevent index from being corrupted if a nonexistent item
	    is deleted</p>
          <p>
	    We have to ensure that we actually delete the last object
	    with a given (key, index) pair before removing the index.
	    Thanks to Bartlomiej Puzon</p>
          <p>
	    Own Id: OTP-10220</p>
        </item>
      </list>
    </section>

</section>

<section><title>Mnesia 4.7</title>

    <section><title>Fixed Bugs and Malfunctions</title>
      <list>
        <item>
          <p>
	    Returns the same value for
	    mnesia_loader:disc_load_table/2 as
	    mnesia_loader:net_load_table/4 if a table copy cannot be
	    found. (Thanks to Uwe Dauernheim)</p>
          <p>
	    Own Id: OTP-10015</p>
        </item>
      </list>
    </section>


    <section><title>Improvements and New Features</title>
      <list>
        <item>
          <p>
	    Improved table lock algorithm.</p>
          <p>
	    Own Id: OTP-9890</p>
        </item>
      </list>
    </section>

</section>

<section><title>Mnesia 4.6</title>

    <section><title>Fixed Bugs and Malfunctions</title>
      <list>
        <item>
          <p>
	    Reduce calls to phash in key_to_frag_number</p>
          <p>
	    Original code calls phash 1..2 times, based on which
	    fragment the hashed key targets and how many fragments
	    exist. New code always calls phash only once.</p>
          <p>
	    Add mnesia_frag_hash test (Thanks to Philip Robinson)</p>
          <p>
	    Own Id: OTP-9722</p>
        </item>
        <item>
          <p>
	    Fixed a sticky lock bug which caused mnesia:read(Tab,
	    Key, write) return undefined.</p>
          <p>
	    Own Id: OTP-9786</p>
        </item>
        <item>
          <p>
	    Use the synchronous log_terms instead of alog_terms in
	    mnesia_log:ets2dcd()</p>
          <p>
	    This avoids the situation where mnesia could dump a very
	    large ets table in its entirety into the message queue of
	    the disk_log process, causing memory blowup and choking
	    the disk logger. (Thanks to Richard Carlsson)</p>
          <p>
	    Own Id: OTP-9804</p>
        </item>
      </list>
    </section>


    <section><title>Improvements and New Features</title>
      <list>
        <item>
          <p>
	    Implemented a new option to mnesia:create_table/2 which
	    allows the user to assign 'ets' and 'dets' options not
	    available in mnesia.</p>
          <p>
	    Own Id: OTP-8970</p>
        </item>
      </list>
    </section>

</section>

<section><title>Mnesia 4.5.1</title>

    <section><title>Fixed Bugs and Malfunctions</title>
      <list>
        <item>
          <p>
	    Fix deadlock in mnesia:del_table_copy/2.</p>
          <p>
	    Own Id: OTP-9689 Aux Id: seq11927 </p>
        </item>
      </list>
    </section>


    <section><title>Improvements and New Features</title>
      <list>
        <item>
          <p>
	    Allow schema operations when using different mnesia
	    versions.</p>
          <p>
	    Own Id: OTP-9657 Aux Id: seq11926 </p>
        </item>
      </list>
    </section>

</section>

<section><title>Mnesia 4.5</title>

    <section><title>Fixed Bugs and Malfunctions</title>
      <list>
        <item>
          <p>
	    Fix protocol issues. Mnesia-4.4.19 could not communicate
	    with to older nodes.</p>
          <p>
	    Own Id: OTP-9473</p>
        </item>
        <item>
	    <p> XML files have been corrected. </p>
          <p>
	    Own Id: OTP-9550 Aux Id: OTP-9541 </p>
        </item>
      </list>
    </section>


    <section><title>Improvements and New Features</title>
      <list>
        <item>
          <p>
	    Dump the log even if no transactions have been invoked on
	    local node, otherwise the log will grow forever with
	    decisions from the other nodes who have tables on disk.
	    Thanks Marek Majkowski.</p>
          <p>
	    Own Id: OTP-9551</p>
        </item>
        <item>
          <p>
	    Use dedicated api for clear_table, i.e. instead of
	    match_delete use delete_all_objects. Thanks KukHyun Lee.</p>
          <p>
	    Own Id: OTP-9558</p>
        </item>
      </list>
    </section>

</section>

<section><title>Mnesia 4.4.19</title>

    <section><title>Fixed Bugs and Malfunctions</title>
      <list>
        <item>
          <p>
	    Mnesia could crash if mnesia:add_table_index/2 was
	    invoked before the table was loaded on all nodes.</p>
          <p>
	    Own Id: OTP-9285 Aux Id: seq11844 </p>
        </item>
        <item>
          <p>
	    Add {majority, boolean()} per-table option.</p>
          <p>
	    With {majority, true} set for a table, write transactions
	    will abort if they cannot commit to a majority of the
	    nodes that have a copy of the table. Currently, the
	    implementation hooks into the prepare_commit, and forces
	    an asymmetric transaction if the commit set affects any
	    table with the majority flag set. In the commit itself,
	    the transaction will abort if it cannot satisfy the
	    majority requirement for all tables involved in the
	    transaction.(Thanks to Ulf Wiger)</p>
          <p>
	    Own Id: OTP-9304</p>
        </item>
      </list>
    </section>

</section>

<section><title>Mnesia 4.4.18</title>

    <section><title>Fixed Bugs and Malfunctions</title>
      <list>
        <item>
          <p>
	    Call chmod without the "-f" flag</p>
          <p>
	    "-f" is a non-standard chmod option which at least SGI
	    IRIX and HP UX do not support. As the only effect of the
	    "-f" flag is to suppress warning messages, it can be
	    safely omitted. (Thanks to Holger Weiß)</p>
          <p>
	    Own Id: OTP-9170</p>
        </item>
        <item>
          <p>
	    Mnesia sometimes failed to update meta-information in
	    large systems, which could cause table content to be
	    inconsistent between nodes.</p>
          <p>
	    Own Id: OTP-9186 Aux Id: seq11728 </p>
        </item>
      </list>
    </section>

</section>

<section><title>Mnesia 4.4.17</title>

    <section><title>Fixed Bugs and Malfunctions</title>
      <list>
        <item>
          <p>
	    Calling mnesia:first/1 on empty fragmented table works.
	    Thanks Magnus Henoch.</p>
          <p>
	    Own Id: OTP-9108</p>
        </item>
        <item>
          <p>
	    If Mnesia detects that the network is not fully connected
	    during start, Mnesia will not start until all nodes are
	    reachable.</p>
          <p>
	    Own Id: OTP-9115 Aux Id: seq-11728 </p>
        </item>
      </list>
    </section>


    <section><title>Improvements and New Features</title>
      <list>
        <item>
          <p>
	    Fix issues reported by dialyzer.</p>
          <p>
	    Own Id: OTP-9107</p>
        </item>
      </list>
    </section>

</section>

<section><title>Mnesia 4.4.16</title>

    <section><title>Fixed Bugs and Malfunctions</title>
      <list>
        <item>
          <p>
	    Sometimes a 'log_header' record was added to tables when
	    invoking mnesia:restore/2 with the option
	    'recreate_tables'. Thanks Vance Shipley.</p>
          <p>
	    Own Id: OTP-8960</p>
        </item>
      </list>
    </section>


    <section><title>Improvements and New Features</title>
      <list>
        <item>
          <p>
	    Compiler warnings were eliminated.</p>
          <p>
	    Own Id: OTP-8855</p>
        </item>
      </list>
    </section>

</section>

<section><title>Mnesia 4.4.15</title>

    <section><title>Improvements and New Features</title>
      <list>
        <item>
          <p>
	    Eliminated warnings for auto-imported BIF clashes.</p>
          <p>
	    Own Id: OTP-8840</p>
        </item>
      </list>
    </section>

</section>

<section><title>Mnesia 4.4.14</title>

    <section><title>Improvements and New Features</title>
      <list>
        <item>
          <p>
            Added mnesia:subscribe(activity) contributed by Bernard
            Duggan.</p>
          <p>
            Own Id: OTP-8519</p>
        </item>
      </list>
    </section>

  </section>

  <section><title>Mnesia 4.4.13</title>

    <section><title>Fixed Bugs and Malfunctions</title>
      <list>
        <item>
          <p>
            Transactions could be left hanging if a node went down
            when invoking mnesia:sync_transaction/[1,2]. Thanks Igor
            Ribeiro Sucupira.</p>
          <p>
            Own Id: OTP-8402</p>
        </item>
      </list>
    </section>


    <section><title>Improvements and New Features</title>
      <list>
        <item>
          <p>
            Igor Ribeiro Sucupira added the option to compress data
            when copying tables between Mnesia nodes.</p>
          <p>
            Own Id: OTP-8406</p>
        </item>
      </list>
    </section>

  </section>
  <section><title>Mnesia 4.4.12</title>

    <section><title>Improvements and New Features</title>
      <list>
        <item>
          <p>
            The documentation is now built with open source tools
            (xsltproc and fop) that exists on most platforms. One
            visible change is that the frames are removed.</p>
          <p>
            Own Id: OTP-8250</p>
        </item>
      </list>
    </section>

  </section>
  <section><title>Mnesia 4.4.11</title>

    <section><title>Improvements and New Features</title>
      <list>
        <item>
          <p>
            Fixed duplicate results with mnesia:index_read() on
            ordered_set tables. Reported by Sam Bobroff. </p>
	  <p>
	    Fixed locking in mnesia:index_read() which now grabs a read
            table lock to ensure correctness, this may slow down the
            operation or block other processes trying to reach the
            same table. </p>
	  <p>
	    Calling mnesia:dump_log() could crash mnesia,
            Reported by Igor Ribeiro Sucupira.</p>
          <p> Own Id: OTP-8074</p>
        </item>
      </list>
    </section>

  </section>
  <section><title>Mnesia 4.4.10</title>

    <section><title>Fixed Bugs and Malfunctions</title>
      <list>
        <item>
          <p>
            Mnesia crashed if a qlc query was running inside a
            transaction when mnesia stopped at another node. Thanks
            Teemu Antti-Poika.</p>
          <p>
            Own Id: OTP-7968</p>
        </item>
        <item>
          <p>
            Mnesia could crash when loading local_content tables.</p>
          <p>
            Own Id: OTP-8002 Aux Id: seq11277 </p>
        </item>
      </list>
    </section>

    <section><title>Improvements and New Features</title>
      <list>
        <item>
          <p>
            Minor (smp) optimizations.</p>
          <p>
            Own Id: OTP-7928</p>
        </item>
      </list>
    </section>

  </section>


  <section><title>Mnesia 4.4.9</title>

    <section><title>Fixed Bugs and Malfunctions</title>
      <list>
        <item>
          <p>
            mnesia:clear_table/1 crashed instead of returning
            <c>{aborted,..}</c> if it was called inside a
            transaction.</p>
          <p>
            Own Id: OTP-7911</p>
        </item>
      </list>
    </section>

  </section>

  <section><title>Mnesia 4.4.8</title>

    <section><title>Fixed Bugs and Malfunctions</title>
      <list>
        <item>
          <p>
            With bad timing several api functions could return or
            exit with a bad error message when mnesia was shutting
            down.</p>
          <p>
            Own Id: OTP-7753 Aux Id: seq11179 </p>
        </item>
        <item>
          <p>
            <c>mnesia:clear_table/1</c> cleared all nodes table
            content even if the table was <c>local_content</c> only
            type.</p>
          <p>
            Own Id: OTP-7835</p>
        </item>
      </list>
    </section>

  </section>

 <section><title>Mnesia 4.4.7</title>

    <section><title>Fixed Bugs and Malfunctions</title>
      <list>
        <item>
          <p>
            Disallowed match patterns ('_', and '$n') as argument to
            <c>mnesia:delete_object/1</c> and friends.</p>
          <p>
            Own Id: OTP-7524</p>
        </item>
      </list>
    </section>


    <section><title>Improvements and New Features</title>
      <list>
        <item>
          <p>
            Introduced a few new functions in Mnesia: <c>mnesia:read/2</c>,
            <c>mnesia:first/3</c>, <c>mnesia:last/3</c>, <c>mnesia:prev/4</c>,
            <c>mnesia:next/4</c>, <c>mnesia_frag:first/1</c>, <c>mnesia_frag:last/1</c>,
            <c>mnesia_frag:prev/2</c>, <c>mnesia_frag:next/2</c>.</p>
          <p>
            Own Id: OTP-7625</p>
        </item>
      </list>
    </section>

</section>

 <section><title>Mnesia 4.4.6</title>
    <section><title>Fixed Bugs and Malfunctions</title>
      <list>
        <item>
          <p>
            <c>mnesia:restore/2</c> aborted if a <c>EXIT</c> message
            appeared in the client message queue.</p>
          <p>
            Own Id: OTP-7585 Aux Id: seq11046 </p>
        </item>
      </list>
    </section>
  </section>

  <section><title>Mnesia 4.4.5</title>
    <section><title>Improvements and New Features</title>
      <list>
        <item>
          <p>
	    mnesia:clear_table/1 does not require that all
            replicas of the table are available anymore.</p>
          <p>
            Own Id: OTP-7466 Aux Id: seq11015</p>
        </item>
      </list>
    </section>
  </section>

  <section><title>Mnesia 4.4.4</title>

    <section><title>Fixed Bugs and Malfunctions</title>
      <list>
        <item>
          <p>
            Mnesia did not garbage collect transaction decisions on
            disk based nodes if no transactions where made on the
            local node.</p>
          <p>
            Own Id: OTP-7419</p>
        </item>
      </list>
    </section>

  </section>

  <section><title>Mnesia 4.4.3</title>

    <section><title>Fixed Bugs and Malfunctions</title>
      <list>
        <item>
          <p>
            Table referred to by foreign key did not have node_pool
            properly cleaned up when a node was removed from the
            schema. Thanks Paul Mineiro.</p>
          <p>
            Own Id: OTP-7340</p>
        </item>
        <item>
          <p>
            Mnesia crashed and generated a core dump if a
            schema_transaction was running when mnesia stopped.</p>
          <p>
            Own Id: OTP-7378 Aux Id: seq10964 </p>
        </item>
      </list>
    </section>


    <section><title>Improvements and New Features</title>
      <list>
        <item>
          <p>
            It is now possible to delete a db node even when other
            disk resident nodes are down. Thanks Paul Mineiro.</p>
          <p>
            Own Id: OTP-7383</p>
        </item>
      </list>
    </section>

</section>

  <section><title>Mnesia 4.4.2</title>
    <section><title>Fixed Bugs and Malfunctions</title>
      <list>
        <item>
          <p>
            Sticky locks could lead to hanging transactions.</p>
          <p>
            Own Id: OTP-7205 Aux Id: seq10793 </p>
        </item>
        <item>
          <p>
            <c>mnesia:snmp_get_next_index/2</c> didn't work with
            partial index keys. Argument checking is now done
            according to documentation, in functions
            <c>mnesia:snmp_get_row/2</c>,
            <c>mnesia:snmp_get_mnesia_key/2</c> and
            <c>mnesia:snmp_get_next_index/2</c>. These functions now
            require that <c>RowIndex</c> is a list.</p>
          <p>
            *** POTENTIAL INCOMPATIBILITY ***</p>
          <p>
            Own Id: OTP-7208</p>
        </item>
      </list>
    </section>
  </section>

  <section><title>Mnesia 4.4.1</title>
    <section><title>Fixed Bugs and Malfunctions</title>
      <list>
        <item>
          <p>
            Snmp index tables was not initialized correctly in
            <c>mnesia-4.4</c>.</p>
          <p>
            Own Id: OTP-7170 Aux Id: seq10870 </p>
        </item>
      </list>
    </section>
    <section><title>Known Bugs and Problems</title>
      <list>
        <item>
          <p>
            Rearranging fragmented tables is an O(N^2) operation.</p>
          <p>
            Own Id: OTP-6300</p>
        </item>
      </list>
    </section>
  </section>

  <section><title>Mnesia 4.4</title>
    <section><title>Fixed Bugs and Malfunctions</title>
      <list>
        <item>
          <p>
            Mnesia ignored the module argument to
            <c>mnesia:restore/2</c>. Thanks Paul Minerio.</p>
          <p>
            Own Id: OTP-6981</p>
        </item>
      </list>
    </section>

    <section><title>Improvements and New Features</title>
      <list>
        <item>
          <p>
            Mnesia's snmp operations <c>snmp_get_row/2</c>,
            <c>snmp_get_next_index/2</c> and
            <c>snmp_get_mnesia_key/2</c> have been made context
            aware, i.e. inside a transaction they will compensate for
            table updates made in earlier in the same transaction.
            This might cause a performance drop if a lot of updates
            have been made before the invocation of these functions.</p>
          <p>
            *** POTENTIAL INCOMPATIBILITY ***</p>
          <p>
            Own Id: OTP-6856 Aux Id: seq10671 </p>
        </item>
        <item>
          <p>
            Introduced erlang:phash/2 as new default for fragmented
            tables. Already existing tables will continue to use
            whatever hash function they where using.</p>
          <p>
            Own Id: OTP-6923</p>
        </item>
        <item>
          <p>
            Introduced <c>mnesia:is_transaction/0</c>.</p>
          <p>
            Own Id: OTP-6995 Aux Id: seq10812 </p>
        </item>
      </list>
    </section>

    <section><title>Known Bugs and Problems</title>
      <list>
        <item>
          <p>
            Rearranging fragmented tables is an O(N^2) operation.</p>
          <p>
            Own Id: OTP-6300</p>
        </item>
      </list>
    </section>
  </section>

</chapter><|MERGE_RESOLUTION|>--- conflicted
+++ resolved
@@ -4,11 +4,7 @@
 <chapter>
   <header>
     <copyright>
-<<<<<<< HEAD
       <year>1996</year><year>2023</year>
-=======
-      <year>1996</year><year>2022</year>
->>>>>>> cee6d023
       <holder>Ericsson AB. All Rights Reserved.</holder>
     </copyright>
     <legalnotice>
@@ -43,17 +39,12 @@
     thus constitutes one section in this document. The title of each
     section is the version number of Mnesia.</p>
 
-<<<<<<< HEAD
   <section><title>Mnesia 4.23</title>
-=======
-  <section><title>Mnesia 4.21.4.3</title>
->>>>>>> cee6d023
-
-    <section><title>Fixed Bugs and Malfunctions</title>
-      <list>
-        <item>
-          <p>
-<<<<<<< HEAD
+
+    <section><title>Fixed Bugs and Malfunctions</title>
+      <list>
+        <item>
+          <p>
 	    Document <c>mnesia:foldl/4</c> and <c>mnesia:foldr/4</c>.</p>
           <p>
 	    Own Id: OTP-18798</p>
@@ -116,24 +107,30 @@
 	    *** POTENTIAL INCOMPATIBILITY ***</p>
           <p>
 	    Own Id: OTP-18490 Aux Id: OTP-18471, GH-6339, PR-6843 </p>
-=======
+        </item>
+      </list>
+    </section>
+
+</section>
+
+  <section><title>Mnesia 4.21.4.3</title>
+
+    <section><title>Fixed Bugs and Malfunctions</title>
+      <list>
+        <item>
+          <p>
 	    Mnesia could crash during startup if
 	    <c>del_table_copy/2</c> and <c>add_table_copy/3</c> was
 	    invoked when the table was loading.</p>
           <p>
 	    Own Id: OTP-19076 Aux Id: ERIERL-1073 </p>
->>>>>>> cee6d023
-        </item>
-      </list>
-    </section>
-
-</section>
-
-<<<<<<< HEAD
+        </item>
+      </list>
+    </section>
+
+</section>
+
   <section><title>Mnesia 4.21.4.2</title>
-=======
-<section><title>Mnesia 4.21.4.2</title>
->>>>>>> cee6d023
 
     <section><title>Fixed Bugs and Malfunctions</title>
       <list>
@@ -149,11 +146,7 @@
 
 </section>
 
-<<<<<<< HEAD
   <section><title>Mnesia 4.21.4.1</title>
-=======
-<section><title>Mnesia 4.21.4.1</title>
->>>>>>> cee6d023
 
     <section><title>Fixed Bugs and Malfunctions</title>
       <list>
@@ -282,7 +275,6 @@
 
 </section>
 
-<<<<<<< HEAD
   <section><title>Mnesia 4.20.4.4</title>
 
     <section><title>Fixed Bugs and Malfunctions</title>
@@ -314,8 +306,6 @@
 
 </section>
 
-=======
->>>>>>> cee6d023
   <section><title>Mnesia 4.20.4.2</title>
 
     <section><title>Fixed Bugs and Malfunctions</title>
