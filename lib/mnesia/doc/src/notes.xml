--- conflicted
+++ resolved
@@ -39,7 +39,6 @@
     thus constitutes one section in this document. The title of each
     section is the version number of Mnesia.</p>
 
-<<<<<<< HEAD
   <section><title>Mnesia 4.22</title>
 
     <section><title>Improvements and New Features</title>
@@ -58,7 +57,12 @@
 	    *** POTENTIAL INCOMPATIBILITY ***</p>
           <p>
 	    Own Id: OTP-18490 Aux Id: OTP-18471, GH-6339, PR-6843 </p>
-=======
+        </item>
+      </list>
+    </section>
+
+</section>
+
   <section><title>Mnesia 4.21.4.1</title>
 
     <section><title>Fixed Bugs and Malfunctions</title>
@@ -68,7 +72,6 @@
 	    Do not delete old backup file if the new backup fails.</p>
           <p>
 	    Own Id: OTP-18711 Aux Id: ERIERL-963 </p>
->>>>>>> fd0e27a5
         </item>
       </list>
     </section>
