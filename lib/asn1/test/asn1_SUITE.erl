--- conflicted
+++ resolved
@@ -1043,8 +1043,7 @@
     testDoubleEllipses:main(Rule).
 
 test_modified_x420(Config) ->
-    test(Config, fun test_modified_x420/3,
-	 [ber,ber_bin,ber_bin_v2,{ber_bin_v2,[nif]}]).
+    test(Config, fun test_modified_x420/3, [ber]).
 test_modified_x420(Config, Rule, Opts) ->
     Files = [filename:join(modified_x420, F) || F <- ["PKCS7",
                                                       "InformationFramework",
@@ -1056,16 +1055,12 @@
 testX420() ->
     [{timetrap,{minutes,90}}].
 testX420(Config) ->
-<<<<<<< HEAD
-    test(Config, fun testX420/3, [ber]).
-=======
     case erlang:system_info(system_architecture) of
 	"sparc-sun-solaris2.10" ->
 	    {skip,"Too slow for an old Sparc"};
 	_ ->
-	    test(Config, fun testX420/3, [ber, ber_bin, ber_bin_v2])
+	    test(Config, fun testX420/3, [ber])
     end.
->>>>>>> d45c6b72
 testX420(Config, Rule, Opts) ->
     testX420:compile(Rule, [der|Opts], Config),
     ok = testX420:ticket7759(Rule, Config),
