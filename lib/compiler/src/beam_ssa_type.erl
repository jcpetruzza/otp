--- conflicted
+++ resolved
@@ -23,13 +23,8 @@
 
 -include("beam_ssa_opt.hrl").
 -import(lists, [all/2,any/2,droplast/1,foldl/3,last/1,member/2,
-<<<<<<< HEAD
-                keyfind/3,partition/2,reverse/1,reverse/2,
+                keyfind/3,reverse/1,reverse/2,
                 sort/1,split/2]).
-=======
-                keyfind/3,reverse/1,reverse/2,
-                seq/2,sort/1,split/2]).
->>>>>>> 9348c784
 
 -define(UNICODE_INT, #t_integer{elements={0,16#10FFFF}}).
 
