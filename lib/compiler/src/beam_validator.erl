%%
%% %CopyrightBegin%
%%
%% Copyright Ericsson AB 2004-2020. All Rights Reserved.
%%
%% Licensed under the Apache License, Version 2.0 (the "License");
%% you may not use this file except in compliance with the License.
%% You may obtain a copy of the License at
%%
%%     http://www.apache.org/licenses/LICENSE-2.0
%%
%% Unless required by applicable law or agreed to in writing, software
%% distributed under the License is distributed on an "AS IS" BASIS,
%% WITHOUT WARRANTIES OR CONDITIONS OF ANY KIND, either express or implied.
%% See the License for the specific language governing permissions and
%% limitations under the License.
%%
%% %CopyrightEnd%

-module(beam_validator).

-include("beam_types.hrl").

-define(UNICODE_MAX, (16#10FFFF)).

%% When an instruction throws an exception it does so by branching (branch/4)
%% to this label, following the {f,0} convention used in BIFs.
%%
%% Instructions that have fail labels but cannot throw exceptions should guard
%% themselves with assert_no_exception/1, and instructions that are statically
%% guaranteed not to fail should simply skip branching.
-define(EXCEPTION_LABEL, 0).

-compile({no_auto_import,[min/2]}).

%% Avoid warning for local function error/1 clashing with autoimported BIF.
-compile({no_auto_import,[error/1]}).

%% Interface for compiler.
-export([validate/2, format_error/1]).

-import(lists, [dropwhile/2,foldl/3,member/2,reverse/2,zip/2]).

%% To be called by the compiler.

-spec validate(Code, Level) -> Result when
      Code :: beam_utils:module_code(),
      Level :: strong | weak,
      Result :: ok | {error, [{atom(), list()}]}.

validate({Mod,Exp,Attr,Fs,Lc}, Level) when is_atom(Mod),
                                           is_list(Exp),
                                           is_list(Attr),
                                           is_integer(Lc) ->
    Ft = build_function_table(Fs, #{}),
    case validate_0(Fs, Mod, Level, Ft) of
        [] ->
            ok;
        Es0 ->
            Es = [{?MODULE,E} || E <- Es0],
            {error,[{atom_to_list(Mod),Es}]}
    end.

-spec format_error(term()) -> iolist().

format_error({{_M,F,A},{I,Off,limit}}) ->
    io_lib:format(
      "function ~p/~p+~p:~n"
      "  An implementation limit was reached.~n"
      "  Try reducing the complexity of this function.~n~n"
      "  Instruction: ~p~n", [F,A,Off,I]);
format_error({{_M,F,A},{undef_labels,Lbls}}) ->
    io_lib:format(
      "function ~p/~p:~n"
      "  Internal consistency check failed - please report this bug.~n"
      "  The following label(s) were referenced but not defined:~n", [F,A]) ++
	"  " ++ [[integer_to_list(L)," "] || L <- Lbls] ++ "\n";
format_error({{_M,F,A},{I,Off,Desc}}) ->
    io_lib:format(
      "function ~p/~p+~p:~n"
      "  Internal consistency check failed - please report this bug.~n"
      "  Instruction: ~p~n"
      "  Error:       ~p:~n", [F,A,Off,I,Desc]);
format_error(Error) ->
    io_lib:format("~p~n", [Error]).

%%%
%%% Local functions follow.
%%% 

%%%
%%% The validator follows.
%%%
%%% The purpose of the validator is to find errors in the generated
%%% code that may cause the emulator to crash or behave strangely.
%%% We don't care about type errors in the user's code that will
%%% cause a proper exception at run-time.
%%%

%%% Things currently not checked. XXX
%%%
%%% - Heap allocation for binaries.
%%%

%% validate(Module, Level, [Function], Ft) -> [] | [Error]
%%  A list of functions with their code. The code is in the same
%%  format as used in the compiler and in .S files.


validate_0([], _Module, _Level, _Ft) ->
    [];
validate_0([{function, Name, Arity, Entry, Code} | Fs], Module, Level, Ft) ->
    MFA = {Module, Name, Arity},
    try validate_1(Code, MFA, Entry, Level, Ft) of
        _ ->
            validate_0(Fs, Module, Level, Ft)
    catch
        throw:Error ->
            %% Controlled error.
            [Error | validate_0(Fs, Module, Level, Ft)];
        Class:Error:Stack ->
            %% Crash.
            io:fwrite("Function: ~w/~w\n", [Name,Arity]),
            erlang:raise(Class, Error, Stack)
    end.

-record(t_abstract, {kind}).

%% The types are the same as in 'beam_types.hrl', with the addition of
%% #t_abstract{} that describes tuples under construction, match context
%% positions, and so on.
-type validator_type() :: #t_abstract{} | type().

-record(value_ref, {id :: index()}).
-record(value, {op :: term(), args :: [argument()], type :: validator_type()}).

-type argument() :: #value_ref{} | literal().

-type index() :: non_neg_integer().

-type literal() :: {atom, [] | atom()} |
                   {float, [] | float()} |
                   {integer, [] | integer()} |
                   {literal, term()} |
                   nil.

%% Register tags describe the state of the register rather than the value they
%% contain (if any).
%%
%% initialized          The register has been initialized with some valid term
%%                      so that it is safe to pass to the garbage collector.
%%                      NOT safe to use in any other way (will not crash the
%%                      emulator, but clearly points to a bug in the compiler).
%%
%% uninitialized        The register contains any old garbage and can not be
%%                      passed to the garbage collector.
%%
%% {catchtag,[Lbl]}     A special term used within a catch. Must only be used
%%                      by the catch instructions; NOT safe to use in other
%%                      instructions.
%%
%% {trytag,[Lbl]}       A special term used within a try block. Must only be
%%                      used by the catch instructions; NOT safe to use in other
%%                      instructions.
-type tag() :: initialized |
               uninitialized |
               {catchtag, ordsets:ordset(label())} |
               {trytag, ordsets:ordset(label())}.

-type x_regs() :: #{ {x, index()} => #value_ref{} }.
-type y_regs() :: #{ {y, index()} => tag() | #value_ref{} }.

%% Emulation state
-record(st,
        {%% All known values.
         vs=#{} :: #{ #value_ref{} => #value{} },
         %% Register states.
         xs=#{} :: x_regs(),
         ys=#{} :: y_regs(),
         f=init_fregs(),
         %% A set of all registers containing "fragile" terms. That is, terms
         %% that don't exist on our process heap and would be destroyed by a
         %% GC.
         fragile=sets:new([{version, 2}]) :: sets:set(),
         %% Number of Y registers.
         %%
         %% Note that this may be 0 if there's a frame without saved values,
         %% such as on a body-recursive call.
         numy=none :: none | undecided | index(),
         %% Available heap size.
         h=0,
         %% Available heap size for funs (aka lambdas).
         hl=0,
         %%Available heap size for floats.
         hf=0,
         %% List of hot catch/try tags
         ct=[],
         %% Previous instruction was setelement/3.
         setelem=false,
         %% put/1 instructions left.
         puts_left=none,
         %% Current receive state:
         %%
         %%   * 'none'            - Not in a receive loop.
         %%   * 'marked_position' - We've used a marker prior to loop_rec.
         %%   * 'entered_loop'    - We're in a receive loop.
         %%   * 'undecided'
         recv_state=none :: none | undecided | marked_position | entered_loop,
         %% Holds the current saved position for each `#t_bs_context{}`, in the
         %% sense that the position is equal to that of their context. They are
         %% invalidated whenever their context advances.
         %%
         %% These are used to update the unit of saved positions after
         %% operations that test the incoming unit, such as bs_test_unit and
         %% bs_get_binary2 with {atom,all}.
         ms_positions=#{} :: #{ Ctx :: #value_ref{} => Pos :: #value_ref{} }
        }).

-type label()        :: integer().
-type state()        :: #st{} | 'none'.

%% Validator state
-record(vst,
        {%% Current state
         current=none              :: state(),
         %% Validation level
         level                     :: strong | weak,
         %% States at labels
         branched=#{}              :: #{ label() => state() },
         %% All defined labels
         labels=sets:new([{version, 2}])    :: sets:set(),
         %% Information of other functions in the module
         ft=#{}                    :: #{ label() => map() },
         %% Counter for #value_ref{} creation
         ref_ctr=0                 :: index()
        }).

build_function_table([{function,_,Arity,Entry,Code0}|Fs], Acc) ->
    Code = dropwhile(fun({label,L}) when L =:= Entry ->
                             false;
                        (_) ->
                             true
                     end, Code0),
    case Code of
        [{label,Entry} | Is] ->
            Info = #{ arity => Arity,
                      parameter_info => find_parameter_info(Is, #{}) },
            build_function_table(Fs, Acc#{ Entry => Info });
        _ ->
            %% Something is seriously wrong. Ignore it for now.
            %% It will be detected and diagnosed later.
            build_function_table(Fs, Acc)
    end;
build_function_table([], Acc) ->
    Acc.

find_parameter_info([{'%', {var_info, Reg, Info}} | Is], Acc) ->
    find_parameter_info(Is, Acc#{ Reg => Info });
find_parameter_info([{'%', _} | Is], Acc) ->
    find_parameter_info(Is, Acc);
find_parameter_info(_, Acc) ->
    Acc.

validate_1(Is, MFA0, Entry, Level, Ft) ->
    {Offset, MFA, Header, Body} = extract_header(Is, MFA0, Entry, 1, []),

    Vst0 = init_vst(MFA, Level, Ft),

    %% We validate the header after the body as the latter may jump to the
    %% former to raise 'function_clause' exceptions.
    Vst1 = validate_instrs(Body, MFA, Offset, Vst0),
    Vst = validate_instrs(Header, MFA, 1, Vst1),

    validate_branches(MFA, Vst).

extract_header([{func_info, {atom,Mod}, {atom,Name}, Arity}=I | Is],
             MFA0, Entry, Offset, Acc) ->
    {_, Name, Arity} = MFA0,                    %Assertion.
    MFA = {Mod, Name, Arity},

    case Is of
        [{label, Entry} | _] ->
            Header = reverse(Acc, [I]),
            {Offset + 1, MFA, Header, Is};
        _ ->
            error({MFA, no_entry_label})
    end;
extract_header([{label,_}=I | Is], MFA, Entry, Offset, Acc) ->
    extract_header(Is, MFA, Entry, Offset + 1, [I | Acc]);
extract_header([{line,_}=I | Is], MFA, Entry, Offset, Acc) ->
    extract_header(Is, MFA, Entry, Offset + 1, [I | Acc]);
extract_header(_Is, MFA, _Entry, _Offset, _Acc) ->
    error({MFA, invalid_function_header}).

init_vst({_, _, Arity}, Level, Ft) ->
    Vst = #vst{branched=#{},
               current=#st{},
               ft=Ft,
               labels=sets:new([{version, 2}]),
               level=Level},
    init_function_args(Arity - 1, Vst).

init_function_args(-1, Vst) ->
    Vst;
init_function_args(X, Vst) ->
    init_function_args(X - 1, create_term(any, argument, [], {x,X}, Vst)).

<<<<<<< HEAD
kill_heap_allocation(St) ->
    St#st{h=0,hl=0,hf=0}.
=======
kill_heap_allocation(#vst{current=St0}=Vst) ->
    St = St0#st{h=0,hf=0},
    Vst#vst{current=St}.
>>>>>>> 1dcc1a3c

validate_branches(MFA, Vst) ->
    #vst{ branched=Targets0, labels=Labels0 } = Vst,
    Targets = maps:keys(Targets0),
    Labels = sets:to_list(Labels0),
    case Targets -- Labels of
        [_|_]=Undef ->
            Error = {undef_labels, Undef},
            error({MFA, Error});
        [] ->
            Vst
    end.

validate_instrs([I|Is], MFA, Offset, Vst0) ->
    validate_instrs(Is, MFA, Offset+1,
                    try
                        Vst = validate_mutation(I, Vst0),
                        vi(I, Vst)
                    catch Error ->
                        error({MFA, {I, Offset, Error}})
                    end);
validate_instrs([], _MFA, _Offset, Vst) ->
    Vst.

vi({label,Lbl}, #vst{current=St0,
                          ref_ctr=Counter0,
                          branched=Branched0,
                          labels=Labels0}=Vst) ->
    {St, Counter} = merge_states(Lbl, St0, Branched0, Counter0),

    Branched = Branched0#{ Lbl => St },
    Labels = sets:add_element(Lbl, Labels0),

    Vst#vst{current=St,
            ref_ctr=Counter,
            branched=Branched,
            labels=Labels};
vi(_I, #vst{current=none}=Vst) ->
    %% Ignore all unreachable code.
    Vst;

%%
%% Misc annotations
%%

vi({'%', {var_info, Reg, Info}}, Vst) ->
    validate_var_info(Info, Reg, Vst);
vi({'%', {remove_fragility, Reg}}, Vst) ->
    %% This is a hack to make prim_eval:'receive'/2 work.
    %%
    %% Normally it's illegal to pass fragile terms as a function argument as we
    %% have no way of knowing what the callee will do with it, but we know that
    %% prim_eval:'receive'/2 won't leak the term, nor cause a GC since it's
    %% disabled while matching messages.
    remove_fragility(Reg, Vst);
vi({'%',_}, Vst) ->
    Vst;
vi({line,_}, Vst) ->
    Vst;

%%
%% Moves
%%

vi({move,Src,Dst}, Vst) ->
    assign(Src, Dst, Vst);
vi({swap,RegA,RegB}, Vst0) ->
    assert_movable(RegA, Vst0),
    assert_movable(RegB, Vst0),

    %% We don't expect fragile registers to be swapped.
    %% Therefore, we can conservatively make both registers
    %% fragile if one of the register is fragile instead of
    %% swapping the fragility of the registers.
    Sources = [RegA,RegB],
    Vst1 = propagate_fragility(RegA, Sources, Vst0),
    Vst2 = propagate_fragility(RegB, Sources, Vst1),

    %% Swap the value references.
    VrefA = get_reg_vref(RegA, Vst2),
    VrefB = get_reg_vref(RegB, Vst2),
    Vst = set_reg_vref(VrefB, RegA, Vst2),
    set_reg_vref(VrefA, RegB, Vst);
vi({fmove,Src,{fr,_}=Dst}, Vst) ->
    assert_type(#t_float{}, Src, Vst),
    set_freg(Dst, Vst);
vi({fmove,{fr,_}=Src,Dst}, Vst0) ->
    assert_freg_set(Src, Vst0),
    Vst = eat_heap_float(Vst0),
    create_term(#t_float{}, fmove, [], Dst, Vst);
vi({kill,Reg}, Vst) ->
    create_tag(initialized, kill, [], Reg, Vst);
vi({init,Reg}, Vst) ->
    create_tag(initialized, init, [], Reg, Vst);
vi({init_yregs,{list,Yregs}}, Vst0) ->
    case ordsets:from_list(Yregs) of
        [] -> error(empty_list);
        Yregs -> ok;
        _ -> error(not_ordset)
    end,
    foldl(fun(Y, Vst) ->
                  create_tag(initialized, init, [], Y, Vst)
          end, Vst0, Yregs);

%%
%% Matching and test instructions.
%%

vi({jump,{f,Lbl}}, Vst) ->
    assert_no_exception(Lbl),

    %% The next instruction is never executed.
    branch(Lbl, Vst, fun kill_state/1);
vi({select_val,Src,{f,Fail},{list,Choices}}, Vst) ->
    assert_term(Src, Vst),
    assert_choices(Choices),
    validate_select_val(Fail, Choices, Src, Vst);
vi({select_tuple_arity,Tuple,{f,Fail},{list,Choices}}, Vst) ->
    assert_type(#t_tuple{}, Tuple, Vst),
    assert_arities(Choices),
    validate_select_tuple_arity(Fail, Choices, Tuple, Vst);
vi({test,has_map_fields,{f,Lbl},Src,{list,List}}, Vst) ->
    verify_has_map_fields(Lbl, Src, List, Vst);
vi({test,is_atom,{f,Lbl},[Src]}, Vst) ->
    type_test(Lbl, #t_atom{}, Src, Vst);
vi({test,is_binary,{f,Lbl},[Src]}, Vst) ->
    type_test(Lbl, #t_bitstring{size_unit=8}, Src, Vst);
vi({test,is_bitstr,{f,Lbl},[Src]}, Vst) ->
    type_test(Lbl, #t_bitstring{}, Src, Vst);
vi({test,is_boolean,{f,Lbl},[Src]}, Vst) ->
    type_test(Lbl, beam_types:make_boolean(), Src, Vst);
vi({test,is_float,{f,Lbl},[Src]}, Vst) ->
    type_test(Lbl, #t_float{}, Src, Vst);
vi({test,is_tuple,{f,Lbl},[Src]}, Vst) ->
    type_test(Lbl, #t_tuple{}, Src, Vst);
vi({test,is_integer,{f,Lbl},[Src]}, Vst) ->
    type_test(Lbl, #t_integer{}, Src, Vst);
vi({test,is_nonempty_list,{f,Lbl},[Src]}, Vst) ->
    type_test(Lbl, #t_cons{}, Src, Vst);
vi({test,is_number,{f,Lbl},[Src]}, Vst) ->
    type_test(Lbl, number, Src, Vst);
vi({test,is_list,{f,Lbl},[Src]}, Vst) ->
    type_test(Lbl, #t_list{}, Src, Vst);
vi({test,is_map,{f,Lbl},[Src]}, Vst) ->
    type_test(Lbl, #t_map{}, Src, Vst);
vi({test,is_nil,{f,Lbl},[Src]}, Vst) ->
    %% is_nil is an exact check against the 'nil' value, and should not be
    %% treated as a simple type test.
    assert_term(Src, Vst),
    branch(Lbl, Vst,
           fun(FailVst) ->
                   update_ne_types(Src, nil, FailVst)
           end,
           fun(SuccVst) ->
                   update_eq_types(Src, nil, SuccVst)
           end);
vi({test,test_arity,{f,Lbl},[Tuple,Sz]}, Vst) when is_integer(Sz) ->
    assert_type(#t_tuple{}, Tuple, Vst),
    Type =  #t_tuple{exact=true,size=Sz},
    type_test(Lbl, Type, Tuple, Vst);
vi({test,is_tagged_tuple,{f,Lbl},[Src,Sz,Atom]}, Vst) ->
    assert_term(Src, Vst),
    Es = #{ 1 => get_literal_type(Atom) },
    Type = #t_tuple{exact=true,size=Sz,elements=Es},
    type_test(Lbl, Type, Src, Vst);
vi({test,is_eq_exact,{f,Lbl},[Src,Val]=Ss}, Vst) ->
    assert_no_exception(Lbl),
    validate_src(Ss, Vst),
    branch(Lbl, Vst,
           fun(FailVst) ->
                   update_ne_types(Src, Val, FailVst)
           end,
           fun(SuccVst) ->
                   update_eq_types(Src, Val, SuccVst)
           end);
vi({test,is_ne_exact,{f,Lbl},[Src,Val]=Ss}, Vst) ->
    assert_no_exception(Lbl),
    validate_src(Ss, Vst),
    branch(Lbl, Vst,
           fun(FailVst) ->
                   update_eq_types(Src, Val, FailVst)
           end,
           fun(SuccVst) ->
                   update_ne_types(Src, Val, SuccVst)
           end);


%%
%% Simple getters that can't fail.
%%

vi({get_list,Src,D1,D2}, Vst0) ->
    assert_not_literal(Src),
    assert_type(#t_cons{}, Src, Vst0),

    SrcType = get_term_type(Src, Vst0),
    {HeadType, _, _} = beam_call_types:types(erlang, hd, [SrcType]),
    {TailType, _, _} = beam_call_types:types(erlang, tl, [SrcType]),

    Vst = extract_term(HeadType, get_hd, [Src], D1, Vst0),
    extract_term(TailType, get_tl, [Src], D2, Vst, Vst0);
vi({get_hd,Src,Dst}, Vst) ->
    assert_not_literal(Src),
    assert_type(#t_cons{}, Src, Vst),

    SrcType = get_term_type(Src, Vst),
    {HeadType, _, _} = beam_call_types:types(erlang, hd, [SrcType]),

    extract_term(HeadType, get_hd, [Src], Dst, Vst);
vi({get_tl,Src,Dst}, Vst) ->
    assert_not_literal(Src),
    assert_type(#t_cons{}, Src, Vst),

    SrcType = get_term_type(Src, Vst),
    {TailType, _, _} = beam_call_types:types(erlang, tl, [SrcType]),

    extract_term(TailType, get_tl, [Src], Dst, Vst);
vi({get_tuple_element,Src,N,Dst}, Vst) ->
    Index = N+1,
    assert_not_literal(Src),
    assert_type(#t_tuple{size=Index}, Src, Vst),
    #t_tuple{elements=Es} = normalize(get_term_type(Src, Vst)),
    Type = beam_types:get_tuple_element(Index, Es),
    extract_term(Type, {bif,element}, [{integer,Index}, Src], Dst, Vst);

%%
%% Allocate, deallocate, et.al.
%%

vi({test_heap,Heap,Live}, Vst) ->
    test_heap(Heap, Live, Vst);
vi({allocate,Stk,Live}, Vst) ->
    allocate(uninitialized, Stk, 0, Live, Vst);
vi({allocate_heap,Stk,Heap,Live}, Vst) ->
    allocate(uninitialized, Stk, Heap, Live, Vst);
vi({allocate_zero,Stk,Live}, Vst) ->
    allocate(initialized, Stk, 0, Live, Vst);
vi({allocate_heap_zero,Stk,Heap,Live}, Vst) ->
    allocate(initialized, Stk, Heap, Live, Vst);
vi({deallocate,StkSize}, #vst{current=#st{numy=StkSize}}=Vst) ->
    verify_no_ct(Vst),
    deallocate(Vst);
vi({deallocate,_}, #vst{current=#st{numy=NumY}}) ->
    error({allocated,NumY});
vi({trim,N,Remaining}, #vst{current=St0}=Vst) ->
    #st{numy=NumY} = St0,
    if
        N =< NumY, N+Remaining =:= NumY ->
            Vst#vst{current=trim_stack(N, 0, NumY, St0)};
        N > NumY; N+Remaining =/= NumY ->
            error({trim,N,Remaining,allocated,NumY})
    end;

%%
%% Term-building instructions
%%

vi({put_list,A,B,Dst}, Vst0) ->
    Vst = eat_heap(2, Vst0),

    Head = get_term_type(A, Vst),
    Tail = get_term_type(B, Vst),

    create_term(beam_types:make_cons(Head, Tail), put_list, [A, B], Dst, Vst);
vi({put_tuple2,Dst,{list,Elements}}, Vst0) ->
    _ = [assert_term(El, Vst0) || El <- Elements],
    Size = length(Elements),
    Vst = eat_heap(Size+1, Vst0),
    {Es,_} = foldl(fun(Val, {Es0, Index}) ->
                       Type = get_term_type(Val, Vst0),
                       Es = beam_types:set_tuple_element(Index, Type, Es0),
                       {Es, Index + 1}
                   end, {#{}, 1}, Elements),
    Type = #t_tuple{exact=true,size=Size,elements=Es},
    create_term(Type, put_tuple2, [], Dst, Vst);
vi({put_tuple,Sz,Dst}, Vst0) when is_integer(Sz) ->
    Vst1 = eat_heap(1, Vst0),
    Vst = create_term(#t_abstract{kind=unfinished_tuple}, put_tuple, [],
                      Dst, Vst1),
    #vst{current=St0} = Vst,
    St = St0#st{puts_left={Sz,{Dst,Sz,#{}}}},
    Vst#vst{current=St};
vi({put,Src}, Vst0) ->
    assert_term(Src, Vst0),
    Vst = eat_heap(1, Vst0),
    #vst{current=St0} = Vst,
    case St0 of
        #st{puts_left=none} ->
            error(not_building_a_tuple);
        #st{puts_left={1,{Dst,Sz,Es0}}} ->
            ElementType = get_term_type(Src, Vst0),
            Es = beam_types:set_tuple_element(Sz, ElementType, Es0),
            St = St0#st{puts_left=none},
            Type = #t_tuple{exact=true,size=Sz,elements=Es},
            create_term(Type, put_tuple, [], Dst, Vst#vst{current=St});
        #st{puts_left={PutsLeft,{Dst,Sz,Es0}}} when is_integer(PutsLeft) ->
            Index = Sz - PutsLeft + 1,
            ElementType = get_term_type(Src, Vst0),
            Es = beam_types:set_tuple_element(Index, ElementType, Es0),
            St = St0#st{puts_left={PutsLeft-1,{Dst,Sz,Es}}},
            Vst#vst{current=St}
    end;
vi({set_tuple_element,Src,Tuple,N}, Vst) ->
    %% This instruction never fails, though it may be invalid in some contexts;
    %% see validate_mutation/2
    I = N + 1,
    assert_term(Src, Vst),
    assert_type(#t_tuple{size=I}, Tuple, Vst),
    %% Manually update the tuple type; we can't rely on the ordinary update
    %% helpers as we must support overwriting (rather than just widening or
    %% narrowing) known elements, and we can't use extract_term either since
    %% the source tuple may be aliased.
    #t_tuple{elements=Es0}=Type = normalize(get_term_type(Tuple, Vst)),
    Es = beam_types:set_tuple_element(I, get_term_type(Src, Vst), Es0),
    override_type(Type#t_tuple{elements=Es}, Tuple, Vst);

%%
%% Calls
%%

vi({apply,Live}, Vst) ->
    validate_body_call(apply, Live+2, Vst);
vi({apply_last,Live,N}, Vst) ->
    validate_tail_call(N, apply, Live+2, Vst);
vi({call,Live,Func}, Vst) ->
    validate_body_call(Func, Live, Vst);
vi({call_ext,Live,Func}, Vst) ->
    validate_body_call(Func, Live, Vst);
vi({call_only,Live,Func}, Vst) ->
    validate_tail_call(none, Func, Live, Vst);
vi({call_ext_only,Live,Func}, Vst) ->
    validate_tail_call(none, Func, Live, Vst);
vi({call_last,Live,Func,N}, Vst) ->
    validate_tail_call(N, Func, Live, Vst);
vi({call_ext_last,Live,Func,N}, Vst) ->
    validate_tail_call(N, Func, Live, Vst);
vi({call_fun,Live}, Vst) ->
    Fun = {x,Live},
    assert_term(Fun, Vst),

    branch(?EXCEPTION_LABEL, Vst,
           fun(SuccVst0) ->
                   SuccVst = update_type(fun meet/2, #t_fun{arity=Live},
                                         Fun, SuccVst0),
                   validate_body_call('fun', Live+1, SuccVst)
           end);
vi({make_fun2,{f,Lbl},_,_,NumFree}, #vst{ft=Ft}=Vst0) ->
    #{ arity := Arity0 } = map_get(Lbl, Ft),
    Arity = Arity0 - NumFree,

    true = Arity >= 0,                          %Assertion.

    Vst = prune_x_regs(NumFree, Vst0),
    verify_call_args(make_fun, NumFree, Vst),
    verify_y_init(Vst),
    Type = #t_fun{arity=Arity},
    create_term(Type, make_fun, [], {x,0}, Vst);
vi({make_fun3,{f,Lbl},_,_,Dst,{list,Env}}, #vst{ft=Ft}=Vst0) ->
    _ = [assert_term(E, Vst0) || E <- Env],
    NumFree = length(Env),
    #{ arity := Arity0 } = map_get(Lbl, Ft),
    Arity = Arity0 - NumFree,

    true = Arity >= 0,                          %Assertion.

    Vst = eat_heap_fun(Vst0),
    Type = #t_fun{arity=Arity},
    create_term(Type, make_fun, [], Dst, Vst);
vi(return, Vst) ->
    assert_durable_term({x,0}, Vst),
    verify_return(Vst);

%%
%% BIF calls
%%

vi({bif,Op,{f,Fail},Ss,Dst}, Vst0) ->
    case is_float_arith_bif(Op, Ss) of
        true ->
            %% Float arithmetic BIFs neither fail nor throw an exception;
            %% errors are postponed until the next fcheckerror instruction.
            ?EXCEPTION_LABEL = Fail,            %Assertion.
            validate_float_arith_bif(Ss, Dst, Vst0);
        false ->
            validate_src(Ss, Vst0),
            validate_bif(bif, Op, Fail, Ss, Dst, Vst0, Vst0)
    end;
vi({gc_bif,Op,{f,Fail},Live,Ss,Dst}, Vst0) ->
    validate_src(Ss, Vst0),
    verify_live(Live, Vst0),
    verify_y_init(Vst0),

    %% Heap allocations and X registers are killed regardless of whether we
    %% fail or not, as we may fail after GC.
    Vst1 = kill_heap_allocation(Vst0),
    Vst = prune_x_regs(Live, Vst1),

    validate_bif(gc_bif, Op, Fail, Ss, Dst, Vst0, Vst);

%%
%% Message instructions
%%

vi(send, Vst) ->
    validate_body_call(send, 2, Vst);
vi({loop_rec,{f,Fail},Dst}, Vst0) ->
    assert_no_exception(Fail),

    Vst = update_receive_state(entered_loop, Vst0),

    branch(Fail, Vst,
           fun(SuccVst0) ->
                   %% This term may not be part of the root set until
                   %% remove_message/0 is executed. If control transfers to the
                   %% loop_rec_end/1 instruction, no part of this term must be
                   %% stored in a Y register.
                   {Ref, SuccVst} = new_value(any, loop_rec, [], SuccVst0),
                   mark_fragile(Dst, set_reg_vref(Ref, Dst, SuccVst))
           end);
vi({loop_rec_end,Lbl}, Vst) ->
    assert_no_exception(Lbl),
    verify_y_init(Vst),
    kill_state(Vst);
vi({recv_marker_reserve=Op, Dst}, Vst) ->
    create_term(#t_abstract{kind=receive_marker}, Op, [], Dst, Vst);
vi({recv_marker_bind, Marker, Ref}, Vst) ->
    assert_type(#t_abstract{kind=receive_marker}, Marker, Vst),
    assert_durable_term(Ref, Vst),
    Vst;
vi({recv_marker_clear, Ref}, Vst) ->
    assert_durable_term(Ref, Vst),
    Vst;
vi({recv_marker_use, Ref}, Vst) ->
    assert_durable_term(Ref, Vst),
    update_receive_state(marked_position, Vst);
vi(remove_message, Vst0) ->
    Vst = update_receive_state(none, Vst0),

    %% The message term is no longer fragile. It can be used
    %% without restrictions.
    remove_fragility(Vst);
vi(timeout, Vst0) ->
    Vst = update_receive_state(none, Vst0),
    prune_x_regs(0, Vst);
vi({wait,{f,Lbl}}, Vst) ->
    assert_no_exception(Lbl),
    verify_y_init(Vst),
    branch(Lbl, Vst, fun kill_state/1);
vi({wait_timeout,{f,Lbl},Src}, Vst0) ->
    assert_no_exception(Lbl),

<<<<<<< HEAD
    %% Note that the receive state is not cleared since we may re-enter the
    %% loop while waiting. If we time out we'll be transferred to a timeout
    %% instruction that clears the state.
=======
>>>>>>> 1dcc1a3c
    assert_term(Src, Vst0),
    verify_y_init(Vst0),

    Vst = branch(Lbl, schedule_out(0, Vst0)),
    branch(?EXCEPTION_LABEL, Vst);

%%
%% Catch & try.
%%
vi({'catch',Dst,{f,Fail}}, Vst) when Fail =/= none ->
    init_try_catch_branch(catchtag, Dst, Fail, Vst);
vi({'try',Dst,{f,Fail}}, Vst) when Fail =/= none ->
    init_try_catch_branch(trytag, Dst, Fail, Vst);
vi({catch_end,Reg}, #vst{current=#st{ct=[Tag|_]}}=Vst0) ->
    case get_tag_type(Reg, Vst0) of
        {catchtag,_Fail}=Tag ->
            Vst = kill_catch_tag(Reg, Vst0),

            %% {x,0} contains the caught term, if any.
            create_term(any, catch_end, [], {x,0}, Vst);
        Type ->
            error({wrong_tag_type,Type})
    end;
vi({try_end,Reg}, #vst{current=#st{ct=[Tag|_]}}=Vst) ->
    case get_tag_type(Reg, Vst) of
        {trytag,_Fail}=Tag ->
            %% Kill the catch tag without affecting X registers.
            kill_catch_tag(Reg, Vst);
        Type ->
            error({wrong_tag_type,Type})
    end;
vi({try_case,Reg}, #vst{current=#st{ct=[Tag|_]}}=Vst0) ->
    case get_tag_type(Reg, Vst0) of
        {trytag,_Fail}=Tag ->
<<<<<<< HEAD
            %% Kill the catch tag and all x registers.
            Vst1 = kill_catch_tag(Reg, Vst0),
            Vst2 = prune_x_regs(0, Vst1),

            %% Class:Error:Stacktrace
            ClassType = #t_atom{elements=[error,exit,throw]},
            Vst3 = create_term(ClassType, try_case, [], {x,0}, Vst2),
=======
            %% Kill the catch tag and all other state (as if we've been
            %% scheduled out with no live registers). Only previously allocated
            %% Y registers are alive at this point.
            Vst1 = kill_catch_tag(Reg, Vst0),
            Vst2 = schedule_out(0, Vst1),

            %% Class:Error:Stacktrace
            Vst3 = create_term(#t_atom{}, try_case, [], {x,0}, Vst2),
>>>>>>> 1dcc1a3c
            Vst = create_term(any, try_case, [], {x,1}, Vst3),
            create_term(any, try_case, [], {x,2}, Vst);
        Type ->
            error({wrong_tag_type,Type})
    end;
vi(build_stacktrace, Vst0) ->
    assert_float_checked(Vst0),
    verify_y_init(Vst0),
    verify_live(1, Vst0),

    Vst = prune_x_regs(1, Vst0),
    Reg = {x,0},

    assert_durable_term(Reg, Vst),
    create_term(#t_list{}, build_stacktrace, [], Reg, Vst);

%%
%% Map instructions.
%%

vi({get_map_elements,{f,Fail},Src,{list,List}}, Vst) ->
    verify_get_map(Fail, Src, List, Vst);
vi({put_map_assoc=Op,{f,Fail},Src,Dst,Live,{list,List}}, Vst) ->
    verify_put_map(Op, Fail, Src, Dst, Live, List, Vst);
vi({put_map_exact=Op,{f,Fail},Src,Dst,Live,{list,List}}, Vst) ->
    verify_put_map(Op, Fail, Src, Dst, Live, List, Vst);

%%
%% Bit syntax matching
%%

vi({bs_get_tail,Ctx,Dst,Live}, Vst0) ->
    assert_type(#t_bs_context{}, Ctx, Vst0),
    verify_live(Live, Vst0),
    verify_y_init(Vst0),

    #t_bs_context{tail_unit=Unit} = get_raw_type(Ctx, Vst0),

    Vst = prune_x_regs(Live, Vst0),
    extract_term(#t_bitstring{size_unit=Unit}, bs_get_tail, [Ctx], Dst,
                 Vst, Vst0);
vi({bs_start_match4,Fail,Live,Src,Dst}, Vst) ->
    validate_bs_start_match(Fail, Live, 0, Src, Dst, Vst);
vi({test,bs_start_match3,{f,_}=Fail,Live,[Src],Dst}, Vst) ->
    validate_bs_start_match(Fail, Live, 0, Src, Dst, Vst);
vi({test,bs_start_match2,{f,_}=Fail,Live,[Src,Slots],Dst}, Vst) ->
    validate_bs_start_match(Fail, Live, Slots, Src, Dst, Vst);
vi({test,bs_match_string,{f,Fail},[Ctx,Stride,{string,String}]}, Vst) ->
    true = is_bitstring(String),                %Assertion.
    validate_bs_skip(Fail, Ctx, Stride, Vst);
vi({test,bs_skip_bits2,{f,Fail},[Ctx,Size,Unit,_Flags]}, Vst) ->
    assert_term(Size, Vst),

    Stride = case get_raw_type(Size, Vst) of
                 #t_integer{elements={Same,Same}} -> Same * Unit;
                 _ -> Unit
             end,

    validate_bs_skip(Fail, Ctx, Stride, Vst);
vi({test,bs_test_tail2,{f,Fail},[Ctx,_Size]}, Vst) ->
    assert_no_exception(Fail),
    assert_type(#t_bs_context{}, Ctx, Vst),
    branch(Fail, Vst);
vi({test,bs_test_unit,{f,Fail},[Ctx,Unit]}, Vst) ->
    assert_type(#t_bs_context{}, Ctx, Vst),

    Type = #t_bs_context{tail_unit=Unit},

    branch(Fail, Vst,
           fun(FailVst) ->
                   update_type(fun subtract/2, Type, Ctx, FailVst)
           end,
           fun(SuccVst0) ->
                   SuccVst = update_bs_unit(Ctx, Unit, SuccVst0),
                   update_type(fun meet/2, Type, Ctx, SuccVst)
           end);
vi({test,bs_skip_utf8,{f,Fail},[Ctx,Live,_]}, Vst) ->
    validate_bs_skip(Fail, Ctx, 8, Live, Vst);
vi({test,bs_skip_utf16,{f,Fail},[Ctx,Live,_]}, Vst) ->
    validate_bs_skip(Fail, Ctx, 16, Live, Vst);
vi({test,bs_skip_utf32,{f,Fail},[Ctx,Live,_]}, Vst) ->
    validate_bs_skip(Fail, Ctx, 32, Live, Vst);
vi({test,bs_get_binary2=Op,{f,Fail},Live,[Ctx,{atom,all},Unit,_],Dst}, Vst) ->
    Type = #t_bitstring{size_unit=Unit},
    validate_bs_get_all(Op, Fail, Ctx, Live, Unit, Type, Dst, Vst);
vi({test,bs_get_binary2=Op,{f,Fail},Live,[Ctx,{integer,Sz},Unit,_],Dst}, Vst) ->
    Stride = Unit * Sz,
    Type = #t_bitstring{size_unit=max(1, Stride)},
    validate_bs_get(Op, Fail, Ctx, Live, Stride, Type, Dst, Vst);
vi({test,bs_get_binary2=Op,{f,Fail},Live,[Ctx,_,Unit,_],Dst}, Vst) ->
    Type = #t_bitstring{size_unit=max(1, Unit)},
    validate_bs_get(Op, Fail, Ctx, Live, Unit, Type, Dst, Vst);
vi({test,bs_get_integer2=Op,{f,Fail},Live,
    [Ctx,{integer,Sz},Unit,{field_flags,Flags}],Dst},Vst) ->

    NumBits = Unit * Sz,
    Stride = NumBits,

    Type = case member(unsigned, Flags) of
               true when 0 =< NumBits, NumBits =< 64 ->
                   beam_types:make_integer(0, (1 bsl NumBits)-1);
               _ ->
                   %% Signed integer, way too large, or negative size.
                   #t_integer{}
           end,

    validate_bs_get(Op, Fail, Ctx, Live, Stride, Type, Dst, Vst);
vi({test,bs_get_integer2=Op,{f,Fail},Live,[Ctx,_Sz,Unit,_Flags],Dst},Vst) ->
    validate_bs_get(Op, Fail, Ctx, Live, Unit, #t_integer{}, Dst, Vst);
vi({test,bs_get_float2=Op,{f,Fail},Live,[Ctx,{integer,Sz},Unit,_],Dst},Vst) ->
    Stride = Unit * Sz,
    validate_bs_get(Op, Fail, Ctx, Live, Stride, #t_float{}, Dst, Vst);
vi({test,bs_get_float2=Op,{f,Fail},Live,[Ctx,_,_,_],Dst}, Vst) ->
    validate_bs_get(Op, Fail, Ctx, Live, 32, #t_float{}, Dst, Vst);
vi({test,bs_get_utf8=Op,{f,Fail},Live,[Ctx,_],Dst}, Vst) ->
    Type = beam_types:make_integer(0, ?UNICODE_MAX),
    validate_bs_get(Op, Fail, Ctx, Live, 8, Type, Dst, Vst);
vi({test,bs_get_utf16=Op,{f,Fail},Live,[Ctx,_],Dst}, Vst) ->
    Type = beam_types:make_integer(0, ?UNICODE_MAX),
    validate_bs_get(Op, Fail, Ctx, Live, 16, Type, Dst, Vst);
vi({test,bs_get_utf32=Op,{f,Fail},Live,[Ctx,_],Dst}, Vst) ->
    Type = beam_types:make_integer(0, ?UNICODE_MAX),
    validate_bs_get(Op, Fail, Ctx, Live, 32, Type, Dst, Vst);
vi({test,_Op,{f,Lbl},Src}, Vst) ->
    %% is_pid, is_reference, et cetera.
    validate_src(Src, Vst),
    branch(Lbl, Vst);

%%
%% Bit syntax positioning
%%

vi({bs_save2,Ctx,SavePoint}, Vst) ->
    bsm_save(Ctx, SavePoint, Vst);
vi({bs_restore2,Ctx,SavePoint}, Vst) ->
    bsm_restore(Ctx, SavePoint, Vst);
vi({bs_get_position, Ctx, Dst, Live}, Vst0) ->
    assert_type(#t_bs_context{}, Ctx, Vst0),

    verify_live(Live, Vst0),
    verify_y_init(Vst0),

    #t_bs_context{tail_unit=Unit} = get_raw_type(Ctx, Vst0),

    Vst1 = prune_x_regs(Live, Vst0),
    Vst = create_term(#t_abstract{kind={ms_position, Unit}},
                       bs_get_position, [Ctx], Dst, Vst1, Vst0),

    mark_current_ms_position(Ctx, Dst, Vst);
vi({bs_set_position, Ctx, Pos}, Vst0) ->
    assert_type(#t_bs_context{}, Ctx, Vst0),
    assert_type(#t_abstract{kind={ms_position,1}}, Pos, Vst0),

    #t_abstract{kind={ms_position,Unit}} = get_raw_type(Pos, Vst0),
    Vst = override_type(#t_bs_context{tail_unit=Unit}, Ctx, Vst0),

    mark_current_ms_position(Ctx, Pos, Vst);

%%
%% Floating-point instructions (excluding BIFs)
%%
vi({fconv,Src,{fr,_}=Dst}, Vst) ->
    assert_term(Src, Vst),

    branch(?EXCEPTION_LABEL, Vst,
           fun(SuccVst0) ->
                   SuccVst = update_type(fun meet/2, number, Src, SuccVst0),
                   set_freg(Dst, SuccVst)
           end);
vi(fclearerror, Vst) ->
    Vst;
vi({fcheckerror, _}, Vst) ->
    branch(?EXCEPTION_LABEL, Vst);

%%
%% Exception-raising instructions
%%

vi({func_info, {atom, _Mod}, {atom, _Name}, Arity}, Vst) ->
    #vst{current=#st{numy=NumY}} = Vst,
    if
         NumY =:= none ->
            verify_live(Arity, Vst),
            verify_call_args(func_info, Arity, Vst),

            branch(?EXCEPTION_LABEL, Vst, fun kill_state/1);
         NumY =/= none ->
            error({allocated, NumY})
    end;
vi({badmatch,Src}, Vst) ->
    assert_durable_term(Src, Vst),
    branch(?EXCEPTION_LABEL, Vst, fun kill_state/1);
vi({case_end,Src}, Vst) ->
    assert_durable_term(Src, Vst),
    branch(?EXCEPTION_LABEL, Vst, fun kill_state/1);
vi(if_end, Vst) ->
    branch(?EXCEPTION_LABEL, Vst, fun kill_state/1);
vi({try_case_end,Src}, Vst) ->
    assert_durable_term(Src, Vst),
    branch(?EXCEPTION_LABEL, Vst, fun kill_state/1);
vi(raw_raise=I, Vst0) ->
    validate_body_call(I, 3, Vst0);

%%
%% Binary construction
%%

vi(bs_init_writable=I, Vst) ->
    validate_body_call(I, 1, Vst);
vi({bs_init2,{f,Fail},Sz,Heap,Live,_,Dst}, Vst0) ->
    verify_live(Live, Vst0),
    verify_y_init(Vst0),
    if
        is_integer(Sz) -> ok;
        true -> assert_term(Sz, Vst0)
    end,
    Vst = heap_alloc(Heap, Vst0),
    branch(Fail, Vst,
           fun(SuccVst0) ->
                   SuccVst = prune_x_regs(Live, SuccVst0),
                   create_term(#t_bitstring{size_unit=8}, bs_init2, [], Dst,
                               SuccVst, SuccVst0)
           end);
vi({bs_init_bits,{f,Fail},Sz,Heap,Live,_,Dst}, Vst0) ->
    verify_live(Live, Vst0),
    verify_y_init(Vst0),
    if
        is_integer(Sz) -> ok;
        true -> assert_term(Sz, Vst0)
    end,
    Vst = heap_alloc(Heap, Vst0),
    branch(Fail, Vst,
           fun(SuccVst0) ->
                   SuccVst = prune_x_regs(Live, SuccVst0),
                   create_term(#t_bitstring{}, bs_init_bits, [], Dst, SuccVst)
           end);
vi({bs_add,{f,Fail},[A,B,_],Dst}, Vst) ->
    assert_term(A, Vst),
    assert_term(B, Vst),
    branch(Fail, Vst,
           fun(SuccVst) ->
                   create_term(#t_integer{}, bs_add, [A, B], Dst, SuccVst)
           end);
vi({bs_utf8_size,{f,Fail},A,Dst}, Vst) ->
    assert_term(A, Vst),
    branch(Fail, Vst,
           fun(SuccVst) ->
                   create_term(#t_integer{}, bs_utf8_size, [A], Dst, SuccVst)
           end);
vi({bs_utf16_size,{f,Fail},A,Dst}, Vst) ->
    assert_term(A, Vst),
    branch(Fail, Vst,
           fun(SuccVst) ->
                   create_term(#t_integer{}, bs_utf16_size, [A], Dst, SuccVst)
           end);
vi({bs_append,{f,Fail},Bits,Heap,Live,Unit,Bin,_Flags,Dst}, Vst0) ->
    verify_live(Live, Vst0),
    verify_y_init(Vst0),
    assert_term(Bits, Vst0),
    assert_term(Bin, Vst0),
    Vst = heap_alloc(Heap, Vst0),
    branch(Fail, Vst,
           fun(SuccVst0) ->
                   SuccVst = prune_x_regs(Live, SuccVst0),
                   create_term(#t_bitstring{size_unit=Unit}, bs_append,
                               [Bin], Dst, SuccVst, SuccVst0)
           end);
vi({bs_private_append,{f,Fail},Bits,Unit,Bin,_Flags,Dst}, Vst) ->
    assert_term(Bits, Vst),
    assert_term(Bin, Vst),
    branch(Fail, Vst,
           fun(SuccVst) ->
                   create_term(#t_bitstring{size_unit=Unit}, bs_private_append,
                               [Bin], Dst, SuccVst)
           end);
vi({bs_put_string,Sz,_}, Vst) when is_integer(Sz) ->
    Vst;
vi({bs_put_binary,{f,Fail},Sz,_,_,Src}, Vst) ->
    assert_term(Sz, Vst),
    assert_term(Src, Vst),
    branch(Fail, Vst,
           fun(SuccVst) ->
                   update_type(fun meet/2, #t_bitstring{}, Src, SuccVst)
           end);
vi({bs_put_float,{f,Fail},Sz,_,_,Src}, Vst) ->
    assert_term(Sz, Vst),
    assert_term(Src, Vst),
    branch(Fail, Vst,
           fun(SuccVst) ->
                   update_type(fun meet/2, #t_float{}, Src, SuccVst)
           end);
vi({bs_put_integer,{f,Fail},Sz,_,_,Src}, Vst) ->
    assert_term(Sz, Vst),
    assert_term(Src, Vst),
    branch(Fail, Vst,
           fun(SuccVst) ->
                   update_type(fun meet/2, #t_integer{}, Src, SuccVst)
           end);
vi({bs_put_utf8,{f,Fail},_,Src}, Vst) ->
    assert_term(Src, Vst),
    branch(Fail, Vst,
           fun(SuccVst) ->
                   update_type(fun meet/2, #t_integer{}, Src, SuccVst)
           end);
vi({bs_put_utf16,{f,Fail},_,Src}, Vst) ->
    assert_term(Src, Vst),
    branch(Fail, Vst,
           fun(SuccVst) ->
                   update_type(fun meet/2, #t_integer{}, Src, SuccVst)
           end);
vi({bs_put_utf32,{f,Fail},_,Src}, Vst) ->
    assert_term(Src, Vst),
    branch(Fail, Vst,
           fun(SuccVst) ->
                   update_type(fun meet/2, #t_integer{}, Src, SuccVst)
           end);

vi(_, _) ->
    error(unknown_instruction).

validate_var_info([{fun_type, Type} | Info], Reg, Vst0) ->
    %% Explicit type information inserted after make_fun2 instructions to mark
    %% the return type of the created fun.
    Vst = update_type(fun meet/2, #t_fun{type=Type}, Reg, Vst0),
    validate_var_info(Info, Reg, Vst);
validate_var_info([{type, none} | _Info], _Reg, Vst) ->
    %% Unreachable code, typically after a call that never returns.
    kill_state(Vst);
validate_var_info([{type, Type} | Info], Reg, Vst0) ->
    %% Explicit type information inserted by optimization passes to indicate
    %% that Reg has a certain type, so that we can accept cross-function type
    %% optimizations.
    Vst = update_type(fun meet/2, Type, Reg, Vst0),
    validate_var_info(Info, Reg, Vst);
validate_var_info([_ | Info], Reg, Vst) ->
    validate_var_info(Info, Reg, Vst);
validate_var_info([], _Reg, Vst) ->
    Vst.

%% Tail call.
%%  The stackframe must have a known size and be initialized.
%%  Does not return to the instruction following the call.
validate_tail_call(Deallocate, Func, Live, #vst{current=#st{numy=NumY}}=Vst0) ->
    verify_y_init(Vst0),
    verify_live(Live, Vst0),
    verify_call_args(Func, Live, Vst0),

    case will_call_succeed(Func, Vst0) of
        yes when Deallocate =:= NumY ->
            %% The call cannot fail; we don't need to handle exceptions
            Vst = deallocate(Vst0),
            verify_return(Vst);
        maybe when Deallocate =:= NumY ->
            %% The call may fail; make sure we update exception state
            Vst = deallocate(Vst0),
            branch(?EXCEPTION_LABEL, Vst, fun verify_return/1);
        no ->
            %% The compiler is allowed to emit garbage values for "Deallocate"
            %% as we know that it will not be used in this case.
            branch(?EXCEPTION_LABEL, Vst0, fun kill_state/1);
        _ when Deallocate =/= NumY ->
            error({allocated, NumY})
    end.

%% A "plain" call.
%%  The stackframe must be initialized.
%%  The instruction will return to the instruction following the call.
validate_body_call(Func, Live,
                   #vst{current=#st{numy=NumY}}=Vst) when is_integer(NumY)->
    verify_y_init(Vst),
    verify_live(Live, Vst),
    verify_call_args(Func, Live, Vst),

    SuccFun = fun(SuccVst0) ->
                      {RetType, _, _} = call_types(Func, Live, SuccVst0),
                      true = RetType =/= none,  %Assertion.

                      SuccVst = schedule_out(0, SuccVst0),

                      create_term(RetType, call, [], {x,0}, SuccVst)
              end,

    case will_call_succeed(Func, Vst) of
        yes ->
            SuccFun(Vst);
        maybe ->
            branch(?EXCEPTION_LABEL, Vst, SuccFun);
        no ->
            branch(?EXCEPTION_LABEL, Vst, fun kill_state/1)
    end;
validate_body_call(_, _, #vst{current=#st{numy=NumY}}) ->
    error({allocated, NumY}).

init_try_catch_branch(Kind, Dst, Fail, Vst0) ->
    assert_no_exception(Fail),

    Tag = {Kind, [Fail]},
    Vst = create_tag(Tag, 'try_catch', [], Dst, Vst0),

    #vst{current=St0} = Vst,
    #st{ct=Tags}=St0,
    St = St0#st{ct=[Tag|Tags]},
 
    Vst#vst{current=St}.

verify_has_map_fields(Lbl, Src, List, Vst) ->
    assert_type(#t_map{}, Src, Vst),
    assert_unique_map_keys(List),
    verify_map_fields(List, Src, Lbl, Vst).

verify_map_fields([Key | Keys], Map, Lbl, Vst) ->
    assert_term(Key, Vst),
    case bif_types(map_get, [Key, Map], Vst) of
        {none, _, _} -> kill_state(Vst);
        {_, _, _} -> verify_map_fields(Keys, Map, Lbl, Vst)
    end;
verify_map_fields([], _Map, Lbl, Vst) ->
    branch(Lbl, Vst).

verify_get_map(Fail, Src, List, Vst0) ->
    assert_no_exception(Fail),
    assert_not_literal(Src),                    %OTP 22.
    assert_type(#t_map{}, Src, Vst0),

    branch(Fail, Vst0,
           fun(FailVst) ->
                   clobber_map_vals(List, Src, FailVst)
           end,
           fun(SuccVst) ->
                   Keys = extract_map_keys(List),
                   assert_unique_map_keys(Keys),
                   extract_map_vals(List, Src, SuccVst, SuccVst)
           end).

%% get_map_elements may leave its destinations in an inconsistent state when
%% the fail label is taken. Consider the following:
%%
%%    {get_map_elements,{f,7},{x,1},{list,[{atom,a},{x,1},{atom,b},{x,2}]}}.
%%
%% If 'a' exists but not 'b', {x,1} is overwritten when we jump to {f,7}.
%%
%% We must be careful to preserve the uninitialized status for Y registers
%% that have been allocated but not yet defined.
clobber_map_vals([Key,Dst|T], Map, Vst0) ->
    case is_reg_initialized(Dst, Vst0) of
        true ->
            Vst = extract_term(any, {bif,map_get}, [Key, Map], Dst, Vst0),
            clobber_map_vals(T, Map, Vst);
        false ->
            clobber_map_vals(T, Map, Vst0)
    end;
clobber_map_vals([], _Map, Vst) ->
    Vst.

is_reg_initialized({x,_}=Reg, #vst{current=#st{xs=Xs}}) ->
    is_map_key(Reg, Xs);
is_reg_initialized({y,_}=Reg, #vst{current=#st{ys=Ys}}) ->
    case Ys of
        #{Reg:=Val} ->
            Val =/= uninitialized;
        #{} ->
            false
    end;
is_reg_initialized(V, #vst{}) -> error({not_a_register, V}).

extract_map_keys([Key,_Val|T]) ->
    [Key|extract_map_keys(T)];
extract_map_keys([]) -> [].

extract_map_vals([Key, Dst | Vs], Map, Vst0, Vsti0) ->
    assert_term(Key, Vst0),
    case bif_types(map_get, [Key, Map], Vst0) of
        {none, _, _} ->
            kill_state(Vsti0);
        {DstType, _, _} ->
            Vsti = extract_term(DstType, {bif,map_get}, [Key, Map], Dst, Vsti0),
            extract_map_vals(Vs, Map, Vst0, Vsti)
    end;
extract_map_vals([], _Map, _Vst0, Vst) ->
    Vst.

verify_put_map(Op, Fail, Src, Dst, Live, List, Vst0) ->
    assert_type(#t_map{}, Src, Vst0),
    verify_live(Live, Vst0),
    verify_y_init(Vst0),

    _ = [assert_term(Term, Vst0) || Term <- List],
    Vst = heap_alloc(0, Vst0),

    SuccFun = fun(SuccVst0) ->
                      SuccVst = prune_x_regs(Live, SuccVst0),
                      Keys = extract_map_keys(List),
                      assert_unique_map_keys(Keys),

                      Type = put_map_type(Src, List, Vst),
                      create_term(Type, Op, [Src], Dst, SuccVst, SuccVst0)
              end,

    case Op of
        put_map_exact ->
            branch(Fail, Vst, SuccFun);
        put_map_assoc ->
            %% This instruction cannot fail.
            ?EXCEPTION_LABEL = Fail,            %Assertion.
            SuccFun(Vst)
    end.

put_map_type(Map0, List, Vst) ->
    Map = normalize(get_term_type(Map0, Vst)),
    pmt_1(List, Vst, Map).

pmt_1([Key0, Value0 | List], Vst, Acc0) ->
    Key = normalize(get_term_type(Key0, Vst)),
    Value = normalize(get_term_type(Value0, Vst)),
    {Acc, _, _} = beam_call_types:types(maps, put, [Key, Value, Acc0]),
    pmt_1(List, Vst, Acc);
pmt_1([], _Vst, Acc) ->
    Acc.

%%
%% Common code for validating returns, whether naked or as part of a tail call.
%%

verify_return(#vst{current=#st{numy=NumY}}) when NumY =/= none ->
    error({stack_frame,NumY});
verify_return(#vst{current=#st{recv_state=State}}) when State =/= none ->
    %% Returning in the middle of a receive loop will ruin the next receive.
    error({return_in_receive,State});
verify_return(Vst) ->
    verify_no_ct(Vst),
    kill_state(Vst).

%%
%% Common code for validating BIFs.
%%
%% OrigVst is the state we entered the instruction with, which is needed for
%% gc_bifs as X registers are pruned prior to calling this function, which may
%% have clobbered the sources.
%%

validate_bif(Kind, Op, Fail, Ss, Dst, OrigVst, Vst) ->
<<<<<<< HEAD
    assert_float_checked(Vst),
    case will_bif_succeed(Op, Ss, Vst) of
        yes ->
=======
    case {will_bif_succeed(Op, Ss, Vst), Fail} of
        {yes, _} ->
>>>>>>> 1dcc1a3c
            %% This BIF cannot fail (neither throw nor branch), make sure it's
            %% handled without updating exception state.
            validate_bif_1(Kind, Op, cannot_fail, Ss, Dst, OrigVst, Vst);
        no ->
            %% This BIF always fails; jump directly to the fail block or
            %% exception handler.
            branch(Fail, Vst, fun kill_state/1);
        maybe ->
            validate_bif_1(Kind, Op, Fail, Ss, Dst, OrigVst, Vst)
    end.

validate_bif_1(Kind, Op, cannot_fail, Ss, Dst, OrigVst, Vst0) ->
    %% This BIF explicitly cannot fail; it will not jump to a guard nor throw
    %% an exception. Validation will fail if it returns 'none' or has a type
    %% conflict on one of its arguments.

    {Type, ArgTypes, _CanSubtract} = bif_types(Op, Ss, Vst0),
    ZippedArgs = zip(Ss, ArgTypes),

    Vst = foldl(fun({A, T}, V) ->
                            update_type(fun meet/2, T, A, V)
                    end, Vst0, ZippedArgs),

    true = Type =/= none,                       %Assertion.

    extract_term(Type, {Kind, Op}, Ss, Dst, Vst, OrigVst);
validate_bif_1(Kind, Op, Fail, Ss, Dst, OrigVst, Vst) ->
    {Type, ArgTypes, CanSubtract} = bif_types(Op, Ss, Vst),
    ZippedArgs = zip(Ss, ArgTypes),

    FailFun = case CanSubtract of
                  true ->
                          fun(FailVst0) ->
                              foldl(fun({A, T}, V) ->
                                            update_type(fun subtract/2, T, A, V)
                                    end, FailVst0, ZippedArgs)
                          end;
                  false ->
                      fun(S) -> S end
               end,
    SuccFun = fun(SuccVst0) ->
                  SuccVst = foldl(fun({A, T}, V) ->
                                          update_type(fun meet/2, T, A, V)
                                  end, SuccVst0, ZippedArgs),
                  extract_term(Type, {Kind, Op}, Ss, Dst, SuccVst, OrigVst)
              end,

    branch(Fail, Vst, FailFun, SuccFun).

%%
%% Common code for validating bs_start_match* instructions.
%%

validate_bs_start_match({atom,resume}, Live, 0, Src, Dst, Vst0) ->
    assert_type(#t_bs_context{}, Src, Vst0),
    verify_live(Live, Vst0),
    verify_y_init(Vst0),

    Vst = assign(Src, Dst, Vst0),
    prune_x_regs(Live, Vst);
validate_bs_start_match({atom,no_fail}, Live, Slots, Src, Dst, Vst0) ->
    verify_live(Live, Vst0),
    verify_y_init(Vst0),

    Vst1 = update_type(fun meet/2, #t_bs_matchable{}, Src, Vst0),

    %% Retain the current unit, if known.
    SrcType = get_movable_term_type(Src, Vst1),
    TailUnit = beam_types:get_bs_matchable_unit(SrcType),

    CtxType = #t_bs_context{slots=Slots,tail_unit=TailUnit},

    Vst = prune_x_regs(Live, Vst1),
    extract_term(CtxType, bs_start_match, [Src], Dst, Vst, Vst0);
validate_bs_start_match({f,Fail}, Live, Slots, Src, Dst, Vst) ->
    assert_no_exception(Fail),

    branch(Fail, Vst,
           fun(FailVst) ->
                   update_type(fun subtract/2, #t_bs_matchable{}, Src, FailVst)
           end,
           fun(SuccVst) ->
                   validate_bs_start_match({atom,no_fail}, Live, Slots,
                                           Src, Dst, SuccVst)
           end).

%%
%% Common code for validating bs_get* instructions.
%%
validate_bs_get(Op, Fail, Ctx, Live, Stride, Type, Dst, Vst) ->
    assert_no_exception(Fail),

    assert_type(#t_bs_context{}, Ctx, Vst),
    verify_live(Live, Vst),
    verify_y_init(Vst),

    branch(Fail, Vst,
           fun(SuccVst0) ->
                   SuccVst1 = advance_bs_context(Ctx, Stride, SuccVst0),
                   SuccVst = prune_x_regs(Live, SuccVst1),
                   extract_term(Type, Op, [Ctx], Dst, SuccVst, SuccVst0)
           end).

validate_bs_get_all(Op, Fail, Ctx, Live, Stride, Type, Dst, Vst) ->
    assert_no_exception(Fail),

    assert_type(#t_bs_context{}, Ctx, Vst),
    verify_live(Live, Vst),
    verify_y_init(Vst),

    branch(Fail, Vst,
           fun(SuccVst0) ->
                   %% This acts as an implicit unit test on the current match
                   %% position, so we'll update the unit in case we rewind here
                   %% later on.
                   SuccVst1 = update_bs_unit(Ctx, Stride, SuccVst0),

                   SuccVst2 = advance_bs_context(Ctx, Stride, SuccVst1),
                   SuccVst = prune_x_regs(Live, SuccVst2),
                   extract_term(Type, Op, [Ctx], Dst, SuccVst, SuccVst0)
           end).

%%
%% Common code for validating bs_skip* instructions.
%%
validate_bs_skip(Fail, Ctx, Stride, Vst) ->
    validate_bs_skip(Fail, Ctx, Stride, no_live, Vst).

validate_bs_skip(Fail, Ctx, Stride, Live, Vst) ->
    assert_no_exception(Fail),

    assert_type(#t_bs_context{}, Ctx, Vst),

    validate_bs_skip_1(Fail, Ctx, Stride, Live, Vst).

validate_bs_skip_1(Fail, Ctx, Stride, no_live, Vst) ->
    branch(Fail, Vst,
           fun(SuccVst) ->
                   advance_bs_context(Ctx, Stride, SuccVst)
           end);
validate_bs_skip_1(Fail, Ctx, Stride, Live, Vst) ->
    verify_y_init(Vst),
    verify_live(Live, Vst),
    branch(Fail, Vst,
           fun(SuccVst0) ->
                   SuccVst = advance_bs_context(Ctx, Stride, SuccVst0),
                   prune_x_regs(Live, SuccVst)
           end).

advance_bs_context(_Ctx, 0, Vst) ->
    %% We _KNOW_ we're not moving anywhere. Retain our current position and
    %% type.
    Vst;
advance_bs_context(_Ctx, Stride, _Vst) when Stride < 0 ->
    %% We _KNOW_ we'll fail at runtime.
    throw({invalid_argument, {negative_stride, Stride}});
advance_bs_context(Ctx, Stride, Vst0) ->
    %% slots/valid must remain untouched to support +r21.
    CtxType0 = get_raw_type(Ctx, Vst0),
    CtxType = CtxType0#t_bs_context{ tail_unit=Stride },

    Vst = update_type(fun join/2, CtxType, Ctx, Vst0),

    %% The latest saved position (if any) is no longer current, make sure
    %% it isn't updated on the next match operation.
    invalidate_current_ms_position(Ctx, Vst).

%% Updates the unit of our latest saved position, if it's current.
update_bs_unit(Ctx, Unit, #vst{current=St}=Vst) ->
    CtxRef = get_reg_vref(Ctx, Vst),

    case St#st.ms_positions of
        #{ CtxRef := PosRef } ->
            PosType = #t_abstract{kind={ms_position, Unit}},
            update_type(fun meet/2, PosType, PosRef, Vst);
        #{} ->
            Vst
    end.

mark_current_ms_position(Ctx, Pos, #vst{current=St0}=Vst) ->
    CtxRef = get_reg_vref(Ctx, Vst),
    PosRef = get_reg_vref(Pos, Vst),

    #st{ms_positions=MsPos0} = St0,

    MsPos = MsPos0#{ CtxRef => PosRef },

    St = St0#st{ ms_positions=MsPos },
    Vst#vst{current=St}.

invalidate_current_ms_position(Ctx, #vst{current=St0}=Vst) ->
    CtxRef = get_reg_vref(Ctx, Vst),
    #st{ms_positions=MsPos0} = St0,

    case MsPos0 of
        #{ CtxRef := _ } ->
            MsPos = maps:remove(CtxRef, MsPos0),
            St = St0#st{ms_positions=MsPos},
            Vst#vst{current=St};
        #{} ->
            Vst
    end.

%%
%% Common code for is_$type instructions.
%%
type_test(Fail, Type, Reg, Vst) ->
    assert_term(Reg, Vst),
    assert_no_exception(Fail),
    branch(Fail, Vst,
           fun(FailVst) ->
                   update_type(fun subtract/2, Type, Reg, FailVst)
           end,
           fun(SuccVst) ->
                   update_type(fun meet/2, Type, Reg, SuccVst)
           end).

%%
%% Special state handling for setelement/3 and set_tuple_element/3 instructions.
%% A possibility for garbage collection must not occur between setelement/3 and
%% set_tuple_element/3.
%%
%% Note that #vst.current will be 'none' if the instruction is unreachable.
%%

validate_mutation(I, Vst) ->
    vm_1(I, Vst).

vm_1({move,_,_}, Vst) ->
    Vst;
vm_1({swap,_,_}, Vst) ->
    Vst;
vm_1({call_ext,3,{extfunc,erlang,setelement,3}}, #vst{current=#st{}=St}=Vst) ->
    Vst#vst{current=St#st{setelem=true}};
vm_1({set_tuple_element,_,_,_}, #vst{current=#st{setelem=false}}) ->
    error(illegal_context_for_set_tuple_element);
vm_1({set_tuple_element,_,_,_}, #vst{current=#st{setelem=true}}=Vst) ->
    Vst;
vm_1({get_tuple_element,_,_,_}, Vst) ->
    Vst;
vm_1({line,_}, Vst) ->
    Vst;
vm_1(_, #vst{current=#st{setelem=true}=St}=Vst) ->
    Vst#vst{current=St#st{setelem=false}};
vm_1(_, Vst) -> Vst.

kill_state(Vst) ->
    Vst#vst{current=none}.

verify_call_args(_, 0, #vst{}) ->
    ok;
verify_call_args({f,Lbl}, Live, #vst{ft=Ft}=Vst) ->
    case Ft of
        #{ Lbl := FuncInfo } ->
            #{ arity := Live,
               parameter_info := ParamInfo } = FuncInfo,
            verify_local_args(Live - 1, ParamInfo, #{}, Vst);
        #{} ->
            error(local_call_to_unknown_function)
    end;
verify_call_args(_, Live, Vst) ->
    verify_remote_args_1(Live - 1, Vst).

verify_remote_args_1(-1, _) ->
    ok;
verify_remote_args_1(X, Vst) ->
    assert_durable_term({x, X}, Vst),
    verify_remote_args_1(X - 1, Vst).

verify_local_args(-1, _ParamInfo, _CtxIds, _Vst) ->
    ok;
verify_local_args(X, ParamInfo, CtxRefs, Vst) ->
    Reg = {x, X},
    assert_not_fragile(Reg, Vst),
    case get_movable_term_type(Reg, Vst) of
        #t_bs_context{}=Type ->
            VRef = get_reg_vref(Reg, Vst),
            case CtxRefs of
                #{ VRef := Other } ->
                    error({multiple_match_contexts, [Reg, Other]});
                #{} ->
                    verify_arg_type(Reg, Type, ParamInfo, Vst),
                    verify_local_args(X - 1, ParamInfo,
                                      CtxRefs#{ VRef => Reg }, Vst)
            end;
        Type ->
            verify_arg_type(Reg, Type, ParamInfo, Vst),
            verify_local_args(X - 1, ParamInfo, CtxRefs, Vst)
    end.

verify_arg_type(Reg, GivenType, ParamInfo, Vst) ->
    case {ParamInfo, GivenType} of
        {#{ Reg := Info }, #t_bs_context{}} ->
            %% Match contexts require explicit support, and may not be passed
            %% to a function that accepts arbitrary terms.
            case member(accepts_match_context, Info) of
                true -> verify_arg_type_1(Reg, GivenType, Info, Vst);
                false -> error(no_bs_start_match2)
            end;
        {_, #t_bs_context{}} ->
            error(no_bs_start_match2);
        {#{ Reg := Info }, _} ->
            verify_arg_type_1(Reg, GivenType, Info, Vst);
        {#{}, _} ->
            ok
    end.

verify_arg_type_1(Reg, GivenType, Info, Vst) ->
    RequiredType = proplists:get_value(type, Info, any),
    case meet(GivenType, RequiredType) of
        Type when Type =/= none, Vst#vst.level =:= weak ->
            %% Strictly speaking this should always match GivenType, but
            %% beam_jump:share/1 sometimes joins blocks in a manner that makes
            %% it very difficult to accurately reconstruct type information,
            %% for example:
            %%
            %%        bug({Tag, _, _} = Key) when Tag == a; Tag == b ->
            %%            foo(Key);
            %%        bug({Tag, _} = Key) when Tag == a; Tag == b ->
            %%            foo(Key).
            %%
            %%        foo(I) -> I.
            %%
            %% At the first call to foo/1, we know that we have either `{a,_}`
            %% or `{b,_}`, and at the second call `{a,_,_}` or `{b,_,_}`.
            %%
            %% When both calls to foo/1 are joined into the same block, all we
            %% know is that we have tuple with an arity of at least 2, whose
            %% first element is `a` or `b`.
            %%
            %% Fixing this properly is a big undertaking, so for now we've
            %% decided on a compromise that splits validation into two steps.
            %%
            %% We run a 'strong' pass directly after code generation in which
            %% arguments must be at least as narrow as expected, and a 'weak'
            %% pass after all optimizations have been applied in which we
            %% tolerate arguments that aren't in direct conflict.
            ok;
        GivenType ->
            true = GivenType =/= none,          %Assertion.
            ok;
        _ ->
            error({bad_arg_type, Reg, GivenType, RequiredType})
    end.

allocate(Tag, Stk, Heap, Live, #vst{current=#st{numy=none}=St}=Vst0) ->
    verify_live(Live, Vst0),
    Vst1 = Vst0#vst{current=St#st{numy=Stk}},
    Vst2 = prune_x_regs(Live, Vst1),
    Vst = init_stack(Tag, Stk - 1, Vst2),
    heap_alloc(Heap, Vst);
allocate(_, _, _, _, #vst{current=#st{numy=Numy}}) ->
    error({existing_stack_frame,{size,Numy}}).

deallocate(#vst{current=St}=Vst) ->
    Vst#vst{current=St#st{ys=#{},numy=none}}.

init_stack(_Tag, -1, Vst) ->
    Vst;
init_stack(Tag, Y, Vst) ->
    init_stack(Tag, Y - 1, create_tag(Tag, allocate, [], {y,Y}, Vst)).

trim_stack(From, To, Top, #st{ys=Ys0}=St) when From =:= Top ->
    Ys = maps:filter(fun({y,Y}, _) -> Y < To end, Ys0),
    St#st{numy=To,ys=Ys};
trim_stack(From, To, Top, St0) ->
    Src = {y, From},
    Dst = {y, To},

    #st{ys=Ys0} = St0,
    Ys = case Ys0 of
             #{ Src := Ref } -> Ys0#{ Dst => Ref };
             #{} -> error({invalid_shift,Src,Dst})
         end,
    St = St0#st{ys=Ys},

    trim_stack(From + 1, To + 1, Top, St).

test_heap(Heap, Live, Vst0) ->
    verify_live(Live, Vst0),
    verify_y_init(Vst0),
    Vst = prune_x_regs(Live, Vst0),
    heap_alloc(Heap, Vst).

heap_alloc(Heap, #vst{current=St0}=Vst) ->
    {HeapWords, Floats} = heap_alloc_1(Heap),

    St = St0#st{h=HeapWords,hf=Floats},

    Vst#vst{current=St}.

heap_alloc_1({alloc, Alloc}) ->
    heap_alloc_2(Alloc, 0, 0);
heap_alloc_1(HeapWords) when is_integer(HeapWords) ->
    {HeapWords, 0}.

<<<<<<< HEAD
heap_alloc_2([{words,HeapWords}|T], St0) ->
    St = St0#st{h=HeapWords},
    heap_alloc_2(T, St);
heap_alloc_2([{funs,Funs}|T], St0) ->
    St = St0#st{hl=Funs},
    heap_alloc_2(T, St);
heap_alloc_2([{floats,Floats}|T], St0) ->
    St = St0#st{hf=Floats},
    heap_alloc_2(T, St);
heap_alloc_2([], St) -> St.
=======
heap_alloc_2([{words, HeapWords} | T], 0, Floats) ->
    heap_alloc_2(T, HeapWords, Floats);
heap_alloc_2([{floats, Floats} | T], HeapWords, 0) ->
    heap_alloc_2(T, HeapWords, Floats);
heap_alloc_2([], HeapWords, Floats) ->
    {HeapWords, Floats}.

schedule_out(Live, Vst0) when is_integer(Live) ->
    Vst1 = prune_x_regs(Live, Vst0),
    Vst2 = kill_heap_allocation(Vst1),
    Vst = kill_fregs(Vst2),
    set_receive_marker(none, Vst).
>>>>>>> 1dcc1a3c

prune_x_regs(Live, #vst{current=St0}=Vst) when is_integer(Live) ->
    #st{fragile=Fragile0,xs=Xs0} = St0,
    Fragile = sets:filter(fun({x,X}) ->
                                       X < Live;
                                  ({y,_}) ->
                                       true
                               end, Fragile0),
    Xs = maps:filter(fun({x,X}, _) ->
                             X < Live
                     end, Xs0),
    St = St0#st{fragile=Fragile,xs=Xs},
    Vst#vst{current=St}.

%% All choices in a select_val list must be integers, floats, or atoms.
%% All must be of the same type.
assert_choices([{Tag,_},{f,_}|T]) ->
    if
        Tag =:= atom; Tag =:= float; Tag =:= integer ->
            assert_choices_1(T, Tag);
        true ->
            error(bad_select_list)
    end;
assert_choices([]) -> ok.

assert_choices_1([{Tag,_},{f,_}|T], Tag) ->
    assert_choices_1(T, Tag);
assert_choices_1([_,{f,_}|_], _Tag) ->
    error(bad_select_list);
assert_choices_1([], _Tag) -> ok.

assert_arities([Arity,{f,_}|T]) when is_integer(Arity) ->
    assert_arities(T);
assert_arities([]) -> ok;
assert_arities(_) -> error(bad_tuple_arity_list).


%%%
%%% Floating point helpers.
%%%
%%%   fconv Src {fr,_}
%%%   fmove Src {fr,_}    %% Move known float INTO floating point register.
%%%

is_float_arith_bif(fadd, [_, _]) -> true;
is_float_arith_bif(fdiv, [_, _]) -> true;
is_float_arith_bif(fmul, [_, _]) -> true;
is_float_arith_bif(fnegate, [_]) -> true;
is_float_arith_bif(fsub, [_, _]) -> true;
is_float_arith_bif(_, _) -> false.

validate_float_arith_bif(Ss, Dst, Vst) ->
    _ = [assert_freg_set(S, Vst) || S <- Ss],
    set_freg(Dst, Vst).

init_fregs() -> 0.

kill_fregs(#vst{current=St0}=Vst) ->
    St = St0#st{f=init_fregs()},
    Vst#vst{current=St}.

set_freg({fr,Fr}=Freg, #vst{current=#st{f=Fregs0}=St}=Vst) ->
    check_limit(Freg),
    Bit = 1 bsl Fr,
    if
	Fregs0 band Bit =:= 0 ->
	    Fregs = Fregs0 bor Bit,
	    Vst#vst{current=St#st{f=Fregs}};
	true -> Vst
    end;
set_freg(Fr, _) -> error({bad_target,Fr}).

assert_freg_set({fr,Fr}=Freg, #vst{current=#st{f=Fregs}})
  when is_integer(Fr), 0 =< Fr ->
    if
	(Fregs bsr Fr) band 1 =:= 0 ->
	    error({uninitialized_reg,Freg});
	true ->
	    ok
    end;
assert_freg_set(Fr, _) -> error({bad_source,Fr}).

%%% Maps

%% A single item list may be either a list or a register.
%%
%% A list with more than item must contain unique literals.
%%
%% An empty list is not allowed.

assert_unique_map_keys([]) ->
    %% There is no reason to use the get_map_elements and
    %% has_map_fields instructions with empty lists.
    error(empty_field_list);
assert_unique_map_keys([_]) ->
    ok;
assert_unique_map_keys([_,_|_]=Ls) ->
    Vs = [begin
              assert_literal(L),
              L
          end || L <- Ls],
    case length(Vs) =:= sets:size(sets:from_list(Vs, [{version, 2}])) of
	true -> ok;
	false -> error(keys_not_unique)
    end.

%%%
%%% New binary matching instructions.
%%%

bsm_save(Reg, {atom,start}, Vst) ->
    %% Save point refering to where the match started.
    %% It is always valid. But don't forget to validate the context register.
    assert_type(#t_bs_context{}, Reg, Vst),
    Vst;
bsm_save(Reg, SavePoint, Vst) ->
    case get_movable_term_type(Reg, Vst) of
        #t_bs_context{valid=Bits,slots=Slots}=Ctxt0 when SavePoint < Slots ->
            Ctx = Ctxt0#t_bs_context{valid=Bits bor (1 bsl SavePoint),
                                     slots=Slots},
            override_type(Ctx, Reg, Vst);
        _ ->
            error({illegal_save, SavePoint})
    end.

bsm_restore(Reg, {atom,start}, Vst) ->
    %% (Mostly) automatic save point refering to where the match started.
    %% It is always valid. But don't forget to validate the context register.
    assert_type(#t_bs_context{}, Reg, Vst),
    Vst;
bsm_restore(Reg, SavePoint, Vst) ->
    case get_movable_term_type(Reg, Vst) of
        #t_bs_context{valid=Bits,slots=Slots} when SavePoint < Slots ->
            case Bits band (1 bsl SavePoint) of
                0 -> error({illegal_restore, SavePoint, not_set});
                _ -> Vst
            end;
        _ ->
            error({illegal_restore, SavePoint, range})
    end.

validate_select_val(_Fail, _Choices, _Src, #vst{current=none}=Vst) ->
    %% We've already branched on all of Src's possible values, so we know we
    %% can't reach the fail label or any of the remaining choices.
    Vst;
validate_select_val(Fail, [Val,{f,L}|T], Src, Vst0) ->
    Vst = branch(L, Vst0,
                 fun(BranchVst) ->
                         update_eq_types(Src, Val, BranchVst)
                 end,
                 fun(FailVst) ->
                         update_ne_types(Src, Val, FailVst)
                 end),
    validate_select_val(Fail, T, Src, Vst);
validate_select_val(Fail, [], _Src, Vst) ->
    branch(Fail, Vst,
           fun(SuccVst) ->
                   %% The next instruction is never executed.
                   kill_state(SuccVst)
           end).

validate_select_tuple_arity(_Fail, _Choices, _Src, #vst{current=none}=Vst) ->
    %% We've already branched on all of Src's possible values, so we know we
    %% can't reach the fail label or any of the remaining choices.
    Vst;
validate_select_tuple_arity(Fail, [Arity,{f,L}|T], Tuple, Vst0) ->
    Type = #t_tuple{exact=true,size=Arity},
    Vst = branch(L, Vst0,
                 fun(BranchVst) ->
                         update_type(fun meet/2, Type, Tuple, BranchVst)
                 end,
                 fun(FailVst) ->
                         update_type(fun subtract/2, Type, Tuple, FailVst)
                 end),
    validate_select_tuple_arity(Fail, T, Tuple, Vst);
validate_select_tuple_arity(Fail, [], _, #vst{}=Vst) ->
    branch(Fail, Vst,
           fun(SuccVst) ->
                   %% The next instruction is never executed.
                   kill_state(SuccVst)
           end).

%%
%% Infers types from comparisons, looking at the expressions that produced the
%% compared values and updates their types if we've learned something new from
%% the comparison.
%%

infer_types(CompareOp, {Kind,_}=LHS, RHS, Vst) when Kind =:= x; Kind =:= y ->
    infer_types(CompareOp, get_reg_vref(LHS, Vst), RHS, Vst);
infer_types(CompareOp, LHS, {Kind,_}=RHS, Vst) when Kind =:= x; Kind =:= y ->
    infer_types(CompareOp, LHS, get_reg_vref(RHS, Vst), Vst);
infer_types(CompareOp, LHS, RHS, #vst{current=#st{vs=Vs}}=Vst0) ->
    case Vs of
        #{ LHS := LEntry, RHS := REntry } ->
            Vst = infer_types_1(LEntry, RHS, CompareOp, Vst0),
            infer_types_1(REntry, LHS, CompareOp, Vst);
        #{ LHS := LEntry } ->
            infer_types_1(LEntry, RHS, CompareOp, Vst0);
        #{ RHS := REntry } ->
            infer_types_1(REntry, LHS, CompareOp, Vst0);
        #{} ->
            Vst0
    end.

infer_types_1(#value{op={bif,'=:='},args=[LHS,RHS]}, Val, Op, Vst) ->
    case Val of
        {atom, Bool} when Op =:= eq_exact, Bool; Op =:= ne_exact, not Bool ->
            update_eq_types(LHS, RHS, Vst);
        {atom, Bool} when Op =:= ne_exact, Bool; Op =:= eq_exact, not Bool ->
            update_ne_types(LHS, RHS, Vst);
        _ ->
            Vst
    end;
infer_types_1(#value{op={bif,'=/='},args=[LHS,RHS]}, Val, Op, Vst) ->
    case Val of
        {atom, Bool} when Op =:= ne_exact, Bool; Op =:= eq_exact, not Bool ->
            update_ne_types(LHS, RHS, Vst);
        {atom, Bool} when Op =:= eq_exact, Bool; Op =:= ne_exact, not Bool ->
            update_eq_types(LHS, RHS, Vst);
        _ ->
            Vst
    end;
infer_types_1(#value{op={bif,is_atom},args=[Src]}, Val, Op, Vst) ->
    infer_type_test_bif(#t_atom{}, Src, Val, Op, Vst);
infer_types_1(#value{op={bif,is_boolean},args=[Src]}, Val, Op, Vst) ->
    infer_type_test_bif(beam_types:make_boolean(), Src, Val, Op, Vst);
infer_types_1(#value{op={bif,is_binary},args=[Src]}, Val, Op, Vst) ->
    infer_type_test_bif(#t_bitstring{size_unit=8}, Src, Val, Op, Vst);
infer_types_1(#value{op={bif,is_bitstring},args=[Src]}, Val, Op, Vst) ->
    infer_type_test_bif(#t_bitstring{}, Src, Val, Op, Vst);
infer_types_1(#value{op={bif,is_float},args=[Src]}, Val, Op, Vst) ->
    infer_type_test_bif(#t_float{}, Src, Val, Op, Vst);
infer_types_1(#value{op={bif,is_integer},args=[Src]}, Val, Op, Vst) ->
    infer_type_test_bif(#t_integer{}, Src, Val, Op, Vst);
infer_types_1(#value{op={bif,is_list},args=[Src]}, Val, Op, Vst) ->
    infer_type_test_bif(#t_list{}, Src, Val, Op, Vst);
infer_types_1(#value{op={bif,is_map},args=[Src]}, Val, Op, Vst) ->
    infer_type_test_bif(#t_map{}, Src, Val, Op, Vst);
infer_types_1(#value{op={bif,is_number},args=[Src]}, Val, Op, Vst) ->
    infer_type_test_bif(number, Src, Val, Op, Vst);
infer_types_1(#value{op={bif,is_tuple},args=[Src]}, Val, Op, Vst) ->
    infer_type_test_bif(#t_tuple{}, Src, Val, Op, Vst);
infer_types_1(#value{op={bif,tuple_size}, args=[Tuple]},
              {integer,Arity}, Op, Vst) ->
    Type = #t_tuple{exact=true,size=Arity},
    case Op of
        eq_exact -> update_type(fun meet/2, Type, Tuple, Vst);
        ne_exact -> update_type(fun subtract/2, Type, Tuple, Vst)
    end;
infer_types_1(_, _, _, Vst) ->
    Vst.

infer_type_test_bif(Type, Src, Val, Op, Vst) ->
    case Val of
        {atom, Bool} when Op =:= eq_exact, Bool; Op =:= ne_exact, not Bool ->
            update_type(fun meet/2, Type, Src, Vst);
        {atom, Bool} when Op =:= ne_exact, Bool; Op =:= eq_exact, not Bool ->
            update_type(fun subtract/2, Type, Src, Vst);
        _ ->
            Vst
    end.

%%%
%%% Keeping track of types.
%%%

%% Assigns Src to Dst and marks them as aliasing each other.
assign({y,_}=Src, {y,_}=Dst, Vst) ->
    %% The stack trimming optimization may generate a move from an initialized
    %% but unassigned Y register to another Y register.
    case get_raw_type(Src, Vst) of
        initialized -> create_tag(initialized, init, [], Dst, Vst);
        _ -> assign_1(Src, Dst, Vst)
    end;
assign({Kind,_}=Src, Dst, Vst) when Kind =:= x; Kind =:= y ->
    assign_1(Src, Dst, Vst);
assign(Literal, Dst, Vst) ->
    Type = get_literal_type(Literal),
    create_term(Type, move, [Literal], Dst, Vst).

%% Creates a special tag value that isn't a regular term, such as 'initialized'
%% or 'catchtag'
create_tag(Tag, _Op, _Ss, {y,_}=Dst, #vst{current=#st{ys=Ys0}=St0}=Vst) ->
    case maps:get(Dst, Ys0, uninitialized) of
        {catchtag,_}=Prev ->
            error(Prev);
        {trytag,_}=Prev ->
            error(Prev);
        _ ->
            check_try_catch_tags(Tag, Dst, Vst),
            Ys = Ys0#{ Dst => Tag },
            St = St0#st{ys=Ys},
            remove_fragility(Dst, Vst#vst{current=St})
    end;
create_tag(_Tag, _Op, _Ss, Dst, _Vst) ->
    error({invalid_tag_register, Dst}).

%% Wipes a special tag, leaving the register initialized but empty.
kill_tag({y,_}=Reg, #vst{current=#st{ys=Ys0}=St0}=Vst) ->
    _ = get_tag_type(Reg, Vst),                 %Assertion.
    Ys = Ys0#{ Reg => initialized },
    Vst#vst{current=St0#st{ys=Ys}}.

%% Creates a completely new term with the given type.
create_term(Type, Op, Ss0, Dst, Vst0) ->
    create_term(Type, Op, Ss0, Dst, Vst0, Vst0).

%% As create_term/4, but uses the incoming Vst for argument resolution in
%% case x-regs have been pruned and the sources can no longer be found.
create_term(Type, Op, Ss0, Dst, Vst0, OrigVst) ->
    {Ref, Vst1} = new_value(Type, Op, resolve_args(Ss0, OrigVst), Vst0),
    Vst = remove_fragility(Dst, Vst1),
    set_reg_vref(Ref, Dst, Vst).

%% Extracts a term from Ss, propagating fragility.
extract_term(Type, Op, Ss0, Dst, Vst0) ->
    extract_term(Type, Op, Ss0, Dst, Vst0, Vst0).

%% As extract_term/4, but uses the incoming Vst for argument resolution in
%% case x-regs have been pruned and the sources can no longer be found.
extract_term(Type, Op, Ss0, Dst, Vst0, OrigVst) ->
    {Ref, Vst1} = new_value(Type, Op, resolve_args(Ss0, OrigVst), Vst0),
    Vst = propagate_fragility(Dst, Ss0, Vst1),
    set_reg_vref(Ref, Dst, Vst).

%% Translates instruction arguments into the argument() type, decoupling them
%% from their registers, allowing us to infer their types after they've been
%% clobbered or moved.
resolve_args([{Kind,_}=Src | Args], Vst) when Kind =:= x; Kind =:= y ->
    [get_reg_vref(Src, Vst) | resolve_args(Args, Vst)];
resolve_args([Lit | Args], Vst) ->
    assert_literal(Lit),
    [Lit | resolve_args(Args, Vst)];
resolve_args([], _Vst) ->
    [].

%% Overrides the type of Reg. This is ugly but a necessity for certain
%% destructive operations.
override_type(Type, Reg, Vst) ->
    update_type(fun(_, T) -> T end, Type, Reg, Vst).

%% This is used when linear code finds out more and more information about a
%% type, so that the type gets more specialized.
update_type(Merge, With, #value_ref{}=Ref, Vst0) ->
    %% If the old type can't be merged with the new one, the type information
    %% is inconsistent and we know that some instructions will never be
    %% executed at run-time. For example:
    %%
    %%   {test,is_list,Fail,[Reg]}.
    %%   {test,is_tuple,Fail,[Reg]}.
    %%   {test,test_arity,Fail,[Reg,5]}.
    %%
    %% Note that the test_arity instruction can never be reached, so we need to
    %% kill the state to avoid raising an error when we encounter it.
    %%
    %% Simply returning `kill_state(Vst)` is unsafe however as we might be in
    %% the middle of an instruction, and altering the rest of the validator
    %% (eg. prune_x_regs/2) to no-op on dead states is prone to error.
    %%
    %% We therefore throw a 'type_conflict' error instead, which causes
    %% validation to fail unless we're in a context where such errors can be
    %% handled, such as in a branch handler.
    Current = get_raw_type(Ref, Vst0),
    case Merge(Current, With) of
        none ->
            throw({type_conflict, Current, With});
        Type ->
            Vst = update_container_type(Type, Ref, Vst0),
            set_type(Type, Ref, Vst)
    end;
update_type(Merge, With, {Kind,_}=Reg, Vst) when Kind =:= x; Kind =:= y ->
    update_type(Merge, With, get_reg_vref(Reg, Vst), Vst);
update_type(Merge, With, Literal, Vst) ->
    %% Literals always retain their type, but we still need to bail on type
    %% conflicts.
    Type = get_literal_type(Literal),
    case Merge(Type, With) of
        none -> throw({type_conflict, Type, With});
        _Type -> Vst
    end.

%% Updates the container the given value was extracted from, if any.
update_container_type(Type, Ref, #vst{current=#st{vs=Vs}}=Vst) ->
    case Vs of
        #{ Ref := #value{op={bif,element},
                         args=[{integer,Index},Tuple]} } when Index >= 1 ->
            Es = beam_types:set_tuple_element(Index, Type, #{}),
            TupleType = #t_tuple{size=Index,elements=Es},
            update_type(fun meet/2, TupleType, Tuple, Vst);
        #{} ->
            Vst
    end.

update_eq_types(LHS, RHS, Vst0) ->
    LType = get_term_type(LHS, Vst0),
    RType = get_term_type(RHS, Vst0),

    Vst1 = update_type(fun meet/2, RType, LHS, Vst0),
    Vst = update_type(fun meet/2, LType, RHS, Vst1),

    infer_types(eq_exact, LHS, RHS, Vst).

update_ne_types(LHS, RHS, Vst0) ->
    Vst1 = update_ne_types_1(LHS, RHS, Vst0),
    Vst = update_ne_types_1(RHS, LHS, Vst1),

    infer_types(ne_exact, LHS, RHS, Vst).

update_ne_types_1(LHS, RHS, Vst0) ->
    %% While updating types on equality is fairly straightforward, inequality
    %% is a bit trickier since all we know is that the *value* of LHS differs
    %% from RHS, so we can't blindly subtract their types.
    %%
    %% Consider `number =/= #t_integer{}`; all we know is that LHS isn't equal
    %% to some *specific integer* of unknown value, and if we were to subtract
    %% #t_integer{} we would erroneously infer that the new type is float.
    %%
    %% Therefore, we only subtract when we know that RHS has a specific value.
    RType = get_term_type(RHS, Vst0),
    case beam_types:is_singleton_type(RType) of
        true ->
            Vst = update_type(fun subtract/2, RType, LHS, Vst0),

            %% If LHS has a specific value after subtraction we can infer types
            %% as if we've made an exact match, which is much stronger than
            %% ne_exact.
            LType = get_term_type(LHS, Vst),
            case beam_types:get_singleton_value(LType) of
                {ok, Value} ->
                    infer_types(eq_exact, LHS, value_to_literal(Value), Vst);
                error ->
                    Vst
            end;
        false ->
            Vst0
    end.

%% Helper functions for the above.

assign_1(Src, Dst, Vst0) ->
    assert_movable(Src, Vst0),
    Vst = propagate_fragility(Dst, [Src], Vst0),
    set_reg_vref(get_reg_vref(Src, Vst), Dst, Vst).

set_reg_vref(Ref, {x,_}=Dst, Vst) ->
    check_limit(Dst),
    #vst{current=#st{xs=Xs0}=St0} = Vst,
    St = St0#st{xs=Xs0#{ Dst => Ref }},
    Vst#vst{current=St};
set_reg_vref(Ref, {y,_}=Dst, #vst{current=#st{ys=Ys0}=St0} = Vst) ->
    check_limit(Dst),
    case Ys0 of
        #{ Dst := {catchtag,_}=Tag } ->
            error(Tag);
        #{ Dst := {trytag,_}=Tag } ->
            error(Tag);
        #{ Dst := _ } ->
            St = St0#st{ys=Ys0#{ Dst => Ref }},
            Vst#vst{current=St};
        #{} ->
            %% Storing into a non-existent Y register means that we haven't set
            %% up a (sufficiently large) stack.
            error({invalid_store, Dst})
    end;
set_reg_vref(_Ref, Dst, _Vst) ->
    error({invalid_register, Dst}).

get_reg_vref({x,_}=Src, #vst{current=#st{xs=Xs}}) ->
    check_limit(Src),
    case Xs of
        #{ Src := #value_ref{}=Ref } ->
            Ref;
        #{} ->
            error({uninitialized_reg, Src})
    end;
get_reg_vref({y,_}=Src, #vst{current=#st{ys=Ys}}) ->
    check_limit(Src),
    case Ys of
        #{ Src := #value_ref{}=Ref } ->
            Ref;
        #{ Src := initialized } ->
            error({unassigned, Src});
        #{ Src := Tag } when Tag =/= uninitialized ->
            error(Tag);
        #{} ->
            error({uninitialized_reg, Src})
    end;
get_reg_vref(Src, _Vst) ->
    error({invalid_register, Src}).

set_type(Type, #value_ref{}=Ref, #vst{current=#st{vs=Vs0}=St}=Vst) ->
    #{ Ref := #value{}=Entry } = Vs0,
    Vs = Vs0#{ Ref => Entry#value{type=Type} },
    Vst#vst{current=St#st{vs=Vs}}.

new_value(none, _, _, _) ->
    error(creating_none_value);
new_value(Type, Op, Ss, #vst{current=#st{vs=Vs0}=St,ref_ctr=Counter}=Vst) ->
    Ref = #value_ref{id=Counter},
    Vs = Vs0#{ Ref => #value{op=Op,args=Ss,type=Type} },

    {Ref, Vst#vst{current=St#st{vs=Vs},ref_ctr=Counter+1}}.

kill_catch_tag(Reg, #vst{current=#st{ct=[Tag|Tags]}=St}=Vst0) ->
    Vst = Vst0#vst{current=St#st{ct=Tags}},
    Tag = get_tag_type(Reg, Vst),               %Assertion.
    kill_tag(Reg, Vst).

check_try_catch_tags(Type, {y,N}=Reg, Vst) ->
    %% Every catch or try/catch must use a lower Y register number than any
    %% enclosing catch or try/catch. That will ensure that when the stack is
    %% scanned when an exception occurs, the innermost try/catch tag is found
    %% first.
    case is_try_catch_tag(Type) of
        true ->
            case collect_try_catch_tags(N - 1, Vst, []) of
                [_|_]=Bad -> error({bad_try_catch_nesting, Reg, Bad});
                [] -> ok
            end;
        false ->
            ok
    end.

assert_no_exception(?EXCEPTION_LABEL) ->
    error(throws_exception);
assert_no_exception(_) ->
    ok.

assert_term(Src, Vst) ->
    _ = get_term_type(Src, Vst),
    ok.

assert_movable(Src, Vst) ->
    _ = get_movable_term_type(Src, Vst),
    ok.

assert_literal(Src) ->
    case is_literal(Src) of
        true -> ok;
        false -> error({literal_required,Src})
    end.

assert_not_literal(Src) ->
    case is_literal(Src) of
        true -> error({literal_not_allowed,Src});
        false -> ok
    end.

is_literal(nil) -> true;
is_literal({atom,A}) when is_atom(A) -> true;
is_literal({float,F}) when is_float(F) -> true;
is_literal({integer,I}) when is_integer(I) -> true;
is_literal({literal,_L}) -> true;
is_literal(_) -> false.

value_to_literal([]) -> nil;
value_to_literal(A) when is_atom(A) -> {atom,A};
value_to_literal(F) when is_float(F) -> {float,F};
value_to_literal(I) when is_integer(I) -> {integer,I};
value_to_literal(Other) -> {literal,Other}.

%% These are just wrappers around their equivalents in beam_types, which
%% handle the validator-specific #t_abstract{} type.
%%
%% The funny-looking abstract types produced here are intended to provoke
%% errors on actual use; they do no harm just lying around.

normalize(#t_abstract{}=A) -> error({abstract_type, A});
normalize(T) -> beam_types:normalize(T).

join(Same, Same) ->
    Same;
join(#t_abstract{kind={ms_position, UnitA}},
     #t_abstract{kind={ms_position, UnitB}}) ->
    #t_abstract{kind={ms_position, gcd(UnitA, UnitB)}};
join(#t_abstract{}=A, B) ->
    #t_abstract{kind={join, A, B}};
join(A, #t_abstract{}=B) ->
    #t_abstract{kind={join, A, B}};
join(A, B) ->
    beam_types:join(A, B).

meet(Same, Same) ->
    Same;
meet(#t_abstract{kind={ms_position, UnitA}},
     #t_abstract{kind={ms_position, UnitB}}) ->
    Unit = UnitA * UnitB div gcd(UnitA, UnitB),
    #t_abstract{kind={ms_position, Unit}};
meet(#t_abstract{}=A, B) ->
    #t_abstract{kind={meet, A, B}};
meet(A, #t_abstract{}=B) ->
    #t_abstract{kind={meet, A, B}};
meet(A, B) ->
    beam_types:meet(A, B).

subtract(#t_abstract{}=A, B) ->
    #t_abstract{kind={subtract, A, B}};
subtract(A, #t_abstract{}=B) ->
    #t_abstract{kind={subtract, A, B}};
subtract(A, B) ->
    beam_types:subtract(A, B).

assert_type(RequiredType, Term, Vst) ->
    GivenType = get_movable_term_type(Term, Vst),
    case meet(RequiredType, GivenType) of
        GivenType ->
            ok;
        _RequiredType ->
            error({bad_type,{needed,RequiredType},{actual,GivenType}})
    end.

validate_src(Ss, Vst) when is_list(Ss) ->
    _ = [assert_term(S, Vst) || S <- Ss],
    ok.

%% get_term_type(Src, ValidatorState) -> Type
%%  Get the type of the source Src. The returned type Type will be
%%  a standard Erlang type (no catch/try tags or match contexts).

get_term_type(Src, Vst) ->
    case get_movable_term_type(Src, Vst) of
        #t_bs_context{} -> error({match_context,Src});
        #t_abstract{} -> error({abstract_term,Src});
        Type -> Type
    end.

%% get_movable_term_type(Src, ValidatorState) -> Type
%%  Get the type of the source Src. The returned type Type will be
%%  a standard Erlang type (no catch/try tags). Match contexts are OK.

get_movable_term_type(Src, Vst) ->
    case get_raw_type(Src, Vst) of
        #t_abstract{kind=unfinished_tuple=Kind} -> error({Kind,Src});
        initialized -> error({unassigned,Src});
        uninitialized -> error({uninitialized_reg,Src});
        {catchtag,_} -> error({catchtag,Src});
        {trytag,_} -> error({trytag,Src});
        Type -> Type
    end.

%% get_tag_type(Src, ValidatorState) -> Type
%%  Return the tag type of a Y register, erroring out if it contains a term.

get_tag_type({y,_}=Src, Vst) ->
    case get_raw_type(Src, Vst) of
        {catchtag, _}=Tag -> Tag;
        {trytag, _}=Tag -> Tag;
        uninitialized=Tag -> Tag;
        initialized=Tag -> Tag;
        Other -> error({invalid_tag,Src,Other})
    end;
get_tag_type(Src, _) ->
    error({invalid_tag_register,Src}).

%% get_raw_type(Src, ValidatorState) -> Type
%%  Return the type of a register without doing any validity checks or
%%  conversions.
get_raw_type({x,X}=Src, #vst{current=#st{xs=Xs}}=Vst) when is_integer(X) ->
    check_limit(Src),
    case Xs of
        #{ Src := #value_ref{}=Ref } -> get_raw_type(Ref, Vst);
        #{} -> uninitialized
    end;
get_raw_type({y,Y}=Src, #vst{current=#st{ys=Ys}}=Vst) when is_integer(Y) ->
    check_limit(Src),
    case Ys of
        #{ Src := #value_ref{}=Ref } -> get_raw_type(Ref, Vst);
        #{ Src := Tag } -> Tag;
        #{} -> uninitialized
    end;
get_raw_type(#value_ref{}=Ref, #vst{current=#st{vs=Vs}}) ->
    case Vs of
        #{ Ref := #value{type=Type} } -> Type;
        #{} -> none
    end;
get_raw_type(Src, #vst{current=#st{}}) ->
    get_literal_type(Src).

get_literal_type(nil) -> 
    beam_types:make_type_from_value([]);
get_literal_type({atom,A}) when is_atom(A) -> 
    beam_types:make_type_from_value(A);
get_literal_type({float,F}) when is_float(F) -> 
    beam_types:make_type_from_value(F);
get_literal_type({integer,I}) when is_integer(I) -> 
    beam_types:make_type_from_value(I);
get_literal_type({literal,L}) -> 
    beam_types:make_type_from_value(L);
get_literal_type(T) ->
    error({not_literal,T}).

%%%
%%% Branch tracking
%%%

%% Forks the execution flow, with the provided funs returning the new state of
%% their respective branch; the "fail" fun returns the state where the branch
%% is taken, and the "success" fun returns the state where it's not.
%%
%% If either path is known not to be taken at runtime (eg. due to a type
%% conflict or argument errors), it will simply be discarded.
-spec branch(Lbl :: label(),
             Original :: #vst{},
             FailFun :: BranchFun,
             SuccFun :: BranchFun) -> #vst{} when
     BranchFun :: fun((#vst{}) -> #vst{}).
branch(Lbl, Vst0, FailFun, SuccFun) ->
    validate_branch(Lbl, Vst0),
    #vst{current=St0} = Vst0,

    try FailFun(Vst0) of
        Vst1 ->
            Vst2 = fork_state(Lbl, Vst1),
            Vst = Vst2#vst{current=St0},
            try SuccFun(Vst) of
                V -> V
            catch
                %% The instruction is guaranteed to fail; kill the state.
                {type_conflict, _, _} ->
                    kill_state(Vst);
                {invalid_argument, _} ->
                    kill_state(Vst)
            end
    catch
        %% This instruction is guaranteed not to fail, so we run the success
        %% branch *without* catching further errors to avoid hiding bugs in the
        %% validator itself; one of the branches must succeed.
        {type_conflict, _, _} ->
            SuccFun(Vst0);
        {invalid_argument, _} ->
            SuccFun(Vst0)
    end.

validate_branch(Lbl, #vst{current=#st{ct=Tags}}) ->
    validate_branch_1(Lbl, Tags).

validate_branch_1(Lbl, [{trytag, FailLbls} | Tags]) ->
    %% 'try_case' assumes that an exception has been thrown, so a direct branch
    %% will crash the emulator.
    %%
    %% (Jumping to a 'catch_end' is fine however as it will simply nop in the
    %% absence of an exception.)
    case ordsets:is_element(Lbl, FailLbls) of
        true -> error({illegal_branch, try_handler, Lbl});
        false -> validate_branch_1(Lbl, Tags)
    end;
validate_branch_1(Lbl, [_ | Tags]) ->
    validate_branch_1(Lbl, Tags);
validate_branch_1(_Lbl, _Tags) ->
    ok.

%% A shorthand version of branch/4 for when the state is only altered on
%% success.
branch(Fail, Vst, SuccFun) ->
    branch(Fail, Vst, fun(V) -> V end, SuccFun).

%% Shorthand of branch/4 for when the state is neither altered on failure nor
%% success.
branch(Fail, Vst) ->
    branch(Fail, Vst, fun(V) -> V end).

%% Directly branches off the state. This is an "internal" operation that should
%% be used sparingly.
fork_state(?EXCEPTION_LABEL, Vst0) ->
    #vst{current=#st{ct=CatchTags,numy=NumY}} = Vst0,

    %% The stack will be scanned looking for a catch tag, so all Y registers
    %% must be initialized.
    verify_y_init(Vst0),

    case CatchTags of
        [{_, [Fail]} | _] when is_integer(Fail) ->
            true = Fail =/= ?EXCEPTION_LABEL,   %Assertion.
            true = NumY =/= none,               %Assertion.

            %% Clear the receive marker and fork to our exception handler.
            Vst = update_receive_state(none, Vst0),
            fork_state(Fail, Vst);
        [] ->
            %% No catch handler; the exception leaves the function.
            Vst0;
        _ ->
            error(ambiguous_catch_try_state)
    end;
fork_state(L, #vst{current=St0,branched=Branched0,ref_ctr=Counter0}=Vst) ->
    {St, Counter} = merge_states(L, St0, Branched0, Counter0),
    Branched = Branched0#{ L => St },
    Vst#vst{branched=Branched,ref_ctr=Counter}.

%% merge_states/3 is used when there's more than one way to arrive at a
%% certain point, requiring the states to be merged down to the least
%% common subset for the subsequent code.

merge_states(L, St, Branched, Counter) when L =/= 0 ->
    case Branched of
        #{ L := OtherSt } -> merge_states_1(St, OtherSt, Counter);
        #{} -> {St, Counter}
    end.

merge_states_1(St, none, Counter) ->
    {St, Counter};
merge_states_1(none, St, Counter) ->
    {St, Counter};
merge_states_1(StA, StB, Counter0) ->
    #st{xs=XsA,ys=YsA,vs=VsA,fragile=FragA,numy=NumYA,
        h=HA,ct=CtA,recv_state=RecvStA,
        ms_positions=MsPosA} = StA,
    #st{xs=XsB,ys=YsB,vs=VsB,fragile=FragB,numy=NumYB,
        h=HB,ct=CtB,recv_state=RecvStB,
        ms_positions=MsPosB} = StB,

    %% When merging registers we drop all registers that aren't defined in both
    %% states, and resolve conflicts by creating new values (similar to phi
    %% nodes in SSA).
    %%
    %% While doing this we build a "merge map" detailing which values need to
    %% be kept and which new values need to be created to resolve conflicts.
    %% This map is then used to create a new value database where the types of
    %% all values have been joined.
    {Xs, Merge0, Counter1} = merge_regs(XsA, XsB, #{}, Counter0),
    {Ys, Merge, Counter} = merge_regs(YsA, YsB, Merge0, Counter1),
    Vs = merge_values(Merge, VsA, VsB),

    RecvSt = merge_receive_state(RecvStA, RecvStB),
    MsPos = merge_ms_positions(MsPosA, MsPosB, Vs),
    Fragile = merge_fragility(FragA, FragB),
    NumY = merge_stk(NumYA, NumYB),
    Ct = merge_ct(CtA, CtB),

    St = #st{xs=Xs,ys=Ys,vs=Vs,fragile=Fragile,numy=NumY,
             h=min(HA, HB),ct=Ct,recv_state=RecvSt,
             ms_positions=MsPos},

    {St, Counter}.

%% Merges the contents of two register maps, returning the updated "merge map"
%% and the new registers.
merge_regs(RsA, RsB, Merge, Counter) ->
    Keys = if
               map_size(RsA) =< map_size(RsB) -> maps:keys(RsA);
               map_size(RsA) > map_size(RsB) -> maps:keys(RsB)
           end,
    merge_regs_1(Keys, RsA, RsB, #{}, Merge, Counter).

merge_regs_1([Reg | Keys], RsA, RsB, Regs, Merge0, Counter0) ->
    case {RsA, RsB} of
        {#{ Reg := #value_ref{}=RefA }, #{ Reg := #value_ref{}=RefB }} ->
            {Ref, Merge, Counter} = merge_vrefs(RefA, RefB, Merge0, Counter0),
            merge_regs_1(Keys, RsA, RsB, Regs#{ Reg => Ref }, Merge, Counter);
        {#{ Reg := TagA }, #{ Reg := TagB }} ->
            %% Tags describe the state of the register rather than the value it
            %% contains, so if a register contains a tag in one state we have
            %% to merge it as a tag regardless of whether the other state says
            %% it's a value.
            {y, _} = Reg,                       %Assertion.
            merge_regs_1(Keys, RsA, RsB, Regs#{ Reg => merge_tags(TagA,TagB) },
                         Merge0, Counter0);
        {#{}, #{}} ->
            merge_regs_1(Keys, RsA, RsB, Regs, Merge0, Counter0)
    end;
merge_regs_1([], _, _, Regs, Merge, Counter) ->
    {Regs, Merge, Counter}.

merge_tags(Same, Same) ->
    Same;
merge_tags(uninitialized, _) ->
    uninitialized;
merge_tags(_, uninitialized) ->
    uninitialized;
merge_tags({trytag, LblsA}, {trytag, LblsB}) ->
    {trytag, ordsets:union(LblsA, LblsB)};
merge_tags({catchtag, LblsA}, {catchtag, LblsB}) ->
    {catchtag, ordsets:union(LblsA, LblsB)};
merge_tags(_A, _B) ->
    %% All other combinations leave the register initialized. Errors arising
    %% from this will be caught later on.
    initialized.

merge_vrefs(Ref, Ref, Merge, Counter) ->
    %% We have two (potentially) different versions of the same value, so we
    %% should join their types into the same value.
    {Ref, Merge#{ Ref => Ref }, Counter};
merge_vrefs(RefA, RefB, Merge, Counter) ->
    %% We have two different values, so we need to create a new value from
    %% their joined type if we haven't already done so.
    Key = {RefA, RefB},
    case Merge of
        #{ Key := Ref } ->
            {Ref, Merge, Counter};
        #{} ->
            Ref = #value_ref{id=Counter},
            {Ref, Merge#{ Key => Ref }, Counter + 1}
    end.

merge_values(Merge, VsA, VsB) ->
    maps:fold(fun(Spec, New, Acc) ->
                      mv_1(Spec, New, VsA, VsB, Acc)
              end, #{}, Merge).

mv_1(Same, Same, VsA, VsB, Acc0) ->
    %% We're merging different versions of the same value, so it's safe to
    %% reuse old entries if the type's unchanged.
    #value{type=TypeA,args=Args}=EntryA = map_get(Same, VsA),
    #value{type=TypeB,args=Args}=EntryB = map_get(Same, VsB),

    Entry = case join(TypeA, TypeB) of
                TypeA -> EntryA;
                TypeB -> EntryB;
                JoinedType -> EntryA#value{type=JoinedType}
            end,

    Acc = Acc0#{ Same => Entry },

    %% Type inference may depend on values that are no longer reachable from a
    %% register, so all arguments must be merged into the new state.
    mv_args(Args, VsA, VsB, Acc);
mv_1({RefA, RefB}, New, VsA, VsB, Acc) ->
    #value{type=TypeA} = map_get(RefA, VsA),
    #value{type=TypeB} = map_get(RefB, VsB),
    Acc#{ New => #value{op=join,args=[],type=join(TypeA, TypeB)} }.

mv_args([#value_ref{}=Arg | Args], VsA, VsB, Acc0) ->
    case Acc0 of
        #{ Arg := _ } ->
            mv_args(Args, VsA, VsB, Acc0);
        #{} ->
            Acc = mv_1(Arg, Arg, VsA, VsB, Acc0),
            mv_args(Args, VsA, VsB, Acc)
    end;
mv_args([_ | Args], VsA, VsB, Acc) ->
    mv_args(Args, VsA, VsB, Acc);
mv_args([], _VsA, _VsB, Acc) ->
    Acc.

merge_fragility(FragileA, FragileB) ->
    sets:union(FragileA, FragileB).

merge_ms_positions(MsPosA, MsPosB, Vs) ->
    Keys = if
               map_size(MsPosA) =< map_size(MsPosB) -> maps:keys(MsPosA);
               map_size(MsPosA) > map_size(MsPosB) -> maps:keys(MsPosB)
           end,
    merge_ms_positions_1(Keys, MsPosA, MsPosB, Vs, #{}).

merge_ms_positions_1([Key | Keys], MsPosA, MsPosB, Vs, Acc) ->
    case {MsPosA, MsPosB} of
        {#{ Key := Pos }, #{ Key := Pos }} when is_map_key(Pos, Vs) ->
            merge_ms_positions_1(Keys, MsPosA, MsPosB, Vs, Acc#{ Key => Pos });
        {#{}, #{}} ->
            merge_ms_positions_1(Keys, MsPosA, MsPosB, Vs, Acc)
    end;
merge_ms_positions_1([], _MsPosA, _MsPosB, _Vs, Acc) ->
    Acc.

merge_receive_state(Same, Same) -> Same;
merge_receive_state(_, _) -> undecided.

merge_stk(S, S) -> S;
merge_stk(_, _) -> undecided.

merge_ct(S, S) -> S;
merge_ct(Ct0, Ct1) -> merge_ct_1(Ct0, Ct1).

merge_ct_1([], []) ->
    [];
merge_ct_1([{trytag, LblsA} | CtA], [{trytag, LblsB} | CtB]) ->
    [{trytag, ordsets:union(LblsA, LblsB)} | merge_ct_1(CtA, CtB)];
merge_ct_1([{catchtag, LblsA} | CtA], [{catchtag, LblsB} | CtB]) ->
    [{catchtag, ordsets:union(LblsA, LblsB)} | merge_ct_1(CtA, CtB)];
merge_ct_1(_, _) ->
    undecided.

verify_y_init(#vst{current=#st{numy=NumY,ys=Ys}}=Vst) when is_integer(NumY) ->
    HighestY = maps:fold(fun({y,Y}, _, Acc) -> max(Y, Acc) end, -1, Ys),
    true = NumY > HighestY,                     %Assertion.
    verify_y_init_1(NumY - 1, Vst),
    ok;
verify_y_init(#vst{current=#st{numy=undecided,ys=Ys}}=Vst) ->
    HighestY = maps:fold(fun({y,Y}, _, Acc) -> max(Y, Acc) end, -1, Ys),
    verify_y_init_1(HighestY, Vst);
verify_y_init(#vst{}) ->
    ok.

verify_y_init_1(-1, _Vst) ->
    ok;
verify_y_init_1(Y, Vst) ->
    Reg = {y, Y},
    assert_not_fragile(Reg, Vst),
    case get_raw_type(Reg, Vst) of
        uninitialized -> error({uninitialized_reg,Reg});
        _ -> verify_y_init_1(Y - 1, Vst)
    end.

verify_live(0, _Vst) ->
    ok;
verify_live(Live, Vst) when is_integer(Live), 0 < Live, Live =< 1023 ->
    verify_live_1(Live - 1, Vst);
verify_live(Live, _Vst) ->
    error({bad_number_of_live_regs,Live}).

verify_live_1(-1, _) ->
    ok;
verify_live_1(X, Vst) when is_integer(X) ->
    Reg = {x, X},
    case get_raw_type(Reg, Vst) of
        uninitialized -> error({Reg, not_live});
        _ -> verify_live_1(X - 1, Vst)
    end.

verify_no_ct(#vst{current=#st{numy=none}}) ->
    ok;
verify_no_ct(#vst{current=#st{numy=undecided}}) ->
    error(unknown_size_of_stackframe);
verify_no_ct(#vst{current=St}=Vst) ->
    case collect_try_catch_tags(St#st.numy - 1, Vst, []) of
        [_|_]=Bad -> error({unfinished_catch_try,Bad});
        [] -> ok
    end.

%% Collects all try/catch tags, walking down from the Nth stack position.
collect_try_catch_tags(-1, _Vst, Acc) ->
    Acc;
collect_try_catch_tags(Y, Vst, Acc0) ->
    Tag = get_raw_type({y, Y}, Vst),
    Acc = case is_try_catch_tag(Tag) of
              true -> [{{y, Y}, Tag} | Acc0];
              false -> Acc0
          end,
    collect_try_catch_tags(Y - 1, Vst, Acc).

is_try_catch_tag({catchtag,_}) -> true;
is_try_catch_tag({trytag,_}) -> true;
is_try_catch_tag(_) -> false.

eat_heap(N, #vst{current=#st{h=Heap0}=St}=Vst) ->
    case Heap0-N of
	Neg when Neg < 0 ->
	    error({heap_overflow,{left,Heap0},{wanted,N}});
	Heap ->
	    Vst#vst{current=St#st{h=Heap}}
    end.

eat_heap_fun(#vst{current=#st{hl=HeapFuns0}=St}=Vst) ->
    case HeapFuns0-1 of
	Neg when Neg < 0 ->
	    error({heap_overflow,{left,{HeapFuns0,funs}},{wanted,{1,funs}}});
	HeapFuns ->
	    Vst#vst{current=St#st{hl=HeapFuns}}
    end.

eat_heap_float(#vst{current=#st{hf=HeapFloats0}=St}=Vst) ->
    case HeapFloats0-1 of
	Neg when Neg < 0 ->
	    error({heap_overflow,{left,{HeapFloats0,floats}},{wanted,{1,floats}}});
	HeapFloats ->
	    Vst#vst{current=St#st{hf=HeapFloats}}
    end.

%%%
%%% RECEIVE
%%%

%% When the compiler knows that a message it's matching in a receive can't
%% exist before a certain point (e.g. it matches a newly created ref), it will
%% use "receive markers" to tell the corresponding loop_rec where to start
%% looking.
%%
%% Since receive markers affect the next loop_rec instruction it's very
%% important that we properly exit the receive loop the mark is intended for,
%% either through timing out or matching a message. Should we return from the
%% function or enter a different receive loop, we risk skipping messages that
%% should have been matched.
update_receive_state(New0, #vst{current=St0}=Vst) ->
    #st{recv_state=Current} = St0,
    New = case {Current, New0} of
              {none, marked_position} ->
                  marked_position;
              {marked_position, entered_loop} ->
                  entered_loop;
              {none, entered_loop} ->
                  entered_loop;
              {_, none} ->
                  none;
              {_, _} ->
                  error({invalid_receive_state_change, Current, New0})
          end,
    St = St0#st{recv_state=New},
    Vst#vst{current=St}.

%% The loop_rec/2 instruction may return a reference to a term that is not
%% part of the root set. That term or any part of it must not be included in a
%% garbage collection. Therefore, the term (or any part of it) must not be
%% passed to another function, placed in another term, or live in a Y register
%% over an instruction that may GC.
%%
%% Fragility is marked on a per-register (rather than per-value) basis.

%% Marks Reg as fragile.
mark_fragile(Reg, Vst) ->
    #vst{current=#st{fragile=Fragile0}=St0} = Vst,
    Fragile = sets:add_element(Reg, Fragile0),
    St = St0#st{fragile=Fragile},
    Vst#vst{current=St}.

propagate_fragility(Reg, Args, #vst{current=St0}=Vst) ->
    #st{fragile=Fragile0} = St0,

    Sources = sets:from_list(Args, [{version, 2}]),
    Fragile = case sets:is_disjoint(Sources, Fragile0) of
                  true -> sets:del_element(Reg, Fragile0);
                  false -> sets:add_element(Reg, Fragile0)
              end,

    St = St0#st{fragile=Fragile},
    Vst#vst{current=St}.

%% Marks Reg as durable, must be used when assigning a newly created value to
%% a register.
remove_fragility(Reg, Vst) ->
    #vst{current=#st{fragile=Fragile0}=St0} = Vst,
    case sets:is_element(Reg, Fragile0) of
        true ->
            Fragile = sets:del_element(Reg, Fragile0),
            St = St0#st{fragile=Fragile},
            Vst#vst{current=St};
        false ->
            Vst
    end.

%% Marks all registers as durable.
remove_fragility(#vst{current=St0}=Vst) ->
    St = St0#st{fragile=sets:new([{version, 2}])},
    Vst#vst{current=St}.

assert_durable_term(Src, Vst) ->
    assert_term(Src, Vst),
    assert_not_fragile(Src, Vst).

assert_not_fragile({Kind,_}=Src, Vst) when Kind =:= x; Kind =:= y ->
    check_limit(Src),
    #vst{current=#st{fragile=Fragile}} = Vst,
    case sets:is_element(Src, Fragile) of
        true -> error({fragile_message_reference, Src});
        false -> ok
    end;
assert_not_fragile(Lit, #vst{}) ->
    assert_literal(Lit),
    ok.

%%%
%%% Return/argument types of calls and BIFs
%%%

bif_types(Op, Ss, Vst) ->
    Args = [normalize(get_term_type(Arg, Vst)) || Arg <- Ss],
    beam_call_types:types(erlang, Op, Args).

call_types({extfunc,M,F,A}, A, Vst) ->
    Args = get_call_args(A, Vst),
    beam_call_types:types(M, F, Args);
call_types(_, A, Vst) ->
    {any, get_call_args(A, Vst), false}.

will_bif_succeed(raise, [_,_], _Vst) ->
    %% Compiler-generated raise, the user-facing variant that can return
    %% 'badarg' is erlang:raise/3.
    no;
will_bif_succeed(Op, Ss, Vst) ->
    case is_float_arith_bif(Op, Ss) of
        true ->
            %% Float arithmetic BIFs can't fail; their error checking is
            %% deferred until fcheckerror.
            yes;
        false ->
            Args = [normalize(get_term_type(Arg, Vst)) || Arg <- Ss],
            beam_call_types:will_succeed(erlang, Op, Args)
    end.

will_call_succeed({extfunc,M,F,A}, Vst) ->
    beam_call_types:will_succeed(M, F, get_call_args(A, Vst));
will_call_succeed(bs_init_writable, _Vst) ->
    yes;
will_call_succeed(raw_raise, _Vst) ->
    no;
will_call_succeed(_Call, _Vst) ->
    maybe.

get_call_args(Arity, Vst) ->
    get_call_args_1(0, Arity, Vst).

get_call_args_1(Arity, Arity, _) ->
    [];
get_call_args_1(N, Arity, Vst) when N < Arity ->
    ArgType = normalize(get_movable_term_type({x,N}, Vst)),
    [ArgType | get_call_args_1(N + 1, Arity, Vst)].

check_limit({x,X}=Src) when is_integer(X) ->
    if
        %% Note: x(1023) is reserved for use by the BEAM loader.
        0 =< X, X < 1023 -> ok;
        1023 =< X -> error(limit);
        X < 0 -> error({bad_register, Src})
    end;
check_limit({y,Y}=Src) when is_integer(Y) ->
    if
        0 =< Y, Y < 1024 -> ok;
        1024 =< Y -> error(limit);
        Y < 0 -> error({bad_register, Src})
    end;
check_limit({fr,Fr}=Src) when is_integer(Fr) ->
    if
        0 =< Fr, Fr < 1023 -> ok;
        1023 =< Fr -> error(limit);
        Fr < 0 -> error({bad_register, Src})
    end.

min(A, B) when is_integer(A), is_integer(B), A < B -> A;
min(A, B) when is_integer(A), is_integer(B) -> B.

gcd(A, B) ->
    case A rem B of
        0 -> B;
        X -> gcd(B, X)
    end.

error(Error) -> throw(Error).<|MERGE_RESOLUTION|>--- conflicted
+++ resolved
@@ -305,14 +305,9 @@
 init_function_args(X, Vst) ->
     init_function_args(X - 1, create_term(any, argument, [], {x,X}, Vst)).
 
-<<<<<<< HEAD
-kill_heap_allocation(St) ->
-    St#st{h=0,hl=0,hf=0}.
-=======
 kill_heap_allocation(#vst{current=St0}=Vst) ->
-    St = St0#st{h=0,hf=0},
+    St = St0#st{h=0,hl=0,hf=0},
     Vst#vst{current=St}.
->>>>>>> 1dcc1a3c
 
 validate_branches(MFA, Vst) ->
     #vst{ branched=Targets0, labels=Labels0 } = Vst,
@@ -764,12 +759,6 @@
 vi({wait_timeout,{f,Lbl},Src}, Vst0) ->
     assert_no_exception(Lbl),
 
-<<<<<<< HEAD
-    %% Note that the receive state is not cleared since we may re-enter the
-    %% loop while waiting. If we time out we'll be transferred to a timeout
-    %% instruction that clears the state.
-=======
->>>>>>> 1dcc1a3c
     assert_term(Src, Vst0),
     verify_y_init(Vst0),
 
@@ -804,15 +793,6 @@
 vi({try_case,Reg}, #vst{current=#st{ct=[Tag|_]}}=Vst0) ->
     case get_tag_type(Reg, Vst0) of
         {trytag,_Fail}=Tag ->
-<<<<<<< HEAD
-            %% Kill the catch tag and all x registers.
-            Vst1 = kill_catch_tag(Reg, Vst0),
-            Vst2 = prune_x_regs(0, Vst1),
-
-            %% Class:Error:Stacktrace
-            ClassType = #t_atom{elements=[error,exit,throw]},
-            Vst3 = create_term(ClassType, try_case, [], {x,0}, Vst2),
-=======
             %% Kill the catch tag and all other state (as if we've been
             %% scheduled out with no live registers). Only previously allocated
             %% Y registers are alive at this point.
@@ -820,15 +800,14 @@
             Vst2 = schedule_out(0, Vst1),
 
             %% Class:Error:Stacktrace
-            Vst3 = create_term(#t_atom{}, try_case, [], {x,0}, Vst2),
->>>>>>> 1dcc1a3c
+            ClassType = #t_atom{elements=[error,exit,throw]},
+            Vst3 = create_term(ClassType, try_case, [], {x,0}, Vst2),
             Vst = create_term(any, try_case, [], {x,1}, Vst3),
             create_term(any, try_case, [], {x,2}, Vst);
         Type ->
             error({wrong_tag_type,Type})
     end;
 vi(build_stacktrace, Vst0) ->
-    assert_float_checked(Vst0),
     verify_y_init(Vst0),
     verify_live(1, Vst0),
 
@@ -1363,14 +1342,8 @@
 %%
 
 validate_bif(Kind, Op, Fail, Ss, Dst, OrigVst, Vst) ->
-<<<<<<< HEAD
-    assert_float_checked(Vst),
     case will_bif_succeed(Op, Ss, Vst) of
         yes ->
-=======
-    case {will_bif_succeed(Op, Ss, Vst), Fail} of
-        {yes, _} ->
->>>>>>> 1dcc1a3c
             %% This BIF cannot fail (neither throw nor branch), make sure it's
             %% handled without updating exception state.
             validate_bif_1(Kind, Op, cannot_fail, Ss, Dst, OrigVst, Vst);
@@ -1756,42 +1729,31 @@
     heap_alloc(Heap, Vst).
 
 heap_alloc(Heap, #vst{current=St0}=Vst) ->
-    {HeapWords, Floats} = heap_alloc_1(Heap),
-
-    St = St0#st{h=HeapWords,hf=Floats},
+    {HeapWords, Floats, Funs} = heap_alloc_1(Heap),
+
+    St = St0#st{h=HeapWords,hf=Floats,hl=Funs},
 
     Vst#vst{current=St}.
 
 heap_alloc_1({alloc, Alloc}) ->
-    heap_alloc_2(Alloc, 0, 0);
+    heap_alloc_2(Alloc, 0, 0, 0);
 heap_alloc_1(HeapWords) when is_integer(HeapWords) ->
-    {HeapWords, 0}.
-
-<<<<<<< HEAD
-heap_alloc_2([{words,HeapWords}|T], St0) ->
-    St = St0#st{h=HeapWords},
-    heap_alloc_2(T, St);
-heap_alloc_2([{funs,Funs}|T], St0) ->
-    St = St0#st{hl=Funs},
-    heap_alloc_2(T, St);
-heap_alloc_2([{floats,Floats}|T], St0) ->
-    St = St0#st{hf=Floats},
-    heap_alloc_2(T, St);
-heap_alloc_2([], St) -> St.
-=======
-heap_alloc_2([{words, HeapWords} | T], 0, Floats) ->
-    heap_alloc_2(T, HeapWords, Floats);
-heap_alloc_2([{floats, Floats} | T], HeapWords, 0) ->
-    heap_alloc_2(T, HeapWords, Floats);
-heap_alloc_2([], HeapWords, Floats) ->
-    {HeapWords, Floats}.
+    {HeapWords, 0, 0}.
+
+heap_alloc_2([{words, HeapWords} | T], 0, Floats, Funs) ->
+    heap_alloc_2(T, HeapWords, Floats, Funs);
+heap_alloc_2([{floats, Floats} | T], HeapWords, 0, Funs) ->
+    heap_alloc_2(T, HeapWords, Floats, Funs);
+heap_alloc_2([{funs, Funs} | T], HeapWords, Floats, 0) ->
+    heap_alloc_2(T, HeapWords, Floats, Funs);
+heap_alloc_2([], HeapWords, Floats, Funs) ->
+    {HeapWords, Floats, Funs}.
 
 schedule_out(Live, Vst0) when is_integer(Live) ->
     Vst1 = prune_x_regs(Live, Vst0),
     Vst2 = kill_heap_allocation(Vst1),
     Vst = kill_fregs(Vst2),
-    set_receive_marker(none, Vst).
->>>>>>> 1dcc1a3c
+    update_receive_state(none, Vst).
 
 prune_x_regs(Live, #vst{current=St0}=Vst) when is_integer(Live) ->
     #st{fragile=Fragile0,xs=Xs0} = St0,
