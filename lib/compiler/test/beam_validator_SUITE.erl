--- conflicted
+++ resolved
@@ -35,15 +35,10 @@
 	 map_field_lists/1,cover_bin_opt/1,
 	 val_dsetel/1,bad_tuples/1,bad_try_catch_nesting/1,
          receive_stacked/1,aliased_types/1,type_conflict/1,
-<<<<<<< HEAD
          infer_on_eq/1,infer_dead_value/1,infer_on_ne/1,
          branch_to_try_handler/1,call_without_stack/1,
-         receive_marker/1,safe_instructions/1]).
-=======
-         infer_on_eq/1,infer_dead_value/1,
          receive_marker/1,safe_instructions/1,
          missing_return_type/1]).
->>>>>>> 68d98512
 
 -include_lib("common_test/include/ct.hrl").
 
@@ -73,14 +68,10 @@
        map_field_lists,cover_bin_opt,val_dsetel,
        bad_tuples,bad_try_catch_nesting,
        receive_stacked,aliased_types,type_conflict,
-<<<<<<< HEAD
        infer_on_eq,infer_dead_value,infer_on_ne,
        branch_to_try_handler,call_without_stack,
-       receive_marker,safe_instructions]}].
-=======
-       infer_on_eq,infer_dead_value,receive_marker,
-       safe_instructions,missing_return_type]}].
->>>>>>> 68d98512
+       receive_marker,safe_instructions,
+       missing_return_type]}].
 
 init_per_suite(Config) ->
     test_lib:recompile(?MODULE),
