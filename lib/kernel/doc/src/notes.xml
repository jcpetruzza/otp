<?xml version="1.0" encoding="utf-8" ?>
<!DOCTYPE chapter SYSTEM "chapter.dtd">

<chapter>
  <header>
    <copyright>
      <year>2004</year><year>2013</year>
      <holder>Ericsson AB. All Rights Reserved.</holder>
    </copyright>
    <legalnotice>
      Licensed under the Apache License, Version 2.0 (the "License");
      you may not use this file except in compliance with the License.
      You may obtain a copy of the License at
 
          http://www.apache.org/licenses/LICENSE-2.0

      Unless required by applicable law or agreed to in writing, software
      distributed under the License is distributed on an "AS IS" BASIS,
      WITHOUT WARRANTIES OR CONDITIONS OF ANY KIND, either express or implied.
      See the License for the specific language governing permissions and
      limitations under the License.

    </legalnotice>

    <title>Kernel Release Notes</title>
    <prepared></prepared>
    <docno></docno>
    <date></date>
    <rev></rev>
    <file>notes.xml</file>
  </header>
  <p>This document describes the changes made to the Kernel application.</p>

<<<<<<< HEAD
<section><title>Kernel 4.1</title>

    <section><title>Improvements and New Features</title>
      <list>
        <item>
	    <p>A mechanism for limiting the amount of text that the
	    built-in error logger events will produce has been
	    introduced. It is useful for limiting both the size of
	    log files and the CPU time used to produce them.</p>
	    <p>This mechanism is experimental in the sense that it
	    may be changed if it turns out that it does not solve the
	    problem it is supposed to solve. In that case, there may
	    be backward incompatible improvements to this
	    mechanism.</p>
	    <p>See the documentation for the config parameter
	    <c>error_logger_format_depth</c> in the Kernel
	    application for information about how to turn on this
	    feature.</p>
          <p>
	    Own Id: OTP-12864</p>
        </item>
      </list>
    </section>

</section>

<section><title>Kernel 4.0</title>
=======
<section><title>Kernel 3.2.0.1</title>
>>>>>>> 4481c1b1

    <section><title>Fixed Bugs and Malfunctions</title>
      <list>
        <item>
          <p>
<<<<<<< HEAD
	    Fix error handling in <c>file:read_line/1</c> for Unicode
	    contents.</p>
          <p>
	    Own Id: OTP-12144</p>
        </item>
        <item>
          <p>
	    Introduce <c>os:getenv/2</c> which is similar to
	    <c>os:getenv/1</c> but returns the passed default value
	    if the required environment variable is undefined.</p>
          <p>
	    Own Id: OTP-12342</p>
        </item>
        <item>
          <p>
	    It is now possible to paste text in JCL mode (using
	    Ctrl-Y) that has been copied in the previous shell
	    session. Also a bug that caused the JCL mode to crash
	    when pasting text has been fixed.</p>
          <p>
	    Own Id: OTP-12673</p>
        </item>
        <item>
          <p>
	    Ensure that each segment of an IPv6 address when parsed
	    from a string has a maximum of 4 hex digits</p>
          <p>
	    Own Id: OTP-12773</p>
        </item>
      </list>
    </section>


    <section><title>Improvements and New Features</title>
      <list>
        <item>
          <p>
	    New BIF: <c>erlang:get_keys/0</c>, lists all keys
	    associated with the process dictionary. Note:
	    <c>erlang:get_keys/0</c> is auto-imported.</p>
          <p>
	    *** POTENTIAL INCOMPATIBILITY ***</p>
          <p>
	    Own Id: OTP-12151 Aux Id: seq12521 </p>
        </item>
        <item>
          <p>
	    The internal group to user_drv protocol has been changed
	    to be synchronous in order to guarantee that output sent
	    to a process implementing the user_drv protocol is
	    printed before replying. This protocol is used by the
	    standard_output device and the ssh application when
	    acting as a client. </p>
          <p>
	    This change changes the previous unlimited buffer when
	    printing to standard_io and other devices that end up in
	    user_drv to 1KB.</p>
          <p>
	    *** POTENTIAL INCOMPATIBILITY ***</p>
          <p>
	    Own Id: OTP-12240</p>
        </item>
        <item>
	    <p>The <c>inflateInit/2</c> and <c>deflateInit/6</c>
	    functions now accepts a WindowBits argument equal to 8
	    and -8.</p>
          <p>
	    Own Id: OTP-12564</p>
        </item>
        <item>
          <p>
	    Map error logger warnings to warning messages by default.</p>
          <p>
	    Own Id: OTP-12755</p>
        </item>
        <item>
          <p>
	    Map beam error logger warnings to warning messages by
	    default. Previously these messages were mapped to the
	    error channel by default.</p>
          <p>
	    Own Id: OTP-12781</p>
        </item>
        <item>
          <p>
	    gen_tcp:shutdown/2 is now asynchronous</p>
          <p>
	    This solves the following problems with the old
	    implementation:</p>
          <p>
	    It doesn't block when the TCP peer is idle or slow. This
	    is the expected behaviour when shutdown() is called: the
	    caller needs to be able to continue reading from the
	    socket, not be prevented from doing so.</p>
          <p>
	    It doesn't truncate the output. The current version of
	    gen_tcp:shutdown/2 will truncate any outbound data in the
	    driver queue after about 10 seconds if the TCP peer is
	    idle of slow. Worse yet, it doesn't even inform anyone
	    that the data has been truncated: 'ok' is returned to the
	    caller; and a FIN rather than an RST is sent to the TCP
	    peer.</p>
          <p>
	    *** POTENTIAL INCOMPATIBILITY ***</p>
          <p>
	    Own Id: OTP-12797</p>
        </item>
        <item>
          <p>
	    There are many cases where user code needs to be able to
	    distinguish between a socket that was closed normally and
	    one that was aborted. Setting the option
	    {show_econnreset, true} enables the user to receive
	    ECONNRESET errors on both active and passive sockets.</p>
          <p>
	    Own Id: OTP-12843</p>
=======
	    The 'raw' socket option could not be used multiple times
	    in one call to any e.g gen_tcp function because only one
	    of the occurrences were used. This bug has been fixed,
	    and also a small bug concerning propagating error codes
	    from within inet:setopts/2.</p>
          <p>
	    Own Id: OTP-11482 Aux Id: seq12872 </p>
>>>>>>> 4481c1b1
        </item>
      </list>
    </section>

</section>

<section><title>Kernel 3.2</title>

    <section><title>Fixed Bugs and Malfunctions</title>
      <list>
        <item>
          <p>
	    A bug causing an infinite loop in hostname resolving has
	    been corrected. To trigger this bug you would have to
	    enter an bogus search method from a configuration file
	    e.g .inetrc.</p>
          <p>
	    Bug pinpointed by Emil Holmström</p>
          <p>
	    Own Id: OTP-12133</p>
        </item>
        <item>
          <p>
	    The standard_error process now handles the getopts I/O
	    protocol request correctly and stores its encoding in the
	    same way as standard_io.</p>
          <p>
	    Also, io:put_chars(standard_error, [oops]) could
	    previously crash the standard_error process. This is now
	    corrected.</p>
          <p>
	    Own Id: OTP-12424</p>
        </item>
      </list>
    </section>


    <section><title>Improvements and New Features</title>
      <list>
        <item>
          <p>
	    Configuration parameters for the Kernel application that
	    allows setting socket options for the distribution
	    sockets have been added. See the application Kernel
	    documentation; parameters 'inet_dist_listen_options' and
	    'inet_dist_connect_options'.</p>
          <p>
	    Own Id: OTP-12476 Aux Id: OTP-12476 </p>
        </item>
      </list>
    </section>

</section>

<section><title>Kernel 3.1</title>

    <section><title>Fixed Bugs and Malfunctions</title>
      <list>
        <item>
          <p>
	    Make sure to install .hrl files when needed</p>
          <p>
	    Own Id: OTP-12197</p>
        </item>
        <item>
          <p>
	    Removed the undocumented application environment variable
	    'raw_files' from the kernel application. This variable
	    was checked (by call to application:get_env/2) each time
	    a raw file was to be opened in the file module.</p>
          <p>
	    Own Id: OTP-12276</p>
        </item>
        <item>
          <p>
	    A bug has been fixed when using the netns option to
	    gen_udp, which accidentally only worked if it was the
	    last option.</p>
          <p>
	    Own Id: OTP-12314</p>
        </item>
      </list>
    </section>


    <section><title>Improvements and New Features</title>
      <list>
        <item>
          <p>
	    Updated documentation for inet buffer size options.</p>
          <p>
	    Own Id: OTP-12296</p>
        </item>
        <item>
          <p>
	    Introduce new option 'raw' in file_info and link_info
	    functions. This option allows the caller not to go
	    through the file server for information about files
	    guaranteed to be local.</p>
          <p>
	    Own Id: OTP-12325</p>
        </item>
      </list>
    </section>

</section>

<section><title>Kernel 3.0.3</title>

    <section><title>Fixed Bugs and Malfunctions</title>
      <list>
        <item>
          <p>
	    Accept inet:ip_address() in net_adm:names/1</p>
          <p>
	    Own Id: OTP-12154</p>
        </item>
      </list>
    </section>

</section>

<section><title>Kernel 3.0.2</title>

    <section><title>Fixed Bugs and Malfunctions</title>
      <list>
        <item>
          <p>
	    OTP-11850 fixed filelib:wildcard/1 to work with broken
	    symlinks. This correction, however, introduced problems
	    since symlinks were no longer followed for functions like
	    filelib:ensure_dir/1, filelib:is_dir/1,
	    filelib:file_size/1, etc. This is now corrected.</p>
          <p>
	    Own Id: OTP-12054 Aux Id: seq12660 </p>
        </item>
      </list>
    </section>

</section>

<section><title>Kernel 3.0.1</title>

    <section><title>Fixed Bugs and Malfunctions</title>
      <list>
        <item>
          <p>
	    If the Config given to
	    application_controller:change_application_data included
	    other config files, it was only expanded for already
	    existing (loaded) applications. If an upgrade added a new
	    application which had config data in an included config
	    file, the new application did not get correct config
	    data.</p>
          <p>
	    This is now changed so config data will be expanded for
	    all applications.</p>
          <p>
	    Own Id: OTP-11864</p>
        </item>
        <item>
	    <p>It was allowed to re-load pre-loaded modules such as
	    <c>erlang</c>, but that could cause strange and unwanted
	    things to happen, such as call <c>apply/3</c> to loop.
	    Pre-loaded modules are now sticky by default. (Thanks to
	    Loïc Hoguin for reporting this bug.)</p>
	    <p><c>code:add_path("/ending/in/slash/")</c> removes the
	    trailing slash, adding <c>/ending/in/slash</c> to the
	    code path. However,
	    <c>code:del_path("/ending/in/slash/")</c> would fail to
	    remove the path since it did not remove the trailing
	    slash. This has been fixed.</p>
          <p>
	    Own Id: OTP-11913</p>
        </item>
        <item>
          <p>
	    Fix erts_debug:size/1 to handle Map sizes</p>
          <p>
	    Own Id: OTP-11923</p>
        </item>
        <item>
	    <p>The documentation for <c>file:file_info/1</c> has been
	    removed. The function itself was removed a long time
	    ago.</p>
          <p>
	    Own Id: OTP-11982</p>
        </item>
      </list>
    </section>

</section>

<section><title>Kernel 3.0</title>

    <section><title>Fixed Bugs and Malfunctions</title>
      <list>
        <item>
          <p>
	    Fixed a deadlock possibility in terminate application</p>
          <p>
	    Own Id: OTP-11171</p>
        </item>
        <item>
          <p>
	    Fixed bug where sendfile would return the wrong error
	    code for a remotely closed socket if the socket was in
	    passive mode. (Thanks to Vincent Siliakus for reporting
	    the bug.)</p>
          <p>
	    Own Id: OTP-11614</p>
        </item>
        <item>
          <p>
	    The new option <c>persistent</c> is added to
	    <c>application:set_env/4</c> and
	    <c>application:unset_env/3</c>. An environment key set
	    with the <c>persistent</c> option will not be overridden
	    by the ones configured in the application resource file
	    on load. This means persistent values will stick after
	    the application is loaded and also on application reload.
	    (Thanks to José Valim)</p>
          <p>
	    Own Id: OTP-11708</p>
        </item>
        <item>
          <p>
	    The spec for file:set_cwd/1 is modified to also accept
	    binaries as arguments. This has always been allowed in
	    the code, but it was not reflected in the spec since
	    binaries are mostly used for raw file names. Raw file
	    names are names that are not encoded according to
	    file:native_name_encoding(), and these are not allowed in
	    file:set_cwd/1. The spec is now, however, more allowing
	    in order to avoid unnecessary dialyzer warnings. Raw file
	    names will still fail in runtime with reason
	    'no_translation'. (Thanks to José Valim)</p>
          <p>
	    Own Id: OTP-11787</p>
        </item>
      </list>
    </section>

    <section><title>Improvements and New Features</title>
      <list>
        <item>
          <p>
	    heart:set_cmd/1 is updated to allow unicode code points >
	    255 in the given heart command</p>
          <p>
	    Own Id: OTP-10843</p>
        </item>
        <item>
	    <p> Dialyzer's <c>unmatched_return</c> warnings have been
	    corrected. </p>
          <p>
	    Own Id: OTP-10908</p>
        </item>
        <item>
          <p>
	    Make erlang:open_port/2 spawn and spawn_executable handle
	    unicode.</p>
          <p>
	    Own Id: OTP-11105</p>
        </item>
        <item>
          <p>
	    Erlang/OTP has been ported to the realtime operating
	    system OSE. The port supports both smp and non-smp
	    emulator. For details around the port and how to started
	    see the User's Guide in the <seealso
	    marker="ose:ose_intro">ose</seealso> application. </p>
          <p>
	    Note that not all parts of Erlang/OTP has been ported. </p>
          <p>
	    Notable things that work are: non-smp and smp emulators,
	    OSE signal interaction, crypto, asn1, run_erl/to_erl,
	    tcp, epmd, distribution and most if not all non-os
	    specific functionality of Erlang.</p>
          <p>
	    Notable things that does not work are: udp/sctp, os_mon,
	    erl_interface, binding of schedulers.</p>
          <p>
	    Own Id: OTP-11334</p>
        </item>
        <item>
          <p>
	    Add the {active,N} socket option for TCP, UDP, and SCTP,
	    where N is an integer in the range -32768..32767, to
	    allow a caller to specify the number of data messages to
	    be delivered to the controlling process. Once the
	    socket's delivered message count either reaches 0 or is
	    explicitly set to 0 with inet:setopts/2 or by including
	    {active,0} as an option when the socket is created, the
	    socket transitions to passive ({active, false}) mode and
	    the socket's controlling process receives a message to
	    inform it of the transition. TCP sockets receive
	    {tcp_passive,Socket}, UDP sockets receive
	    {udp_passive,Socket} and SCTP sockets receive
	    {sctp_passive,Socket}. </p>
          <p>
	    The socket's delivered message counter defaults to 0, but
	    it can be set using {active,N} via any gen_tcp, gen_udp,
	    or gen_sctp function that takes socket options as
	    arguments, or via inet:setopts/2. New N values are added
	    to the socket's current counter value, and negative
	    numbers can be used to reduce the counter value.
	    Specifying a number that would cause the socket's counter
	    value to go above 32767 causes an einval error. If a
	    negative number is specified such that the counter value
	    would become negative, the socket's counter value is set
	    to 0 and the socket transitions to passive mode. If the
	    counter value is already 0 and inet:setopts(Socket,
	    [{active,0}]) is specified, the counter value remains at
	    0 but the appropriate passive mode transition message is
	    generated for the socket.</p>
          <p>
	    Thanks to Steve Vinoski</p>
          <p>
	    Own Id: OTP-11368</p>
        </item>
        <item>
          <p>
	    A call to either the <c>garbage_collect/1</c> BIF or the
	    <c>check_process_code/2</c> BIF may trigger garbage
	    collection of another processes than the process calling
	    the BIF. The previous implementations performed these
	    kinds of garbage collections without considering the
	    internal state of the process being garbage collected. In
	    order to be able to more easily and more efficiently
	    implement yielding native code, these types of garbage
	    collections have been rewritten. A garbage collection
	    like this is now triggered by an asynchronous request
	    signal, the actual garbage collection is performed by the
	    process being garbage collected itself, and finalized by
	    a reply signal to the process issuing the request. Using
	    this approach processes can disable garbage collection
	    and yield without having to set up the heap in a state
	    that can be garbage collected.</p>
          <p>
	    The <seealso
	    marker="erts:erlang#garbage_collect/2"><c>garbage_collect/2</c></seealso>,
	    and <seealso
	    marker="erts:erlang#check_process_code/3"><c>check_process_code/3</c></seealso>
	    BIFs have been introduced. Both taking an option list as
	    last argument. Using these, one can issue asynchronous
	    requests.</p>
          <p>
	    <c>code:purge/1</c> and <c>code:soft_purge/1</c> have
	    been rewritten to utilize asynchronous
	    <c>check_process_code</c> requests in order to
	    parallelize work.</p>
          <p>
	    Characteristics impact: A call to the
	    <c>garbage_collect/1</c> BIF or the
	    <c>check_process_code/2</c> BIF will normally take longer
	    time to complete while the system as a whole wont be as
	    much negatively effected by the operation as before. A
	    call to <c>code:purge/1</c> and <c>code:soft_purge/1</c>
	    may complete faster or slower depending on the state of
	    the system while the system as a whole wont be as much
	    negatively effected by the operation as before.</p>
          <p>
	    Own Id: OTP-11388 Aux Id: OTP-11535, OTP-11648 </p>
        </item>
        <item>
          <p>
	    Add sync option to file:open/2.</p>
          <p>
	    The sync option adds the POSIX O_SYNC flag to the open
	    system call on platforms that support the flag or its
	    equivalent, e.g., FILE_FLAG_WRITE_THROUGH on Windows. For
	    platforms that don't support it, file:open/2 returns
	    {error, enotsup} if the sync option is passed in. Thank
	    to Steve Vinoski and Joseph Blomstedt</p>
          <p>
	    Own Id: OTP-11498</p>
        </item>
        <item>
	    <p> The contract of <c>inet:ntoa/1</c> has been
	    corrected. </p> <p> Thanks to Max Treskin. </p>
          <p>
	    Own Id: OTP-11730</p>
        </item>
      </list>
    </section>
</section>

<section><title>Kernel 2.16.4.1</title>

  <section><title>Known Bugs and Problems</title>
  <list>
    <item>
      <p>
        When using gen_tcp:connect and the <c>fd</c> option with
        <c>port</c> and/or <c>ip</c>, the <c>port</c> and
        <c>ip</c> options were ignored. This has been fixed so
        that if <c>port</c> and/or <c>ip</c> is specified
        together with <c>fd</c> a bind is requested for that
        <c>fd</c>. If <c>port</c> and/or <c>ip</c> is not
      specified bind will not be called.</p>
      <p>
      Own Id: OTP-12061</p>
    </item>
  </list>
  </section>
</section>

<section><title>Kernel 2.16.4</title>

    <section><title>Fixed Bugs and Malfunctions</title>
      <list>
        <item>
          <p>
	    Fix the typespec for the inet:ifget/2 and inet:ifget/3
	    return value. Thanks to Ali Sabil.</p>
          <p>
	    Own Id: OTP-11377</p>
        </item>
        <item>
          <p>
	    Fix various typos in erts, kernel and ssh. Thanks to
	    Martin Hässler.</p>
          <p>
	    Own Id: OTP-11414</p>
        </item>
        <item>
          <p>
	    Fix rpc multicall sample code. Thanks to Edwin Fine.</p>
          <p>
	    Own Id: OTP-11471</p>
        </item>
        <item>
          <p>
	    Under rare circumstances a process calling <seealso
	    marker="kernel:inet#close/1"><c>inet:close/1</c></seealso>,
	    <seealso
	    marker="kernel:gen_tcp#close/1"><c>gen_tcp:close/1</c></seealso>,
	    <seealso
	    marker="kernel:gen_udp#close/1"><c>gen_udp:close/1</c></seealso>,
	    or <seealso
	    marker="kernel:gen_sctp#close/1"><c>gen_sctp:close/1</c></seealso>
	    could hang in the call indefinitely.</p>
          <p>
	    Own Id: OTP-11491</p>
        </item>
      </list>
    </section>


    <section><title>Improvements and New Features</title>
      <list>
        <item>
          <p>
	    Add more SCTP errors as described in RFC 4960. Thanks to
	    Artem Teslenko.</p>
          <p>
	    Own Id: OTP-11379</p>
        </item>
        <item>
          <p>
	    Add new BIF os:unsetenv/1 which deletes an environment
	    variable. Thanks to Martin Hässler.</p>
          <p>
	    Own Id: OTP-11446</p>
        </item>
      </list>
    </section>

</section>

<section><title>Kernel 2.16.3</title>

    <section><title>Fixed Bugs and Malfunctions</title>
      <list>
        <item>
          <p>
	    Fix indentation of User switch command help in Erlang
	    shell. Thanks to Sylvain Benner.</p>
          <p>
	    Own Id: OTP-11209</p>
        </item>
      </list>
    </section>


    <section><title>Improvements and New Features</title>
      <list>
        <item>
          <p>
	    The previous undocumented function ntoa/1 has been added
	    to inet docs and exported in the inet module.</p>
          <p>
	    Own Id: OTP-10676 Aux Id: OTP-10314 </p>
        </item>
        <item>
          <p>
	    Fix typo in abcast() function comment. Thanks to Johannes
	    Weissl.</p>
          <p>
	    Own Id: OTP-11219</p>
        </item>
        <item>
          <p>
	    Add application:ensure_all_started/1-2. Thanks to Fred
	    Hebert.</p>
          <p>
	    Own Id: OTP-11250</p>
        </item>
        <item>
          <p>
	    Make edlin understand a few important control keys.
	    Thanks to Stefan Zegenhagen.</p>
          <p>
	    Own Id: OTP-11251</p>
        </item>
        <item>
          <p>
	    Cleanup of hipe_unified_loader, eliminating uses of
	    is_subtype/2 in specs, change module-local void functions
	    to return 'ok' instead of [] and made sure there are no
	    dialyzer warnings with --Wunmatched_returns. Thanks to
	    Kostis Sagonas.</p>
          <p>
	    Own Id: OTP-11301</p>
        </item>
      </list>
    </section>

</section>

<section><title>Kernel 2.16.2</title>

    <section><title>Fixed Bugs and Malfunctions</title>
      <list>
        <item>
          <p>
	    A bug in prim_inet has been corrected. If the port owner
	    was killed at a bad time while closing the socket port
	    the port could become orphaned hence causing port and
	    socket leaking. Reported by Fred Herbert, Dmitry Belyaev
	    and others.</p>
          <p>
	    Own Id: OTP-10497 Aux Id: OTP-10562 </p>
        </item>
        <item>
          <p>
	    A few bugs regarding case sensitivity for hostname
	    resolution while using e.g the internal lookup types
	    'file' and 'dns' has been corrected. When looking up
	    hostnames ASCII letters a-z are to be regarded as the
	    same as A-Z according to RFC 4343 "Domain Name System
	    (DNS) Case Insensitivity Clarification", and this was not
	    always the case.</p>
          <p>
	    Own Id: OTP-10689 Aux Id: seq12227 </p>
        </item>
      </list>
    </section>


    <section><title>Improvements and New Features</title>
      <list>
        <item>
          <p>
	    Add <c>application:ensure_started/1,2</c>. It is
	    equivavlent to <c>application:start/1,2</c> except it
	    returns <c>ok</c> for already started applications.</p>
          <p>
	    Own Id: OTP-10910</p>
        </item>
        <item>
          <p>
	    Optimize communication with file io server. Thanks to
	    Anthony Ramine.</p>
          <p>
	    Own Id: OTP-11040</p>
        </item>
        <item>
	    <p>Erlang source files with non-ASCII characters are now
	    encoded in UTF-8 (instead of latin1).</p>
          <p>
	    Own Id: OTP-11041 Aux Id: OTP-10907 </p>
        </item>
        <item>
          <p>
	    Optimization of simultaneous <c>inet_db</c> operations on
	    the same socket by using a lock free implementation.</p>
          <p>
	    Impact on the characteristics of the system: Improved
	    performance.</p>
          <p>
	    Own Id: OTP-11074</p>
        </item>
        <item>
          <p>
	    The <c>high_msgq_watermark</c> and
	    <c>low_msgq_watermark</c> <c>inet</c> socket options
	    introduced in OTP-R16A could only be set on TCP sockets.
	    These options are now generic and can be set on all types
	    of sockets.</p>
          <p>
	    Own Id: OTP-11075 Aux Id: OTP-10336 </p>
        </item>
        <item>
          <p>
	    Fix deep list argument error under Windows in os:cmd/1.
	    Thanks to Aleksandr Vinokurov .</p>
          <p>
	    Own Id: OTP-11104</p>
        </item>
      </list>
    </section>

</section>

<section><title>Kernel 2.16.1</title>

    <section><title>Fixed Bugs and Malfunctions</title>
      <list>
        <item>
	    <p> A bug that could cause a crash with wrong reason has
	    been corrected in the <c>application_controller</c>
	    module. </p>
          <p>
	    Own Id: OTP-10754</p>
        </item>
        <item>
          <p>
	    Fix <c>code:is_module_native/1</c> that sometimes in R16A
	    returned false for hipe compiled modules containing BIFs
	    such as <c>lists</c>.</p>
          <p>
	    Own Id: OTP-10870</p>
        </item>
        <item>
          <p>
	    Respect <c>{exit_on_close,false}</c> option on tcp socket
	    in non-passive mode when receiving fails (due to an
	    ill-formed packet for example) by only doing a half close
	    and still allow sending on the socket. (Thanks to Anthony
	    Molinaro and Steve Vinoski for reporting the problem)</p>
          <p>
	    Own Id: OTP-10879</p>
        </item>
      </list>
    </section>


    <section><title>Improvements and New Features</title>
      <list>
        <item>
          <p>
	    Slightly nicer error message when node start fails due to
	    duplicate name. Thanks to Magnus Henoch.</p>
          <p>
	    Own Id: OTP-10797</p>
        </item>
        <item>
	    <p> Miscellaneous updates due to Unicode support. </p>
          <p>
	    Own Id: OTP-10820</p>
        </item>
        <item>
          <p>
	    Add a new function code:get_mode() can be used to detect
	    how the code servers behaves. Thanks to Vlad Dumitrescu</p>
          <p>
	    Own Id: OTP-10823</p>
        </item>
        <item>
          <p>
	    Fix type of error Reason on gen_tcp:send/2. Thanks to
	    Sean Cribbs.</p>
          <p>
	    Own Id: OTP-10839</p>
        </item>
        <item>
	    <p><c>file:list_dir_all/1</c> and
	    <c>file:read_link_all/1</c> that can handle raw file
	    names have been added. See the User Guide for STDLIB for
	    information about raw file names.</p>
          <p>
	    Own Id: OTP-10852</p>
        </item>
      </list>
    </section>

</section>

<section><title>Kernel 2.16</title>

    <section><title>Fixed Bugs and Malfunctions</title>
      <list>
        <item>
          <p>
	    It is no longer possible to have <c>{Mod,Vsn}</c> in the
	    'modules' list in a .app file.</p>
          <p>
	    This was earlier possible, although never documented in
	    the .app file reference manual. It was however visible in
	    the documentation of <c>application:load/[1,2]</c>, where
	    the same term as in a .app file can be used as the first
	    argument.</p>
          <p>
	    The possibility has been removed since the <c>Vsn</c>
	    part was never used.</p>
          <p>
	    *** POTENTIAL INCOMPATIBILITY ***</p>
          <p>
	    Own Id: OTP-10417</p>
        </item>
        <item>
	    <p> The contract of <c>erl_ddll:format_error/1</c> has
	    been corrected. (Thanks to Joseph Wayne Norton.) </p>
          <p>
	    Own Id: OTP-10473</p>
        </item>
        <item>
          <p>
	    Change printout of application crash message on startup
	    to formated strings (Thanks to Serge Aleynikov)</p>
          <p>
	    Own Id: OTP-10620</p>
        </item>
        <item>
	    <p> The type <c>ascii_string()</c> in the <c>base64</c>
	    module has been corrected. The type
	    <c>file:file_info()</c> has been cleaned up. The type
	    <c>file:fd()</c> has been made opaque in the
	    documentation. </p>
          <p>
	    Own Id: OTP-10624 Aux Id: kunagi-352 [263] </p>
        </item>
      </list>
    </section>


    <section><title>Improvements and New Features</title>
      <list>
        <item>
          <p>
	    Inet exported functionality</p>
          <p>
	    inet:parse_ipv4_address/1,
	    inet:parse_ipv4strict_address/1,
	    inet:parse_ipv6_address/1,
	    inet:parse_ipv6strict_address/1, inet:parse_address/1 and
	    inet:parse_strict_address is now exported from the inet
	    module.</p>
          <p>
	    Own Id: OTP-8067 Aux Id: kunagi-274 [185] </p>
        </item>
        <item>
          <p>
	    A boolean socket option 'ipv6_v6only' for IPv6 sockets
	    has been added. The default value of the option is OS
	    dependent, so applications aiming to be portable should
	    consider using <c>{ipv6_v6only,true}</c> when creating an
	    <c>inet6</c> listening/destination socket, and if
	    neccesary also create an <c>inet</c> socket on the same
	    port for IPv4 traffic. See the documentation.</p>
          <p>
	    Own Id: OTP-8928 Aux Id: kunagi-193 [104] </p>
        </item>
        <item>
	    <p> Support for Unicode has been implemented. </p>
          <p>
	    Own Id: OTP-10302</p>
        </item>
        <item>
          <p>
	    The documentation for <c>global:register_name/3</c> has
	    been updated to mention that the use of
	    <c>{Module,Function}</c> as the method argument (resolve
	    function) is deprecated.</p>
          <p>
	    Own Id: OTP-10419</p>
        </item>
        <item>
          <p>
	    Fixed bug where sendfile on oracle solaris would return
	    an error when a partial send was done.</p>
          <p>
	    Own Id: OTP-10549</p>
        </item>
        <item>
          <p>
	    The <c>error_handler</c> module will now call
	    <c>'$handle_undefined_function'/2</c> if an attempt is
	    made to call a non-existing function in a module that
	    exists. See the documentation for <c>error_handler</c>
	    module for details.</p>
          <p>
	    Own Id: OTP-10617 Aux Id: kunagi-340 [251] </p>
        </item>
        <item>
	    <p>Where necessary a comment stating encoding has been
	    added to Erlang files. The comment is meant to be removed
	    in Erlang/OTP R17B when UTF-8 becomes the default
	    encoding. </p>
          <p>
	    Own Id: OTP-10630</p>
        </item>
        <item>
          <p>
	    Do not return wrong terms unnecessarily. (Thanks to
	    Kostis Sagonas.)</p>
          <p>
	    Own Id: OTP-10662</p>
        </item>
        <item>
	    <p> Some examples overflowing the width of PDF pages have
	    been corrected. </p>
          <p>
	    Own Id: OTP-10665</p>
        </item>
        <item>
	    <p>Add file:allocate/3 operation</p>
	    <p>This operation allows pre-allocation of space for
	    files. It succeeds only on systems that support such
	    operation. (Thanks to Filipe David Manana)</p>
          <p>
	    Own Id: OTP-10680</p>
        </item>
        <item>
          <p>
	    Add application:get_key/3. The new function provides a
	    default value for a configuration parameter. Thanks to
	    Serge Aleynikov.</p>
          <p>
	    Own Id: OTP-10694</p>
        </item>
        <item>
          <p>
	    Add search to Erlang shell's history. Thanks to Fred
	    Herbert.</p>
          <p>
	    Own Id: OTP-10739</p>
        </item>
      </list>
    </section>

</section>

<section><title>Kernel 2.15.3</title>

    <section><title>Fixed Bugs and Malfunctions</title>
      <list>
        <item>
          <p>
	    Ensure 'erl_crash.dump' when asked for it. This will
	    change erl_crash.dump behaviour.</p>
          <p>
	    * Not setting ERL_CRASH_DUMP_SECONDS will now terminate
	    beam immediately on a crash without writing a crash dump
	    file.</p>
          <p>
	    * Setting ERL_CRASH_DUMP_SECONDS to 0 will also terminate
	    beam immediately on a crash without writing a crash dump
	    file, i.e. same as not setting ERL_CRASH_DUMP_SECONDS
	    environment variable.</p>
          <p>
	    * Setting ERL_CRASH_DUMP_SECONDS to a negative value will
	    let the beam wait indefinitely on the crash dump file
	    being written.</p>
          <p>
	    * Setting ERL_CRASH_DUMP_SECONDS to a positive value will
	    let the beam wait that many seconds on the crash dump
	    file being written.</p>
          <p>
	    A positive value will set an alarm/timeout for restart
	    both in beam and in heart if heart is running.</p>
          <p>
	    *** POTENTIAL INCOMPATIBILITY ***</p>
          <p>
	    Own Id: OTP-10422 Aux Id: kunagi-250 [161] </p>
        </item>
      </list>
    </section>

</section>

<section><title>Kernel 2.15.2</title>

    <section><title>Fixed Bugs and Malfunctions</title>
      <list>
        <item>
          <p>
	    Fixed issue where using controlling_process/2 with self()
	    as the second argument caused the port to leak if self()
	    crashes. (Thanks to Ricardo Catalinas Jiménez)</p>
          <p>
	    Own Id: OTP-10094</p>
        </item>
        <item>
          <p>
	    When sending large files using the file:sendfile fallback
	    file:sendfile would crash. This is now fixed.</p>
          <p>
	    Own Id: OTP-10098</p>
        </item>
        <item>
          <p>
	    Fix rpc:call/5 for local calls with a finite Timeout
	    (Thanks to Tomer Chachamu)</p>
          <p>
	    Own Id: OTP-10149</p>
        </item>
        <item>
          <p>
	    fix escript/primary archive reloading</p>
          <p>
	    If the mtime of an escript/primary archive file changes
	    after being added to the code path, correctly reload the
	    archive and update the cache. (Thanks to Tuncer Ayaz)</p>
          <p>
	    Own Id: OTP-10151</p>
        </item>
        <item>
          <p>
	    Support added for home directories named with non-ASCII
	    characters (codepoints above 127) on a system running in
	    Unicode file mode (e.g. on MacOSX or Linux with startup
	    arguments +fnu or +fna with the right LOCALE). Also
	    environment variables with Unicode content are supported
	    in applicable environments.</p>
          <p>
	    Own Id: OTP-10160</p>
        </item>
        <item>
          <p>
	    Allow mixed IPv4 and IPv6 addresses to sctp_bindx</p>
          <p>
	    Also allow mixed address families to bind, since the
	    first address on a multihomed sctp socket must be bound
	    with bind, while the rest are to be bound using
	    sctp_bindx. At least Linux supports adding address of
	    mixing families. Make inet_set_faddress function
	    available also when HAVE_SCTP is not defined, since we
	    use it to find an address for bind to be able to mix ipv4
	    and ipv6 addresses. Thanks to Tomas Abrahamsson</p>
          <p>
	    Own Id: OTP-10217</p>
        </item>
      </list>
    </section>


    <section><title>Improvements and New Features</title>
      <list>
        <item>
	    <p>Document inet options: high_watermark, priority,
	    linger and a some other options that previously was
	    undocumented.</p>
          <p>
	    Own Id: OTP-10053</p>
        </item>
        <item>
	    <p>Remove bit8 option support from inet</p>
          <p>
	    Own Id: OTP-10056</p>
        </item>
        <item>
	    <p> The type of the disk log header has been corrected.
	    (Thanks to Niclas Eklund.) </p>
          <p>
	    Own Id: OTP-10131</p>
        </item>
      </list>
    </section>

</section>

<section><title>Kernel 2.15.1</title>

    <section><title>Fixed Bugs and Malfunctions</title>
      <list>
        <item>
          <p>
	    Driver output has been corrected so output of large
	    binaries (> 4 GiB) now does not silently fail or crash
	    the emulator, but either outputs the binary or fails the
	    call. This means that writing a binary > 4 Gib to file
	    now works but on e.g 64-bit Windows (that has
	    scatter/gather I/O buffer segment lengths of 32 bits)
	    fails. The behaviour may change in the future to always
	    write the binary, in parts if necessary.</p>
          <p>
	    Own Id: OTP-9820 Aux Id: OTP-9795 </p>
        </item>
        <item>
          <p>
	    erts: minor fix for unnecessary condition erts: change
	    SENDFILE_CHUNK_SIZE from signed to unsigned (Thanks to
	    jovi zhang)</p>
          <p>
	    Own Id: OTP-9872</p>
        </item>
        <item>
	    <p> Two contracts in <c>gen_sctp</c> have been corrected.
	    </p>
          <p>
	    Own Id: OTP-9874</p>
        </item>
        <item>
	    <p>If a process calls a module with an running on_load
	    handler, the process is supposed to be suspended. But if
	    the module with the on_load handler was loading used
	    <c>code:load_binary/3</c>, the call would instead fail
	    with an <c>undef</c> exception.</p>
          <p>
	    Own Id: OTP-9875</p>
        </item>
        <item>
          <p>
	    File name and error reason is now returned if creation of
	    a cookie fails. (Thanks to Magnus Henoch)</p>
          <p>
	    Own Id: OTP-9954</p>
        </item>
        <item>
          <p>
	    Fix port leak in <c>zlib</c> when passing invalid data to
	    <c>compress,uncompress,zip,unzip,gzip,gunzip</c>.</p>
          <p>
	    Own Id: OTP-9981</p>
        </item>
        <item>
          <p>
	    Various typographical errors corrected in documentation
	    for the global, error_logger, etop, lists, ets and
	    supervisor modules and in the c_portdriver and kernel_app
	    documentation. (Thanks to Ricardo Catalinas Jiménez)</p>
          <p>
	    Own Id: OTP-9987</p>
        </item>
        <item>
	    <p> Fix returned error from gen_tcp:accept/1,2 when
	    running out of ports.</p>
          <p>
	    The {error, enfile} return value is badly misleading and
	    confusing for this case, since the Posix ENFILE errno
	    value has a well-defined meaning that has nothing to do
	    with Erlang ports. The fix changes the return value to
	    {error, system_limit}, which is consistent with e.g.
	    various file(3) functions. inet:format_error/1 has also
	    been updated to support system_limit in the same manner
	    as file:format_error/1. (Thanks to Per Hedeland)</p>
          <p>
	    Own Id: OTP-9990</p>
        </item>
        <item>
	    <p><c>erts_debug:size/1</c> has been corrected to take
	    sharing in the environment of funs into account. For funs
	    it used to always give the same result as
	    <c>erts_debug:flat_size/1</c>.</p>
          <p>
	    Own Id: OTP-9991</p>
        </item>
        <item>
          <p>
	    In some cases when the process doing file:sendfile
	    crashes while sending the file the efile_drv code would
	    not clean up after itself correctly. This has now been
	    fixed.</p>
          <p>
	    Own Id: OTP-9993</p>
        </item>
        <item>
          <p>
	    On BSD based platforms file:sendfile would sometime go
	    into an infinite loop when sending big files. This has
	    now been fixed.</p>
          <p>
	    Own Id: OTP-9994</p>
        </item>
        <item>
	    <p>While <c>disk_log</c> eagerly collects logged terms
	    for better performance, collecting too much data may
	    choke the system and cause huge binaries to be
	    written.</p>
	    <p>The problem was addressed in OTP-9764, but the
	    situation was not improved in all cases.</p>
	    <p>(Thanks to Richard Carlsson.)</p>
          <p>
	    Own Id: OTP-9999 Aux Id: OTP-9764 </p>
        </item>
        <item>
          <p>
	    The documentation of .app files incorrectly said that the
	    default value for the <c>mod</c> parameter is
	    <c>undefined</c>. This is now corrected to <c>[]</c>.</p>
          <p>
	    Own Id: OTP-10002</p>
        </item>
      </list>
    </section>

</section>

<section><title>Kernel 2.15</title>

    <section><title>Fixed Bugs and Malfunctions</title>
      <list>
        <item>
	    <p> Calls to <c>global:whereis_name/1</c> have been
	    substituted for calls to
	    <c>global:safe_whereis_name/1</c> since the latter is not
	    safe at all.</p>
	    <p>The reason for not doing this earlier is that setting
	    a global lock masked out a bug concerning the restart of
	    supervised children. The bug has now been fixed by a
	    modification of <c>global:whereis_name/1</c>. (Thanks to
	    Ulf Wiger for code contribution.)</p>
	    <p>A minor race conditions in <c>gen_fsm:start*</c> has
	    been fixed: if one of these functions returned <c>{error,
	    Reason}</c> or ignore, the name could still be registered
	    (either locally or in <c>global</c>. (This is the same
	    modification as was done for gen_server in OTP-7669.)</p>
	    <p>The undocumented function
	    <c>global:safe_whereis_name/1</c> has been removed. </p>
          <p>
	    Own Id: OTP-9212 Aux Id: seq7117, OTP-4174 </p>
        </item>
        <item>
          <p>
	    Honor option <c>packet_size</c> for http packet parsing
	    by both TCP socket and <c>erlang:decode_packet</c>. This
	    gives the ability to accept HTTP headers larger than the
	    default setting, but also avoid DoS attacks by accepting
	    lines only up to whatever length you wish to allow. For
	    consistency, packet type <c>line</c> also honor option
	    <c>packet_size</c>. (Thanks to Steve Vinoski)</p>
          <p>
	    Own Id: OTP-9389</p>
        </item>
        <item>
	    <p> <c>disk_log:reopen/2,3</c> and
	    <c>disk_log:breopen/3</c> could return the error reason
	    from <c>file:rename/2</c> rather than the reason
	    <c>{file_error, Filename, Reason}</c>. This bug has been
	    fixed. </p> <p> The message <c>{disk_log, Node, {error,
	    disk_log_stopped}}</c> which according the documentation
	    is sent upon failure to truncate or reopen a disk log was
	    sometimes turned into a reply. This bug has been fixed.
	    </p>
          <p>
	    *** POTENTIAL INCOMPATIBILITY ***</p>
          <p>
	    Own Id: OTP-9508</p>
        </item>
        <item>
          <p>
	    Environment variable 'shutdown_timeout' is added to
	    kernel application. Earlier, application_controller would
	    hang forever if an application top supervisor did not
	    terminate upon a shutdown request. If this new
	    environment variable is set to a positive integer T, then
	    application controller will now give up after T
	    milliseconds and instead brutally kill the application.
	    For backwards compatibility, the default value for
	    shutdown_timeout is 'infinity'.</p>
          <p>
	    Own Id: OTP-9540</p>
        </item>
        <item>
          <p>
	    Add '-callback' attributes in stdlib's behaviours</p>
          <p>
	    Replace the behaviour_info(callbacks) export in stdlib's
	    behaviours with -callback' attributes for all the
	    callbacks. Update the documentation with information on
	    the callback attribute Automatically generate
	    'behaviour_info' function from '-callback' attributes</p>
          <p>
	    'behaviour_info(callbacks)' is a special function that is
	    defined in a module which describes a behaviour and
	    returns a list of its callbacks.</p>
          <p>
	    This function is now automatically generated using the
	    '-callback' specs. An error is returned by lint if user
	    defines both '-callback' attributes and the
	    behaviour_info/1 function. If no type info is needed for
	    a callback use a generic spec for it. Add '-callback'
	    attribute to language syntax</p>
          <p>
	    Behaviours may define specs for their callbacks using the
	    familiar spec syntax, replacing the '-spec' keyword with
	    '-callback'. Simple lint checks are performed to ensure
	    that no callbacks are defined twice and all types
	    referred are declared.</p>
          <p>
	    These attributes can be then used by tools to provide
	    documentation to the behaviour or find discrepancies in
	    the callback definitions in the callback module.</p>
          <p>
	    Add callback specs into 'application' module in kernel
	    Add callback specs to tftp module following internet
	    documentation Add callback specs to inets_service module
	    following possibly deprecated comments</p>
          <p>
	    Own Id: OTP-9621</p>
        </item>
        <item>
          <p>
	    make tab completion work in remote shells (Thanks to Mats
	    Cronqvist)</p>
          <p>
	    Own Id: OTP-9673</p>
        </item>
        <item>
          <p>
	    Add missing parenthesis in heart doc.</p>
          <p>
	    Add missing spaces in the Reference Manual distributed
	    section.</p>
          <p>
	    In the HTML version of the doc those spaces are necessary
	    to separate those words.</p>
          <p>
	    Own Id: OTP-9693</p>
        </item>
        <item>
          <p>
	    Fixes net_kernel:get_net_ticktime() doc</p>
          <p>
	    Adds missing description when `ignored' is returned.
	    (Thanks to Ricardo Catalinas Jiménez )</p>
          <p>
	    Own Id: OTP-9713</p>
        </item>
        <item>
	    <p> While <c>disk_log</c> eagerly collects logged terms
	    for better performance, collecting too much data may
	    choke the system and cause huge binaries to be written.
	    In order to remedy the situation a (small) limit on the
	    amount of data that is collected before writing to disk
	    has been introduced. </p>
          <p>
	    Own Id: OTP-9764</p>
        </item>
        <item>
	    <list> <item><p>Correct callback spec in application
	    module</p></item> <item><p>Refine warning about callback
	    specs with extra ranges</p></item> <item><p>Cleanup
	    autoimport compiler directives</p></item> <item><p>Fix
	    Dialyzer's warnings in typer</p></item> <item><p>Fix
	    Dialyzer's warning for its own code</p></item>
	    <item><p>Fix bug in Dialyzer's behaviours
	    analysis</p></item> <item><p>Fix crash in
	    Dialyzer</p></item> <item><p>Variable substitution was
	    not generalizing any unknown variables.</p></item>
	    </list>
          <p>
	    Own Id: OTP-9776</p>
        </item>
        <item>
          <p>
	    Fix a crash when file:change_time/2,3 are called with
	    invalid dates</p>
          <p>
	    Calling file:change_time/2,3 with an invalid date tuple
	    (e.g file:change_time("file.txt", {undefined,
	    undefined})) will cause file_server_2 to crash.
	    error_logger will shutdown and the whole VM will stop.
	    Change behavior to validate given dates on system
	    boundaries. (i.e before issuing a server call).(Thanks to
	    Ahmed Omar)</p>
          <p>
	    Own Id: OTP-9785</p>
        </item>
      </list>
    </section>


    <section><title>Improvements and New Features</title>
      <list>
        <item>
	    <p> An option list argument can now be passed to
	    <c>file:read_file_info/2, file:read_link_info/2</c> and
	    <c>file:write_file_info/3</c> and set time type
	    information in the call. Valid options are <c>{time,
	    local}, {time, universal}</c> and <c>{time, posix}</c>.
	    In the case of <c>posix</c> time no conversions are made
	    which makes the operation a bit faster. </p>
          <p>
	    Own Id: OTP-7687</p>
        </item>
        <item>
	    <p><c>file:list_dir/1,2</c> will now fill an buffer
	    entire with filenames from the efile driver before
	    sending it to an erlang process. This will speed up this
	    file operation in most cases.</p>
          <p>
	    Own Id: OTP-9023</p>
        </item>
        <item>
	    <p>gen_sctp:open/0-2 may now return
	    {error,eprotonosupport} if SCTP is not supported</p>
	    <p>gen_sctp:peeloff/1 has been implemented and creates a
	    one-to-one socket which also are supported now</p>
          <p>
	    *** POTENTIAL INCOMPATIBILITY ***</p>
          <p>
	    Own Id: OTP-9239</p>
        </item>
        <item>
          <p>
	    Sendfile has been added to the file module's API.
	    sendfile/2 is used to read data from a file and send it
	    to a tcp socket using a zero copying mechanism if
	    available on that OS.</p>
          <p>
	    Thanks to Tuncer Ayaz and Steve Vinovski for original
	    implementation</p>
          <p>
	    Own Id: OTP-9240</p>
        </item>
        <item>
          <p>
	    Tuple funs (a two-element tuple with a module name and a
	    function) are now officially deprecated and will be
	    removed in R16. Use '<c>fun M:F/A</c>' instead. To make
	    you aware that your system uses tuple funs, the very
	    first time a tuple fun is applied, a warning will be sent
	    to the error logger.</p>
          <p>
	    Own Id: OTP-9649</p>
        </item>
      </list>
    </section>

</section>

<section><title>Kernel 2.14.5</title>

    <section><title>Fixed Bugs and Malfunctions</title>
      <list>
        <item>
          <p>
	    Fix type of Packet arg of gen_tcp:send/2 and
	    gen_udp:send/4</p>
          <p>
	    The type is marked as a binary() or a string() but in
	    practice it can be an iodata(). The test suite was
	    updated to confirm the gen_tcp/2 and gen_udp:send/4
	    functions accept iodata() (iolists) packets. (Thanks to
	    Filipe David Manana)</p>
          <p>
	    Own Id: OTP-9514</p>
        </item>
        <item>
	    <p> XML files have been corrected. </p>
          <p>
	    Own Id: OTP-9550 Aux Id: OTP-9541 </p>
        </item>
      </list>
    </section>


    <section><title>Improvements and New Features</title>
      <list>
        <item>
	    <p> The types and specifications of the inet modules have
	    been improved. </p>
          <p>
	    Own Id: OTP-9260</p>
        </item>
        <item>
	    <p> Types and specifications have been added. </p>
          <p>
	    Own Id: OTP-9356</p>
        </item>
        <item>
	    <p> Contracts in STDLIB and Kernel have been improved and
	    type errors have been corrected. </p>
          <p>
	    Own Id: OTP-9485</p>
        </item>
        <item>
	    <p> Update documentation and specifications of some of
	    the zlib functions. </p>
          <p>
	    Own Id: OTP-9506</p>
        </item>
      </list>
    </section>

</section>

<section><title>Kernel 2.14.4</title>

    <section><title>Fixed Bugs and Malfunctions</title>
      <list>
        <item>
          <p>
	    The send_timeout option in gen_tcp did not work properly
	    in active mode or with {active,once} options. This is now
	    corrected.</p>
          <p>
	    Own Id: OTP-9145</p>
        </item>
        <item>
          <p>
	    Fixed various typos across the documentation (Thanks to
	    Tuncer Ayaz)</p>
          <p>
	    Own Id: OTP-9154</p>
        </item>
        <item>
          <p>
	    Fix typo in doc of rpc:pmap/3 (Thanks to Ricardo
	    Catalinas Jiménez)</p>
          <p>
	    Own Id: OTP-9168</p>
        </item>
        <item>
          <p>
	    A bug in inet_res, the specialized DNS resolver, has been
	    corrected. A late answer with unfortunate timing could
	    cause a runtime exception. Some code cleanup and
	    improvements also tagged along. Thanks to Evegeniy
	    Khramtsov for a pinpointing bug report and bug fix
	    testing.</p>
          <p>
	    Own Id: OTP-9221 Aux Id: OTP-8712 </p>
        </item>
      </list>
    </section>


    <section><title>Improvements and New Features</title>
      <list>
        <item>
	    <p> Types and specifications have been added. </p>
          <p>
	    Own Id: OTP-9268</p>
        </item>
        <item>
	    <p> Erlang types and specifications are used for
	    documentation. </p>
          <p>
	    Own Id: OTP-9272</p>
        </item>
        <item>
	    <p> Two opaque types that could cause warnings when
	    running Dialyzer have been modified. </p>
          <p>
	    Own Id: OTP-9337</p>
        </item>
      </list>
    </section>

</section>

<section><title>Kernel 2.14.3</title>

    <section><title>Fixed Bugs and Malfunctions</title>
      <list>
        <item>
          <p>
	    <c>os:find_executable/{1,2}</c> will no longer return the
	    path of a directory that happens to be in the PATH.</p>
          <p>
	    Own Id: OTP-8983 Aux Id: seq11749 </p>
        </item>
        <item>
          <p>
	    Fix -spec for file:write_file/3</p>
          <p>
	    Change type for second parameter from binary() to
	    iodata(), since the function explicitly takes steps to
	    accept lists as well as binaries. (thanks to Magnus
	    Henoch).</p>
          <p>
	    Own Id: OTP-9067</p>
        </item>
        <item>
          <p>
	    Sanitize the specs of the code module</p>
          <p>
	    After the addition of unicode_binary() to the
	    file:filename() type, dialyzer started complaining about
	    erroneous or incomplete specs in some functions of the
	    'code' module. The culprit was hard-coded information in
	    erl_bif_types for functions of this module, which were
	    not updated. Since these functions have proper specs
	    these days and code duplication (pun intended) is never a
	    good idea, their type information was removed from
	    erl_bif_types.</p>
          <p>
	    While doing this, some erroneous comments were fixed in
	    the code module and also made sure that the code now runs
	    without dialyzer warnings even when the
	    -Wunmatched_returns option is used.</p>
          <p>
	    Some cleanups were applied to erl_bif_types too.</p>
          <p>
	    Own Id: OTP-9100</p>
        </item>
        <item>
          <p>
	    - Add spec for function that does not return - Strenghen
	    spec - Introduce types to avoid duplication in specs -
	    Add specs for functions that do not return - Add specs
	    for behaviour callbacks - Simplify two specs</p>
          <p>
	    Own Id: OTP-9127</p>
        </item>
      </list>
    </section>

</section>

<section><title>Kernel 2.14.2</title>

    <section><title>Improvements and New Features</title>
      <list>
        <item>
          <p>
	    The Erlang VM now supports Unicode filenames. The feature
	    is turned on by default on systems where Unicode
	    filenames are mandatory (Windows and MacOSX), but can be
	    enabled on other systems with the '+fnu' emulator option.
	    Enabling the Unicode filename feature on systems where it
	    is not default is however considered experimental and not
	    to be used for production. Together with the Unicode file
	    name support, the concept of "raw filenames" is
	    introduced, which means filenames provided without
	    implicit unicode encoding translation. Raw filenames are
	    provided as binaries, not lists. For further information,
	    see stdlib users guide and the chapter about using
	    Unicode in Erlang. Also see the file module manual page.</p>
          <p>
	    *** POTENTIAL INCOMPATIBILITY ***</p>
          <p>
	    Own Id: OTP-8887</p>
        </item>
        <item>
          <p>
	    There is now a new function inet:getifaddrs/0 modeled
	    after C library function getifaddrs() on BSD and LInux
	    that reports existing interfaces and their addresses on
	    the host. This replaces the undocumented and unsupported
	    inet:getiflist/0 and inet:ifget/2.</p>
          <p>
	    Own Id: OTP-8926</p>
        </item>
      </list>
    </section>

</section>

<section><title>Kernel 2.14.1.1</title>

    <section><title>Fixed Bugs and Malfunctions</title>
      <list>
        <item>
	    <p>In embedded mode, on_load handlers that called
	    <c>code:priv_dir/1</c> or other functions in <c>code</c>
	    would hang the system. Since the <c>crypto</c>
	    application now contains an on_loader handler that calls
	    <c>code:priv_dir/1</c>, including the <c>crypto</c>
	    application in the boot file would prevent the system
	    from starting.</p>
	    <p>Also extended the <c>-init_debug</c> option to print
	    information about on_load handlers being run to
	    facilitate debugging.</p>
          <p>
	    Own Id: OTP-8902 Aux Id: seq11703 </p>
        </item>
      </list>
    </section>

</section>

<section><title>Kernel 2.14.1</title>

    <section><title>Fixed Bugs and Malfunctions</title>
      <list>
        <item>
          <p>
	    Fixed: inet:setopts(S, [{linger,{true,2}}]) returned
	    {error,einval} for SCTP sockets. The inet_drv had a bug
	    when checking the option size.</p>
          <p>
	    Own Id: OTP-8726 Aux Id: seq11617 </p>
        </item>
        <item>
          <p>
	    gen_udp:connect/3 was broken for SCTP enabled builds. It
	    did not detect remote end errors as it should.</p>
          <p>
	    Own Id: OTP-8729</p>
        </item>
        <item>
	    <p>reference() has been substituted for ref() in the
	    documentation.</p>
          <p>
	    Own Id: OTP-8733</p>
        </item>
        <item>
	    <p>A bug introduced in kernel-2.13.5.3 has been fixed. If
	    running <c>net_kernel:set_net_ticktime/1</c> twice within
	    the <c>TransitionPerod</c> the second call caused the
	    net_kernel process to crash with a <c>badmatch</c>.</p>
          <p>
	    Own Id: OTP-8787 Aux Id: seq11657, OTP-8643 </p>
        </item>
        <item>
          <p>
	    inet:getsockopt for SCTP sctp_default_send_param had a
	    bug to not initialize required feilds causing random
	    answers. It is now corrected.</p>
          <p>
	    Own Id: OTP-8795 Aux Id: seq11655 </p>
        </item>
        <item>
	    <p>For a socket in the HTTP packet mode, the return value
	    from <c>gen_tcp:recv/2,3</c> if there is an error in the
	    header will be <c>{ok,{http_error,String}}</c> instead of
	    <c>{error,{http_error,String}}</c> to be consistent with
	    <c>ssl:recv/2,3</c>.</p>
          <p>
	    *** POTENTIAL INCOMPATIBILITY ***</p>
          <p>
	    Own Id: OTP-8831</p>
        </item>
      </list>
    </section>


    <section><title>Improvements and New Features</title>
      <list>
        <item>
          <p>
	    Even when configuring erlang with --enable-native-libs,
	    the native code for modules loaded very early (such as
	    lists) would not get loaded. This has been corrected.
	    (Thanks to Paul Guyot.)</p>
          <p>
	    Own Id: OTP-8750</p>
        </item>
        <item>
          <p>
	    The undocumented function inet:ifget/2 has been improved
	    to return interface hardware address (MAC) on platforms
	    supporting getaddrinfo() (such as BSD unixes). Note it
	    still does not work on all platforms for example not
	    Windows nor Solaris, so the function is still
	    undocumented.</p>
          <p>
	    Buffer overflow and field init bugs for inet:ifget/2 and
	    inet:getservbyname/2 has also been fixed.</p>
          <p>
	    Thanks to Michael Santos.</p>
          <p>
	    Own Id: OTP-8816</p>
        </item>
        <item>
          <p>
	    As a usability improvement the 'inet6' option to
	    functions gen_tcp:listen/2, gen_tcp:connect/3-4,
	    gen_udp:open/2 and gen_sctp:open/1-2 is now implicit if
	    the address argument or the 'ip' option contain an IPv6
	    address (8-tuple).</p>
          <p>
	    Own Id: OTP-8822</p>
        </item>
      </list>
    </section>

</section>

<section><title>Kernel 2.14</title>

    <section><title>Fixed Bugs and Malfunctions</title>
      <list>
        <item>
          <p>
	    os:find_executable can now be fed with the complete name
	    of the executable on Windows and still find it. I.e
	    os:find_executable("werl.exe") will work as
	    os:find_executable("werl").</p>
          <p>
	    Own Id: OTP-3626</p>
        </item>
        <item>
          <p>
	    The shell's line editing has been improved to more
	    resemble the behaviour of readline and other shells.
	    (Thanks to Dave Peticolas)</p>
          <p>
	    Own Id: OTP-8635</p>
        </item>
        <item>
	    <p>Under certain circumstances the net kernel could hang.
	    (Thanks to Scott Lystig Fritchie.)</p>
          <p>
	    Own Id: OTP-8643 Aux Id: seq11584 </p>
        </item>
        <item>
          <p>
	    The kernel DNS resolver was leaking one or two ports if
	    the DNS reply could not be parsed or if the resolver(s)
	    caused noconnection type errors. Bug now fixed. A DNS
	    specification borderline truncated reply triggering the
	    port leakage bug has also been fixed.</p>
          <p>
	    Own Id: OTP-8652</p>
        </item>
      </list>
    </section>


    <section><title>Improvements and New Features</title>
      <list>
        <item>
	    <p>As of this version, the global name server no longer
	    supports nodes running Erlang/OTP R11B.</p>
          <p>
	    Own Id: OTP-8527</p>
        </item>
        <item>
          <p>
	    The file module's functions write,read and read_line now
	    handles named io_servers like 'standard_io' and
	    'standard_error' correctly.</p>
          <p>
	    Own Id: OTP-8611</p>
        </item>
        <item>
          <p>
	    The functions file:advise/4 and file:datasync/1 have been
	    added. (Thanks to Filipe David Manana.)</p>
          <p>
	    Own Id: OTP-8637</p>
        </item>
        <item>
	    <p>When exchanging groups between nodes <c>pg2</c> did
	    not remove duplicated members. This bug was introduced in
	    R13B03 (kernel-2.13.4).</p>
          <p>
	    Own Id: OTP-8653</p>
        </item>
        <item>
          <p>
	    There is a new option 'exclusive' to file:open/2 that
	    uses the OS O_EXCL flag where supported to open the file
	    in exclusive mode.</p>
          <p>
	    Own Id: OTP-8670</p>
        </item>
      </list>
    </section>

</section>

<section><title>Kernel 2.13.5.3</title>

    <section><title>Fixed Bugs and Malfunctions</title>
      <list>
        <item>
          <p>
            A bug introduced in Kernel 2.13.5.2 has been fixed.</p>
          <p>
	    Own Id: OTP-8686 Aux Id: OTP-8643</p>
        </item>
      </list>
    </section>

</section>

<section><title>Kernel 2.13.5.2</title>

    <section><title>Fixed Bugs and Malfunctions</title>
      <list>
        <item>
          <p>
            Under certain circumstances the net kernel could hang.
            (Thanks to Scott Lystig Fritchie.)</p>
          <p>
	    Own Id: OTP-8643 Aux Id: seq11584</p>
        </item>
      </list>
    </section>

</section>

<section><title>Kernel 2.13.5.1</title>

    <section><title>Fixed Bugs and Malfunctions</title>
      <list>
        <item>
          <p>
	    A race condition in <c>os:cmd/1</c> could cause the
	    caller to get stuck in <c>os:cmd/1</c> forever.</p>
          <p>
	    Own Id: OTP-8502</p>
        </item>
      </list>
    </section>

</section>

<section><title>Kernel 2.13.5</title>

    <section><title>Fixed Bugs and Malfunctions</title>
      <list>
        <item>
	    <p>A race bug affecting <c>pg2:get_local_members/1</c>
	    has been fixed. The bug was introduced in R13B03.</p>
          <p>
	    Own Id: OTP-8358</p>
        </item>
        <item>
          <p>
	    The loading of native code was not properly atomic in the
	    SMP emulator, which could cause crashes. Also a per-MFA
	    information table for the native code has now been
	    protected with a lock since it turns that it could be
	    accessed concurrently in the SMP emulator. (Thanks to
	    Mikael Pettersson.)</p>
          <p>
	    Own Id: OTP-8397</p>
        </item>
        <item>
          <p>
	    user.erl (used in oldshell) is updated to handle unicode
	    in prompt strings (io:get_line/{1,2}). io_lib is also
	    updated to format prompts with the 't' modifier (i.e. ~ts
	    instead of ~s).</p>
          <p>
	    Own Id: OTP-8418 Aux Id: OTP-8393 </p>
        </item>
        <item>
          <p>
	    The resolver routines failed to look up the own node name
	    as hostname, if the OS native resolver was erroneously
	    configured, bug reported by Yogish Baliga, now fixed.</p>
          <p>
	    The resolver routines now tries to parse the hostname as
	    an IP string as most OS resolvers do, unless the native
	    resolver is used.</p>
          <p>
	    The DNS resolver inet_res and file resolver inet_hosts
	    now do not read OS configuration files until they are
	    needed. Since the native resolver is default, in most
	    cases they are never needed.</p>
          <p>
	    The DNS resolver's automatic updating of OS configuration
	    file data (/etc/resolv.conf) now uses the 'domain'
	    keyword as default search domain if there is no 'search'
	    keyword.</p>
          <p>
	    Own Id: OTP-8426 Aux Id: OTP-8381 </p>
        </item>
      </list>
    </section>


    <section><title>Improvements and New Features</title>
      <list>
        <item>
          <p>
	    The expected return value for an on_load function has
	    been changed. (See the section about code loading in the
	    Reference manual.)</p>
          <p>
	    *** POTENTIAL INCOMPATIBILITY ***</p>
          <p>
	    Own Id: OTP-8339</p>
        </item>
        <item>
          <p>
	    Explicit top directories in archive files are now
	    optional.</p>
          <p>
	    For example, if an archive (app-vsn.ez) just contains an
	    app-vsn/ebin/mod.beam file, the file info for the app-vsn
	    and app-vsn/ebin directories are faked using the file
	    info from the archive file as origin. The virtual
	    direcories can also be listed. For short, the top
	    directories are virtual if they does not exist.</p>
          <p>
	    Own Id: OTP-8387</p>
        </item>
        <item>
          <p>
	    <c>code:clash/0</c> now looks inside archives (.ez
	    files). (Thanks to Tuncer Ayaz.)</p>
          <p>
	    Own Id: OTP-8413</p>
        </item>
        <item>
          <p>
	    There are new <c>gen_sctp:connect_init/*</c> functions
	    that initiate an SCTP connection without blocking for the
	    result. The result is delivered asynchronously as an
	    sctp_assoc_change event. (Thanks to Simon Cornish.)</p>
          <p>
	    Own Id: OTP-8414</p>
        </item>
      </list>
    </section>

</section>

<section><title>Kernel 2.13.4</title>

    <section><title>Fixed Bugs and Malfunctions</title>
      <list>
        <item>
	    <p>A link in <c>pg2(3)</c> has been fixed. (Thanks to
	    Christophe Romain.)</p>
          <p>
	    Own Id: OTP-8198</p>
        </item>
        <item>
          <p>
	    A ticker process could potentially be blocked
	    indefinitely trying to send a tick to a node not
	    responding. If this happened, the connection would not be
	    brought down as it should.</p>
          <p>
	    Own Id: OTP-8218</p>
        </item>
        <item>
	    <p>A bug in <c>pg2</c> when members who died did not
	    leave process groups has been fixed. (Thanks to Matthew
	    Dempsky.)</p>
          <p>
	    Own Id: OTP-8259</p>
        </item>
      </list>
    </section>


    <section><title>Improvements and New Features</title>
      <list>
        <item>
          <p>
	    The documentation is now built with open source tools
	    (xsltproc and fop) that exists on most platforms. One
	    visible change is that the frames are removed.</p>
          <p>
	    Own Id: OTP-8201</p>
        </item>
        <item>
          <p>
	    The top directory in archive files does not need to have
	    a <c>-vsn</c> suffix anymore. For example if the archive
	    file has the name like <c>mnesia-4.4.7.ez</c> the top
	    directory in the archive can either be named
	    <c>mnesia</c> or <c>mnesia-4.4.7</c>. If the archive file
	    has a name like <c>mnesia.ez</c> the top directory in the
	    archive must be named <c>mnesia</c> as earlier.</p>
          <p>
	    Own Id: OTP-8266</p>
        </item>
        <item>
	    <p>The -on_load() directive can be used to run a function
	    when a module is loaded. It is documented in the section
	    about code loading in the Reference Manual.</p>
          <p>
	    Own Id: OTP-8295</p>
        </item>
      </list>
    </section>

</section>

<section><title>Kernel 2.13.3</title>

    <section><title>Improvements and New Features</title>
      <list>
        <item>
	    <p> The DNS resolver client inet_res has been rewritten,
	    documented and released. See inet_res(3) and Erts User's
	    Guide: Inet configuration. </p><p> It can formally not be
	    incompatible with respect to earlier versions since there
	    was no earlier official version. However it was used
	    before and some details have changed. </p><p>
	    Configuration now initializes from /etc/resolv.conf and
	    /etc/hosts on all unix platforms regardless of which
	    distribution mode the node is started in. The directory
	    (/etc) these files are supposed to reside in can be
	    changed via an environment variable. These configuration
	    file locations can also be changed in the inet
	    configuration. The files are monitored for change and
	    re-read, which makes a few resolver configuration
	    variables out of application control. The /etc/hosts
	    entries have now their own cache table that is shadowed
	    (with lookup method 'file' is used) by the application
	    configured host entries. This problem (that inet_res
	    configuration only worked for distribution mode long
	    names) was among other reported by Matthew O'Gorman many
	    moons ago. </p><p> The lookup methods are still 'native'
	    only per default. Resolver configuration is done on all
	    Unix platforms just to get a usable configuration for
	    direct calls to inet_res. </p><p> The functions
	    <c>inet_res:nslookup/3..5</c> and
	    <c>inet_res:nnslookup/4..4</c> are no longer recommended
	    to use, instead use <c>inet_res:lookup/3..5</c> and
	    <c>inet_res:resolve/3..5</c> which provide clearer
	    argument types and the possibility to override options in
	    the call. </p><p> Users of previous unsupported versions
	    of inet_res have included internal header files to get to
	    the internal record definitions in order to examine DNS
	    replies. This is still unsupported and there are access
	    functions in inet_dns to use instead. These are
	    documented in inet_res(3). </p><p> Bug fix: a compression
	    reference loop would make DNS message decoding loop
	    forever. Problem reported by Florian Weimer. </p><p> Bug
	    fix and patch suggestion by Sergei Golovan: configuring
	    IPv6 nameservers did not work. His patch (as he warned)
	    created many UDP sockets; one per nameserver. This has
	    been fixed in the released version. </p><p> Improvement:
	    <c>inet_res</c> is now EDNS0 capable. The current
	    implementation is simple and does not probe and cache
	    EDNS info for nameservers, which a fully capable
	    implementation probably should do. EDNS has to be enabled
	    via resolver configuration, and if a nameserver replies
	    that it does not support EDNS, <c>inet_res</c> falls back
	    to a regular DNS query. </p><p> Improvement: now
	    <c>inet_res</c> automatically falls back to TCP if it
	    gets a truncated answer from a nameserver. </p><p>
	    Warning: some of the ancient and exotic record types
	    handled by <c>inet_res</c> and <c>inet_dns</c> are not
	    supported by current versions of BIND, so they could not
	    be tested after the rewrite, with reasonable effort, e.g
	    MD, MF, NULL, and SPF. The risk for bugs in these
	    particular records is still low since their code is
	    mostly shared with other tested record types. </p>
          <p>
	    *** POTENTIAL INCOMPATIBILITY ***</p>
          <p>
	    Own Id: OTP-7955 Aux Id: OTP-7107 OTP-6852 </p>
        </item>
        <item>
          <p>
	    A TCP socket with option <c>{packet,4}</c> could crash
	    the emulator if it received a packet header with a very
	    large size value (>2Gb). The same bug caused
	    <c>erlang:decode_packet/3</c> to return faulty values.
	    (Thanks to Georgos Seganos.)</p>
          <p>
	    Own Id: OTP-8102</p>
        </item>
        <item>
          <p>
	    The file module has now a read_line/1 function similar to
	    the io:get_line/2, but with byte oriented semantics. The
	    function file:read_line/1 works for raw files as well,
	    but for good performance it is recommended to use it
	    together with the 'read_ahead' option for raw file
	    access.</p>
          <p>
	    Own Id: OTP-8108</p>
        </item>
      </list>
    </section>

</section>

<section><title>Kernel 2.13.2</title>

    <section><title>Fixed Bugs and Malfunctions</title>
      <list>
        <item>
          <p>
	    A bug when doing io:get_line (among other calls) from a
	    file opened with encoding other than latin1, causing
	    false unicode errors to occur, is now corrected.</p>
          <p>
	    Own Id: OTP-7974</p>
        </item>
      </list>
    </section>


    <section><title>Improvements and New Features</title>
      <list>
        <item>
          <p>
	    Added functionality to get higher resolution timestamp
	    from system. The erlang:now function returns a timestamp
	    that's not always consistent with the actual operating
	    system time (due to resilience against large time changes
	    in the operating system). The function os:timestamp/0 is
	    added to get a similar timestamp as the one being
	    returned by erlang:now, but untouched by Erlangs time
	    correcting and smoothing algorithms. The timestamp
	    returned by os:timestamp is always consistent with the
	    operating systems view of time, like the calendar
	    functions for getting wall clock time, but with higher
	    resolution. Example of usage can be found in the os
	    manual page.</p>
          <p>
	    Own Id: OTP-7971</p>
        </item>
      </list>
    </section>

</section>

<section><title>Kernel 2.13.1</title>

    <section><title>Fixed Bugs and Malfunctions</title>
      <list>
        <item>
          <p>
	    Many concurrent calls to <c>os:cmd/1</c> will only block
	    one scheduler thread at a time, making an smp emulator
	    more responsive if the OS is slow forking processes.</p>
          <p>
	    Own Id: OTP-7890 Aux Id: seq11219 </p>
        </item>
        <item>
          <p>
	    Fixed hanging early RPC that did IO operation during node
	    start.</p>
          <p>
	    Own Id: OTP-7903 Aux Id: seq11224 </p>
        </item>
        <item>
          <p>
	    The error behavior of gen_tcp and gen_udp has been
	    corrected. gen_tcp:connect/3,4 and gen_udp:send/4 now
	    returns {error,eafnosupport} for conflicting destination
	    address versus socket address family. Other corner cases
	    for IP address string host names combined with not using
	    the native (OS) resolver (which is not default) has also
	    been changed to return {error,nxdomain} instead of
	    {error,einval}. Those changes just may surprise old
	    existing code. gen_tcp:listen/2 and gen_udp:open/2 now
	    fails for conflicting local address versus socket address
	    family instead of trying to use an erroneous address.
	    Problem reported by Per Hedeland.</p>
          <p>
	    *** POTENTIAL INCOMPATIBILITY ***</p>
          <p>
	    Own Id: OTP-7929</p>
        </item>
      </list>
    </section>


    <section><title>Improvements and New Features</title>
      <list>
        <item>
          <p>
	    Several glitches and performance issues in the Unicode
	    and I/O-system implementation of R13A have been
	    corrected.</p>
          <p>
	    Own Id: OTP-7896 Aux Id: OTP-7648 OTP-7887 </p>
        </item>
        <item>
          <p>
	    The unsupported DNS resolver client inet_res has now been
	    improved to handle NAPTR queries.</p>
          <p>
	    Own Id: OTP-7925 Aux Id: seq11231 </p>
        </item>
      </list>
    </section>

</section>


<section><title>Kernel 2.13</title>

    <section><title>Fixed Bugs and Malfunctions</title>
      <list>
        <item>
          <p>
	    The old Erlang DNS resolver inet_res has been corrected
	    to handle TXT records with more than one character
	    string. Patch courtesy of Geoff Cant.</p>
          <p>
	    Own Id: OTP-7588</p>
        </item>
        <item>
	    <p>When chunk reading a disk log opened in read_only
	    mode, bad terms could crash the disk log process.</p>
          <p>
	    Own Id: OTP-7641 Aux Id: seq11090 </p>
        </item>
        <item>
          <p>
	    <c>gen_tcp:send()</c> did sometimes (only observed on
	    Solaris) return <c>{error,enotconn}</c> instead of the
	    expected <c>{error,closed}</c> as the peer socket had
	    been explicitly closed.</p>
          <p>
	    Own Id: OTP-7647</p>
        </item>
        <item>
          <p>
	    The gen_sctp option sctp_peer_addr_params,
	    #sctp_paddrparams{address={IP,Port} was erroneously
	    decoded in the inet driver. This bug has now been
	    corrected.</p>
          <p>
	    Own Id: OTP-7755</p>
        </item>
      </list>
    </section>


    <section><title>Improvements and New Features</title>
      <list>
        <item>
          <p>
	    Erlang programs can now access STDERR on platforms where
	    such a file descriptor is available by using the
	    io_server 'standard_error', i.e.
	    io:format(standard_error,"~s~n",[ErrorMessage]),</p>
          <p>
	    Own Id: OTP-6688</p>
        </item>
        <item>
          <p>
	    The format of the string returned by
	    <c>erlang:system_info(system_version)</c> (as well as the
	    first message when Erlang is started) has changed. The
	    string now contains the both the OTP version number as
	    well as the erts version number.</p>
          <p>
	    Own Id: OTP-7649</p>
        </item>
        <item>
	    <p>As of this version, the global name server no longer
	    supports nodes running Erlang/OTP R10B.</p>
          <p>
	    Own Id: OTP-7661</p>
        </item>
        <item>
          <p>
	    A <c>{nodedown, Node}</c> message passed by the
	    <c>net_kernel:monitor_nodes/X</c> functionality is now
	    guaranteed to be sent after <c>Node</c> has been removed
	    from the result returned by <c>erlang:nodes/Y</c>.</p>
          <p>
	    Own Id: OTP-7725</p>
        </item>
        <item>
	    <p>The deprecated functions <c>erlang:fault/1</c>,
	    <c>erlang:fault/2</c>, and <c>file:rawopen/2</c> have
	    been removed.</p>
          <p>
	    *** POTENTIAL INCOMPATIBILITY ***</p>
          <p>
	    Own Id: OTP-7812</p>
        </item>
        <item>
          <p>
	    Nodes belonging to different independent clusters can now
	    co-exist on the same host with the help of a new
	    environment variable setting ERL_EPMD_PORT.</p>
          <p>
	    Own Id: OTP-7826</p>
        </item>
        <item>
	    <p>The copyright notices have been updated.</p>
          <p>
	    Own Id: OTP-7851</p>
        </item>
      </list>
    </section>

</section>

<section><title>Kernel 2.12.5.1</title>

    <section><title>Fixed Bugs and Malfunctions</title>
      <list>
        <item>
	    <p>When chunk reading a disk log opened in read_only
	    mode, bad terms could crash the disk log process.</p>
          <p>
	    Own Id: OTP-7641 Aux Id: seq11090 </p>
        </item>
        <item>
          <p>
	    Calling <c>gen_tcp:send()</c> from several processes on
	    socket with option <c>send_timeout</c> could lead to much
	    longer timeout than specified. The solution is a new
	    socket option <c>{send_timeout_close,true}</c> that will
	    do automatic close on timeout. Subsequent calls to send
	    will then immediately fail due to the closed connection.</p>
          <p>
	    Own Id: OTP-7731 Aux Id: seq11161 </p>
        </item>
      </list>
    </section>

</section>

<section><title>Kernel 2.12.5</title>

    <section><title>Fixed Bugs and Malfunctions</title>
      <list>
        <item>
	    <p>The documentation of <c>rpc:pmap/3</c> has been
	    corrected. (Thanks to Kirill Zaborski.)</p>
          <p>
	    Own Id: OTP-7537</p>
        </item>
        <item>
          <p>
	    The listen socket used for the distributed Erlang
	    protocol now uses the socket option 'reuseaddr', which is
	    useful when you force the listen port number using kernel
	    options 'inet_dist_listen_min' and 'inet_dist_listen_max'
	    and restarts a node with open connections.</p>
          <p>
	    Own Id: OTP-7563</p>
        </item>
        <item>
          <p>
	    Fixed memory leak of unclosed TCP-ports. A gen_tcp:send()
	    followed by a failing gen_tcp:recv() could in some cases
	    cause the port to linger after being closed.</p>
          <p>
	    Own Id: OTP-7615</p>
        </item>
      </list>
    </section>


    <section><title>Improvements and New Features</title>
      <list>
        <item>
	    <p>Processes spawned using <c>proc_lib</c> (including
	    <c>gen_server</c> and other library modules that use
	    <c>proc_lib</c>) no longer keep the entire argument list
	    for the initial call, but only the arity.</p>
	    <p>Also, if <c>proc_lib:spawn/1</c> is used to spawn a
	    fun, the actual fun is not kept, but only module,
	    function name, and arity of the function that implements
	    the fun.</p>
	    <p>The reason for the change is that keeping the initial
	    fun (or a fun in an argument list), would prevent
	    upgrading the code for the module. A secondary reason is
	    that keeping the fun and function arguments could waste a
	    significant amount of memory.</p>
	    <p>The drawback with the change is that the crash reports
	    will provide less precise information about the initial
	    call (only <c>Module:Function/Arity</c> instead of
	    <c>Module:Function(Arguments)</c>). The function
	    <c>proc_lib:initial_call/1</c> still returns a list, but
	    each argument has been replaced with a dummy atom.</p>
          <p>
	    Own Id: OTP-7531 Aux Id: seq11036 </p>
        </item>
        <item>
          <p>
	    <c>io:get_line/1</c> when reading from standard input is
	    now substantially faster. There are also some minor
	    performance improvements in <c>io:get_line/1</c> when
	    reading from any file opened in binary mode. (Thanks to
	    Fredrik Svahn.)</p>
          <p>
	    Own Id: OTP-7542</p>
        </item>
        <item>
          <p>
	    There is now experimental support for loading of code
	    from archive files. See the documentation of <c>code</c>,
	    <c>init</c>, <c>erl_prim_loader </c> and <c>escript</c>
	    for more info.</p>
          <p>
	    The error handling of <c>escripts</c> has been improved.</p>
          <p>
	    An <c>escript</c> may now set explicit arguments to the
	    emulator, such as <c>-smp enabled</c>.</p>
          <p>
	    An <c>escript</c> may now contain a precompiled beam
	    file.</p>
          <p>
	    An <c>escript</c> may now contain an archive file
	    containing one or more applications (experimental).</p>
          <p>
	    The internal module <c>code_aux</c> has been removed.</p>
          <p>
	    Own Id: OTP-7548 Aux Id: otp-6622 </p>
        </item>
        <item>
          <p>
	    <c>code:is_sticky/1</c> is now documented. (Thanks to
	    Vlad Dumitrescu.)</p>
          <p>
	    Own Id: OTP-7561</p>
        </item>
        <item>
          <p>
	    In the job control mode, the "s" and "r" commands now
	    take an optional argument to specify which shell to
	    start. (Thanks to Robert Virding.)</p>
          <p>
	    Own Id: OTP-7617</p>
        </item>
        <item>
          <p>
	    <c>net_adm:world/0,1</c> could crash if called in an
	    emulator that has not been started with either the
	    <c>-sname</c> or <c>-name</c> option; now it will return
	    an empty list. (Thanks to Edwin Fine.)</p>
          <p>
	    Own Id: OTP-7618</p>
        </item>
      </list>
    </section>

</section>

<section><title>Kernel 2.12.4</title>

    <section><title>Fixed Bugs and Malfunctions</title>
      <list>
        <item>
          <p>
	    Large files are now handled on Windows, where the
	    filesystem supports it.</p>
          <p>
	    Own Id: OTP-7410</p>
        </item>
      </list>
    </section>


    <section><title>Improvements and New Features</title>
      <list>
        <item>
          <p>
	    New BIF <c>erlang:decode_packet/3</c> that extracts a
	    protocol packet from a binary. Similar to the socket
	    option <c>{packet, Type}</c>. Also documented the socket
	    packet type <c>http</c> and made it official.
	    <em>NOTE</em>: The tuple format for <c>http</c> packets
	    sent from an active socket has been changed in an
	    incompatible way.</p>
          <p>
	    *** POTENTIAL INCOMPATIBILITY ***</p>
          <p>
	    Own Id: OTP-7404</p>
        </item>
        <item>
          <p>
	    Setting the <c>{active,once}</c> for a socket (using
	    inets:setopts/2) is now specially optimized (because the
	    <c>{active,once}</c> option is typically used much more
	    frequently than other options).</p>
          <p>
	    Own Id: OTP-7520</p>
        </item>
      </list>
    </section>

</section>

<section><title>Kernel 2.12.3</title>

    <section><title>Fixed Bugs and Malfunctions</title>
      <list>
        <item>
          <p>
	    SCTP_ADDR_CONFIRMED events are now handled by gen_sctp.</p>
          <p>
	    Own Id: OTP-7276</p>
        </item>
        <item>
	    <p>When leaving a process group with <c>pg2:leave/2</c>
	    the process was falsely assumed to be a member of the
	    group. This bug has been fixed.</p>
          <p>
	    Own Id: OTP-7277</p>
        </item>
        <item>
          <p>
	    In the Erlang shell, using up and down arrow keys, the
	    wrong previous command could sometimes be retrieved.</p>
          <p>
	    Own Id: OTP-7278</p>
        </item>
        <item>
          <p>
	    The documentation for <c>erlang:trace/3</c> has been
	    corrected.</p>
          <p>
	    Own Id: OTP-7279 Aux Id: seq10927 </p>
        </item>
        <item>
          <p>
	    In the SMP emulator, there was small risk that
	    <c>code:purge(Mod)</c> would kill a process that was
	    running code in <c>Mod</c> and unload the module
	    <c>Mod</c> before the process had terminated.
	    <c>code:purge(Mod)</c> now waits for confirmation (using
	    <c>erlang:monitor/2</c>) that the process has been killed
	    before proceeding.</p>
          <p>
	    Own Id: OTP-7282</p>
        </item>
        <item>
          <p>
	    <c>zlib:inflate</c> failed when the size of the inflated
	    data was an exact multiple of the internal buffer size
	    (4000 bytes by default).</p>
          <p>
	    Own Id: OTP-7359</p>
        </item>
      </list>
    </section>


    <section><title>Improvements and New Features</title>
      <list>
        <item>
          <p>
	    Additional library directories can now be specified in
	    the environment variable ERL_LIBS. See the manual page
	    for the <c>code</c> module. (Thanks to Serge Aleynikov.)</p>
          <p>
	    Own Id: OTP-6940</p>
        </item>
        <item>
          <p>
	    crypto and zlib drivers improved to allow concurrent smp
	    access.</p>
          <p>
	    Own Id: OTP-7262</p>
        </item>
        <item>
          <p>
	    There is a new function <c>init:stop/1</c> which can be
	    used to shutdown the system cleanly AND generate a
	    non-zero exit status or crash dump. (Thanks to Magnus
	    Froberg.)</p>
          <p>
	    Own Id: OTP-7308</p>
        </item>
        <item>
          <p>
	    The <c>hide</c> option for <c>open_port/2</c> is now
	    documented. (Thanks to Richard Carlsson.)</p>
          <p>
	    Own Id: OTP-7358</p>
        </item>
      </list>
    </section>

</section>


<section><title>Kernel 2.12.2.1</title>

    <section><title>Improvements and New Features</title>
      <list>
        <item>
          <p>
            <c>os:cmd/1</c> on unix platforms now use <c>/bin/sh</c>
            as shell instead of looking for <c>sh</c> in the
            <c>PATH</c> environment.</p>
          <p>
            Own Id: OTP-7283</p>
        </item>
      </list>
    </section>

</section>
<section><title>Kernel 2.12.2</title>

    <section><title>Fixed Bugs and Malfunctions</title>
      <list>
        <item>
	    <p>A bug caused by a race condition involving
	    <c>disk_log</c> and <c>pg2</c> has been fixed.</p>
          <p>
	    Own Id: OTP-7209 Aux Id: seq10890 </p>
        </item>
        <item>
	    <p>The beta testing module <c>gen_sctp</c> now supports
	    active mode as stated in the documentation. Active mode
	    is still rather untested, and there are some issues about
	    what should be the right semantics for
	    <c>gen_sctp:connect/5</c>. In particular: should it be
	    blocking or non-blocking or choosable. There is a high
	    probability it will change semantics in a (near) future
	    patch.</p> <p>Try it, give comments and send in bug
	    reports!</p>
          <p>
	    Own Id: OTP-7225</p>
        </item>
      </list>
    </section>


    <section><title>Improvements and New Features</title>
      <list>
        <item>
	    <p><c>erlang:system_info/1</c> now accepts the
	    <c>logical_processors</c>, and <c>debug_compiled</c>
	    arguments. For more info see the, <c>erlang(3)</c>
	    documentation.</p> <p>The scale factor returned by
	    <c>test_server:timetrap_scale_factor/0</c> is now also
	    effected if the emulator uses a larger amount of
	    scheduler threads than the amount of logical processors
	    on the system. </p>
          <p>
	    Own Id: OTP-7175</p>
        </item>
        <item>
          <p>
	    Updated the documentation for
	    <c>erlang:function_exported/3</c> and <c>io:format/2</c>
	    functions to no longer state that those functions are
	    kept mainly for backwards compatibility.</p>
          <p>
	    Own Id: OTP-7186</p>
        </item>
        <item>
          <p>
	    A process executing the <c>processes/0</c> BIF can now be
	    preempted by other processes during its execution. This
	    in order to disturb the rest of the system as little as
	    possible. The returned result is, of course, still a
	    consistent snapshot of existing processes at a time
	    during the call to <c>processes/0</c>.</p>
          <p>
	    The documentation of the <c>processes/0</c> BIF and the
	    <c>is_process_alive/1</c> BIF have been updated in order
	    to clarify the difference between an existing process and
	    a process that is alive.</p>
          <p>
	    Own Id: OTP-7213</p>
        </item>
        <item>
	    <p><c>tuple_size/1</c> and <c>byte_size/1</c> have been
	    substituted for <c>size/1</c> in the documentation.</p>
          <p>
	    Own Id: OTP-7244</p>
        </item>
      </list>
    </section>

</section>

<section><title>Kernel 2.12.1.2</title>

    <section><title>Improvements and New Features</title>
      <list>
        <item>
	    <p>The <c>{allocator_sizes, Alloc}</c> and
	    <c>alloc_util_allocators</c> arguments are now accepted
	    by <c>erlang:system_info/1</c>. For more information see
	    the <c>erlang(3)</c> documentation.</p>
          <p>
	    Own Id: OTP-7167</p>
        </item>
      </list>
    </section>

</section>

<section><title>Kernel 2.12.1.1</title>

    <section><title>Fixed Bugs and Malfunctions</title>
      <list>
        <item>
          <p>
            Fixed a problem in group that could cause the ssh server
            to lose answers or hang.</p>
          <p>
            Own Id: OTP-7185 Aux Id: seq10871 </p>
        </item>
      </list>
    </section>
</section>
<section><title>Kernel 2.12.1</title>

    <section><title>Fixed Bugs and Malfunctions</title>
      <list>
        <item>
          <p>
	    file:read/2 and file:consult_stream/1,3 did not use an
	    empty prompt on I/O devices. This bug has now been
	    corrected.</p>
          <p>
	    Own Id: OTP-7013</p>
        </item>
        <item>
          <p>
	    The sctp driver has been updated to work against newer
	    lksctp packages e.g 1.0.7 that uses the API spelling
	    change adaption -> adaptation. Older lksctp (1.0.6) still
	    work. The erlang API in gen_sctp.erl and inet_sctp.hrl
	    now spells 'adaptation' regardless of the underlying C
	    API.</p>
          <p>
	    *** POTENTIAL INCOMPATIBILITY ***</p>
          <p>
	    Own Id: OTP-7120</p>
        </item>
      </list>
    </section>


    <section><title>Improvements and New Features</title>
      <list>
        <item>
	    <p>The documentation has been updated so as to reflect
	    the last updates of the Erlang shell as well as the minor
	    modifications of the control sequence <c>p</c> of the
	    <c>io_lib</c> module.</p> <p>Superfluous empty lines have
	    been removed from code examples and from Erlang shell
	    examples.</p>
          <p>
	    Own Id: OTP-6944 Aux Id: OTP-6554, OTP-6911 </p>
        </item>
        <item>
	    <p><c>tuple_size/1</c> and <c>byte_size/1</c> have been
	    substituted for <c>size/1</c>.</p>
          <p>
	    Own Id: OTP-7009</p>
        </item>
      </list>
    </section>

</section>

<section><title>Kernel 2.12</title>

    <section><title>Fixed Bugs and Malfunctions</title>
      <list>
        <item>
          <p>
	    A bug for raw files when reading 0 bytes returning 'eof'
	    instead of empty data has been corrected.</p>
          <p>
	    Own Id: OTP-6291 Aux Id: OTP-6967 </p>
        </item>
        <item>
          <p>
	    A bug in gen_udp:fdopen reported by David Baird and also
	    found by Dialyzer has been fixed.</p>
          <p>
	    Own Id: OTP-6836 Aux Id: OTP-6594 </p>
        </item>
        <item>
          <p>
	    Calling <c>error_logger:tty(true)</c> multiple times does
	    not give multiple error log printouts.</p>
          <p>
	    Own Id: OTP-6884 Aux Id: seq10767 </p>
        </item>
        <item>
	    <p>The global name server now ignores <c>nodeup</c>
	    messages when the command line flag <c>-connect_all
	    false</c> has been used. (Thanks to Trevor
	    Woollacott.)</p>
          <p>
	    Own Id: OTP-6931</p>
        </item>
        <item>
	    <p>file:write_file/3, file:write/2 and file:read/2 could
	    crash (contrary to documentation) for odd enough file
	    system problems, e.g write to full file system. This bug
	    has now been corrected.</p> <p>In this process the file
	    module has been rewritten to produce better error codes.
	    Posix error codes now originate from the OS file system
	    calls or are generated only for very similar causes (for
	    example 'enomem' is generated if a memory allocation
	    fails, and 'einval' is generated if the file handle in
	    Erlang is a file handle but currently invalid).</p>
	    <p>More Erlang-ish error codes are now generated. For
	    example <c>{error,badarg}</c> is now returned from
	    <c>file:close/1</c> if the argument is not of a file
	    handle type. See file(3).</p> <p>The possibility to write
	    a single byte using <c>file:write/2</c> instead of a list
	    or binary of one byte, contradictory to the
	    documentation, has been removed.</p>
          <p>
	    *** POTENTIAL INCOMPATIBILITY ***</p>
          <p>
	    Own Id: OTP-6967 Aux Id: OTP-6597 OTP-6291 </p>
        </item>
        <item>
          <p>
	    Monitor messages produced by the system monitor
	    functionality, and garbage collect trace messages could
	    contain erroneous heap and/or stack sizes when the actual
	    heaps and/or stacks were huge.</p>
          <p>
	    As of erts version 5.6 the <c>large_heap</c> option to
	    <c>erlang:system_monitor/[1,2]</c> has been modified. The
	    monitor message is sent if the sum of the sizes of all
	    memory blocks allocated for all heap generations is equal
	    to or larger than the specified size. Previously the
	    monitor message was sent if the memory block allocated
	    for the youngest generation was equal to or larger than
	    the specified size.</p>
          <p>
	    *** POTENTIAL INCOMPATIBILITY ***</p>
          <p>
	    Own Id: OTP-6974 Aux Id: seq10796 </p>
        </item>
        <item>
          <p>
            <c>inet:getopts/2</c> returned random values on Windows
            Vista.</p>
          <p>
            Own Id: OTP-7003</p>
        </item>
      </list>
    </section>


    <section><title>Improvements and New Features</title>
      <list>
        <item>
          <p>
	    Minor documentation corrections for file:pread/2 and
	    file:pread/3.</p>
          <p>
	    Own Id: OTP-6853</p>
        </item>
        <item>
          <p>
	    The deprecated functions <c>file:file_info/1</c>,
	    <c>init:get_flag/1</c>, <c>init:get_flags/0</c>, and
	    <c>init:get_args/0</c> have been removed.</p>
          <p>
	    *** POTENTIAL INCOMPATIBILITY ***</p>
          <p>
	    Own Id: OTP-6886</p>
        </item>
        <item>
          <p>
	    Contract directives for modules in Kernel and STDLIB.</p>
          <p>
	    Own Id: OTP-6895</p>
        </item>
        <item>
	    <p>The functions io:columns/0, io:columns/1, io:rows/0
	    and io:rows/1 are added to allow the user to get
	    information about the terminal geometry. The shell takes
	    some advantage of this when formatting output. For
	    regular files and other io-devices where height and width
	    are not applicable, the functions return
	    {error,enotsup}.</p>
	    <p>Potential incompatibility: If one has written a custom
	    io-handler, the handler has to either return an error or
	    take care of io-requests regarding terminal height and
	    width. Usually that is no problem as io-handlers, as a
	    rule of thumb, should give an error reply when receiving
	    unknown io-requests, instead of crashing.</p>
          <p>
	    *** POTENTIAL INCOMPATIBILITY ***</p>
          <p>
	    Own Id: OTP-6933</p>
        </item>
        <item>
          <p>
	    The undocumented and unsupported functions
	    <c>inet:ip_to_bytes/1</c>, <c>inet:ip4_to_bytes/1</c>,
	    <c>inet:ip6_to_bytes/1</c>, and
	    <c>inet:bytes_to_ip6/16</c> have been removed.</p>
          <p>
	    Own Id: OTP-6938</p>
        </item>
        <item>
          <p>
	    Added new checksum combine functions to <c>zlib</c>. And
	    fixed a bug in <c>zlib:deflate</c>. Thanks Matthew
	    Dempsky.</p>
          <p>
	    Own Id: OTP-6970</p>
        </item>
        <item>
          <p>
	    The <c>spawn_monitor/1</c> and <c>spawn_monitor/3</c> BIFs
	    are now auto-imported (i.e. they no longer need an
	    <c>erlang:</c> prefix).</p>
          <p>
	    Own Id: OTP-6975</p>
        </item>
        <item>
	    <p>All functions in the <c>code</c> module now fail with
	    an exception if they are called with obviously bad
	    arguments, such as a tuple when an atom was expected.
	    Some functions now also fail for undocumented argument
	    types (for instance, <c>ensure_loaded/1</c> now only
	    accepts an atom as documented; it used to accept a string
	    too).</p>
	    <p><c>Dialyzer</c> will generally emit warnings for any
	    calls that use undocumented argument types. Even if the
	    call happens to still work in R12B, you should correct
	    your code. A future release will adhere to the
	    documentation.</p>
          <p>
	    *** POTENTIAL INCOMPATIBILITY ***</p>
          <p>
	    Own Id: OTP-6983</p>
        </item>
      </list>
    </section>

</section>

<section><title>Kernel 2.11.5.2</title>

    <section><title>Fixed Bugs and Malfunctions</title>
      <list>
        <item>
          <p>
            The kernel parameter dist_auto_connect once could fail to
            block a node if massive parallel sends were issued
            during a transient failure of network communication</p>
          <p>
            Own Id: OTP-6893 Aux Id: seq10753 </p>
        </item>
      </list>
    </section>

</section>

<section><title>Kernel 2.11.5.1</title>

    <section><title>Fixed Bugs and Malfunctions</title>
      <list>
        <item>
          <p>
	    The internal (rarely used) DNS resolver has been modified
	    to not use the domain search list when asked to resolve
	    an absolute name; a name with a terminating dot. There
	    was also a bug causing it to create malformed DNS queries
	    for absolute names that has been corrected, correction
	    suggested by Scott Lystig Fritchie. The code has also
	    been corrected to look up cached RRs in the same search
	    order as non-cached, now allows having the root domain
	    among the search domains, and can now actually do a zone
	    transfer request.</p>
          <p>
	    *** POTENTIAL INCOMPATIBILITY ***</p>
          <p>
	    Own Id: OTP-6806 Aux Id: seq10714 EABln35459 </p>
        </item>
        <item>
          <p>
	    zlib:close/1 would leave an EXIT message in the message
	    queue if the calling process had the trap_exit flag
	    enabled.</p>
          <p>
	    Own Id: OTP-6811</p>
        </item>
      </list>
    </section>


    <section><title>Improvements and New Features</title>
      <list>
        <item>
	    <p>The documentation of <c>process_flag(priority,
	    Level)</c> has been updated, see the <c>erlang(3)</c>
	    documentation. </p>
          <p>
	    Own Id: OTP-6745 Aux Id: OTP-6715 </p>
        </item>
      </list>
    </section>

</section>

  <section>
    <title>Kernel 2.11.5</title>

    <section>
      <title>Fixed Bugs and Malfunctions</title>
      <list type="bulleted">
        <item>
          <p>The shell has been updated to fix the following flaws:
            Shell process exit left you with an unresponsive initial
            shell if not using oldshell. Starting a restricted shell
            with a nonexisting callback module resulted in a shell
            where no commands could be used, not even init:stop/0.
            Fun's could not be used as parameters to local shell
            functions (in shell_default or user_default) when
            restricted_shell was active.</p>
          <p>Own Id: OTP-6537</p>
        </item>
        <item>
          <p>The undocumented feature gen_tcp:fdopen/2 was broken
            in R11B-4. It is now fixed again.</p>
          <p>Own Id: OTP-6615</p>
        </item>
        <item>
          <p>Corrected cancellation of timers in three places in the
            inet_res module. (Problem found by Dialyzer.)</p>
          <p>Own Id: OTP-6676</p>
        </item>
      </list>
    </section>

    <section>
      <title>Improvements and New Features</title>
      <list type="bulleted">
        <item>
          <p>Corrected protocol layer flue for socket options
            SO_LINGER, SO_SNDBUF and SO_RCVBUF, for SCTP.</p>
          <p>Own Id: OTP-6625 Aux Id: OTP-6336 </p>
        </item>
        <item>
          <p>The behaviour of the inet option {active,once} on peer
            close is improved and documented.</p>
          <p>Own Id: OTP-6681</p>
        </item>
        <item>
          <p>The inet option send_timeout for connection oriented
            sockets is added to allow for timeouts in communicating
            send requests to the underlying TCP stack.</p>
          <p>Own Id: OTP-6684 Aux Id: seq10637 OTP-6681 </p>
        </item>
        <item>
          <p>Minor Makefile changes.</p>
          <p>Own Id: OTP-6689 Aux Id: OTP-6742 </p>
        </item>
        <item>
          <p>The documentation of <c>process_flag(priority, Level)</c> has been updated, see the <c>erlang(3)</c>
            documentation. </p>
          <p>Own Id: OTP-6715</p>
        </item>
      </list>
    </section>
  </section>

  <section>
    <title>Kernel 2.11.4.2</title>

    <section>
      <title>Improvements and New Features</title>
      <list type="bulleted">
        <item>
          <p>process_flag/2 accepts the new flag <c>sensitive</c>.</p>
          <p>Own Id: OTP-6592 Aux Id: seq10555 </p>
        </item>
      </list>
    </section>
  </section>

  <section>
    <title>Kernel 2.11.4.1</title>

    <section>
      <title>Fixed Bugs and Malfunctions</title>
      <list type="bulleted">
        <item>
          <p>A bug in gen_udp:open that broke the 'fd' option has been
            fixed.</p>
          <p>Own Id: OTP-6594 Aux Id: seq10619 </p>
        </item>
      </list>
    </section>
  </section>

  <section>
    <title>Kernel 2.11.4</title>

    <section>
      <title>Fixed Bugs and Malfunctions</title>
      <list type="bulleted">
        <item>
          <p>Added a warning to the documentation for the
            <c>error_logger</c> functions <c>error_msg/1,2</c>,
            <c>warning_msg/1,2</c> and <c>info_msg/1,2</c> that
            calling these function with bad arguments can crash the
            standard event handler.</p>
          <p>Own Id: OTP-4575 Aux Id: seq7693 </p>
        </item>
        <item>
          <p>A bug in <c>inet_db</c> concerning getting the resolver
            option <c>retry</c> has been corrected.</p>
          <p>Own Id: OTP-6380 Aux Id: seq10534 </p>
        </item>
        <item>
          <p>Names registered by calling
            <c>global:register_name()</c> or
            <c>global:re_register_name()</c> were not always
            unregistered when the registering or registered process
            died. This bug has been fixed.</p>
          <p>Own Id: OTP-6428</p>
        </item>
        <item>
          <p>When setting the kernel configuration parameter
            <c>error_logger</c> to <c>false</c>, the documentation
            stated that "No error logger handler is installed". This
            is true, but error logging is not turned off, as the
            initial, primitive error logger event handler is kept,
            printing raw event messages to tty.</p>
          <p>Changing this behavior can be viewed as a backward
            incompatible change. Instead a new value <c>silent</c>
            for the configuration parameter has been added, which
            ensures that error logging is completely turned off.</p>
          <p>Own Id: OTP-6445</p>
        </item>
        <item>
          <p>Clarified the documentation for <c>code:lib_dir/1</c> and
            <c>code:priv_dir/1</c>. The functions traverse the names
            of the code path, they do not search the actual
            directories.</p>
          <p>Own Id: OTP-6466</p>
        </item>
        <item>
          <p><c>io:setopts</c> returned <c>{error,badarg}</c>, when
            called with only an <c>expand_fun</c> argument. (Thanks to
            igwan.)</p>
          <p>Own Id: OTP-6508</p>
        </item>
      </list>
    </section>

    <section>
      <title>Improvements and New Features</title>
      <list type="bulleted">
        <item>
          <p>An interface towards the SCTP Socket API Extensions
            has been implemented.It is an Open Source patch courtesy
            of Serge Aleynikov and Leonid Timochouk. The Erlang code
            parts has been adapted by the OTP team, changing the
            Erlang API somewhat.</p>
          <p>The Erlang interface consists of the module
            <c>gen_sctp</c> and an include file
            <c>-include_lib("kernel/include/inet_sctp.hrl").</c> for
            option record definitions. The <c>gen_sctp</c> module is
            documented.</p>
          <p>The delivered Open Source patch, before the OTP team
            rewrites, was written according to
            <url href="http://tools.ietf.org/html/draft-ietf-tsvwg-sctpsocket-13">http://tools.ietf.org/html/draft-ietf-tsvwg-sctpsocket-13</url>
            and was claimed to work fine, tested on Linux Fedora Core
            5.0 (kernel 2.6.15-2054 or later) and on Solaris 10 and
            11. The OTP team rewrites used the same standard document
            but might have accidentally broken some functionality. If
            so, it will soon be patched to working state. The tricky
            parts in C and the general design has essentially not
            changed. During the rewrites the code was hand tested on
            SuSE Linux Enterprise Server 10, and briefly on Solaris
            10. Feedbach on code and docs is very much
            appreciated.</p>
          <p>The SCTP interface is in beta state. It has only been
            hand tested and has no automatic test suites in OTP
            meaning everything is most certainly not tested. Socket
            active mode is broken. IPv6 is not tested. The documentation
            has been reworked due to the API changes,
            but has not been proofread after this.</p>
          <p>Thank you from the OTP team to Serge Aleynikov and
            Leonid Timochouk for a valuable contribution. We hope we
            have not messed it up too much.</p>
          <p>Own Id: OTP-6336</p>
        </item>
        <item>
          <p>A <c>{minor_version,Version}</c> option is now recognized
            by <c>term_to_binary/2</c>. {minor_version,1} will cause
            floats to be encoded in an exact and more space-efficient
            way compared to the previous encoding.</p>
          <p>Own Id: OTP-6434</p>
        </item>
        <item>
          <p>Monitoring of nodes has been improved. Now the following
            properties apply to
            <c>net_kernel:monitor_nodes/[1,2]</c>:</p>
          <list type="bulleted">
            <item><c>nodeup</c> messages will be delivered before delivery
             of any message from the remote node passed through the
             newly established connection. </item>
            <item><c>nodedown</c> messages will not be delivered until all
             messages from the remote node that have been passed
             through the connection have been delivered. </item>
            <item>Subscriptions can also be made before the
            <c>net_kernel</c> server has been started. </item>
          </list>
          <p>Own Id: OTP-6481</p>
        </item>
        <item>
          <p>Setting and getting socket options in a "raw" fashion is
            now allowed. Using this feature will inevitably produce
            non portable code, but will allow setting ang getting
            arbitrary uncommon options on TCP stacks that do have
            them.</p>
          <p>Own Id: OTP-6519</p>
        </item>
        <item>
          <p>Dialyzer warnings have been eliminated.</p>
          <p>Own Id: OTP-6523</p>
        </item>
        <item>
          <p>The documentation for <c>file:delete/1</c> and
            <c>file:set_cwd/1</c> has been updated to clarify what
            happens if the input arguments are of an incorrect type.</p>
          <p>Own Id: OTP-6535</p>
        </item>
      </list>
    </section>
  </section>

  <section>
    <title>Kernel 2.11.3.1</title>

    <section>
      <title>Fixed Bugs and Malfunctions</title>
      <list type="bulleted">
        <item>
          <p>An erroneous packet size could be used for the first
            messages passed through a newly established connection
            between two Erlang nodes. This could cause messages to be
            discarded, or termination of the connection.</p>
          <p>Own Id: OTP-6473</p>
        </item>
      </list>
    </section>
  </section>

  <section>
    <title>Kernel 2.11.3</title>

    <section>
      <title>Fixed Bugs and Malfunctions</title>
      <list type="bulleted">
        <item>
          <p>On Unix, the <c>unix:cmd/1</c> function could leave an
            'EXIT' message in the message queue for the calling
            process That problem was more likely to happen in an SMP
            emulator.</p>
          <p>Own Id: OTP-6368</p>
        </item>
      </list>
    </section>

    <section>
      <title>Improvements and New Features</title>
      <list type="bulleted">
        <item>
          <p>More interfaces are added in erl_ddll, to support
            different usage scenarios.</p>
          <p>Own Id: OTP-6307 Aux Id: OTP-6234 </p>
        </item>
        <item>
          <p>Locks set by calling <c>global:set_lock()</c> were not
            always deleted when the locking process died. This bug
            has been fixed.</p>
          <p>Own Id: OTP-6341 Aux Id: seq10445 </p>
        </item>
      </list>
    </section>
  </section>

  <section>
    <title>Kernel 2.11.2</title>

    <section>
      <title>Fixed Bugs and Malfunctions</title>
      <list type="bulleted">
        <item>
          <p>Behavior in case of disappeared nodes when using he
            dist_auto_connect once got changed in R11B-1. The
            timeouts regarding normal distributed operations is now
            reverted to the old (pre R11B-1).</p>
          <p>Own Id: OTP-6258 Aux Id: OTP-6200, seq10449 </p>
        </item>
        <item>
          <p>Start-up problems for the internal process used by the
            <c>inet:gethostbyname()</c> functions were eliminated. If
            the internal process (<c>inet_gethost_native</c>) had not
            previously been started, and if several processes at the
            same time called one of the <c>inet:gethostbyname()</c>
            functions, the calls could fail.</p>
          <p>Own Id: OTP-6286</p>
        </item>
      </list>
    </section>

    <section>
      <title>Improvements and New Features</title>
      <list type="bulleted">
        <item>
          <p>Code cleanup: the old internal obsolete file_server has
            been removed. It was only used when communicating with R7
            and older nodes.</p>
          <p>Own Id: OTP-6245</p>
        </item>
        <item>
          <p>Trying to open a non-existent or badly formed disk log
            no longer results in a crash report. In particular,
            <c>ets:file2tab/1</c> reports no error when the argument
            is not a well-formed disk log file. (The return value has
            not been changed, it is still an error tuple.)</p>
          <p>Own Id: OTP-6278 Aux Id: seq10421 </p>
        </item>
        <item>
          <p>There are new BIFs <c>erlang:spawn_monitor/1,3</c>,
            and the new option <c>monitor</c> for
            <c>spawn_opt/2,3,4,5</c>.</p>
          <p>The <c>observer_backend</c> module has been updated to
            handle the new BIFs.</p>
          <p>Own Id: OTP-6281</p>
        </item>
        <item>
          <p>To help Dialyzer find more bugs, many functions in the
            Kernel and STDLIB applications now only accept arguments
            of the type that is documented.</p>
          <p>For instance, the functions <c>lists:prefix/2</c> and
            <c>lists:suffix/2</c> are documented to only accept lists
            as their arguments, but they actually accepted anything
            and returned <c>false</c>. That has been changed so that
            the functions cause an exception if one or both arguments
            are not lists.</p>
          <p>Also, the <c>string:strip/3</c> function is documented
            to take a character argument that is a character to strip
            from one or both ends of the string. Given a list instead
            of a character, it used to do nothing, but will now cause
            an exception.</p>
          <p>Dialyzer will find most cases where those functions
            are passed arguments of the wrong type.</p>
          <p>*** POTENTIAL INCOMPATIBILITY ***</p>
          <p>Own Id: OTP-6295</p>
        </item>
      </list>
    </section>
  </section>

  <section>
    <title>Kernel 2.11.1.1</title>

    <section>
      <title>Improvements and New Features</title>
      <list type="bulleted">
        <item>
          <p>There is now an option read_packets for UDP sockets that
            sets the maximum number of UDP packets that will be read
            for each invocation of the socket driver.</p>
          <p>Own Id: OTP-6249 Aux Id: seq10452 </p>
        </item>
      </list>
    </section>
  </section>

  <section>
    <title>Kernel 2.11.1</title>

    <section>
      <title>Fixed Bugs and Malfunctions</title>
      <list type="bulleted">
        <item>
          <p>In R11B-0, the erl_ddll server process is always started.
            Despite that, the configuration parameter
            <c>start_ddll</c> for the Kernel application was still
            obeyed, which would cause the erl_ddll server to be
            started TWICE (and the system shutting down as a result).
            In this release, <c>start_ddll</c> is no longer used and
            its documentation has been removed.</p>
          <p>Own Id: OTP-6163</p>
        </item>
        <item>
          <p>The kernel option {dist_auto_connect,once} could block
            out nodes that had never been connected, causing
            persistent partitioning of networks. Furthermore, partial
            restarts of networks could cause inconsistent global name
            databases. Both problems are now solved.</p>
          <p>Own Id: OTP-6200 Aux Id: seq10377 </p>
        </item>
      </list>
    </section>

    <section>
      <title>Improvements and New Features</title>
      <list type="bulleted">
        <item>
          <p>Late arriving tcp_closed and udp_closed messages are now
            removed from the message queue of a process calling
            gen_tcp:close/1, gen_udp:close/1, and inet:close/1.</p>
          <p>Own Id: OTP-6197</p>
        </item>
      </list>
    </section>
  </section>

  <section>
    <title>Kernel 2.11</title>

    <section>
      <title>Fixed Bugs and Malfunctions</title>
      <list type="bulleted">
        <item>
          <p>When repairing a disk log with a corrupt index file
            (caused by for instance a hard disk failure) the old
            contents of the index file is kept unmodified. This will
            make repeated attempts to open the disk log fail every
            time.</p>
          <p>Own Id: OTP-5558 Aux Id: seq9823 </p>
        </item>
        <item>
          <p>Previously <c>unlink/1</c> and <c>erlang:demonitor/2</c>
            behaved completely asynchronous. This had one undesirable
            effect, though. You could never know when you were
            guaranteed <em>not</em> to be affected by a link that you
            had unlinked or a monitor that you had demonitored.</p>
          <p>The new behavior of <c>unlink/1</c> and
            <c>erlang:demonitor/2</c> can be viewed as two operations
            performed atomically. Asynchronously send an unlink
            signal or a demonitor signal, and ignore any future
            results of the link or monitor.</p>
          <p><em>NOTE</em>: This change can cause some obscure code
            to fail which previously did not. For example, the
            following code might hang:</p>
          <code type="none">
            Mon = erlang:monitor(process, Pid),
            %% ...
            exit(Pid, bang),
            erlang:demonitor(Mon),
            receive
                {'DOWN', Mon, process, Pid, _} -> ok
            %% We were previously guaranteed to get a down message
            %% (since we exited the process ourself), so we could
            %% in this case leave out:
            %% after 0 -> ok
            end,
          </code>
          <p>*** POTENTIAL INCOMPATIBILITY ***</p>
          <p>Own Id: OTP-5772</p>
        </item>
        <item>
          <p>The behavior when an application fails to start and
            possibly causes the runtime system to halt has been
            cleaned up, including fixing some minor bugs.</p>
          <p><c>application_controller</c> should now always terminate
            with a non-nested string, meaning the slogan in an
            <c>erl_crash.dump</c> should always be easy to read.</p>
          <p><c>init</c> now makes sure that the slogan passed to
            <c>erlang:halt/1</c> does not exceed the maximum allowed
            length.</p>
          <p>Redundant calls to <c>list_to_atom/1</c> has been removed
            from the primitive <c>error_logger</c> event handler.
            (Thanks Serge Aleynikov for pointing this out).</p>
          <p>The changes only affects the contents of the error
            messages and crashdump file slogan.</p>
          <p>Own Id: OTP-5964</p>
        </item>
        <item>
          <p>The <c>erl_ddll</c> server is now started when OTP is
            started and placed under the Kernel supervisor. This
            fixes several minor issues. It used to be started on
            demand.</p>
          <p>The documentation for the <c>start</c> and <c>stop</c>
            functions in the <c>erl_ddll</c> module has been removed,
            as those functions are not meant to be used by other
            applications.</p>
          <p>Furthermore, the <c>erl_ddll:stop/1</c> function no longer
            terminates the <c>erl_ddll</c> server, as that would
            terminate the entire runtime system.</p>
          <p>Own Id: OTP-6033</p>
        </item>
      </list>
    </section>

    <section>
      <title>Improvements and New Features</title>
      <list type="bulleted">
        <item>
          <p>Removed some unused functions from
            <c>application_master</c>.</p>
          <p>Own Id: OTP-3889</p>
        </item>
        <item>
          <p>Global no longer allows the registration of a process
            under more than one name. If the old (buggy) behavior is
            desired the Kernel application variable
            <c>global_multi_name_action</c> can be given the value
            <c>allow</c>.</p>
          <p>Own Id: OTP-5640 Aux Id: OTP-5603</p>
        </item>
        <item>
          <p>The (slightly misleading) warnings that was shown when
            the <c>erlang.erl</c> file was compiled has been
            eliminated.</p>
          <p>Own Id: OTP-5947</p>
        </item>
        <item>
          <p>The <c>auth</c> module API is deprecated.</p>
          <p>Own Id: OTP-6037</p>
        </item>
        <item>
          <p>Added <c>erlang:demonitor/2</c>, making it possible to at
            the same time flush a received <c>'DOWN'</c> message, if
            there is one. See <c>erlang(3)</c>.</p>
          <p>Own Id: OTP-6100 Aux Id: OTP-5772 </p>
        </item>
      </list>
    </section>
  </section>

  <section>
    <title>Kernel 2.10.13</title>

    <section>
      <title>Fixed Bugs and Malfunctions</title>
      <list type="bulleted">
        <item>
          <p>Large files (more than 2 GBytes) are now handled on
            Solaris 8.</p>
          <p>Own Id: OTP-5849 Aux Id: seq10157</p>
        </item>
        <item>
          <p>During startup, a garbage <c>{'DOWN', ...}</c> message was
            left by <c>inet_gethost_native</c>, that caused problems
            for the starting code server.</p>
          <p>Own Id: OTP-5978 Aux Id: OTP-5974</p>
        </item>
      </list>
    </section>

    <section>
      <title>Improvements and New Features</title>
      <list type="bulleted">
        <item>
          <p><c>global</c> now makes several attempts to connect nodes
            when maintaining the fully connected network. More than one
            attempt is sometimes needed under very heavy load.</p>
          <p>Own Id: OTP-5889</p>
        </item>
        <item>
          <p><c>erl_epmd</c> now explicitly sets the timeout to
            <c>infinity</c> when calling <c>gen_server:call</c>. The
            old timeout of 15 seconds could time out under very heavy
            load.</p>
          <p>Own Id: OTP-5959</p>
        </item>
        <item>
          <p>Corrected the start of code server to use reference-tagged
            tuples to ensure that an unexpected message sent to
            the parent process does not cause a halt of the system.
            Also removed the useless <c>start/*</c> functions in both
            <c>code.erl</c> and <c>code_server.erl</c> and no longer
            exports the <c>init</c> function from
            <c>code_server.erl</c>.</p>
          <p>Own Id: OTP-5974 Aux Id: seq10243, OTP-5978</p>
        </item>
      </list>
    </section>
  </section>

  <section>
    <title>Kernel 2.10.12</title>

    <section>
      <title>Fixed Bugs and Malfunctions</title>
      <list type="bulleted">
        <item>
          <p>A bug in <c>global</c> has been fixed: the locker process
            added <c>nonode@nohost</c> to the list of nodes to lock.
            This could happen before any nodes got known to the global
            name server. Depending on net configuration the symptom was
            a delay.</p>
          <p>Own Id: OTP-5792 Aux Id: OTP-5563</p>
        </item>
        <item>
          <p>If an <c>.app</c> file is missing, the error reason
            returned by <c>application:load/1</c> has been corrected
            to <c>{"no such file or directory", "FILE.app"}</c>,
            instead of the less informative <c>{"unknown POSIX error","FILE.app"}</c>.</p>
          <p>Own Id: OTP-5809</p>
        </item>
        <item>
          <p>Bug fixes: <c>disk_log:accessible_logs/0</c> no longer
            reports all <c>pg2</c> process groups as distributed disk
            logs; <c>disk_log:pid2name/1</c> did not recognize
            processes of distributed disk logs.</p>
          <p>Own Id: OTP-5810</p>
        </item>
        <item>
          <p>The functions <c>file:consult/1</c>,
            <c>file:path_consult/2</c>, <c>file:eval/1,2</c>,
            <c>file:path_eval/2,3</c>, <c>file:script/1,2</c>,
            <c>file:path_script/2,3</c> now return correct line
            numbers in error tuples.</p>
          <p>Own Id: OTP-5814</p>
        </item>
        <item>
          <p>If there were user-defined variables in the boot script,
            and their values were not provided using
            the <c>-boot_var</c> option, the emulator would refuse to
            start with a confusing error message. Corrected to show a
            clear, understandable message.</p>
          <p>The <c>prim_file</c> module was modified to not depend
            on the <c>lists</c> module, to make it possible to start
            the emulator using a user-defined loader. (Thanks to
            Martin Bjorklund.)</p>
          <p>Own Id: OTP-5828 Aux Id: seq10151</p>
        </item>
        <item>
          <p>Minor corrections in the description of open modes.
            (Thanks to Richard Carlsson.)</p>
          <p>Own Id: OTP-5856</p>
        </item>
      </list>
    </section>

    <section>
      <title>Improvements and New Features</title>
      <list type="bulleted">
        <item>
          <p><c>application_controller</c> now terminates with the
            actual error reason, instead of <c>shutdown</c>. This
            means that the crash dump now should be somewhat more
            informative, in the case where the runtime system is
            terminated due to an error in an application.</p>
          <p>Example: If the (permanent) application <c>app1</c> fails
            to start, the slogan now will be: "<c>Kernel pid terminated (application_controller) ({application_start_failure,app1,{shutdown, {app1,start,[normal,[]]}}})</c>"</p>
          <p>rather than the previous "<c>Kernel pid terminated (application_controller) (shutdown)</c>".</p>
          <p>Own Id: OTP-5811</p>
        </item>
      </list>
    </section>
  </section>

  <section>
    <title>Kernel 2.10.11.1</title>

    <section>
      <title>Fixed Bugs and Malfunctions</title>
      <list type="bulleted">
        <item>
          <p>Timers could sometimes timeout too early. This bug has
            now been fixed.</p>
          <p>Automatic cancellation of timers created by
            <c>erlang:send_after(Time,</c> pid(), Msg), and
            <c>erlang:start_timer(Time,</c> pid(), Msg) has been
            introduced.
            Timers created with the receiver specified by a pid, will
            automatically be cancelled when the receiver exits. For
            more information see the <c>erlang(3)</c> man page.</p>
          <p>In order to be able to maintain a larger amount of timers
            without increasing the maintenance cost, the internal
            timer wheel and bif timer table have been enlarged.</p>
          <p>Also a number of minor bif timer optimizations have been
            implemented.</p>
          <p>Own Id: OTP-5795 Aux Id: OTP-5090, seq8913, seq10139,
            OTP-5782</p>
        </item>
      </list>
    </section>

    <section>
      <title>Improvements and New Features</title>
      <list type="bulleted">
        <item>
          <p>Documentation improvements:</p>
          <p>- documentation for <c>erlang:link/1</c> corrected</p>
          <p>- command line flag <c>-code_path_cache</c> added</p>
          <p>- <c>erl</c> command line flags clarifications</p>
          <p>- <c>net_kernel(3)</c> clarifications</p>
          <p>Own Id: OTP-5847</p>
        </item>
      </list>
    </section>
  </section>

  <section>
    <title>Kernel 2.10.11</title>

    <section>
      <title>Fixed Bugs and Malfunctions</title>
      <list type="bulleted">
        <item>
          <p>Several bug fixes and improvements in the global name
            registration facility (see <c>global(3)</c>):</p>
          <list type="bulleted">
            <item>the name resolving procedure did not always unlink no
             longer registered processes;</item>
            <item>the global name could sometimes hang when a
            <c>nodedown</c> was immediately followed by a
            <c>nodeup</c>;</item>
            <item>global names were not always unregistered when a node
             went down;</item>
            <item>it is now possible to set and delete locks at
             the same time as the global name server is resolving
             names--the handling of global locks has been separated
             from registration of global names;</item>
          </list>
          <p>As of this version, <c>global</c> no longer supports nodes
            running Erlang/OTP R7B or earlier.</p>
          <p>*** POTENTIAL INCOMPATIBILITY ***</p>
          <p>Own Id: OTP-5563</p>
        </item>
        <item>
          <p>The functions <c>global:set_lock/3</c> and
            <c>global:trans/4</c> now accept the value <c>0</c>
            (zero) of the <c>Retries</c> argument.</p>
          <p>Own Id: OTP-5737</p>
        </item>
        <item>
          <p>The <c>inet:getaddr(Addr, Family)</c> no longer
            validates the <c>Addr</c> argument if it is a 4 or 8
            tuple containing the IP address, except for the size of
            the tuple and that it contains integers in the correct
            range.</p>
          <p>The reason for the change is that validation could
            cause the following sequence of calls to fail:</p>
          <p><c>{ok,Addr} = inet:getaddr(localhost, inet6), gen_tcp:connect(Addr, 7, [inet6])</c></p>
          <p>Own Id: OTP-5743</p>
        </item>
      </list>
    </section>

    <section>
      <title>Improvements and New Features</title>
      <list type="bulleted">
        <item>
          <p>The previously undocumented and UNSUPPORTED <c>zlib</c>
            module has been updated in an incompatible way and many
            bugs have been corrected. It is now also documented.</p>
          <p>*** POTENTIAL INCOMPATIBILITY ***</p>
          <p>Own Id: OTP-5715</p>
        </item>
        <item>
          <p>Added <c>application</c> interface functions
            <c>which_applications/1</c>, <c>set_env/4</c> and
            <c>unset_env/3</c>, which take an additional
            <c>Timeout</c> argument. To be used in situations where
            the standard gen_server timeout (5000ms) is not adequate.</p>
          <p>Own Id: OTP-5724 Aux Id: seq10083</p>
        </item>
        <item>
          <p>Improved documentation regarding synchronized start of
            applications with included applications (using start
            phases and <c>application_starter</c>).</p>
          <p>Own Id: OTP-5754</p>
        </item>
        <item>
          <p>New socket options <c>priority</c> and <c>tos</c> for
            platforms that support them (currently only Linux).</p>
          <p>Own Id: OTP-5756</p>
        </item>
        <item>
          <p>The global name server has been optimized when it comes
            to maintaining a fully connected network.</p>
          <p>Own Id: OTP-5770</p>
        </item>
      </list>
    </section>
  </section>

  <section>
    <title>Kernel 2.10.10.1</title>

    <section>
      <title>Fixed Bugs and Malfunctions</title>
      <list type="bulleted">
        <item>
          <p>The native resolver has gotten an control API for
            extended debugging and soft restart. It is:
            <c>inet_gethost_native:control(Control)</c>            <br></br>
<c>Control = {debug_level,Level} | soft_restart</c>            <br></br>
<c>Level = integer() in the range 0-4</c>.</p>
          <p>Own Id: OTP-5751 Aux Id: EABln25013</p>
        </item>
      </list>
    </section>
  </section>

  <section>
    <title>Kernel 2.10.10</title>

    <section>
      <title>Fixed Bugs and Malfunctions</title>
      <list type="bulleted">
        <item>
          <p>If several processes (at the same node) simultaneously
            tried to start the same distributed application, this
            could lead to <c>application:start</c> returning an
            erroneous value, or even hang.</p>
          <p>Own Id: OTP-5606 Aux Id: seq9838</p>
        </item>
      </list>
    </section>

    <section>
      <title>Improvements and New Features</title>
      <list type="bulleted">
        <item>
          <p>The manual pages for most of the Kernel and some of
            the STDLIB modules have been updated, in particular
            regarding type definitions.</p>
          <p>The documentation of the return value for
            <c>erts:info/1</c> has been corrected.</p>
          <p>The documentation for <c>erlang:statistics/1</c> now
            lists all possible arguments.</p>
          <p>Own Id: OTP-5360</p>
        </item>
        <item>
          <p>When the native resolver fails a <c>gethostbyaddr</c>
            lookup, <c>nxdomain</c> should be returned. There should be
            no attempt to fallback on a routine that succeeds if only
            the syntax of the IP address is valid. This has been fixed.</p>
          <p>Own Id: OTP-5598 Aux Id: OTP-5576</p>
        </item>
        <item>
          <p>Replaced some tuple funs with the new <c>fun M:F/A</c>
            construct.</p>
          <p>The high-order functions in the <c>lists</c> module no
            longer accept bad funs under any circumstances.
            '<c>lists:map(bad_fun, [])</c>' used to return
            '<c>[]</c>' but now causes an exception.</p>
          <p>Unused, broken compatibility code in the <c>ets</c>
            module was removed. (Thanks to Dialyzer.)</p>
          <p>Eliminated 5 discrepancies found by Dialyzer in the
            Appmon application.</p>
          <p>Own Id: OTP-5633</p>
        </item>
        <item>
          <p>The possibility to have comments following the list of
            tuples in a config file (file specified with
            the <c>-config</c> flag) has been added.</p>
          <p>Own Id: OTP-5661 Aux Id: seq10003</p>
        </item>
      </list>
    </section>
  </section>

  <section>
    <title>Kernel 2.10.9</title>

    <section>
      <title>Fixed Bugs and Malfunctions</title>
      <list type="bulleted">
        <item>
          <p>'<c>erl -config sys.config</c>' would fail to start if
            the <c>sys.config</c> file did not contain any whitespace
            at all after the dot. (Thanks to Anders Nygren.)</p>
          <p>Own Id: OTP-5543</p>
        </item>
        <item>
          <p>A bug regarding tcp sockets which results in hanging
            <c>gen_tcp:send/2</c> has been corrected. To encounter
            this bug you needed one process that read from a socket,
            one that wrote more date than the reader read out so the
            sender got suspended, and then the reader closed the
            socket. (Reported and diagnosed by Alexey Shchepin.)</p>
          <p>Corrected a bug in the (undocumented and unsupported)
            option <c>{packet,http}</c> for <c>gen_tcp.</c>
            (Thanks to Claes Wikstrom and Luke Gorrie.)</p>
          <p>Updated the documentation regarding the second argument to
            <c>gen_tcp:recv/2</c>, the <c>Length</c> to receive.</p>
          <p>Own Id: OTP-5582 Aux Id: seq9839</p>
        </item>
      </list>
    </section>

    <section>
      <title>Improvements and New Features</title>
      <list type="bulleted">
        <item>
          <p>At startup, the Erlang resolver hosts table was used to
            look up the name of the local (and possibly stand alone)
            host. This was incorrect. The configured resolver method
            is now used for this purpose.</p>
          <p>Own Id: OTP-5393</p>
        </item>
        <item>
          <p>The <c>erlang:port_info/1</c> BIF is now documented. Minor
            corrections of the documentation for
            <c>erlang:port_info/2</c>.</p>
          <p>Added a note to the documentation of the <c>math</c> module
            that all functions are not available on all platforms.</p>
          <p>Added more information about the <c>+c</c> option in
            the <c>erl</c> man page in the ERTS documentation.</p>
          <p>Own Id: OTP-5555</p>
        </item>
        <item>
          <p>The new <c>fun M:F/A</c> construct creates a fun that
            refers to the latest version of <c>M:F/A.</c> This syntax is
            meant to replace tuple funs <c>{M,F}</c> which have many
            problems.</p>
          <p>The new type test <c>is_function(Fun,A)</c> (which may be
            used in guards) test whether <c>Fun</c> is a fun that can be
            applied with <c>A</c> arguments. (Currently, <c>Fun</c> can
            also be a tuple fun.)</p>
          <p>Own Id: OTP-5584</p>
        </item>
        <item>
          <p>According to the documentation <c>global</c> implements
            the equivalent of <c>register/2</c>, which returns
            <c>badarg</c> if a process is already registered. As it
            turns out there is no check in <c>global</c> if a process is
            registered under more than one name. If some process is
            accidentally or by design given several names, it is
            possible that the name registry becomes inconsistent due
            to the way the resolve function is called when name
            clashes are discovered (see <c>register_name/3</c> in
            <c>global(3)</c>).</p>
          <p>In OTP R11B <c>global</c> will not allow the registration of
            a process under more than one name. To help finding code
            where <c>no</c> will be returned, a Kernel application
            variable, <c>global_multi_name_action</c>, is hereby
            introduced. Depending on its value (<c>info</c>,
            <c>warning</c>, or <c>error</c>), messages are sent to
            the error logger when <c>global</c> discovers that some
            process is given more than one name. The variable only
            affects the node where it is defined.</p>
          <p>Own Id: OTP-5603</p>
        </item>
      </list>
    </section>
  </section>

  <section>
    <title>Kernel 2.10.8</title>

    <section>
      <title>Improvements and New Features</title>
      <list type="bulleted">
        <item>
          <p>In case of a DNS lookup loop, <c>inet_db:getbyname</c> ends
            up building an infinite list. This has been fixed.</p>
          <p>Own Id: OTP-5449</p>
        </item>
        <item>
          <p>When doing an <c>inet6</c> name lookup on an IPv4 address
            it was possible to get an address on IPv4 format back. This
            has been corrected. Some other minor inconsistencies
            regarding IPv6 name lookup have also been corrected.</p>
          <p>Own Id: OTP-5576</p>
        </item>
      </list>
    </section>
  </section>

  <section>
    <title>Kernel 2.10.7</title>

    <section>
      <title>Fixed Bugs and Malfunctions</title>
      <list type="bulleted">
        <item>
          <p>Under certain circumstances the <c>net_kernel</c> could
            emit spurious nodedown messages. This bug has been fixed.</p>
          <p>Own Id: OTP-5396</p>
        </item>
        <item>
          <p>Removed description of the <c>keep_zombies</c>
            configuration parameter in the <c>kernel</c> man page.</p>
          <p>Own Id: OTP-5497</p>
        </item>
      </list>
    </section>

    <section>
      <title>Improvements and New Features</title>
      <list type="bulleted">
        <item>
          <p>Eliminated Dialyzer warnings (caused by dead code) in
            the <c>init</c> and <c>prim_file</c> modules.</p>
          <p>Own Id: OTP-5496</p>
        </item>
        <item>
          <p><c>inet_config</c> now also checks the environment variable
            <c>ERL_INETRC</c> for a possible user configuration file.
            See the ERTS User's Guide for details.</p>
          <p>Own Id: OTP-5512</p>
        </item>
      </list>
    </section>
  </section>

  <section>
    <title>Kernel 2.10.6</title>

    <section>
      <title>Improvements and New Features</title>
      <list type="bulleted">
        <item>
          <p>The <c>c</c> option for the <c>+B</c> flag has been
            introduced which makes it possible to use Ctrl-C
            (Ctrl-Break on Windows) to interrupt the shell process
            rather than to invoke the emulator break handler. All new
            <c>+B</c> options are also supported on Windows (werl) as
            of now. Furthermore, Ctrl-C on Windows has now been
            reserved for copying text (what Ctrl-Ins was used for
            previously). Ctrl-Break should be used for break handling.
            Lastly, the documentation of the system flags has been
            updated.</p>
          <p>Own Id: OTP-5388</p>
        </item>
        <item>
          <p>The possibility to start the Erlang shell in parallel
            with the rest of the system was reintroduced for backwards
            compatibility in STDLIB 1.13.1. The flag to be used for
            this is now called <c>async_shell_start</c> and has
            been documented. New shells started from the JCL menu are
            not synchronized with <c>init</c> anymore. This makes it
            possible to start a new shell (e.g. for debugging purposes)
            even if the initial shell has not come up.</p>
          <p>Own Id: OTP-5406 Aux Id: OTP-5218</p>
        </item>
      </list>
    </section>
  </section>

  <section>
    <title>Kernel 2.10.5</title>

    <section>
      <title>Fixed Bugs and Malfunctions</title>
      <list type="bulleted">
        <item>
          <p>Documentation for <c>erlang:binary_to_float/1</c> deleted.
            The BIF itself was removed several releases ago.</p>
          <p>Updated documentation for <c>apply/2</c> and
            <c>apply/3</c>.</p>
          <p>Own Id: OTP-5391</p>
        </item>
      </list>
    </section>

    <section>
      <title>Improvements and New Features</title>
      <list type="bulleted">
        <item>
          <p><c>net_kernel:monitor_nodes/2</c> which takes a flag and an
            option list has been added. By use of
            <c>net_kernel:monitor_nodes/2</c> one can subscribe for
            <c>nodeup/nodedown</c> messages with extra information. It
            is now possible to monitor hidden nodes, and get
            <c>nodedown</c> reason. See the <c>net_kernel(3)</c>
            documentation for more information.</p>
          <p>Own Id: OTP-5374</p>
        </item>
      </list>
    </section>
  </section>

  <section>
    <title>Kernel 2.10.4</title>

    <section>
      <title>Fixed Bugs and Malfunctions</title>
      <list type="bulleted">
        <item>
          <p>The application master for an application now terminates
            the application faster, which reduces the risk for
            timeouts in other parts of the system.</p>
          <p>Own Id: OTP-5363 Aux Id: EABln19084</p>
        </item>
        <item>
          <p>A BIF <c>erlang:raise/3</c> has been added. See the manual
            for details. It is intended for internal system programming
            only, advanced error handling.</p>
          <p>Own Id: OTP-5376 Aux Id: OTP-5257</p>
        </item>
      </list>
    </section>
  </section>

  <section>
    <title>Kernel 2.10.3</title>

    <section>
      <title>Improvements and New Features</title>
      <list type="bulleted">
        <item>
          <p>With the <c>-eval</c> flag (<c>erl -eval Expr</c>), an
            arbitrary expression can be evaluated during system
            initialization. This is documented in <c>init(3)</c>.</p>
          <p>Own Id: OTP-5260</p>
        </item>
        <item>
          <p>The unsupported and undocumented modules <c>socks5</c>,
            <c>socks5_auth</c>, <c>socks5_tcp</c>, and <c>socks5_udp</c>
            have been removed.</p>
          <p>Own Id: OTP-5266</p>
        </item>
      </list>
    </section>
  </section>

  <section>
    <title>Kernel 2.10.1</title>

    <section>
      <title>Fixed Bugs and Malfunctions</title>
      <list type="bulleted">
        <item>
          <p>The Pman 'trace shell' functionality was broken and has
            now been fixed. Furthermore, Pman could not correctly
            find the pid of the active shell if more than one shell
            process was running on the node. This has also been
            corrected.</p>
          <p>Own Id: OTP-5191</p>
        </item>
        <item>
          <p>The documentation for the <c>auth:open/1</c> function
            which no longer exists has been removed. (Thanks to
            Miguel Barreiro.)</p>
          <p>Own Id: OTP-5208</p>
        </item>
        <item>
          <p>Corrected the <c>crc32/3</c> function in the undocumented
            and unsupported <c>zlib</c> module.</p>
          <p>Own Id: OTP-5227</p>
        </item>
      </list>
    </section>

    <section>
      <title>Improvements and New Features</title>
      <list type="bulleted">
        <item>
          <p>You can now start Erlang with the <c>-rsh</c> flag which
            gives you a remote initial shell instead of a local one.
            Example:</p>
          <pre>
            erl -sname this_node -rsh other_node@other_host
          </pre>
          <p>Own Id: OTP-5210</p>
        </item>
        <item>
          <p>If <c>/etc/hosts</c> specified two hosts with the same IP
            address (on separate lines), only the last host would be
            registered by inet_db during inet configuration. This has
            been corrected now so that both aliases are registered
            with the same IP address.</p>
          <p>Own Id: OTP-5212 Aux Id: seq7128</p>
        </item>
        <item>
          <p>The documentation for BIFs that take I/O lists have
            been clarified. Those are <c>list_to_binary/1</c>,
            <c>port_command/2</c>, <c>port_control/3</c>.</p>
          <p>Documentation for all <c>is_*</c> BIFs (such as
            <c>is_atom/1</c>) has been added.</p>
          <p>Removed the documentation for
            <c>erlang:float_to_binary/2</c> which was removed from
            the run-time system several releases ago.</p>
          <p>Own Id: OTP-5222</p>
        </item>
      </list>
    </section>
  </section>
</chapter>
<|MERGE_RESOLUTION|>--- conflicted
+++ resolved
@@ -31,7 +31,6 @@
   </header>
   <p>This document describes the changes made to the Kernel application.</p>
 
-<<<<<<< HEAD
 <section><title>Kernel 4.1</title>
 
     <section><title>Improvements and New Features</title>
@@ -59,15 +58,11 @@
 </section>
 
 <section><title>Kernel 4.0</title>
-=======
-<section><title>Kernel 3.2.0.1</title>
->>>>>>> 4481c1b1
 
     <section><title>Fixed Bugs and Malfunctions</title>
       <list>
         <item>
           <p>
-<<<<<<< HEAD
 	    Fix error handling in <c>file:read_line/1</c> for Unicode
 	    contents.</p>
           <p>
@@ -184,20 +179,27 @@
 	    ECONNRESET errors on both active and passive sockets.</p>
           <p>
 	    Own Id: OTP-12843</p>
-=======
-	    The 'raw' socket option could not be used multiple times
+        </item>
+      </list>
+    </section>
+
+</section>
+
+<section><title>Kernel 3.2.0.1</title>
+    <section><title>Fixed Bugs and Malfunctions</title>
+      <list>
+        <item>
+	    <p>The 'raw' socket option could not be used multiple times
 	    in one call to any e.g gen_tcp function because only one
 	    of the occurrences were used. This bug has been fixed,
 	    and also a small bug concerning propagating error codes
 	    from within inet:setopts/2.</p>
-          <p>
-	    Own Id: OTP-11482 Aux Id: seq12872 </p>
->>>>>>> 4481c1b1
-        </item>
-      </list>
-    </section>
-
-</section>
+          <p>Own Id: OTP-11482 Aux Id: seq12872 </p>
+          </item>
+        </list>
+      </section>
+    </section>
+
 
 <section><title>Kernel 3.2</title>
 
