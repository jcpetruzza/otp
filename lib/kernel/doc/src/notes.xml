<?xml version="1.0" encoding="utf-8" ?>
<!DOCTYPE chapter SYSTEM "chapter.dtd">

<chapter>
  <header>
    <copyright>
<<<<<<< HEAD
      <year>2004</year><year>2022</year>
=======
      <year>2004</year><year>2021</year>
>>>>>>> 6edaed6e
      <holder>Ericsson AB. All Rights Reserved.</holder>
    </copyright>
    <legalnotice>
      Licensed under the Apache License, Version 2.0 (the "License");
      you may not use this file except in compliance with the License.
      You may obtain a copy of the License at
 
          http://www.apache.org/licenses/LICENSE-2.0

      Unless required by applicable law or agreed to in writing, software
      distributed under the License is distributed on an "AS IS" BASIS,
      WITHOUT WARRANTIES OR CONDITIONS OF ANY KIND, either express or implied.
      See the License for the specific language governing permissions and
      limitations under the License.

    </legalnotice>

    <title>Kernel Release Notes</title>
    <prepared></prepared>
    <docno></docno>
    <date></date>
    <rev></rev>
    <file>notes.xml</file>
  </header>
  <p>This document describes the changes made to the Kernel application.</p>

<<<<<<< HEAD
<section><title>Kernel 8.5.2</title>
=======
<section><title>Kernel 8.3.2.3</title>
>>>>>>> 6edaed6e

    <section><title>Fixed Bugs and Malfunctions</title>
      <list>
        <item>
          <p>
<<<<<<< HEAD
	    Fixed shutdown crash in gen_tcp socket backend, when the
	    other end closed the socket.</p>
          <p>
	    Own Id: OTP-18270 Aux Id: #6331 </p>
        </item>
        <item>
	    <p><c>erl_tar</c> can now read gzip-compressed tar files
	    that are padded. There is a new option
	    <c>compressed_one</c> for <c>file:open/2</c> that will
	    read a single member from a gzip file,</p>
          <p>
	    Own Id: OTP-18289 Aux Id: PR-6343 </p>
        </item>
        <item>
          <p>
	    Fix <c>os:cmd</c> to not translate all exceptions thrown
	    to <c>badarg</c>. For example <c>emfile</c> from
	    <c>erlang:open_port</c> was translated to <c>badarg</c>.</p>
          <p>
	    This bug has existed since Erlang/OTP 24.</p>
          <p>
	    Own Id: OTP-18291 Aux Id: PR-6382 </p>
        </item>
        <item>
          <p>
=======
>>>>>>> 6edaed6e
	    Spec for function net:if_names/0 incorrect</p>
          <p>
	    Own Id: OTP-18296 Aux Id: OTP-16464 </p>
        </item>
        <item>
          <p>
	    Missing ctrl option name transation for TOS and TTL (on
	    FreeBSD) when using gen_udp with the 'socket'
	    inet_backend.</p>
          <p>
	    Own Id: OTP-18315</p>
        </item>
        <item>
          <p>
<<<<<<< HEAD
	    gen_udp:open/2 with option(s) add_membership or
	    drop_membership would drop earlier options.</p>
          <p>
	    Own Id: OTP-18323 Aux Id: #6476 </p>
        </item>
        <item>
          <p>
	    The <seemfa
	    marker="kernel:inet#setopts/2"><c>inet:setopts/2</c></seemfa>
	    <c>{reuseaddr, true}</c> option will now be ignored on
	    Windows unless the socket is an UDP socket. For more
	    information see the documentation of the <c>reuseaddr</c>
	    option part of the documentation of
	    <c>inet:setopts/2</c>.</p>
          <p>
	    Prior to OTP 25 the <c>{reuseaddr, true}</c> option was
	    ignored for all sockets on Windows, but as of OTP 25.0
	    this was changed so that it was not ignored for any
	    sockets.</p>
          <p>
	    *** POTENTIAL INCOMPATIBILITY ***</p>
          <p>
	    Own Id: OTP-18324 Aux Id: GH-6461, PR-6481 </p>
=======
	    The tcp connect option 'bind_to_device' could not be used
	    with inet_backend = 'socket'. 'inet' requires value type
	    binarry() and 'socket' requires value type 'string()'.</p>
          <p>
	    Own Id: OTP-18357 Aux Id: #6509 </p>
        </item>
        <item>
          <p>
	    Minor issue processing options when calling
	    gen_tcp:connect with a sockaddr() and inet_backend =
	    socket.</p>
          <p>
	    Own Id: OTP-18358 Aux Id: #6528 </p>
>>>>>>> 6edaed6e
        </item>
      </list>
    </section>


    <section><title>Improvements and New Features</title>
      <list>
        <item>
<<<<<<< HEAD
	    <p>The distribution socket option handling in
	    <c>inet_tcp_dist</c> has been cleaned up to clarify which
	    were mandatory and which just had default values. </p>
          <p>
	    Own Id: OTP-18293</p>
        </item>
        <item>
=======
>>>>>>> 6edaed6e
          <p>
	    Improve warning message format for gen_tcp_socket.</p>
          <p>
	    Own Id: OTP-18317</p>
        </item>
      </list>
    </section>

</section>

<<<<<<< HEAD
<section><title>Kernel 8.5.1</title>

    <section><title>Fixed Bugs and Malfunctions</title>
      <list>
        <item>
          <p>
	    Listen sockets created with the socket module, leaked
	    (erlang-) monitors.</p>
          <p>
	    Own Id: OTP-18240 Aux Id: #6285 </p>
        </item>
        <item>
          <p>
	    <seeerl marker="stdlib:peer"><c>peer</c></seeerl> nodes
	    failed to halt when the process supervising the control
	    connection crashed. When an alternative control
	    connection was used, this supervision process also quite
	    frequently crashed when the <c>peer</c> node was stopped
	    by the node that started it which caused the <c>peer</c>
	    node to linger without ever halting.</p>
          <p>
	    Own Id: OTP-18249 Aux Id: PR-6301 </p>
        </item>
      </list>
    </section>

</section>

<section><title>Kernel 8.5</title>

    <section><title>Fixed Bugs and Malfunctions</title>
      <list>
        <item>
          <p>
	    Fixed inconsistency bugs in <seeerl
	    marker="kernel:global"><c>global</c></seeerl> due to
	    <c>nodeup</c>/<c>nodedown</c> messages not being
	    delivered before/after traffic over connections. Also
	    fixed various other inconsistency bugs and deadlocks in
	    both <seeerl
	    marker="kernel:global_group"><c>global_group</c></seeerl>
	    and <c>global</c>.</p>
          <p>
	    As building blocks for these fixes, a new BIF <seemfa
	    marker="erts:erlang#nodes/2"><c>erlang:nodes/2</c></seemfa>
	    has been introduced and <seemfa
	    marker="kernel:net_kernel#monitor_nodes/2"><c>net_kernel:monitor_nodes/2</c></seemfa>
	    has been extended.</p>
          <p>
	    The <seecom
	    marker="erts:erl#hidden"><c>-hidden</c></seecom> and
	    <seecom
	    marker="erts:erl#connect_all"><c>-connect_all</c></seecom>
	    command line arguments did not work if multiple instances
	    were present on the command line which has been fixed.
	    The new kernel parameter <seeapp
	    marker="kernel:kernel_app#connect_all"><c>connect_all</c></seeapp>
	    has also been introduced in order to replace the
	    <c>-connect_all</c> command line argument.</p>
          <p>
	    Own Id: OTP-17934 Aux Id: PR-6007 </p>
        </item>
        <item>
          <p>
	    Fixed IPv6 multicast_if and membership socket options.</p>
          <p>
	    Own Id: OTP-18091 Aux Id: #5789 </p>
        </item>
        <item>
          <p>
	    Fixed issue with inet:getifaddrs hanging on pure IPv6
	    Windows</p>
          <p>
	    Own Id: OTP-18102 Aux Id: #5904 </p>
        </item>
        <item>
          <p>
	    The type specifications for <c>inet:getopts/2</c> and
	    <c>inet:setopts/2</c> have been corrected regarding SCTP
	    options.</p>
          <p>
	    Own Id: OTP-18115 Aux Id: PR-5939 </p>
        </item>
        <item>
          <p>
	    The type specifications for <c>inet:parse_*</c> have been
	    tightened.</p>
          <p>
	    Own Id: OTP-18121 Aux Id: PR-5972 </p>
        </item>
        <item>
          <p>
	    Fix gen_tcp:connect/3 spec to include the inet_backend
	    option.</p>
          <p>
	    Own Id: OTP-18171 Aux Id: PR-6131 </p>
        </item>
        <item>
          <p>
	    Fix bug where using a binary as the format when calling
	    <c>logger:log(Level, Format, Args)</c> (or any other
	    logging function) would cause a crash or incorrect
	    logging.</p>
          <p>
	    Own Id: OTP-18229 Aux Id: PR-6212 </p>
        </item>
      </list>
    </section>


    <section><title>Improvements and New Features</title>
      <list>
        <item>
          <p>
	    Add rudimentary debug feature (option) for the
	    inet-driver based sockets, such as gen_tcp and gen_udp.</p>
          <p>
	    Own Id: OTP-18032</p>
        </item>
        <item>
          <p>
	    Introduced the <c>hidden</c> and <c>dist_listen</c>
	    options to <seemfa
	    marker="kernel:net_kernel#start/2"><c>net_kernel:start/2</c></seemfa>.</p>
          <p>
	    Also documented the <seecom
	    marker="erts:erl#dist_listen"><c>-dist_listen</c></seecom>
	    command line argument which was erroneously documented as
	    a <c>kernel</c> parameter and not as a command line
	    argument.</p>
          <p>
	    Own Id: OTP-18107 Aux Id: PR-6009 </p>
        </item>
        <item>
          <p>
	    Scope and group monitoring have been introduced in
	    <seeerl marker="kernel:pg"><c>pg</c></seeerl>. For more
	    information see the documentation of <seemfa
	    marker="kernel:pg#monitor_scope/0"><c>pg:monitor_scope()</c></seemfa>,
	    <seemfa
	    marker="kernel:pg#monitor/1"><c>pg:monitor()</c></seemfa>,
	    and <seemfa
	    marker="kernel:pg#demonitor/1"><c>pg:demonitor()</c></seemfa>.</p>
          <p>
	    Own Id: OTP-18163 Aux Id: PR-6058, PR-6275 </p>
        </item>
        <item>
          <p>
	    A new function <seemfa
	    marker="kernel:global#disconnect/0"><c>global:disconnect/0</c></seemfa>
	    has been introduced with which one can cleanly disconnect
	    a node from all other nodes in a cluster of <c>global</c>
	    nodes.</p>
          <p>
	    Own Id: OTP-18232 Aux Id: OTP-17843, PR-6264 </p>
        </item>
      </list>
    </section>

</section>

<section><title>Kernel 8.4.2</title>

    <section><title>Fixed Bugs and Malfunctions</title>
      <list>
        <item>
          <p>
	    A call to <seemfa
	    marker="net_kernel#setopts/2"><c>net_kernel:setopts(new,
	    Opts)</c></seemfa> at the same time as a connection was
	    being set up could cause a deadlock between the
	    <c>net_kernel</c> process and the process setting up the
	    connection.</p>
          <p>
	    Own Id: OTP-18198 Aux Id: GH-6129, PR-6216 </p>
        </item>
      </list>
    </section>

</section>

<section><title>Kernel 8.4.1</title>

    <section><title>Fixed Bugs and Malfunctions</title>
      <list>
        <item>
          <p>
	    The DNS resolver <c>inet_res</c> has been fixed to ignore
	    trailing dot difference in the request domain between the
	    sent request and the received response, when validating a
	    response.</p>
          <p>
	    Own Id: OTP-18112 Aux Id: ERIERL-811 </p>
        </item>
        <item>
          <p>
	    A bug in <c>inet_res</c> has been fixed where a missing
	    internal <c>{ok,_}</c> wrapper caused
	    <c>inet_res:resolve/*</c> to return a calculated host
	    name instead of an `<c>{ok,Msg}</c> tuple, when resolving
	    an IP address or a host name that is an IP address
	    string.</p>
          <p>
	    Own Id: OTP-18122 Aux Id: GH-6015, PR-6020 </p>
        </item>
        <item>
          <p>
	    The <c>erlang:is_alive()</c> BIF could return <c>true</c>
	    before configured distribution service was available.
	    This bug was introduced in OTP 25.0 ERTS version 13.0.</p>
          <p>
	    The <c>erlang:monitor_node()</c> and
	    <c>erlang:monitor()</c> BIFs could erroneously fail even
	    though configured distribution service was available.
	    This occurred if these BIFs were called after the
	    distribution had been started using dynamic node name
	    assignment but before the name had been assigned.</p>
          <p>
	    Own Id: OTP-18124 Aux Id: OTP-17558, PR-6032 </p>
        </item>
        <item>
          <p>
	    Added the missing mandatory <c>address/0</c> callback in
	    the <c>gen_tcp_dist</c> example.</p>
          <p>
	    Own Id: OTP-18136</p>
        </item>
      </list>
    </section>

</section>

<section><title>Kernel 8.4</title>

    <section><title>Fixed Bugs and Malfunctions</title>
      <list>
        <item>
          <p>
	    The DNS resolver implementation has been rewritten to
	    validate replies more thoroughly, and a bit optimized to
	    create less garbage.</p>
          <p>
	    Own Id: OTP-17323</p>
        </item>
        <item>
          <p>
	    The socket option 'reuseaddr' is *no longer* ignored on
	    Windows.</p>
          <p>
	    Own Id: OTP-17447 Aux Id: GH-4819 </p>
        </item>
        <item>
          <p>
	    Fix bug where using the atoms <c>string</c> or
	    <c>report</c> as the format when calling
	    <c>logger:log(Level, Format, Args)</c> (or any other
	    logging function) would cause a crash or incorrect
	    logging.</p>
          <p>
	    Own Id: OTP-17551 Aux Id: GH-5071 PR-5075 </p>
        </item>
        <item>
	    <p> As of OTP 25, <c>global</c> will by default prevent
	    overlapping partitions due to network issues by actively
	    disconnecting from nodes that reports that they have lost
	    connections to other nodes. This will cause fully
	    connected partitions to form instead of leaving the
	    network in a state with overlapping partitions. </p> <p>
	    Prevention of overlapping partitions can be disabled
	    using the <seeapp
	    marker="kernel_app#prevent_overlapping_partitions"><c>prevent_overlapping_partitions</c></seeapp>
	    <c>kernel(6)</c> parameter, making <c>global</c> behave
	    like it used to do. This is, however, problematic for all
	    applications expecting a fully connected network to be
	    provided, such as for example <c>mnesia</c>, but also for
	    <c>global</c> itself. A network of overlapping partitions
	    might cause the internal state of <c>global</c> to become
	    inconsistent. Such an inconsistency can remain even after
	    such partitions have been brought together to form a
	    fully connected network again. The effect on other
	    applications that expects that a fully connected network
	    is maintained may vary, but they might misbehave in very
	    subtle hard to detect ways during such a partitioning.
	    Since you might get hard to detect issues without this
	    fix, you are <i>strongly</i> advised <i>not</i> to
	    disable this fix. Also note that this fix <i>has</i> to
	    be enabled on <i>all</i> nodes in the network in order to
	    work properly. </p>
          <p>
	    *** POTENTIAL INCOMPATIBILITY ***</p>
          <p>
	    Own Id: OTP-17911 Aux Id: PR-5687, PR-5611, OTP-17843 </p>
        </item>
        <item>
	    <p> Starting the helper program for name resolving;
	    <c>inet_gethost</c>, has been improved to use an absolute
	    file system path to ensure that the right program is
	    started. </p><p> If the helper program can not be started
	    - the system now halts, to avoid running with a silently
	    broken name resolver. </p>
          <p>
	    Own Id: OTP-17958 Aux Id: OTP-17978 </p>
        </item>
        <item>
          <p>
	    The type specification for <c>inet_res:getbyname/2,3</c>
	    has been corrected to reflect that it can return peculiar
	    <c>#hostent{}</c> records.</p>
          <p>
	    Own Id: OTP-17986 Aux Id: PR-5412, PR-5803 </p>
        </item>
        <item>
	    <p><c>code:module_status/1</c> would always report BEAM
	    files loaded from an archive as <c>modified</c>, and
	    <c>code:modified_modules/0</c> would always return the
	    name of all modules loaded from archives.</p>
          <p>
	    Own Id: OTP-17990 Aux Id: GH-5801 </p>
        </item>
        <item>
          <p>
	    In logger fix file handler shutdown delay by using erlang
	    timers instead of the timer module's timers.</p>
          <p>
	    Own Id: OTP-18001 Aux Id: GH-5780 PR-5829 </p>
        </item>
        <item>
          <p>
	    Fix the meta data in log events generated by logger on
	    failure to not contain the original log event's meta
	    data.</p>
          <p>
	    Own Id: OTP-18003 Aux Id: PR-5771 </p>
        </item>
        <item>
          <p>
	    Fix logger file backend to re-create the log folder if it
	    has been deleted.</p>
          <p>
	    Own Id: OTP-18015 Aux Id: GH-5828 PR-5845 </p>
        </item>
        <item>
          <p>
	    [socket] Encode of sockaddr has been improved.</p>
          <p>
	    Own Id: OTP-18020</p>
        </item>
        <item>
          <p>
	    Fix <c>put_chars</c> requests to the io server with
	    incomplete unicode data to exit with
	    <c>no_translation</c> error.</p>
          <p>
	    Own Id: OTP-18070 Aux Id: PR-5885 </p>
        </item>
      </list>
    </section>


    <section><title>Improvements and New Features</title>
      <list>
        <item>
          <p>
	    The net module now works on Windows.</p>
          <p>
	    Own Id: OTP-16464</p>
        </item>
        <item>
          <p>
	    An Erlang installation directory is now relocatable on
	    the file system given that the paths in the
	    installation's <c>RELEASES</c> file are paths that are
	    relative to the installations root directory. The
	    <c>`release_handler:create_RELEASES/4</c> function can
	    generate a <c>RELEASES</c> file with relative paths if
	    its <c>RootDir</c> parameter is set to the empty string.</p>
          <p>
	    Own Id: OTP-17304</p>
        </item>
        <item>
	    <p>The following distribution flags are now mandatory:
	    <c>DFLAG_BIT_BINARIES</c>, <c>DFLAG_EXPORT_PTR_TAG</c>,
	    <c>DFLAG_MAP_TAGS</c>, <c>DFLAG_NEW_FLOATS</c>, and
	    <c>DFLAG_FUN_TAGS</c>. This mainly concerns libraries or
	    application that implement the distribution protocol
	    themselves.</p>
          <p>
	    Own Id: OTP-17318 Aux Id: PR-4972 </p>
        </item>
        <item>
          <p>
	    Fix <c>os:cmd</c> to work on Android OS.</p>
          <p>
	    Own Id: OTP-17479 Aux Id: PR-4917 </p>
        </item>
        <item>
          <p>
	    The configuration files <seecom
	    marker="erts:erl"><c>.erlang</c></seecom>, <seeguide
	    marker="system/reference_manual:distributed"><c>.erlang.cookie</c></seeguide>
	    and <seeerl
	    marker="stdlib:beam_lib#.erlang.crypt"><c>.erlang.crypt</c></seeerl>
	    can now be located in the XDG Config Home directory.</p>
          <p>
	    See the documentation for each file and
	    <c>filename:basedir/2</c> for more details.</p>
          <p>
	    Own Id: OTP-17554 Aux Id: GH-5016 PR-5408 OTP-17821 </p>
        </item>
        <item>
          <p>
	    Dynamic node name improvements: <c>erlang:is_alive/0</c>
	    changed to return true for pending dynamic node name and
	    new function <c>net_kernel:get_state/0</c>.</p>
          <p>
	    Own Id: OTP-17558 Aux Id: OTP-17538, PR-5111, GH-5402 </p>
        </item>
        <item>
          <p>
	    The types for callback result types in <c>gen_statem</c>
	    has bee augmented with arity 2 types where it is possible
	    for a callback module to specify the type of the callback
	    data, so the callback module can get type validation of
	    it.</p>
          <p>
	    Own Id: OTP-17589 Aux Id: PR-4926 </p>
        </item>
        <item>
          <p>
	    The tagged tuple tests and fun-calls have been optimized
	    and are now a little bit cheaper than previously.</p>
          <p>
	    These optimizations become possible after making sure
	    that all boxed terms have at least one word allocated
	    after the arity word. This has been accomplished by
	    letting all empty tuples refer to the same empty tuple
	    literal which also reduces memory usage for empty tuples.</p>
          <p>
	    Own Id: OTP-17608</p>
        </item>
        <item>
          <p>
	    A <seeapp
	    marker="kernel:kernel_app#net_ticker_spawn_options"><c>net_ticker_spawn_options</c></seeapp>
	    <c>kernel</c> configuration parameter with which one can
	    set spawn options for the distribution channel ticker
	    processes has been introduced.</p>
          <p>
	    Own Id: OTP-17617 Aux Id: PR-5069 </p>
        </item>
        <item>
          <p>
	    The most, or at least the most used, <seeerl
	    marker="kernel:rpc"><c>rpc</c></seeerl> operations now
	    require <seeerl marker="kernel:erpc"><c>erpc</c></seeerl>
	    support in order to communicate with other Erlang nodes.
	    <c>erpc</c> was introduced in OTP 23. That is, <c>rpc</c>
	    operations against Erlang nodes of releases prior to OTP
	    23 will fail.</p>
          <p>
	    *** POTENTIAL INCOMPATIBILITY ***</p>
          <p>
	    Own Id: OTP-17681 Aux Id: PR-5307 </p>
        </item>
        <item>
          <p>
	    The new module <c>peer</c> supersedes the <c>slave</c>
	    module. The <c>slave</c> module is now deprecated and
	    will be removed in OTP 27.</p>
          <p>
	    <c>peer</c> contains an extended and more robust API for
	    starting erlang nodes.</p>
          <p>
	    Own Id: OTP-17720 Aux Id: PR-5162 </p>
        </item>
        <item>
          <p>
	    In order to make it easier for the user to manage
	    multiple outstanding asynchronous <c>call</c> requests,
	    new functionality utilizing request identifier
	    collections have been introduced in <seetype
	    marker="kernel:erpc#request_id_collection"><c>erpc</c></seetype>,
	    <seetype
	    marker="stdlib:gen_server#request_id_collection"><c>gen_server</c></seetype>,
	    <seetype
	    marker="stdlib:gen_statem#request_id_collection"><c>gen_statem</c></seetype>,
	    and <seetype
	    marker="stdlib:gen_event#request_id_collection"><c>gen_event</c></seetype>.</p>
          <p>
	    Own Id: OTP-17784 Aux Id: PR-5792 </p>
        </item>
        <item>
	    <p>Type specifications have been added to the
	    <c>gen_server</c>, and the documentation has been updated
	    to utilize this. </p><p>This surfaced a few type
	    violations that has been corrected in <c>global</c>,
	    <c>logger_olp</c> and <c>rpc</c>. </p>
          <p>
	    Own Id: OTP-17915 Aux Id: PR-5751, GH-2375, GH-2690 </p>
        </item>
        <item>
          <p>
	    IP address validation functions <c>is_ipv4_address/1</c>,
	    <c>is_ipv6_address/1</c> and <c>is_ip_address/1</c> have
	    been added to the module <c>inet</c> in Kernel.</p>
          <p>
	    Own Id: OTP-17923 Aux Id: PR-5646 </p>
        </item>
        <item>
          <p>
	    An API for multihomed SCTP connect has been added in the
	    guise of <c>gen_sctp:connectx_init/*</c></p>
          <p>
	    Own Id: OTP-17951 Aux Id: PR-5656 </p>
        </item>
        <item>
          <p>
	    [socket] Add encoding of the field hatype of the type
	    sockaddr_ll (family 'packet').</p>
          <p>
	    Own Id: OTP-17968 Aux Id: OTP-16464 </p>
        </item>
        <item>
          <p>
	    Added support for configurable features as described in
	    EEP-60. Features can be enabled/disabled during
	    compilation with options (<c>-enable-feature Feature</c>,
	    <c>-disable-feature Feature</c> and <c>+{feature,
	    Feature, enable|disable}</c>) to <c>erlc</c> as well as
	    with directives (<c>-feature(Feature,
	    enable|disable).</c>) in the file. Similar options can be
	    used to <c>erl</c> for enabling/disabling features
	    allowed at runtime. The new <c>maybe</c> expression
	    (EEP-49) is fully supported as the feature
	    <c>maybe_expr</c>. The features support is documented in
	    the reference manual.</p>
          <p>
	    Own Id: OTP-17988</p>
        </item>
      </list>
    </section>

</section>

=======
>>>>>>> 6edaed6e
<section><title>Kernel 8.3.2.2</title>

    <section><title>Improvements and New Features</title>
      <list>
        <item>
          <p>
	    A new function <seemfa
	    marker="kernel:global#disconnect/0"><c>global:disconnect/0</c></seemfa>
	    has been introduced with which one can cleanly disconnect
	    a node from all other nodes in a cluster of <c>global</c>
	    nodes.</p>
          <p>
	    Own Id: OTP-18232 Aux Id: OTP-17843, PR-6264 </p>
        </item>
      </list>
    </section>

</section>

<section><title>Kernel 8.3.2.1</title>

    <section><title>Fixed Bugs and Malfunctions</title>
      <list>
        <item>
          <p>
	    A call to <seemfa
	    marker="net_kernel#setopts/2"><c>net_kernel:setopts(new,
	    Opts)</c></seemfa> at the same time as a connection was
	    being set up could cause a deadlock between the
	    <c>net_kernel</c> process and the process setting up the
	    connection.</p>
          <p>
	    Own Id: OTP-18198 Aux Id: GH-6129, PR-6216 </p>
        </item>
      </list>
    </section>

</section>

<section><title>Kernel 8.3.2</title>

    <section><title>Fixed Bugs and Malfunctions</title>
      <list>
        <item>
          <p>
	    inet:getopts/2 for the 'raw' option for a socket created
	    with inet-backend 'socket' failed.</p>
          <p>
	    Own Id: OTP-18078 Aux Id: GH-5930 </p>
        </item>
        <item>
          <p>
	    Corrected the behaviour of the shutdown function when
	    using with the inet_backend = socket. It was not
	    sufficiently compatible with the "old" gen_tcp.</p>
          <p>
	    Own Id: OTP-18080 Aux Id: GH-5930 </p>
        </item>
      </list>
    </section>

</section>

<section><title>Kernel 8.3.1</title>

    <section><title>Fixed Bugs and Malfunctions</title>
      <list>
        <item>
          <p>
	    Fix failed accepted connection setup after previous
	    established connection from same node closed down
	    silently.</p>
          <p>
	    Own Id: OTP-17979 Aux Id: ERIERL-780 </p>
        </item>
        <item>
	    <p>Fixed a problem where typing Ctrl-R in the shell could
	    hang if there were some problem with the history log
	    file.</p>
          <p>
	    Own Id: OTP-17981 Aux Id: PR-5791 </p>
        </item>
      </list>
    </section>

</section>

<section><title>Kernel 8.3</title>

    <section><title>Fixed Bugs and Malfunctions</title>
      <list>
        <item>
          <p>
	    Handling of <c>send_timeout</c> for <c>gen_tcp</c> has
	    been corrected so that the timeout is honored also when
	    sending 0 bytes.</p>
          <p>
	    Own Id: OTP-17840</p>
        </item>
        <item>
	    <p> By default <c>global</c> does <i>not</i> take any
	    actions to restore a fully connected network when
	    connections are lost due to network issues. This is
	    problematic for all applications expecting a fully
	    connected network to be provided, such as for example
	    <c>mnesia</c>, but also for <c>global</c> itself. A
	    network of overlapping partitions might cause the
	    internal state of <c>global</c> to become inconsistent.
	    Such an inconsistency can remain even after such
	    partitions have been brought together to form a fully
	    connected network again. The effect on other applications
	    that expects that a fully connected network is maintained
	    may vary, but they might misbehave in very subtle hard to
	    detect ways during such a partitioning. </p> <p> In order
	    to prevent such issues, we have introduced a <i>prevent
	    overlapping partitions</i> fix which can be enabled using
	    the <seeapp
	    marker="kernel:kernel_app#prevent_overlapping_partitions"><c>prevent_overlapping_partitions</c></seeapp>
	    <c>kernel(6)</c> parameter. When this fix has been
	    enabled, <c>global</c> will actively disconnect from
	    nodes that reports that they have lost connections to
	    other nodes. This will cause fully connected partitions
	    to form instead of leaving the network in a state with
	    overlapping partitions. Note that this fix <i>has</i> to
	    be enabled on <i>all</i> nodes in the network in order to
	    work properly. Since this quite substantially changes the
	    behavior, this fix is currently disabled by default.
	    Since you might get hard to detect issues without this
	    fix you are, however, <i>strongly</i> advised to enable
	    this fix in order to avoid issues such as the ones
	    described above. As of OTP 25 this fix will become
	    enabled by default. </p>
          <p>
	    Own Id: OTP-17843 Aux Id: ERIERL-732, PR-5611 </p>
        </item>
        <item>
          <p>
	    Fix bug where <c>logger</c> would crash when logging a
	    report including improper lists.</p>
          <p>
	    Own Id: OTP-17851</p>
        </item>
        <item>
          <p>
	    Make <c>erlang:set_cookie</c> work for dynamic node
	    names.</p>
          <p>
	    Own Id: OTP-17902 Aux Id: GH-5402, PR-5670 </p>
        </item>
      </list>
    </section>


    <section><title>Improvements and New Features</title>
      <list>
        <item>
          <p>
	    Add support for using socket:sockaddr_in() and
	    socket:sockaddr_in6() when using gen_sctp, gen_tcp and
	    gen_udp. This will make it possible to use Link Local
	    IPv6 addresses.</p>
          <p>
	    Own Id: OTP-17455 Aux Id: GH-4852 </p>
        </item>
        <item>
          <p>
	    A <seeapp
	    marker="kernel:kernel_app#net_tickintensity"><c>net_tickintensity</c></seeapp>
	    <c>kernel</c> parameter has been introduced. It can be
	    used to control the amount of ticks during a <seeapp
	    marker="kernel:kernel_app#net_ticktime"><c>net_ticktime</c></seeapp>
	    period.</p>
          <p>
	    A new <seemfa
	    marker="kernel:net_kernel#start/2"><c>net_kernel:start/2</c></seemfa>
	    function has also been introduced in order to make it
	    easier to add new options. The use of <seemfa
	    marker="kernel:net_kernel#start/1"><c>net_kernel:start/1</c></seemfa>
	    has been deprecated.</p>
          <p>
	    Own Id: OTP-17905 Aux Id: ERIERL-732, PR-5740 </p>
        </item>
        <item>
          <p>
	    Improve documentation for the dynamic node name feature.</p>
          <p>
	    Own Id: OTP-17918</p>
        </item>
      </list>
    </section>

</section>

<section><title>Kernel 8.2</title>

    <section><title>Fixed Bugs and Malfunctions</title>
      <list>
        <item>
          <p>
	    socket:which_sockets( pid() ) uses wrong keyword when
	    looking up socket owner ('ctrl' instead of 'owner').</p>
          <p>
	    Own Id: OTP-17716</p>
        </item>
        <item>
          <p>
	    In epmd_ntop, the #if defined(EPMD6) conditional was
	    inverted and it was only including the IPv6-specific code
	    when EPMD6 was undefined. This was causing IPv6 addrs to
	    be interpreted as IPv4 addrs and generating nonsense IPv4
	    addresses as output.</p>
          <p>
	    Several places were incorrectly using 'num_sockets'
	    instead of 'i' to index into the iserv_addr array during
	    error logging. This would result in a read into
	    uninitialized data in the iserv_addr array.</p>
          <p>
	    Thanks to John Eckersberg for providing this fix.</p>
          <p>
	    Own Id: OTP-17730</p>
        </item>
        <item>
          <p>
	    Minor fix of the <c>erl_uds_dist</c> distribution module
	    example.</p>
          <p>
	    Own Id: OTP-17765 Aux Id: PR-5289 </p>
        </item>
        <item>
          <p>
	    A bug has been fixed for the legacy TCP socket adaption
	    module <c>gen_tcp_socket</c> where it did bind to a
	    socket address when given a file descriptor, but should
	    not.</p>
          <p>
	    Own Id: OTP-17793 Aux Id: PR-5348, OTP-17451, PR-4787,
	    GH-4680, PR-2989, OTP-17216 </p>
        </item>
        <item>
          <p>
	    Improve the error printout when <c>open_port/2</c> fails
	    because of invalid arguments.</p>
          <p>
	    Own Id: OTP-17805 Aux Id: PR-5406 </p>
        </item>
        <item>
          <p>
	    Calling socket:monitor/1 on an already closed socket
	    should succeed and result in an immediate DOWN message.
	    This has now been fixed.</p>
          <p>
	    Own Id: OTP-17806</p>
        </item>
        <item>
          <p>
	    Fix the configuration option <c>logger_metadata</c> to
	    work.</p>
          <p>
	    Own Id: OTP-17807 Aux Id: PR-5418 </p>
        </item>
        <item>
          <p>
	    Fix tls and non-tls distribution to use
	    erl_epmd:address_please to figure out if IPv4 or IPv6
	    addresses should be used when connecting to the remote
	    node.</p>
          <p>
	    Before this fix, a dns lookup of the remote node hostname
	    determined which IP version was to be used which meant
	    that the hostname had to resolve to a valid ip address.</p>
          <p>
	    Own Id: OTP-17809 Aux Id: PR-5337 GH-5334 </p>
        </item>
      </list>
    </section>


    <section><title>Improvements and New Features</title>
      <list>
        <item>
          <p>
	    Add <c>logger:reconfigure/0</c>.</p>
          <p>
	    Own Id: OTP-17375 Aux Id: PR-4663 PR-5186 </p>
        </item>
        <item>
          <p>
	    Add socket function ioctl/2,3,4 for socket device
	    control.</p>
          <p>
	    Own Id: OTP-17528</p>
        </item>
        <item>
          <p>
	    Add simple support for socknames/1 for gen_tcp_socket and
	    gen_udp_socket.</p>
          <p>
	    Own Id: OTP-17531</p>
        </item>
        <item>
          <p>
	    The types for callback result types in <c>gen_statem</c>
	    has bee augmented with arity 2 types where it is possible
	    for a callback module to specify the type of the callback
	    data, so the callback module can get type validation of
	    it.</p>
          <p>
	    Own Id: OTP-17738 Aux Id: PR-4926, OTP-17589 </p>
        </item>
      </list>
    </section>

</section>

<section><title>Kernel 8.1.3</title>

    <section><title>Fixed Bugs and Malfunctions</title>
      <list>
        <item>
	    <p>The internal, undocumented, but used, module
	    <c>inet_dns</c> has been fixed to handle mDNS high bit
	    usage of the Class field. </p><p> Code that uses the
	    previously obsolete, undocumented and unused record field
	    <c>#dns_rr.func</c> will need to be updated since that
	    field is now used as a boolean flag for the mDNS high
	    Class bit. Code that uses the also undocumented record
	    <c>#dns_query</c> will need to be recompiled since a
	    boolean field <c>#dns_query.unicast_response</c> has been
	    added for the mDNS high Class bit. </p>
          <p>
	    *** POTENTIAL INCOMPATIBILITY ***</p>
          <p>
	    Own Id: OTP-17734 Aux Id: GH-5327, OTP-17659 </p>
        </item>
        <item>
	    <p> The fix for Linux's behaviour when reconnecting an
	    UDP socket in PR-5120 released in OTP-24.1.2 has been
	    refined to only dissolve the socket's connection before a
	    connect if the socket is already connected, that is: only
	    for a reconnect. </p><p> This allows code to open a
	    socket with an ephemeral port, get the port number and
	    connect; without the port number changing (on Linux).
	    This turned out to have at least one valid use case
	    (besides test cases). </p><p> Should one reconnect the
	    socket then the port number may change, on Linux; it is a
	    known quirk, which can be worked around by binding to a
	    specific port number when opening the socket. If you can
	    do without an ephemeral port, that is... </p>
          <p>
	    Own Id: OTP-17736 Aux Id: GH-5279, PR-5120, OTP-17559 </p>
        </item>
      </list>
    </section>

</section>

<section><title>Kernel 8.1.2</title>

    <section><title>Fixed Bugs and Malfunctions</title>
      <list>
        <item>
	    <p> The undocumented DNS encode/decode module
	    <c>inet_dns</c> has been cleaned up to handle the
	    difference between "symbolic" and "raw" records in a more
	    consistent manner. </p><p> PR-5145/OTP-17584 introduced a
	    change that contributed to an already existing confusion,
	    which this correction should remedy. </p>
          <p>
	    Own Id: OTP-17659 Aux Id: ERIERL-702 </p>
        </item>
      </list>
    </section>

</section>

<section><title>Kernel 8.1.1</title>

    <section><title>Fixed Bugs and Malfunctions</title>
      <list>
        <item>
          <p>
	    Add more info about the socket 'type' ('socket' or
	    'port') for the DOWN message when monitoring sockets.</p>
          <p>
	    Own Id: OTP-17640</p>
        </item>
      </list>
    </section>

</section>

<section><title>Kernel 8.1</title>

    <section><title>Fixed Bugs and Malfunctions</title>
      <list>
        <item>
	    <p>The extended error information has been corrected and
	    improved for the following BIFs:
	    <c>binary_to_existing_atom/2</c>,
	    <c>list_to_existing_atom/1</c>,
	    <c>erlang:send_after/{3,4}</c>, and
	    <c>erlang:start_timer/{3,4}</c>.</p>
          <p>
	    Own Id: OTP-17449 Aux Id: GH-4900 </p>
        </item>
        <item>
          <p>
	    Fixed rare bug that could cause net_kernel process to
	    hang for ever. Have seen to happen with massive number of
	    TLS connections while remote nodes are restarting. Bug
	    exists since OTP-22.0.</p>
          <p>
	    Own Id: OTP-17476 Aux Id: GH-4931, PR-4934 </p>
        </item>
        <item>
          <p>
	    Improve handling of closed sockets for inet:info/1.</p>
          <p>
	    Own Id: OTP-17492</p>
        </item>
        <item>
          <p>
	    This change fixes a performance problem introduced in
	    pull-request #2675. Pull-request #2675 made so the system
	    tried to start children of already started applications
	    which is unnecessary. This change fixes this performance
	    problem.</p>
          <p>
	    Own Id: OTP-17519</p>
        </item>
        <item>
          <p>
	    Fix code:get_doc/1 to not crash when module is located in
	    an escript.</p>
          <p>
	    Own Id: OTP-17570 Aux Id: PR-5139 GH-4256 ERL-1261 </p>
        </item>
        <item>
          <p>
	    Parsing of the result value in the native DNS resolver
	    has been made more defensive against incorrect results.</p>
          <p>
	    Own Id: OTP-17578 Aux Id: ERIERL-683 </p>
        </item>
        <item>
          <p>
	    A bug in the option handling for the legacy socket
	    adaptor, that is; when using <c>inet_backend =
	    socket</c>, has been fixed. Now socket options are set
	    before the bind() call so options regarding, for example
	    address reuse have the desired effect.</p>
          <p>
	    Own Id: OTP-17580 Aux Id: GH-5122 </p>
        </item>
        <item>
          <p>
	    <c>inet:ntoa/1</c> has been fixed to not accept invalid
	    numerical addresses.</p>
          <p>
	    Own Id: OTP-17583 Aux Id: GH-5136 </p>
        </item>
        <item>
          <p>
	    Parsing of DNS records has been improved for records of
	    known types to not accept and present malformed ones in
	    raw format.</p>
          <p>
	    Own Id: OTP-17584 Aux Id: PR-5145 </p>
        </item>
        <item>
          <p>
	    The <c>ip_mreq()</c> type for the
	    <c>{ip,add_membership}</c> and
	    <c>{ip,drop_membership}</c> socket options has been
	    corrected to have an <c>interface</c> field instead of,
	    incorrectly, an <c>address</c> field.</p>
          <p>
	    Own Id: OTP-17590 Aux Id: PR-5170 </p>
        </item>
      </list>
    </section>


    <section><title>Improvements and New Features</title>
      <list>
        <item>
          <p>
	    Add simple utility function to display existing sockets i
	    the erlang shell (socket:i/0).</p>
          <p>
	    Own Id: OTP-17376 Aux Id: OTP-17157 </p>
        </item>
        <item>
          <p>
	    gen_udp can now be configured to use the socket
	    inet-backend (in the same way as gen_tcp).</p>
          <p>
	    Own Id: OTP-17410</p>
        </item>
        <item>
	    <p>Functions <c>erlang:set_cookie(Cookie)</c> and
	    <c>erlang:get_cookie(Node)</c> have been added for
	    completeness and to facilitate configuring distributed
	    nodes with different cookies. </p><p> The documentation
	    regarding distribution cookies has been improved to be
	    less vague. </p>
          <p>
	    Own Id: OTP-17538 Aux Id: GH-5063, PR-5111 </p>
        </item>
        <item>
	    <p>A workaround has been implemented for Linux's quirky
	    behaviour to not adjust the source IP address when
	    connecting a connected (reconnecing) UDP socket. </p><p>
	    The workaround is to, on Linux, always dissolve any
	    connection before connecting an UDP socket. </p>
          <p>
	    Own Id: OTP-17559 Aux Id: GH-5092, PR-5120 </p>
        </item>
        <item>
	    <p>Documented our recommendation against opening
	    NFS-mounted files, FIFOs, devices, and similar using
	    <c>file:open/2</c>.</p>
          <p>
	    Own Id: OTP-17576 Aux Id: ERIERL-685 </p>
        </item>
      </list>
    </section>

</section>

<section><title>Kernel 8.0.2</title>

    <section><title>Fixed Bugs and Malfunctions</title>
      <list>
        <item>
	    <p>For <c>gen_tcp:connect/3,4</c> it is possible to
	    specify a specific source port, which should be enough to
	    bind the socket to an address with that port before
	    connecting. </p><p>Unfortunately that feature was lost in
	    OTP-17216 that made it mandatory to specify the source
	    address to get an address binding, and ignored a
	    specified source port if no source address was specified.
	    </p><p>That bug has now been corrected. </p>
          <p>
	    Own Id: OTP-17536 Aux Id: OTP-17216, ERIERL-677 </p>
        </item>
      </list>
    </section>

</section>

<section><title>Kernel 8.0.1</title>

    <section><title>Fixed Bugs and Malfunctions</title>
      <list>
        <item>
          <p>
	    Fix a race condition in Global.</p>
          <p>
	    Own Id: OTP-16033 Aux Id: ERIERL-329, ERL-1414, GH-4448,
	    ERL-885, GH-3923 </p>
        </item>
        <item>
	    <p> After a node restart with <c>init:restart/0,1</c>,
	    the module <c>socket</c> was not usable because
	    supporting tables had been cleared and not
	    re-initialized. This has now been fixed. </p><p> Handling
	    of the "." domain as a search domain was incorrect and
	    caused a crash in the DNS resolver <c>inet_res</c>, which
	    has now been fixed. </p>
          <p>
	    Own Id: OTP-17439 Aux Id: GH-4827, PR-4888, GH-4838 </p>
        </item>
        <item>
          <p>
	    Handling of combinations of the <c>fd</c> option and
	    binding to an address has been corrected, especially for
	    the <c>local</c> address family.</p>
          <p>
	    Own Id: OTP-17451 Aux Id: OTP-17374 </p>
        </item>
        <item>
	    <p> Bug fixes and code cleanup for the new <c>socket</c>
	    implementation, such as: </p><p> Assertions on the result
	    of demonitoring has been added in the NIF code, where
	    appropriate. </p><p> Internal state handling for socket
	    close in the NIF code has been reviewed. </p><p> Looping
	    over <c>close()</c> for <c>EINTR</c> in the NIF code has
	    been removed, since it is strongly discouraged on Linux
	    and Posix is not clear about if it is allowed. </p><p>
	    The <c>inet_backend</c> temporary socket option for
	    legacy <c>gen_tcp</c> sockets has been documented.
	    </p><p> The return value from <c>net:getaddrinfo/2</c>
	    has been corrected: the <c>protocol</c> field is now an
	    <c>atom()</c>, instead of, incorrectly,
	    <c>list(atom())</c>. The documentation has also been
	    corrected about this return type. </p><p> Deferred close
	    of a <c>socket:sendfile/*</c> file was broken and has
	    been corrected. </p><p> Some debug code, not enabled by
	    default, in the socket NIF has been corrected to not
	    accidentally core dump for debug printouts of more or
	    less innocent events. </p>
          <p>
	    Own Id: OTP-17452</p>
        </item>
      </list>
    </section>

</section>

<section><title>Kernel 8.0</title>

    <section><title>Fixed Bugs and Malfunctions</title>
      <list>
        <item>
          <p>
	    A bug has been fixed for the internal <c>inet_res</c>
	    resolver cache that handled a resolver configuration file
	    status timer incorrectly and caused performance problems
	    due to many unnecessary file system accesses.</p>
          <p>
	    Own Id: OTP-14700 Aux Id: PR-2848 </p>
        </item>
        <item>
          <p>
	    Change the value of the tag <c>head</c> returned by
	    <c>disk_log:info/1</c> from <c>{ok, Head}</c> to just
	    <c>Head</c>.</p>
          <p>
	    *** POTENTIAL INCOMPATIBILITY ***</p>
          <p>
	    Own Id: OTP-16809 Aux Id: ERL-1313 </p>
        </item>
        <item>
          <p>
	    Two options have been added to <c>erl_call</c>. The
	    <c>-fetch_stdout</c> option fetches stdout data resulting
	    from the code invoked by <c>erl_call</c>. The
	    <c>-fetch_stdout</c> option disables printing of the
	    result term. In order to implement the first of these two
	    options a new function called <c>ei_xrpc_from</c> has
	    been added to erl_interface. For details see the
	    <c>erl_call</c> documentation and <c>erl_interface</c>
	    documentation.</p>
          <p>
	    Own Id: OTP-17132</p>
        </item>
        <item>
	    <p>Missing runtime dependencies has been added to this
	    application.</p>
          <p>
	    Own Id: OTP-17243 Aux Id: PR-4557 </p>
        </item>
        <item>
          <p>
	    <c>inet:get_rc/0</c> has been corrected to return host
	    entries as separate entries instead of (incorrectly) in a
	    list within the list. This bug was introduced by
	    OTP-16487 in OTP-23.0-rc1.</p>
          <p>
	    Own Id: OTP-17262 Aux Id: GH-4588, PR-4604, OTP-16487 </p>
        </item>
        <item>
          <p>
	    The type gen_tcp:option_name() had a duplicate pktoptions
	    value.</p>
          <p>
	    Own Id: OTP-17277</p>
        </item>
        <item>
          <p>
	    Fixed removal of empty groups from internal state in
	    <c>pg</c>.</p>
          <p>
	    Own Id: OTP-17286 Aux Id: PR-4619 </p>
        </item>
        <item>
          <p>
	    <c>erl -remsh</c> now prints an error message when it
	    fails to connect to the remote node.</p>
          <p>
	    Own Id: OTP-17287 Aux Id: PR-4581 </p>
        </item>
        <item>
          <p>
	    Fix bugs related to corrupt shell history files.</p>
          <p>
	    Error messages printed by shell history are now logged as
	    logger error reports instead of written to standard
	    error.</p>
          <p>
	    Own Id: OTP-17288 Aux Id: PR-4581 </p>
        </item>
        <item>
          <p>
	    A logger warning is now issues when too many arguments
	    are given to <c>-name</c> or <c>-sname</c>. Example:
	    <c>erl -name a b</c>.</p>
          <p>
	    Own Id: OTP-17315 Aux Id: GH-4626 </p>
        </item>
        <item>
          <p>
	    The cache used by <c>inet_res</c> now, again, can handle
	    multiple IP addresses per domain name, and thus fixes a
	    bug introduced in PR-3041 (OTP-13126) and PR-2891
	    (OTP-14485).</p>
          <p>
	    Own Id: OTP-17344 Aux Id: PR-4633, GH-4631, OTP-14485,
	    OTP-12136 </p>
        </item>
        <item>
          <p>
	    Sockets created with socket:accept not counted
	    (socket:info/0).</p>
          <p>
	    Own Id: OTP-17372</p>
        </item>
        <item>
          <p>
	    The <c>{fd, Fd}</c> option to <c>gen_tcp:listen/2</c> did
	    not work for <c>inet_backend</c> <c>socket</c>, which has
	    been fixed.</p>
          <p>
	    Own Id: OTP-17374 Aux Id: PR-4787, GH-4680, PR-2989,
	    OTP-17216 </p>
        </item>
      </list>
    </section>


    <section><title>Improvements and New Features</title>
      <list>
        <item>
          <p>
	    The cache used by the DNS resolver <c>inet_res</c> has
	    been improved to use ETS lookups instead of server calls.
	    This is a considerable speed improvement for cache hits.</p>
          <p>
	    Own Id: OTP-13126 Aux Id: PR-3041 </p>
        </item>
        <item>
          <p>
	    The cache ETS table type for the internal DNS resolver
	    <c>inet_res</c> has changed type (internally) to get
	    better speed and atomicity.</p>
          <p>
	    Own Id: OTP-14485 Aux Id: PR-2891 </p>
        </item>
        <item>
          <p>
	    The experimental <c>socket</c> module can now use any
	    protocol (by name) the OS supports. Suggested in PR-2641,
	    implemented in PR-2670.</p>
          <p>
	    Own Id: OTP-14601 Aux Id: PR-2641, PR-2670, OTP-16749 </p>
        </item>
        <item>
          <p>
	    The DNS resolver <c>inet_res</c> has been updated to
	    support CAA (RFC 6844) and URI (RFC 7553) records.</p>
          <p>
	    Own Id: OTP-16517 Aux Id: PR-2827 </p>
        </item>
        <item>
          <p>
	    A compatibility adaptor for <c>gen_tcp</c> to use the new
	    <c>socket</c> API has been implemented
	    (<c>gen_tcp_socket</c>). Used when setting the kernel
	    application variable <c>inet_backend = socket</c>.</p>
          <p>
	    Own Id: OTP-16611 Aux Id: OTP-16749 </p>
        </item>
        <item>
          <p>
	    Extended error information for failing BIF calls as
	    proposed in <url
	    href="https://github.com/erlang/eep/blob/master/eeps/eep-0054.md">EEP
	    54</url> has been implemented.</p>
          <p>
	    When a BIF call from the Erlang shell fails, more
	    information about which argument or arguments that were
	    in error will be printed. The same extended error
	    information will by <c>proc_lib</c>, <c>common_test</c>,
	    and <c>qlc</c> when BIF calls fail.</p>
          <p>
	    For applications that wish to provide the same extended
	    error information, there are new functions
	    <c>erl_error:format_exception/3</c> and
	    <c>erl_error:format_exception/4</c>.</p>
          <p>
	    There is a new <c>error/3</c> BIF that allows
	    applications or libraries to provide extended error
	    information in the same way for their own exceptions.</p>
          <p>
	    Own Id: OTP-16686</p>
        </item>
        <item>
	    <p>The file server can now be bypassed in
	    <c>file:delete/1,2</c> with the <c>raw</c> option.</p>
          <p>
	    Own Id: OTP-16698 Aux Id: PR-2634 </p>
        </item>
        <item>
          <p>
	    An example implementation of Erlang distribution over UDS
	    using distribution processes has been introduced.</p>
          <p>
	    Thanks to Jérôme de Bretagne</p>
          <p>
	    Own Id: OTP-16703 Aux Id: PR-2620 </p>
        </item>
        <item>
          <p>
	    The <seeguide
	    marker="system/reference_manual:processes#process-aliases"><i>process
	    alias</i></seeguide> feature as outlined by <url
	    href="https://github.com/erlang/eep/blob/master/eeps/eep-0053.md">EEP
	    53</url> has been introduced. It is introduced in order
	    to provide a lightweight mechanism that can prevent late
	    replies after timeout or connection loss. For more
	    information, see EEP 53 and the documentation of the new
	    <seemfa
	    marker="erts:erlang#alias/1"><c>alias/1</c></seemfa> BIF
	    and the new options to the <seemfa
	    marker="erts:erlang#monitor/3"><c>monitor/3</c></seemfa>
	    BIF.</p>
          <p>
	    The <c>call</c> operation in the framework used by
	    <c>gen_server</c>, <c>gen_statem</c>, and
	    <c>gen_event</c> has been updated to utilize alias in
	    order to prevent late responses. The <c>gen_statem</c>
	    behavior still use a proxy process in the distributed
	    case, since it has always prevented late replies and
<<<<<<< HEAD
	    aliases won't work against pre OTP 24 nodes. The proxy
=======
	    aliases wont work against pre OTP 24 nodes. The proxy
>>>>>>> 6edaed6e
	    process can be removed in OTP 26.</p>
          <p>
	    The alias feature also made it possible to introduce new
	    functions similar to the <seemfa
	    marker="kernel:erpc#receive_response/2"><c>erpc:receive_response()</c></seemfa>
	    function in the gen behaviors, so the new functions
	    <seemfa
	    marker="stdlib:gen_server#receive_response/2"><c>gen_server:receive_response()</c></seemfa>,
	    <seemfa
	    marker="stdlib:gen_statem#receive_response/2"><c>gen_statem:receive_response()</c></seemfa>,
	    <seemfa
	    marker="stdlib:gen_event#receive_response/2"><c>gen_event:receive_response()</c></seemfa>
	    have also been introduced.</p>
          <p>
	    Own Id: OTP-16718 Aux Id: PR-2735 </p>
        </item>
        <item>
	    <p> The experimental new socket API has been further
	    developed. Some backwards incompatible changes with
	    respect to OTP 23 have been made. </p><p> The control
	    message format has been changed so a decoded value is now
	    in the 'value' field instead of in the 'data' field. The
	    'data' field now always contains binary data. </p><p>
	    Some type names have been changed regarding message
	    headers and control message headers. </p><p>
	    <c>socket:bind/2</c> now returns plain <c>ok</c> instead
	    of <c>{ok, Port}</c> which was only relevant for the
	    <c>inet</c> and <c>inet6</c> address families and often
	    not interesting. To find out which port was chosen use
	    <c>socket:sockname/1</c>. </p>
          <p>
	    *** POTENTIAL INCOMPATIBILITY ***</p>
          <p>
	    Own Id: OTP-16749 Aux Id: OTP-14601 </p>
        </item>
        <item>
          <p>
	    New function <c>os:env/0</c> returns all OS environment
	    variables as a list of 2-tuples.</p>
          <p>
	    Own Id: OTP-16793 Aux Id: ERL-1332, PR-2740 </p>
        </item>
        <item>
          <p>
	    Remove the support for distributed disk logs. The new
	    function <c>disk_log:all/0</c> is to be used instead of
	    <c>disk_log:accessible_logs/0</c>. The function
	    <c>disk_log:close/1</c> is to be used instead of
	    <c>disk_log:lclose/1,2</c>.</p>
          <p>
	    *** POTENTIAL INCOMPATIBILITY ***</p>
          <p>
	    Own Id: OTP-16811</p>
        </item>
        <item>
          <p>
	    Expand the spec for <c>erl_epmd:listen_port_please/2</c>
	    to mirror <c>erl_epmd:port_please/2</c>.</p>
          <p>
	    Own Id: OTP-16947 Aux Id: PR-2781 </p>
        </item>
        <item>
          <p>
	    A new erl parameter for specifying a file descriptor with
	    configuration data has been added. This makes it possible
	    to pass the parameter "-configfd FD" when executing the
	    erl command. When this option is given, the system will
	    try to read and parse configuration parameters from the
	    file descriptor.</p>
          <p>
	    Own Id: OTP-16952</p>
        </item>
        <item>
	    <p>The experimental HiPE application has been removed,
	    together with all related functionality in other
	    applications.</p>
          <p>
	    *** POTENTIAL INCOMPATIBILITY ***</p>
          <p>
	    Own Id: OTP-16963</p>
        </item>
        <item>
	    <p>The <c>pg2</c> module has been removed.</p>
          <p>
	    *** POTENTIAL INCOMPATIBILITY ***</p>
          <p>
	    Own Id: OTP-16968</p>
        </item>
        <item>
          <p>
	    Accept references up to a size of 160-bits from remote
	    nodes. This is the first step in an upgrade path toward
	    using references up to 160-bits in a future OTP release.</p>
          <p>
	    Own Id: OTP-17005 Aux Id: OTP-16718 </p>
        </item>
        <item>
          <p>
	    Allow utf-8 binaries as parts of logger_formatter
	    template.</p>
          <p>
	    Own Id: OTP-17015</p>
        </item>
        <item>
          <p>
	    Let <c>disk_log:open/1</c> change the size if a wrap log
	    is opened for the first time, that is, the disk log
	    process does not exist, and the value of option
	    <c>size</c> does not match the current size of the disk
	    log.</p>
          <p>
	    *** POTENTIAL INCOMPATIBILITY ***</p>
          <p>
	    Own Id: OTP-17062 Aux Id: ERL-1418, GH-4469, ERIERL-537 </p>
        </item>
        <item>
          <p>
	    Allow the shell history of an erlang node to be fetched
	    and stores using a custom callback module. See
	    <c>shell_history</c> configuration parameter in the
	    <seeapp marker="kernel:kernel_app">kernel
	    documentation</seeapp> for more details.</p>
          <p>
	    Own Id: OTP-17103 Aux Id: PR-2949 </p>
        </item>
        <item>
          <p>
	    The simple logger (used to log events that happen before
	    kernel has been started) has been improved to print
	    prettier error messages.</p>
          <p>
	    Own Id: OTP-17106 Aux Id: PR-2885 </p>
        </item>
        <item>
          <p>
	    <c>socket:sendfile/2,3,4,5</c> has been implemented, for
	    platforms that support the underlying socket library
	    call.</p>
          <p>
	    Own Id: OTP-17154 Aux Id: OTP-16749 </p>
        </item>
        <item>
          <p>
	    Add socket monitor(s) for all types sockets.</p>
          <p>
	    Own Id: OTP-17155</p>
        </item>
        <item>
          <p>
	    Fix various issues with the gen_tcp_socket. Including
	    documenting some incompatibilities.</p>
          <p>
	    *** POTENTIAL INCOMPATIBILITY ***</p>
          <p>
	    Own Id: OTP-17156</p>
        </item>
        <item>
          <p>
	    inet:i/0 now also shows existing gen_tcp compatibility
	    sockets (based on 'socket').</p>
          <p>
	    Own Id: OTP-17157</p>
        </item>
        <item>
          <p>
	    Added support in logger for setting primary metadata. The
	    primary metadata is passed as a base metadata to all log
	    events in the system. See <seeguide
	    marker="logger_chapter#metadata">Metadata</seeguide> in
	    the Logger chapter of the Kernel User's Guide for more
	    details.</p>
          <p>
	    Own Id: OTP-17181 Aux Id: PR-2457 </p>
        </item>
        <item>
          <p>
	    Recognize new key 'optional_applications' in application
	    resource files.</p>
          <p>
	    Own Id: OTP-17189 Aux Id: PR-2675 </p>
        </item>
        <item>
          <p>
	    The <c>Fun</c>'s passed to logger:log/2,3,4 can now
	    return metadata that will only be fetched when needed.
	    See <seemfa
	    marker="logger#log/2"><c>logger:log/2,3,4</c></seemfa>
	    for more details.</p>
          <p>
	    Own Id: OTP-17198 Aux Id: PR-2721 </p>
        </item>
        <item>
          <p>
	    <c>erpc:multicall()</c> has been rewritten to be able to
	    utilize the newly introduced and improved selective
	    receive optimization.</p>
          <p>
	    Own Id: OTP-17201 Aux Id: PR-4534 </p>
        </item>
        <item>
          <p>
	    Add utility fiunction inet:info/1 to provide
	    miscellaneous info about a socket.</p>
          <p>
	    Own Id: OTP-17203 Aux Id: OTP-17156 </p>
        </item>
        <item>
	    <p> The behaviour for <c>gen_tcp:connect/3,4</c> has been
	    changed to not per default bind to an address, which
	    allows the network stack to delay the address and port
	    selection to when the remote address is known. This
	    allows better port re-use, and thus enables far more
	    outgoing connections, since the ephemeral port range no
	    longer has to be a hard limit. </p><p> There is a
	    theoretical possibility that this behaviour change can
	    affect the set of possible error values, or have other
	    small implications on some platforms. </p>
          <p>
	    *** POTENTIAL INCOMPATIBILITY ***</p>
          <p>
	    Own Id: OTP-17216 Aux Id: PR-2989 </p>
        </item>
        <item>
          <p>
	    An option <c>{nxdomain_reply, boolean()}</c> has been
	    implemented in the DNS resolver <c>inet_res</c>. It is
	    useful since an <c>nxdomain</c> error from a name server
	    does contain the SOA record if the domain exists at all.
	    This record is useful to determine a TTL for negative
	    caching of the failed entry.</p>
          <p>
	    Own Id: OTP-17266 Aux Id: PR-4564 </p>
        </item>
        <item>
          <p>
	    Optimized lookup of local processes part of groups in
	    <c>pg</c>.</p>
          <p>
	    Own Id: OTP-17284 Aux Id: PR-4615 </p>
        </item>
        <item>
	    <p> The return values from module <c>socket</c> functions
	    <c>send()</c>, <c>sendto()</c>, <c>sendmsg()</c>,
	    <c>sendfile()</c> and <c>recv()</c> has been changed to
	    return a tuple tagged with <c>select</c> when a
	    <c>SelectInfo</c> was returned, and not sometimes tagged
	    with <c>ok</c>. </p><p>This is a backwards incompatible
	    change that improves usability for code using
	    asynchronous operations. </p>
          <p>
	    *** POTENTIAL INCOMPATIBILITY ***</p>
          <p>
	    Own Id: OTP-17355 Aux Id: OTP-17154 </p>
        </item>
        <item>
          <p>
	    Fixed warnings in code matching on underscore prefixed
	    variables.</p>
          <p>
	    Own Id: OTP-17385 Aux Id: OTP-17123 </p>
        </item>
      </list>
    </section>

</section>

<<<<<<< HEAD
<section><title>Kernel 7.3.1.7</title>

    <section><title>Improvements and New Features</title>
      <list>
        <item>
          <p>
	    A new function <seemfa
	    marker="kernel:global#disconnect/0"><c>global:disconnect/0</c></seemfa>
	    has been introduced with which one can cleanly disconnect
	    a node from all other nodes in a cluster of <c>global</c>
	    nodes.</p>
          <p>
	    Own Id: OTP-18232 Aux Id: OTP-17843, PR-6264 </p>
        </item>
      </list>
    </section>

</section>

<section><title>Kernel 7.3.1.6</title>

    <section><title>Fixed Bugs and Malfunctions</title>
      <list>
        <item>
          <p>
	    A call to <seemfa
	    marker="net_kernel#setopts/2"><c>net_kernel:setopts(new,
	    Opts)</c></seemfa> at the same time as a connection was
	    being set up could cause a deadlock between the
	    <c>net_kernel</c> process and the process setting up the
	    connection.</p>
          <p>
	    Own Id: OTP-18198 Aux Id: GH-6129, PR-6216 </p>
        </item>
      </list>
    </section>

</section>

<section><title>Kernel 7.3.1.5</title>

    <section><title>Fixed Bugs and Malfunctions</title>
      <list>
        <item>
	    <p> By default <c>global</c> does <i>not</i> take any
	    actions to restore a fully connected network when
	    connections are lost due to network issues. This is
	    problematic for all applications expecting a fully
	    connected network to be provided, such as for example
	    <c>mnesia</c>, but also for <c>global</c> itself. A
	    network of overlapping partitions might cause the
	    internal state of <c>global</c> to become inconsistent.
	    Such an inconsistency can remain even after such
	    partitions have been brought together to form a fully
	    connected network again. The effect on other applications
	    that expects that a fully connected network is maintained
	    may vary, but they might misbehave in very subtle hard to
	    detect ways during such a partitioning. </p> <p> In order
	    to prevent such issues, we have introduced a <i>prevent
	    overlapping partitions</i> fix which can be enabled using
	    the <seeapp
	    marker="kernel:kernel_app#prevent_overlapping_partitions"><c>prevent_overlapping_partitions</c></seeapp>
	    <c>kernel(6)</c> parameter. When this fix has been
	    enabled, <c>global</c> will actively disconnect from
	    nodes that reports that they have lost connections to
	    other nodes. This will cause fully connected partitions
	    to form instead of leaving the network in a state with
	    overlapping partitions. Note that this fix <i>has</i> to
	    be enabled on <i>all</i> nodes in the network in order to
	    work properly. Since this quite substantially changes the
	    behavior, this fix is currently disabled by default.
	    Since you might get hard to detect issues without this
	    fix you are, however, <i>strongly</i> advised to enable
	    this fix in order to avoid issues such as the ones
	    described above. As of OTP 25 this fix will become
	    enabled by default. </p>
          <p>
	    Own Id: OTP-17843 Aux Id: ERIERL-732, PR-5611 </p>
        </item>
        <item>
          <p>
	    Fix failed accepted connection setup after previous
	    established connection from same node closed down
	    silently.</p>
          <p>
	    Own Id: OTP-17979 Aux Id: ERIERL-780 </p>
        </item>
      </list>
    </section>


    <section><title>Improvements and New Features</title>
      <list>
        <item>
          <p>
	    A <seeapp
	    marker="kernel:kernel_app#net_tickintensity"><c>net_tickintensity</c></seeapp>
	    <c>kernel</c> parameter has been introduced. It can be
	    used to control the amount of ticks during a <seeapp
	    marker="kernel:kernel_app#net_ticktime"><c>net_ticktime</c></seeapp>
	    period.</p>
          <p>
	    A new <seemfa
	    marker="kernel:net_kernel#start/2"><c>net_kernel:start/2</c></seemfa>
	    function has also been introduced in order to make it
	    easier to add new options. The use of <seemfa
	    marker="kernel:net_kernel#start/1"><c>net_kernel:start/1</c></seemfa>
	    has been deprecated.</p>
          <p>
	    Own Id: OTP-17905 Aux Id: ERIERL-732, PR-5740 </p>
        </item>
      </list>
    </section>

</section>

=======
>>>>>>> 6edaed6e
<section><title>Kernel 7.3.1.4</title>

    <section><title>Fixed Bugs and Malfunctions</title>
      <list>
        <item>
          <p>
	    Parsing of the result value in the native DNS resolver
	    has been made more defensive against incorrect results.</p>
          <p>
	    Own Id: OTP-17578 Aux Id: ERIERL-683 </p>
        </item>
      </list>
    </section>

</section>

<section><title>Kernel 7.3.1.3</title>

    <section><title>Fixed Bugs and Malfunctions</title>
      <list>
        <item>
          <p>
	    Fix code:get_doc/1 to not crash when module is located in
	    an escript.</p>
          <p>
	    Own Id: OTP-17570 Aux Id: PR-5139 GH-4256 ERL-1261 </p>
        </item>
      </list>
    </section>

</section>

<section><title>Kernel 7.3.1.2</title>

    <section><title>Fixed Bugs and Malfunctions</title>
      <list>
        <item>
          <p>
	    Handling of the "." domain as a search domain was
	    incorrect and caused a crash in the DNS resolver
	    <c>inet_res</c>, which has now been fixed.</p>
          <p>
	    Own Id: OTP-17473 Aux Id: GH-4838, OTP-17439 </p>
        </item>
        <item>
          <p>
	    Fixed rare bug that could cause net_kernel process to
	    hang for ever. Have seen to happen with massive number of
	    TLS connections while remote nodes are restarting. Bug
	    exists since OTP-22.0.</p>
          <p>
	    Own Id: OTP-17476 Aux Id: GH-4931, PR-4934 </p>
        </item>
      </list>
    </section>

</section>

<section><title>Kernel 7.3.1.1</title>

    <section><title>Fixed Bugs and Malfunctions</title>
      <list>
        <item>
          <p>
	    Fix a race condition in Global.</p>
          <p>
	    Own Id: OTP-16033 Aux Id: ERIERL-329, ERL-1414, GH-4448,
	    ERL-885, GH-3923 </p>
        </item>
      </list>
    </section>

</section>

<section><title>Kernel 7.3.1</title>

    <section><title>Fixed Bugs and Malfunctions</title>
      <list>
        <item>
          <p>
	    A bug in the Erlang DNS resolver has been fixed, where it
	    could be made to bring down the kernel supervisor and
	    thereby the whole node, when getting an incorrect (IN A
	    reply to an IN CNAME query) reply from the DNS server and
	    used the reply record's value without verifying its type.</p>
          <p>
	    Own Id: OTP-17361</p>
        </item>
      </list>
    </section>

</section>

<section><title>Kernel 7.3</title>

    <section><title>Fixed Bugs and Malfunctions</title>
      <list>
        <item>
          <p>
	    The range check for compression pointers in DNS encoding
	    was faulty, which caused incorrect label compression
	    encoding for very large DNS messages; larger than about
	    16 kBytes, such as AXFR responses. This more than 11 year
	    old bug has now been corrected.</p>
          <p>
	    Own Id: OTP-13641 Aux Id: PR-2959 </p>
        </item>
        <item>
          <p>
	    Fix of internal links in the <c>erpc</c> documentation.</p>
          <p>
	    Own Id: OTP-17202 Aux Id: PR-4516 </p>
        </item>
        <item>
          <p>
	    Fix bug where complex seq_trace tokens (that is lists,
	    tuples, maps etc) could becomes corrupted by the GC. The
	    bug was introduced in OTP-21.</p>
          <p>
	    Own Id: OTP-17209 Aux Id: PR-3039 </p>
        </item>
        <item>
	    <p>When running Xref in the <c>modules</c> mode, the
	    Debugger application would show up as a dependency for the
	    Kernel applications.</p>
          <p>
	    Own Id: OTP-17223 Aux Id: GH-4546, PR-4554 </p>
        </item>
      </list>
    </section>


    <section><title>Improvements and New Features</title>
      <list>
        <item>
          <p>
	    <seeerl marker="erl_epmd"><c>erl_epmd</c></seeerl> (the
	    epmd client) will now try to reconnect to the local EPMD
	    if the connection is broken.</p>
          <p>
	    Own Id: OTP-17178 Aux Id: PR-3003 </p>
        </item>
      </list>
    </section>

</section>

<section><title>Kernel 7.2.1</title>

    <section><title>Fixed Bugs and Malfunctions</title>
      <list>
        <item>
          <p>
	    When using the DNS resolver option
	    <c>servfail_retry_timeout</c> it did not honour the
	    overall call time-out in e.g <c>inet_res:getbyname/3</c>.
	    This misbehaviour has now been fixed. Also, the
	    <c>servfail_retry_timeout</c> behaviour has been improved
	    to only be enforced for servers that gives a servfail
	    answer.</p>
          <p>
	    Own Id: OTP-12960 Aux Id: ERIERL-598, PR-4509 </p>
        </item>
      </list>
    </section>

</section>

<section><title>Kernel 7.2</title>

    <section><title>Fixed Bugs and Malfunctions</title>
      <list>
        <item>
          <p>
	    The <c>apply</c> call's in <c>logger.hrl</c> are now
	    called with <c>erlang</c> prefix to avoid clashed with
	    local <c>apply/3</c> functions.</p>
          <p>
	    Own Id: OTP-16976 Aux Id: PR-2807 </p>
        </item>
        <item>
          <p>
	    Fix memory leak in <c>pg</c>.</p>
          <p>
	    Own Id: OTP-17034 Aux Id: PR-2866 </p>
        </item>
        <item>
          <p>
	    Fix crash in <c>logger_proxy</c> due to stray
	    <c>gen_server:call</c> replies not being handled. The
	    stray replies come when logger is under heavy load and
	    the flow control mechanism is reaching its limit.</p>
          <p>
	    Own Id: OTP-17038</p>
        </item>
        <item>
          <p>
	    Fixed a bug in <c>erl_epmd:names()</c> that caused it to
	    return the illegal return value <c>noport</c> instead of
	    <c>{error, Reason}</c> where <c>Reason</c> is the actual
	    error reason. This bug also propagated to
	    <c>net_adm:names()</c>.</p>
          <p>
	    This bug was introduced in <c>kernel</c> version 7.1 (OTP
	    23.1).</p>
          <p>
	    Own Id: OTP-17054 Aux Id: ERL-1424 </p>
        </item>
      </list>
    </section>


    <section><title>Improvements and New Features</title>
      <list>
        <item>
          <p>
	    Add export of some resolver documented types.</p>
          <p>
	    Own Id: OTP-16954 Aux Id: ERIERL-544 </p>
        </item>
        <item>
          <p>
	    Add configurable retry timeout for resolver lookups.</p>
          <p>
	    Own Id: OTP-16956 Aux Id: ERIERL-547 </p>
        </item>
        <item>
          <p>
	    <c>gen_server:multi_call()</c> has been optimized in the
	    special case of only calling the local node with timeout
	    set to <c>infinity</c>.</p>
          <p>
	    Own Id: OTP-17058 Aux Id: PR-2887 </p>
        </item>
      </list>
    </section>

</section>

<section><title>Kernel 7.1</title>

    <section><title>Fixed Bugs and Malfunctions</title>
      <list>
        <item>
          <p>
	    A fallback has been implemented for file:sendfile when
	    using inet_backend socket</p>
          <p>
	    Own Id: OTP-15187 Aux Id: ERL-1293 </p>
        </item>
        <item>
          <p>
	    Make default TCP distribution honour option
	    <c>backlog</c> in <c>inet_dist_listen_options</c>.</p>
          <p>
	    Own Id: OTP-16694 Aux Id: PR-2625 </p>
        </item>
        <item>
          <p>
	    Raw option handling for the experimental
	    <c>gen_tcp_socket</c> backend was broken so that all raw
	    options were ignored by for example
	    <c>gen_tcp:listen/2</c>, a bug that now has been fixed.
	    Reported by Jan Uhlig.</p>
          <p>
	    Own Id: OTP-16743 Aux Id: ERL-1287 </p>
        </item>
        <item>
          <p>
	    Accept fails with inet-backend socket.</p>
          <p>
	    Own Id: OTP-16748 Aux Id: ERL-1284 </p>
        </item>
        <item>
          <p>
	    Fixed various minor errors in the socket backend of
	    gen_tcp.</p>
          <p>
	    Own Id: OTP-16754</p>
        </item>
        <item>
          <p>
	    Correct <c>disk_log:truncate/1</c> to count the header.
	    Also correct the documentation to state that
	    <c>disk_log:truncate/1</c> can be used with external disk
	    logs.</p>
          <p>
	    Own Id: OTP-16768 Aux Id: ERL-1312 </p>
        </item>
        <item>
          <p>
	    Fix erl_epmd:port_please/2,3 type specs to include all
	    possible error values.</p>
          <p>
	    Own Id: OTP-16783</p>
        </item>
        <item>
          <p>
	    Fix <c>erl -erl_epmd_port</c> to work properly. Before
	    this fix it did not work at all.</p>
          <p>
	    Own Id: OTP-16785</p>
        </item>
        <item>
          <p>
	    Fix typespec for internal function
	    <c>erlang:seq_trace_info/1</c> to allow <c>term()</c> as
	    returned label. This in turn fixes so that calls to
	    <c>seq_trace:get_token/1</c> can be correctly analyzer by
	    dialyzer.</p>
          <p>
	    Own Id: OTP-16823 Aux Id: PR-2722 </p>
        </item>
        <item>
          <p>
	    Fix erroneous double registration of processes in
	    <c>pg</c> when distribution is dynamically started.</p>
          <p>
	    Own Id: OTP-16832 Aux Id: PR-2738 </p>
        </item>
      </list>
    </section>


    <section><title>Improvements and New Features</title>
      <list>
        <item>
          <p>
	    Make (use of) the socket registry optional (still enabled
	    by default). Its now possible to build OTP with the
	    socket registry turned off, turn it off by setting an
	    environment variable and controlling in runtime (via
	    function calls and arguments when creating sockets).</p>
          <p>
	    Own Id: OTP-16763</p>
        </item>
        <item>
          <p>
	    <c>erl -remsh nodename</c> no longer requires the
	    hostname to be given when used together with dynamic
	    nodenames.</p>
          <p>
	    Own Id: OTP-16784</p>
        </item>
      </list>
    </section>

</section>

<section><title>Kernel 7.0</title>

    <section><title>Fixed Bugs and Malfunctions</title>
      <list>
        <item>
          <p>
	    Fix race condition during shutdown when
	    <c>shell_history</c> is enabled. The race condition would
	    trigger crashes in <c>disk_log</c>.</p>
          <p>
	    Own Id: OTP-16008 Aux Id: PR-2302 </p>
        </item>
        <item>
          <p>
	    Fix the Erlang distribution to handle the scenario when a
	    node connects that can handle message fragmentation but
	    can not handle the atom cache. This bug only affects
	    users that have implemented a custom distribution
	    carrier. It has been present since OTP-21.</p>
          <p>
	    The <c>DFLAG_FRAGMENT</c> distribution flag was added to
	    the set of flags that can be rejected by a distribution
	    implementation.</p>
          <p>
	    Own Id: OTP-16284</p>
        </item>
        <item>
          <p>
	    Fix bug where a binary was not allowed to be the format
	    string in calls to <c>logger:log</c>.</p>
          <p>
	    Own Id: OTP-16395 Aux Id: PR-2444 </p>
        </item>
        <item>
          <p>
	    Fix bug where <c>logger</c> would end up in an infinite
	    loop when trying to log the crash of a handler or
	    formatter.</p>
          <p>
	    Own Id: OTP-16489 Aux Id: ERL-1134 </p>
        </item>
        <item>
          <p>
	    <c>code:lib_dir/1</c> has been fixed to also return the
	    lib dir for <c>erts</c>.</p>
          <p>
	    This is been marked as an incompatibility for any
	    application that depended on <c>{error,bad_name}</c> to
	    be returned for <c>erts</c>.</p>
          <p>
	    *** POTENTIAL INCOMPATIBILITY ***</p>
          <p>
	    Own Id: OTP-16502</p>
        </item>
        <item>
          <p>
	    The application <c>stop/1</c> callback was not called if
	    the application master of the application terminated.</p>
          <p>
	    Own Id: OTP-16504 Aux Id: PR-2328 </p>
        </item>
        <item>
          <p>
	    Fix bug in <c>application:loaded_applications/0</c> that
	    could cause it to fail with <c>badarg</c> if for example
	    a concurrent upgrade/downgrade is running.</p>
          <p>
	    Own Id: OTP-16627 Aux Id: PR-2601 </p>
        </item>
      </list>
    </section>


    <section><title>Improvements and New Features</title>
      <list>
        <item>
	    <p>A new module <seeerl
	    marker="kernel:erpc"><c>erpc</c></seeerl> has been
	    introduced in the <c>kernel</c> application. The
	    <c>erpc</c> module implements an enhanced subset of the
	    operations provided by the <seeerl
	    marker="kernel:rpc"><c>rpc</c></seeerl> module. Enhanced
	    in the sense that it makes it possible to distinguish
	    between returned value, raised exceptions, and other
	    errors. <c>erpc</c> also has better performance and
	    scalability than the original <c>rpc</c> implementation.
	    This by utilizing the newly introduced <seemfa
	    marker="erts:erlang#spawn_request/5"><c>spawn_request()</c></seemfa>
	    BIF. Also the <c>rpc</c> module benefits from these
	    improvements by utilizing <c>erpc</c> when it is
	    possible. </p><p> This change has been marked as a
	    potential incompatibility since <seemfa
	    marker="kernel:rpc#block_call/5"><c>rpc:block_call()</c></seemfa>
	    now only is guaranteed to block other <c>block_call()</c>
	    operations. The documentation previously claimed that it
	    would block all <c>rpc</c> operations. This has however
	    never been the case. It previously did not block
	    node-local <c>block_call()</c> operations.</p>
          <p>
	    *** POTENTIAL INCOMPATIBILITY ***</p>
          <p>
	    Own Id: OTP-13450 Aux Id: OTP-15251 </p>
        </item>
        <item>
	    <p>A client node can receive its node name dynamically
	    from the node that it first connects to. This featured
	    can by used by</p> <list> <item><p>starting with <c>erl
	    -sname undefined</c></p></item> <item><p>erl_interface
	    functions <c>ei_connect_init</c> and friends</p></item>
	    <item><p><c>erl_call -R</c></p></item> </list>
          <p>
	    Own Id: OTP-13812</p>
        </item>
        <item>
          <p>
	    Improved the printout of single line logger events for
	    most of the OTP behaviours in STDLIB and Kernel. This
	    includes <c>proc_lib</c>, <c>gen_server</c>,
	    <c>gen_event</c>, <c>gen_statem</c>, <c>gen_fsm</c>,
	    <c>supervisor</c>, <c>supervisor_bridge</c> and
	    <c>application</c>.</p>
          <p>
	    Improved the <seeerl
	    marker="kernel:logger_formatter#chars_limit"><c>chars_limit</c></seeerl>
	    and <seeerl
	    marker="kernel:logger_formatter#depth"><c>depth</c></seeerl>
	    handling in <c>proc_lib</c> and when formatting of
	    exceptions.</p>
          <p>
	    Own Id: OTP-15299</p>
        </item>
        <item>
          <p>
	    Remove usage and documentation of old requests of the
	    I/O-protocol.</p>
          <p>
	    Own Id: OTP-15695</p>
        </item>
        <item>
	    <p>Directories can now be opened by <c>file:open/2</c>
	    when passing the <c>directory</c> option.</p>
          <p>
	    Own Id: OTP-15835 Aux Id: PR-2212 </p>
        </item>
        <item>
          <p>
	    The check of whether to log or not based on the log level
	    in <c>logger</c> has been optimized by using
	    <c>persistent_term</c> to store the log level.</p>
          <p>
	    Own Id: OTP-15948 Aux Id: PR-2356 </p>
        </item>
        <item>
	    <p><c>file:read_file_info/2</c> can now be used on opened
	    files and directories.</p>
          <p>
	    Own Id: OTP-15956 Aux Id: PR-2231 </p>
        </item>
        <item>
          <p>
	    The <c>-config</c> option to <c>erl</c> now can take
	    multiple config files without repeating the
	    <c>-config</c> option. Example:</p>
          <p>
	    erl -config sys local</p>
          <p>
	    Own Id: OTP-16148 Aux Id: PR-2373 </p>
        </item>
        <item>
          <p>
	    Improved node connection setup handshake protocol. Made
	    possible to agree on protocol version without dependence
	    on <c>epmd</c> or other prior knowledge of peer node
	    version. Also added exchange of node incarnation
	    ("creation") values and expanded the distribution
	    capability flag field from 32 to 64 bits.</p>
          <p>
	    Own Id: OTP-16229</p>
        </item>
        <item>
	    <p>The possibility to run Erlang distribution without
	    relying on EPMD has been extended. To achieve this a
	    couple of new options to the inet distribution has been
	    added.</p> <taglist> <tag>-dist_listen false</tag>
	    <item>Setup the distribution channel, but do not listen
	    for incoming connection. This is useful when you want to
	    use the current node to interact with another node on the
	    same machine without it joining the entire
	    cluster.</item> <tag>-erl_epmd_port Port</tag>
	    <item>Configure a default port that the built-in EPMD
	    client should return. This allows the local node to know
	    the port to connect to for any other node in the
	    cluster.</item> </taglist> <p>The <c>erl_epmd</c>
	    callback API has also been extended to allow returning
	    <c>-1</c> as the creation which means that a random
	    creation will be created by the node.</p>
	    <p>In addition a new callback function called
	    <c>listen_port_please</c> has been added that allows the
	    callback to return which listen port the distribution
	    should use. This can be used instead of
	    <c>inet_dist_listen_min/max</c> if the listen port is to
	    be fetched from an external service.</p>
          <p>
	    Own Id: OTP-16250</p>
        </item>
        <item>
          <p>
	    A first EXPERIMENTAL module that is a <c>socket</c>
	    backend to <c>gen_tcp</c> and <c>inet</c> has been
	    implemented. Others will follow. Feedback will be
	    appreciated.</p>
          <p>
	    Own Id: OTP-16260 Aux Id: OTP-15403 </p>
        </item>
        <item>
          <p>
	    The new experimental <c>socket</c> module has been moved
	    to the Kernel application.</p>
          <p>
	    Own Id: OTP-16312</p>
        </item>
        <item>
          <p>
	    Replace usage of deprecated function in the <c>group</c>
	    module.</p>
          <p>
	    Own Id: OTP-16345</p>
        </item>
        <item>
          <p>
	    Minor updates due to the new spawn improvements made.</p>
          <p>
	    Own Id: OTP-16368 Aux Id: OTP-15251 </p>
        </item>
        <item>
          <p>
	    Update of <seeerl
	    marker="kernel:seq_trace#whatis">sequential
	    tracing</seeerl> to also support other information
	    transfers than message passing.</p>
          <p>
	    Own Id: OTP-16370 Aux Id: OTP-15251, OTP-15232 </p>
        </item>
        <item>
	    <p><c>code:module_status/1</c> now accepts a list of
	    modules. <c>code:module_status/0</c>, which returns the
	    statuses for all loaded modules, has been added.</p>
          <p>
	    Own Id: OTP-16402</p>
        </item>
        <item>
	    <p><c>filelib:wildcard/1,2</c> is now twice as fast when
	    a double star (<c>**</c>) is part of the pattern.</p>
          <p>
	    Own Id: OTP-16419</p>
        </item>
        <item>
	    <p> A new implementation of distributed named process
	    groups has been introduced. It is available in the
	    <seeerl marker="kernel:pg"><c>pg</c></seeerl> module.
	    </p><p> Note that this <c>pg</c> module only has the name
	    in common with the experimental <c>pg</c> module that was
	    present in <c>stdlib</c> up until OTP 17. </p><p> Thanks
	    to Maxim Fedorov for the implementation. </p>
          <p>
	    Own Id: OTP-16453 Aux Id: PR-2524 </p>
        </item>
        <item>
	    <p> The <c>pg2</c>
	    module has been deprecated. It has also been scheduled
	    for removal in OTP 24. </p><p> You are advised to replace
	    the usage of <c>pg2</c> with the newly introduced <seeerl
	    marker="kernel:pg"><c>pg</c></seeerl> module. <c>pg</c>
	    has a similar API, but with a more scalable
	    implementation. </p>
          <p>
	    *** POTENTIAL INCOMPATIBILITY ***</p>
          <p>
	    Own Id: OTP-16455</p>
        </item>
        <item>
	    <p>Refactored the internal handling of deprecated and
	    removed functions.</p>
          <p>
	    Own Id: OTP-16469</p>
        </item>
        <item>
          <p>
	    The internal hosts file resolver cache <c>inet_hosts</c>
	    has been rewritten to behave better when the hosts file
	    changes. For example the cache is updated per entry
	    instead of cleared and reloaded so lookups do not
	    temporarily fail during reloading, and; when multiple
	    processes simultaneously request reload these are now
	    folded into one instead of all done in sequence. Reported
	    and first solution suggestion by Maxim Fedorov.</p>
          <p>
	    Own Id: OTP-16487 Aux Id: PR-2516 </p>
        </item>
        <item>
          <p>
	    Add <c>code:all_available/0</c> that can be used to get
	    all available modules.</p>
          <p>
	    Own Id: OTP-16494</p>
        </item>
        <item>
          <p>
	    As of OTP 23, the distributed <seeerl
	    marker="kernel:disk_log"><c>disk_log</c></seeerl> feature
	    has been deprecated. It has also been scheduled for
	    removal in OTP 24.</p>
          <p>
	    *** POTENTIAL INCOMPATIBILITY ***</p>
          <p>
	    Own Id: OTP-16495</p>
        </item>
        <item>
          <p>
	    Add the function <c>code:fetch_docs/1</c> for fetching
	    embedded documentation for aa Erlang module.</p>
          <p>
	    Own Id: OTP-16499</p>
        </item>
        <item>
          <p>
	    Improve configure for the net nif, which should increase
	    portability.</p>
          <p>
	    Own Id: OTP-16530 Aux Id: OTP-16464 </p>
        </item>
        <item>
          <p>
	    socket: Socket counters and socket global counters are
	    now represented as maps (instead of property lists).</p>
          <p>
	    Own Id: OTP-16535</p>
        </item>
        <item>
          <p>
	    The experimental socket module has gotten restrictions
	    removed so now the 'seqpacket' socket type should work
	    for any communication domain (protocol family) where the
	    OS supports it, typically the Unix Domain.</p>
          <p>
	    Own Id: OTP-16550 Aux Id: ERIERL-476 </p>
        </item>
        <item>
          <p>
	    Allow using custom IO devices in <c>logger_std_h</c>.</p>
          <p>
	    Own Id: OTP-16563 Aux Id: PR-2523 </p>
        </item>
        <item>
	    <p>Added <c>file:del_dir_r/1</c> which deletes a
	    directory together with all of its contents, similar to
	    <c>rm -rf</c> on Unix systems.</p>
          <p>
	    Own Id: OTP-16570 Aux Id: PR-2565 </p>
        </item>
        <item>
          <p>
	    socket: By default the socket options rcvtimeo and
	    sndtimeo are now disabled. To enable these, OTP now has
	    to be built with the configure option
	    --enable-esock-rcvsndtimeo</p>
          <p>
	    Own Id: OTP-16620</p>
        </item>
        <item>
          <p>
	    The experimental gen_tcp compatibility code utilizing the
	    socket module could loose buffered data when receiving a
	    specified number of bytes. This bug has been fixed.
	    Reported by Maksim Lapshin on bugs.erlang.org ERL-1234</p>
          <p>
	    Own Id: OTP-16632 Aux Id: ERL-1234 </p>
        </item>
      </list>
    </section>

</section>

<<<<<<< HEAD
<section><title>Kernel 6.5.2.5</title>

    <section><title>Fixed Bugs and Malfunctions</title>
      <list>
        <item>
	    <p> By default <c>global</c> does <i>not</i> take any
	    actions to restore a fully connected network when
	    connections are lost due to network issues. This is
	    problematic for all applications expecting a fully
	    connected network to be provided, such as for example
	    <c>mnesia</c>, but also for <c>global</c> itself. A
	    network of overlapping partitions might cause the
	    internal state of <c>global</c> to become inconsistent.
	    Such an inconsistency can remain even after such
	    partitions have been brought together to form a fully
	    connected network again. The effect on other applications
	    that expects that a fully connected network is maintained
	    may vary, but they might misbehave in very subtle hard to
	    detect ways during such a partitioning. </p> <p> In order
	    to prevent such issues, we have introduced a <i>prevent
	    overlapping partitions</i> fix which can be enabled using
	    the <c>prevent_overlapping_partitions</c>
	    <c>kernel(6)</c> parameter. When this fix has been
	    enabled, <c>global</c> will actively disconnect from
	    nodes that reports that they have lost connections to
	    other nodes. This will cause fully connected partitions
	    to form instead of leaving the network in a state with
	    overlapping partitions. Note that this fix <i>has</i> to
	    be enabled on <i>all</i> nodes in the network in order to
	    work properly. Since this quite substantially changes the
	    behavior, this fix is currently disabled by default.
	    Since you might get hard to detect issues without this
	    fix you are, however, <i>strongly</i> advised to enable
	    this fix in order to avoid issues such as the ones
	    described above. As of OTP 25 this fix will become
	    enabled by default. </p>
          <p>
	    Own Id: OTP-17843 Aux Id: ERIERL-732, PR-5611 </p>
        </item>
      </list>
    </section>


    <section><title>Improvements and New Features</title>
      <list>
        <item>
          <p>
	    A <c>net_tickintensity</c> <c>kernel</c> parameter has
	    been introduced. It can be used to control the amount of
	    ticks during a <c>net_ticktime</c> period.</p>
          <p>
	    A new <c>net_kernel:start/2</c> function has also been
	    introduced in order to make it easier to add new options.
	    The use of <c>net_kernel:start/1</c> has been deprecated.</p>
          <p>
	    Own Id: OTP-17905 Aux Id: ERIERL-732, PR-5740 </p>
        </item>
      </list>
    </section>

</section>

=======
>>>>>>> 6edaed6e
<section><title>Kernel 6.5.2.4</title>

    <section><title>Fixed Bugs and Malfunctions</title>
      <list>
        <item>
          <p>
	    Fixed rare bug that could cause net_kernel process to
	    hang for ever. Have seen to happen with massive number of
	    TLS connections while remote nodes are restarting. Bug
	    exists since OTP-22.0.</p>
          <p>
	    Own Id: OTP-17476 Aux Id: GH-4931, PR-4934 </p>
        </item>
      </list>
    </section>

</section>

<section><title>Kernel 6.5.2.3</title>

    <section><title>Fixed Bugs and Malfunctions</title>
      <list>
        <item>
          <p>
	    Fix a race condition in Global.</p>
          <p>
	    Own Id: OTP-16033 Aux Id: ERIERL-329, ERL-1414, GH-4448,
	    ERL-885, GH-3923 </p>
        </item>
      </list>
    </section>

</section>

<section><title>Kernel 6.5.2.2</title>

    <section><title>Fixed Bugs and Malfunctions</title>
      <list>
        <item>
	    <p>When running Xref in the <c>modules</c> mode, the
<<<<<<< HEAD
	    Debugger application would show up as a dependency for the
=======
	    Debugger application would show up as a depency for the
>>>>>>> 6edaed6e
	    Kernel applications.</p>
          <p>
	    Own Id: OTP-17223 Aux Id: GH-4546, PR-4554 </p>
        </item>
      </list>
    </section>

</section>

<section><title>Kernel 6.5.2.1</title>

    <section><title>Fixed Bugs and Malfunctions</title>
      <list>
        <item>
          <p>
	    Fix bug in <c>application:loaded_applications/0</c> that
	    could cause it to fail with <c>badarg</c> if for example
	    a concurrent upgrade/downgrade is running.</p>
          <p>
	    Own Id: OTP-16627 Aux Id: PR-2601 </p>
        </item>
      </list>
    </section>

</section>

<section><title>Kernel 6.5.2</title>

    <section><title>Fixed Bugs and Malfunctions</title>
      <list>
        <item>
          <p>
	    The DNS resolver `inet_res` has been fixed to return the
	    last intermediate error when subsequent requests times
	    out.</p>
          <p>
	    Own Id: OTP-16414 Aux Id: ERIERL-452 </p>
        </item>
        <item>
          <p>
	    The prim_net nif (net/kernel) made use of an undefined
	    atom, notsup. This has now been corrected.</p>
          <p>
	    Own Id: OTP-16440</p>
        </item>
        <item>
          <p>
	    Fix a crash when attempting to log faults when loading
	    files during early boot.</p>
          <p>
	    Own Id: OTP-16491</p>
        </item>
        <item>
          <p>
	    Fix crash in logger when logging to a remote node during
	    boot.</p>
          <p>
	    Own Id: OTP-16493 Aux Id: ERIERL-459 </p>
        </item>
      </list>
    </section>


    <section><title>Improvements and New Features</title>
      <list>
        <item>
          <p>
	    Improved <c>net_kernel</c> debug functionality.</p>
          <p>
	    Own Id: OTP-16458 Aux Id: PR-2525 </p>
        </item>
      </list>
    </section>

</section>

<section><title>Kernel 6.5.1</title>

    <section><title>Fixed Bugs and Malfunctions</title>
      <list>
        <item>
          <p>
	    The 'socket state' info provided by the inet info
	    function has been improved</p>
          <p>
	    Own Id: OTP-16043 Aux Id: ERL-1036 </p>
        </item>
        <item>
          <p>
	    Fix bug where <c>logger</c> would crash when starting
	    when a very large log file needed to be rotated and
	    compressed.</p>
          <p>
	    Own Id: OTP-16145 Aux Id: ERL-1034 </p>
        </item>
        <item>
          <p>
	    Fixed a bug causing actual nodedown reason reported by
	    <seemfa
	    marker="kernel:net_kernel#monitor_nodes/2"><c>net_kernel:monitor_nodes(true,
	    [nodedown_reason])</c></seemfa> to be lost and replaced
	    by the reason <c>killed</c>.</p>
          <p>
	    Own Id: OTP-16216</p>
        </item>
        <item>
	    <p>The documentation for <c>rpc:call/4,5/</c> has been
	    updated to describe what happens when the called function
	    throws or return an <c>'EXIT'</c> tuple. </p>
          <p>
	    Own Id: OTP-16279 Aux Id: ERL-1066 </p>
        </item>
      </list>
    </section>

</section>

<section><title>Kernel 6.5</title>

    <section><title>Fixed Bugs and Malfunctions</title>
      <list>
        <item>
          <p>
	    The type specification for <c>gen_sctp:connect/4,5</c>
	    has been corrected.</p>
          <p>
	    Own Id: OTP-15344 Aux Id: ERL-947 </p>
        </item>
        <item>
          <p>
	    Extra <c>-mode</c> flags given to <c>erl</c> are ignored
	    with a warning.</p>
          <p>
	    Own Id: OTP-15852</p>
        </item>
        <item>
          <p>
	    Fix type spec for <c>seq_trace:set_token/2</c>.</p>
          <p>
	    Own Id: OTP-15858 Aux Id: ERL-700 </p>
        </item>
        <item>
          <p>
	    <c>logger:compare_levels/2</c> would fail with a
	    <c>badarg</c> exception if given the values <c>all</c> or
	    <c>none</c> as any of the parameters. This is now
	    corrected.</p>
          <p>
	    Own Id: OTP-15942 Aux Id: PR-2301 </p>
        </item>
        <item>
          <p>
	    Fix bug where the log file in <c>logger_std_h</c> would
	    not be closed when the inode of the file changed. This
	    would in turn cause a file descriptor leak when tools
	    like logrotate are used.</p>
          <p>
	    Own Id: OTP-15997 Aux Id: PR-2331 </p>
        </item>
        <item>
          <p>
	    Fix a race condition in the debugging function
	    <c>net_kernel:nodes_info/0</c>.</p>
          <p>
	    Own Id: OTP-16022</p>
        </item>
        <item>
          <p>
	    Fix race condition when closing a file opened in
	    <c>compressed</c> or <c>delayed_write</c> mode.</p>
          <p>
	    Own Id: OTP-16023</p>
        </item>
      </list>
    </section>


    <section><title>Improvements and New Features</title>
      <list>
        <item>
          <p>
	    The possibility to send ancillary data, in particular the
	    TOS field, has been added to <c>gen_udp:send/4,5</c>.</p>
          <p>
	    Own Id: OTP-15747 Aux Id: ERIERL-294 </p>
        </item>
        <item>
          <p>
	    If the log file was given with relative path, the
	    standard logger handler (<c>logger_std_h</c>) would store
	    the file name with relative path. If the current
	    directory of the node was later changed, a new file would
	    be created relative the new current directory,
	    potentially failing with an <c>enoent</c> if the new
	    directory did not exist. This is now corrected and
	    <c>logger_std_h</c> always stores the log file name as an
	    absolute path, calculated from the current directory at
	    the time of the handler startup.</p>
          <p>
	    Own Id: OTP-15850</p>
        </item>
        <item>
          <p>
	    Support local sockets with inet:i/0.</p>
          <p>
	    Own Id: OTP-15935 Aux Id: PR-2299 </p>
        </item>
      </list>
    </section>

</section>

<section><title>Kernel 6.4.1</title>

    <section><title>Fixed Bugs and Malfunctions</title>
      <list>
        <item>
	    <p><c>user</c>/<c>user_drv</c> could respond to io
	    requests before they had been processed, which could
	    cause data to be dropped if the emulator was halted soon
	    after a call to <c>io:format/2</c>, such as in an
	    escript.</p>
          <p>
	    Own Id: OTP-15805</p>
        </item>
      </list>
    </section>

</section>

<section><title>Kernel 6.4</title>

    <section><title>Fixed Bugs and Malfunctions</title>
      <list>
        <item>
          <p>
	    Fix so that when multiple <c>-sname</c> or <c>-name</c>
	    are given to <c>erl</c> the first one is chosen. Before
	    this fix distribution was not started at all when
	    multiple name options were given.</p>
          <p>
	    Own Id: OTP-15786 Aux Id: ERL-918 </p>
        </item>
        <item>
          <p>
	    Fix <c>inet_res</c> configuration pointing to
	    non-existing files to work again. This was broken in
	    KERNEL-6.3 (OTP-21.3).</p>
          <p>
	    Own Id: OTP-15806</p>
        </item>
      </list>
    </section>


    <section><title>Improvements and New Features</title>
      <list>
        <item>
          <p>
	    A simple socket API is provided through the socket
	    module. This is a low level API that does *not* replace
	    gen_[tcp|udp|sctp]. It is intended to *eventually*
	    replace the inet driver, but not the high level
	    gen-modules (gen_tcp, gen_udp and gen_sctp). It also
	    provides a basic API that facilitates the implementation
	    of other protocols, that is TCP, UDP and SCTP. </p>
          <p>
	    Known issues are; No support for the Windows OS
	    (currently).</p>
          <p>
	    Own Id: OTP-14831</p>
        </item>
        <item>
          <p>
	    Improved the documentation for the linger option.</p>
          <p>
	    Own Id: OTP-15491 Aux Id: PR-2019 </p>
        </item>
        <item>
	    <p> Global no longer tries more than once when connecting
	    to other nodes. </p>
          <p>
	    Own Id: OTP-15607 Aux Id: ERIERL-280 </p>
        </item>
        <item>
          <p>
	    The dist messages EXIT, EXIT2 and MONITOR_DOWN have been
	    updated with new versions that send the reason term as
	    part of the payload of the message instead of as part of
	    the control message.</p>
          <p>
	    The old versions are still present and can be used when
	    communicating with nodes that don't support the new
	    versions.</p>
          <p>
	    Own Id: OTP-15611</p>
        </item>
        <item>
          <p>
	    Kernel configuration parameter <c>start_distribution =
	    boolean()</c> is added. If set to <c>false</c>, the
	    system is started with all distribution functionality
	    disabled. Defaults to <c>true</c>.</p>
          <p>
	    Own Id: OTP-15668 Aux Id: PR-2088 </p>
        </item>
        <item>
          <p>
	    In OTP-21.3, a warning was introduced for duplicated
	    applications/keys in configuration. This warning would be
	    displayed both when the configuration was given as a file
	    on system start, and during runtime via
	    <c>application:set_env/1,2</c>.</p>
          <p>
	    The warning is now changed to a <c>badarg</c> exception
	    in <c>application:set_env/1,2</c>. If the faulty
	    configuration is given in a configuration file on system
	    start, the startup will fail.</p>
          <p>
	    *** POTENTIAL INCOMPATIBILITY ***</p>
          <p>
	    Own Id: OTP-15692 Aux Id: PR-2170 </p>
        </item>
      </list>
    </section>

</section>

<section><title>Kernel 6.3.1.3</title>

    <section><title>Fixed Bugs and Malfunctions</title>
      <list>
        <item>
          <p>
	    Fix bug where the log file in <c>logger_std_h</c> would
	    not be closed when the inode of the file changed. This
	    would in turn cause a file descriptor leak when tools
	    like logrotate are used.</p>
          <p>
	    Own Id: OTP-15997 Aux Id: PR-2331 </p>
        </item>
      </list>
    </section>

</section>

<section><title>Kernel 6.3.1.2</title>

    <section><title>Improvements and New Features</title>
      <list>
        <item>
          <p>
	    The possibility to send ancillary data, in particular the
	    TOS field, has been added to <c>gen_udp:send/4,5</c>.</p>
          <p>
	    Own Id: OTP-15747 Aux Id: ERIERL-294 </p>
        </item>
      </list>
    </section>

</section>

<section><title>Kernel 6.3.1.1</title>

    <section><title>Fixed Bugs and Malfunctions</title>
      <list>
        <item>
          <p>
	    Fix type spec for <c>seq_trace:set_token/2</c>.</p>
          <p>
	    Own Id: OTP-15858 Aux Id: ERL-700 </p>
        </item>
      </list>
    </section>

</section>

<section><title>Kernel 6.3.1</title>

    <section><title>Fixed Bugs and Malfunctions</title>
      <list>
        <item>
	    <p>Fixed a performance regression when reading files
	    opened with the <c>compressed</c> flag.</p>
          <p>
	    Own Id: OTP-15706 Aux Id: ERIERL-336 </p>
        </item>
      </list>
    </section>

</section>

<section><title>Kernel 6.3</title>

    <section><title>Fixed Bugs and Malfunctions</title>
      <list>
        <item>
          <p>
	    If for example the <c>/etc/hosts</c> did not come into
	    existence until after the kernel application had started,
	    its content was never read. This bug has now been
	    corrected.</p>
          <p>
	    Own Id: OTP-14702 Aux Id: PR-2066 </p>
        </item>
        <item>
          <p>
	    Fix bug where doing <c>seq_trace:reset_trace()</c> while
	    another process was doing a garbage collection could
	    cause the run-time system to segfault.</p>
          <p>
	    Own Id: OTP-15490</p>
        </item>
        <item>
          <p>
	    Fix <c>erl_epmd:port_please</c> spec to include
	    <c>atom()</c> and <c>string()</c>.</p>
          <p>
	    Own Id: OTP-15557 Aux Id: PR-2117 </p>
        </item>
        <item>
          <p>
	    The Logger handler logger_std_h now keeps track of the
	    inode of its log file in order to re-open the file if the
	    inode changes. This may happen, for instance, if the log
	    file is opened and saved by an editor.</p>
          <p>
	    Own Id: OTP-15578 Aux Id: ERL-850 </p>
        </item>
        <item>
          <p>
	    When user specific file modes are given to the logger
	    handler <c>logger_std_h</c>, they were earlier accepted
	    without any control. This is now changes, so Logger will
	    adjust the file modes as follows:</p>
          <p>
	    - If <c>raw</c> is not found in the list, it is
	    added.<br/> - If none of <c>write</c>, <c>append</c> or
	    <c>exclusive</c> are found in the list, <c>append</c> is
	    added.<br/> - If none of <c>delayed_write</c> or
	    <c>{delayed_write,Size,Delay}</c> are found in the list,
	    <c>delayed_write</c> is added.</p>
          <p>
	    Own Id: OTP-15602</p>
        </item>
      </list>
    </section>


    <section><title>Improvements and New Features</title>
      <list>
        <item>
          <p>
	    The standard logger handler, <c>logger_std_h</c>, now has
	    a new internal feature for log rotation. The rotation
	    scheme is as follows:</p>
          <p>
	    The log file to which the handler currently writes always
	    has the same name, i.e. the name which is configured for
	    the handler. The archived files have the same name, but
	    with extension ".N", where N is an integer. The newest
	    archive has extension ".0", and the oldest archive has
	    the highest number. </p>
          <p>
	    The size at which the log file is rotated, and the number
	    of archive files that are kept, is specified with the
	    handler specific configuration parameters
	    <c>max_no_bytes</c> and <c>max_no_files</c> respectively. </p>
          <p>
	    Archives can be compressed, in which case they get a
	    ".gz" file extension after the integer. Compression is
	    specified with the handler specific configuration
	    parameter <c>compress_on_rotate</c>.</p>
          <p>
	    Own Id: OTP-15479</p>
        </item>
        <item>
          <p>
	    The new functions <c>logger:i/0</c> and <c>logger:i/1</c>
	    are added. These provide the same information as
	    <c>logger:get_config/0</c> and other
	    <c>logger:get_*_config</c> functions, but the information
	    is more logically sorted and more readable.</p>
          <p>
	    Own Id: OTP-15600</p>
        </item>
        <item>
          <p>
	    Logger is now protected against overload due to massive
	    amounts of log events from the emulator or from remote
	    nodes.</p>
          <p>
	    Own Id: OTP-15601</p>
        </item>
        <item>
          <p>
	    Logger now uses os:system_time/1 instead of
	    erlang:system_time/1 to generate log event timestamps.</p>
          <p>
	    Own Id: OTP-15625</p>
        </item>
        <item>
          <p>
	    Add functions <c>application:set_env/1,2</c> and
	    <c>application:set_env/2</c>. These take a list of
	    application configuration parameters, and the behaviour
	    is equivalent to calling <c>application:set_env/4</c>
	    individually for each application/key combination, except
	    it is more efficient.</p>
          <p>
	    <c>set_env/1,2</c> warns about duplicated applications or
	    keys. The warning is also emitted during boot, if
	    applications or keys are duplicated within one
	    configuration file, e.g. sys.config.</p>
          <p>
	    Own Id: OTP-15642 Aux Id: PR-2164 </p>
        </item>
        <item>
          <p>
	    Handler specific configuration parameters for the
	    standard handler <c>logger_std_h</c> are changed to be
	    more intuitive and more similar to the disk_log handler.</p>
          <p>
	    Earlier there was only one parameter, <c>type</c>, which
	    could have the values <c>standard_io</c>,
	    <c>standard_error</c>, <c>{file,FileName}</c> or
	    <c>{file,FileName,Modes}</c>.</p>
          <p>
	    This is now changed, so the following parameters are
	    allowed:</p>
          <p>
	    <c>type = standard_io | standard_error | file</c><br/>
	    <c>file = file:filename()</c><br/> <c>modes =
	    [file:mode()]</c></p>
          <p>
	    All parameters are optional. <c>type</c> defaults to
	    <c>standard_io</c>, unless a file name is given, in which
	    case it defaults to <c>file</c>. If <c>type</c> is set to
	    <c>file</c>, the file name defaults to the same as the
	    handler id.</p>
          <p>
	    The potential incompatibility is that
	    <c>logger:get_config/0</c> and
	    <c>logger:get_handler_config/1</c> now returns the new
	    parameters, even if the configuration was set with the
	    old variant, e.g. <c>#{type=>{file,FileName}}</c>.</p>
          <p>
	    *** POTENTIAL INCOMPATIBILITY ***</p>
          <p>
	    Own Id: OTP-15662</p>
        </item>
        <item>
          <p>
	    The new configuration parameter <c>file_check</c> is
	    added to the Logger handler <c>logger_std_h</c>. This
	    parameter specifies how long (in milliseconds) the
	    handler may wait before checking if the log file still
	    exists and the inode is the same as when it was opened.</p>
          <p>
	    The default value is 0, which means that this check is
	    done prior to each write operation. Setting a higher
	    number may improve performance, but adds the risk of
	    losing log events.</p>
          <p>
	    Own Id: OTP-15663</p>
        </item>
      </list>
    </section>

</section>

<section><title>Kernel 6.2.1</title>

    <section><title>Fixed Bugs and Malfunctions</title>
      <list>
        <item>
          <p>
	    Setting the <c>recbuf</c> size of an inet socket the
	    <c>buffer</c> is also automatically increased. Fix a bug
	    where the auto adjustment of inet buffer size would be
	    triggered even if an explicit inet buffer size had
	    already been set.</p>
          <p>
	    Own Id: OTP-15651 Aux Id: ERIERL-304 </p>
        </item>
      </list>
    </section>

</section>

<section><title>Kernel 6.2</title>

    <section><title>Fixed Bugs and Malfunctions</title>
      <list>
        <item>
          <p>
	    A new function, <c>logger:update_handler_config/3</c> is
	    added, and the handler callback <c>changing_config</c>
	    now has a new argument, <c>SetOrUpdate</c>, which
	    indicates if the configuration change comes from
	    <c>set_handler_config/2,3</c> or
	    <c>update_handler_config/2,3</c>.</p>
          <p>
	    This allows the handler to consistently merge the new
	    configuration with the old (if the change comes from
	    <c>update_handler_config/2,3</c>) or with the default (if
	    the change comes from <c>set_handler_config/2,3</c>).</p>
          <p>
	    The built-in handlers <c>logger_std_h</c> and
	    <c>logger_disk_log_h</c> are updated accordingly. A bug
	    which could cause inconsistency between the handlers'
	    internal state and the stored configuration is also
	    corrected.</p>
          <p>
	    *** POTENTIAL INCOMPATIBILITY ***</p>
          <p>
	    Own Id: OTP-15364</p>
        </item>
        <item>
          <p>
	    Fix fallback when custom erl_epmd client does not
	    implement address_please.</p>
          <p>
	    Own Id: OTP-15388 Aux Id: PR-1983 </p>
        </item>
        <item>
          <p>
	    The logger ets table did not have the
	    <c>read_concurrency</c> option. This is now added.</p>
          <p>
	    Own Id: OTP-15453 Aux Id: ERL-782 </p>
        </item>
        <item>
          <p>
	    During system start, logger has a simple handler which
	    prints to stdout. After the kernel supervision is
	    started, this handler is removed and replaced by the
	    default handler. Due to a bug, logger earlier issued a
	    debug printout saying it received an unexpected message,
	    which was the EXIT message from the simple handler's
	    process. This is now corrected. The simple handler's
	    process now unlinks from the logger process before
	    terminating.</p>
          <p>
	    Own Id: OTP-15466 Aux Id: ERL-788 </p>
        </item>
        <item>
          <p>
	    The logger handler <c>logger_std_h</c> would not
	    re-create it's log file if it was removed. Due to this it
	    could not be used with tools like 'logrotate'. This is
	    now corrected.</p>
          <p>
	    Own Id: OTP-15469</p>
        </item>
      </list>
    </section>


    <section><title>Improvements and New Features</title>
      <list>
        <item>
          <p>
	    A function <c>inet:getifaddrs/1</c> that takes a list
	    with a namespace option has been added, for platforms
	    that support that feature, for example Linux (only?).</p>
          <p>
	    Own Id: OTP-15121 Aux Id: ERIERL-189, PR-1974 </p>
        </item>
        <item>
	    <p>Added the <c>nopush</c> option for TCP sockets, which
	    corresponds to <c>TCP_NOPUSH</c> on *BSD and
	    <c>TCP_CORK</c> on Linux.</p>
	    <p>This is also used internally in <c>file:sendfile</c>
	    to reduce latency on subsequent send operations.</p>
          <p>
	    Own Id: OTP-15357 Aux Id: ERL-698 </p>
        </item>
        <item>
          <p>
	    Optimize handling of send_delay for tcp sockes to better
	    work with the new pollthread implementation introduced in
	    OTP-21.</p>
          <p>
	    Own Id: OTP-15471 Aux Id: ERIERL-229 </p>
        </item>
      </list>
    </section>

</section>

<section><title>Kernel 6.1.1</title>

    <section><title>Fixed Bugs and Malfunctions</title>
      <list>
        <item>
          <p>
	    Fix bug causing net_kernel process crash on connection
	    attempt from node with name identical to local node.</p>
          <p>
	    Own Id: OTP-15438 Aux Id: ERL-781 </p>
        </item>
      </list>
    </section>

</section>

<section><title>Kernel 6.1</title>

    <section><title>Fixed Bugs and Malfunctions</title>
      <list>
        <item>
          <p>
	    The values <c>all</c> and <c>none</c> are documented as
	    valid value for the Kernel configuration parameter
	    <c>logger_level</c>, but would cause a crash during node
	    start. This is now corrected.</p>
          <p>
	    Own Id: OTP-15143</p>
        </item>
        <item>
          <p>
	    Fix some potential buggy behavior in how ticks are sent
	    on inter node distribution connections. Tick is now sent
	    to c-node even if there are unsent buffered data, as
	    c-nodes need ticks in order to send reply ticks. The
	    amount of sent data was also calculated wrongly when
	    ticks were suppressed due to unsent buffered data.</p>
          <p>
	    Own Id: OTP-15162 Aux Id: ERIERL-191 </p>
        </item>
        <item>
          <p>
	    Non semantic change in dist_util.erl to silence dialyzer
	    warning.</p>
          <p>
	    Own Id: OTP-15170</p>
        </item>
        <item>
          <p>
	    Fixed <c>net_kernel:connect_node(node())</c> to return
	    <c>true</c> (and do nothing) as it always has before
	    OTP-21.0. Also documented this successful "self connect"
	    as the expected behavior.</p>
          <p>
	    Own Id: OTP-15182 Aux Id: ERL-643 </p>
        </item>
        <item>
          <p>
	    The single_line option on logger_formatter would in some
	    cases add an unwanted comma after the association arrows
	    in a map. This is now corrected.</p>
          <p>
	    Own Id: OTP-15228</p>
        </item>
        <item>
          <p>
	    Improved robustness of distribution connection setup. In
	    OTP-21.0 a truly asynchronous connection setup was
	    introduced. This is further improvement on that work to
	    make the emulator more robust and also be able to recover
	    in cases when involved Erlang processes misbehave.</p>
          <p>
	    Own Id: OTP-15297 Aux Id: OTP-15279, OTP-15280 </p>
        </item>
      </list>
    </section>


    <section><title>Improvements and New Features</title>
      <list>
        <item>
          <p>
	    A new macro, <c>?LOG(Level,...)</c>, is added. This is
	    equivalent to the existing <c>?LOG_&lt;LEVEL&gt;(...)</c>
	    macros.</p>
          <p>
	    A new variant of Logger report callback is added, which
	    takes an extra argument containing options for size
	    limiting and line breaks. Module <c>proc_lib</c> in
	    <c>STDLIB</c> uses this for crash reports.</p>
          <p>
	    Logger configuration is now checked a bit more for
	    errors.</p>
          <p>
	    Own Id: OTP-15132</p>
        </item>
        <item>
          <p>
	    The socket options <c>recvtos</c>, <c>recvttl</c>,
	    <c>recvtclass</c> and <c>pktoptions</c> have been
	    implemented in the socket modules. See the documentation
	    for the <c>gen_tcp</c>, <c>gen_udp</c> and <c>inet</c>
	    modules. Note that support for these in the runtime
	    system is platform dependent. Especially for
	    <c>pktoptions</c> which is very Linux specific and
	    obsoleted by the RFCs that defined it.</p>
          <p>
	    Own Id: OTP-15145 Aux Id: ERIERL-187 </p>
        </item>
        <item>
          <p>
	    Add <c>logger:set_application_level/2</c> for setting the
	    logger level of all modules in one application.</p>
          <p>
	    Own Id: OTP-15146</p>
        </item>
      </list>
    </section>

</section>

<section><title>Kernel 6.0.1</title>

    <section><title>Fixed Bugs and Malfunctions</title>
      <list>
        <item>
          <p>
	    Fixed bug in <c>net_kernel</c> that could cause an
	    emulator crash if certain connection attempts failed. Bug
	    exists since kernel-6.0 (OTP-21.0).</p>
          <p>
	    Own Id: OTP-15280 Aux Id: ERIERL-226, OTP-15279 </p>
        </item>
      </list>
    </section>

</section>

<section><title>Kernel 6.0</title>

    <section><title>Fixed Bugs and Malfunctions</title>
      <list>
        <item>
	    <p> Clarify the documentation of <c>rpc:multicall/5</c>.
	    </p>
          <p>
	    Own Id: OTP-10551</p>
        </item>
        <item>
          <p>
	    The DNS resolver when getting econnrefused from a server
	    retained an invalid socket so look up towards the next
	    server(s) also failed.</p>
          <p>
	    Own Id: OTP-13133 Aux Id: PR-1557 </p>
        </item>
        <item>
          <p>
	    No resolver backend returns V4Mapped IPv6 addresses any
	    more. This was inconsistent before, some did, some did
	    not. To facilitate working with such addresses a new
	    function <c>inet:ipv4_mapped_ipv6_address/1</c> has been
	    added.</p>
          <p>
	    *** POTENTIAL INCOMPATIBILITY ***</p>
          <p>
	    Own Id: OTP-13761 Aux Id: ERL-503 </p>
        </item>
        <item>
          <p>
	    The type specifications for <c>file:posix/0</c> and
	    <c>inet:posix/0</c> have been updated according to which
	    errors file and socket operations should be able to
	    return.</p>
          <p>
	    Own Id: OTP-14019 Aux Id: ERL-550 </p>
        </item>
        <item>
          <p>
	    Fix name resolving in IPv6 only environments when doing
	    the initial distributed connection.</p>
          <p>
	    Own Id: OTP-14501</p>
        </item>
        <item>
	    <p> File operations used to accept <seetype
	    marker="kernel:file#name_all">filenames</seetype>
	    containing null characters (integer value zero). This
	    caused the name to be truncated and in some cases
	    arguments to primitive operations to be mixed up.
	    Filenames containing null characters inside the filename
	    are now <em>rejected</em> and will cause primitive file
	    operations to fail. </p> <p> Also environment variable
	    operations used to accept <seetype
	    marker="kernel:os#env_var_name">names</seetype> and
	    <seetype
	    marker="kernel:os#env_var_value">values</seetype> of
	    environment variables containing null characters (integer
	    value zero). This caused operations to silently produce
	    erroneous results. Environment variable names and values
	    containing null characters inside the name or value are
	    now <em>rejected</em> and will cause environment variable
	    operations to fail. </p> <p>Primitive environment
	    variable operations also used to accept the <c>$=</c>
	    character in environment variable names causing various
	    problems. <c>$=</c> characters in environment variable
	    names are now also <em>rejected</em>. </p> <p>Also
	    <seemfa
	    marker="kernel:os#cmd/1"><c>os:cmd/1</c></seemfa> now
	    reject null characters inside its <seetype
	    marker="kernel:os#os_command">command</seetype>.
	    </p> <p><seemfa
	    marker="erts:erlang#open_port/2"><c>erlang:open_port/2</c></seemfa>
	    will also reject null characters inside the port name
	    from now on.</p>
          <p>
	    *** POTENTIAL INCOMPATIBILITY ***</p>
          <p>
	    Own Id: OTP-14543 Aux Id: ERL-370 </p>
        </item>
        <item>
	    <p><c>os:putenv</c> and <c>os:getenv</c> no longer access
	    the process environment directly and instead work on a
	    thread-safe emulation. The only observable difference is
	    that it's <em>not</em> kept in sync with libc
	    <c>getenv(3)</c> / <c>putenv(3)</c>, so those who relied
	    on that behavior in drivers or NIFs will need to add
	    manual synchronization.</p> <p>On Windows this means that
	    you can no longer resolve DLL dependencies by modifying
	    the <c>PATH</c> just before loading the driver/NIF. To
	    make this less of a problem, the emulator now adds the
	    target DLL's folder to the DLL search path.</p>
          <p>
	    *** POTENTIAL INCOMPATIBILITY ***</p>
          <p>
	    Own Id: OTP-14666</p>
        </item>
        <item>
          <p>
	    Fixed connection tick toward primitive hidden nodes
	    (erl_interface) that could cause faulty tick timeout in
	    rare cases when payload data is sent to hidden node but
	    not received.</p>
          <p>
	    Own Id: OTP-14681</p>
        </item>
        <item>
          <p>
	    Make group react immediately on an EXIT-signal from shell
	    in e.g ssh.</p>
          <p>
	    Own Id: OTP-14991 Aux Id: PR1705 </p>
        </item>
        <item>
          <p>
	    Calls to <c>gen_tcp:send/2</c> on closed sockets now
	    returns <c>{error, closed}</c> instead of
	    <c>{error,enotconn}</c>.</p>
          <p>
	    Own Id: OTP-15001</p>
        </item>
        <item>
          <p>
	    The <c>included_applications</c> key are no longer
	    duplicated as application environment variable. Earlier,
	    the included applications could be read both with
	    <c>application:get[_all]_env(...)</c> and
	    <c>application:get[_all]_key(...)</c> functions. Now, it
	    can only be read with
	    <c>application:get[_all]_key(...)</c>.</p>
          <p>
	    *** POTENTIAL INCOMPATIBILITY ***</p>
          <p>
	    Own Id: OTP-15071</p>
        </item>
        <item>
	    <p>Owner and group changes through
	    <c>file:write_file_info</c>, <c>file:change_owner</c>,
	    and <c>file:change_group</c> will no longer report
	    success on permission errors.</p>
          <p>
	    *** POTENTIAL INCOMPATIBILITY ***</p>
          <p>
	    Own Id: OTP-15118</p>
        </item>
      </list>
    </section>


    <section><title>Improvements and New Features</title>
      <list>
        <item>
	    <p>A new logging API is added to Erlang/OTP, see the
	    <seeerl
	    marker="kernel:logger"><c>logger(3)</c></seeerl> manual
	    page, and section <seeguide
	    marker="kernel:logger_chapter">Logging</seeguide> in the
	    Kernel User's Guide.</p>
	    <p>Calls to <c>error_logger</c> are automatically
	    redirected to the new API, and legacy error logger event
	    handlers can still be used. It is, however, recommended
	    to use the Logger API directly when writing new code.</p>
	    <p>Notice the following potential incompatibilities:</p>
	    <list> <item><p>Kernel configuration parameters
	    <c>error_logger</c> still works, but is overruled if the
	    default handler's output destination is configured with
	    Kernel configuration parameter <c>logger</c>.</p> <p>In
	    general, parameters for configuring error logger are
	    overwritten by new parameters for configuring
	    Logger.</p></item> <item><p>The concept of SASL error
	    logging is deprecated, meaning that by default the SASL
	    application does not affect which log events are
	    logged.</p> <p>By default, supervisor reports and crash
	    reports are logged by the default Logger handler started
	    by Kernel, and end up at the same destination (terminal
	    or file) as other standard log event from Erlang/OTP.</p>
	    <p>Progress reports are not logged by default, but can be
	    enabled by setting the primary log level to info, for
	    example with the Kernel configuration parameter
	    <c>logger_level</c>.</p> <p>To obtain backwards
	    compatibility with the SASL error logging functionality
	    from earlier releases, set Kernel configuration parameter
	    <c>logger_sasl_compatible</c> to <c>true</c>. This
	    prevents the default Logger handler from logging any
	    supervisor-, crash-, or progress reports. Instead, SASL
	    adds a separate Logger handler during application start,
	    which takes care of these log events. The SASL
	    configuration parameters <c>sasl_error_logger</c> and
	    <c>sasl_errlog_type</c> specify the destination (terminal
	    or file) and severity level to log for these
	    events.</p></item></list>
          <p>
	    Since Logger is new in Erlang/OTP 21.0, we do reserve the
	    right to introduce changes to the Logger API and
	    functionality in patches following this release. These
	    changes might or might not be backwards compatible with
	    the initial version.</p>
          <p>
	    *** POTENTIAL INCOMPATIBILITY ***</p>
          <p>
	    Own Id: OTP-13295</p>
        </item>
        <item>
          <p>
	    The function <c>inet:i/0</c> has been documented.</p>
          <p>
	    Own Id: OTP-13713 Aux Id: PR-1645 </p>
        </item>
        <item>
          <p>
	    Typespecs for <c>netns</c> and <c>bind_to_device</c>
	    options have been added to <c>gen_tcp</c>, <c>gen_udp</c>
	    and <c>gen_sctp</c> functions.</p>
          <p>
	    Own Id: OTP-14359 Aux Id: PR-1816 </p>
        </item>
        <item>
          <p>
	    New functionality for implementation of alternative
	    carriers for the Erlang distribution has been introduced.
	    This mainly consists of support for usage of distribution
	    controller processes (previously only ports could be used
	    as distribution controllers). For more information see
	    <seeguide marker="erts:alt_dist#distribution_module">ERTS
	    User's Guide ➜ How to implement an Alternative Carrier
	    for the Erlang Distribution ➜ Distribution
	    Module</seeguide>.</p>
          <p>
	    Own Id: OTP-14459</p>
        </item>
        <item>
	    <p><c>seq_trace</c> labels may now be any erlang
	    term.</p>
          <p>
	    Own Id: OTP-14899</p>
        </item>
        <item>
          <p>
	    The SSL distribution protocol <c>-proto inet_tls</c> has
	    stopped setting the SSL option
	    <c>server_name_indication</c>. New verify funs for client
	    and server in <c>inet_tls_dist</c> has been added, not
	    documented yet, that checks node name if present in peer
	    certificate. Usage is still also yet to be documented.</p>
          <p>
	    Own Id: OTP-14969 Aux Id: OTP-14465, ERL-598 </p>
        </item>
        <item>
          <p>
	    Changed timeout of <c>gen_server</c> calls to <c>auth</c>
	    server from default 5 seconds to <c>infinity</c>.</p>
          <p>
	    Own Id: OTP-15009 Aux Id: ERL-601 </p>
        </item>
        <item>
	    <p>The callback module passed as <c>-epmd_module</c> to
	    erl has been expanded to be able to do name and port
	    resolving.</p> <p>Documentation has also been added in
	    the <seeerl
	    marker="kernel:erl_epmd"><c>erl_epmd</c></seeerl>
	    reference manual and ERTS User's Guide <seeguide
	    marker="erts:alt_disco">How to Implement an Alternative
	    Node Discovery for Erlang Distribution</seeguide>.</p>
          <p>
	    Own Id: OTP-15086 Aux Id: PR-1694 </p>
        </item>
        <item>
          <p>
	    Included config file specified with relative path in
	    sys.config are now first searched for relative to the
	    directory of sys.config itself. If not found, it is also
	    searched for relative to the current working directory.
	    The latter is for backwards compatibility.</p>
          <p>
	    Own Id: OTP-15137 Aux Id: PR-1838 </p>
        </item>
      </list>
    </section>

</section>

<section><title>Kernel 5.4.3.2</title>

    <section><title>Fixed Bugs and Malfunctions</title>
      <list>
        <item>
          <p>
	    Non semantic change in dist_util.erl to silence dialyzer
	    warning.</p>
          <p>
	    Own Id: OTP-15170</p>
        </item>
      </list>
    </section>

</section>

<section><title>Kernel 5.4.3.1</title>

    <section><title>Fixed Bugs and Malfunctions</title>
      <list>
        <item>
          <p>
	    Fix some potential buggy behavior in how ticks are sent
	    on inter node distribution connections. Tick is now sent
	    to c-node even if there are unsent buffered data, as
	    c-nodes need ticks in order to send reply ticks. The
	    amount of sent data was calculated wrongly when ticks
	    where suppressed due to unsent buffered data.</p>
          <p>
	    Own Id: OTP-15162 Aux Id: ERIERL-191 </p>
        </item>
      </list>
    </section>

</section>

<section><title>Kernel 5.4.3</title>

    <section><title>Fixed Bugs and Malfunctions</title>
      <list>
        <item>
	    <p> Correct a few contracts. </p>
          <p>
	    Own Id: OTP-14889</p>
        </item>
        <item>
          <p>
	    Reject loading modules with names containing directory
	    separators ('/' or '\' on Windows).</p>
          <p>
	    Own Id: OTP-14933 Aux Id: ERL-564, PR-1716 </p>
        </item>
        <item>
          <p>
	    Fix bug in handling of os:cmd/2 option max_size on
	    windows.</p>
          <p>
	    Own Id: OTP-14940</p>
        </item>
      </list>
    </section>

</section>

<section><title>Kernel 5.4.2</title>

    <section><title>Fixed Bugs and Malfunctions</title>
      <list>
        <item>
          <p>
	    Add <c>os:cmd/2</c> that takes an options map as the
	    second argument.</p>
          <p>
	    Add <c>max_size</c> as an option to <c>os:cmd/2</c> that
	    control the maximum size of the result that
	    <c>os:cmd/2</c> will return.</p>
          <p>
	    Own Id: OTP-14823</p>
        </item>
      </list>
    </section>

</section>

<section><title>Kernel 5.4.1</title>

    <section><title>Fixed Bugs and Malfunctions</title>
      <list>
        <item>
          <p>
	    Refactored an internal API.</p>
          <p>
	    Own Id: OTP-14784</p>
        </item>
      </list>
    </section>

</section>

<section><title>Kernel 5.4</title>

    <section><title>Fixed Bugs and Malfunctions</title>
      <list>
        <item>
          <p>
	    Processes which did output after switching jobs (Ctrl+G)
	    could be left forever stuck in the io request.</p>
          <p>
	    Own Id: OTP-14571 Aux Id: ERL-472 </p>
        </item>
      </list>
    </section>


    <section><title>Improvements and New Features</title>
      <list>
        <item>
	    <p>Lock counting can now be fully toggled at runtime in
	    the lock counting emulator (<c>-emu_type lcnt</c>).
	    Everything is enabled by default to match the old
	    behavior, but specific categories can be toggled at will
	    with minimal runtime overhead when disabled. Refer to the
	    documentation on <c>lcnt:rt_mask/1</c> for details.</p>
          <p>
	    Own Id: OTP-13170</p>
        </item>
        <item>
	    <p><c>lcnt:collect</c> and <c>lcnt:clear</c> will no
	    longer block all other threads in the runtime system.</p>
          <p>
	    Own Id: OTP-14412</p>
        </item>
        <item>
          <p>
	    General Unicode improvements.</p>
          <p>
	    Own Id: OTP-14462</p>
        </item>
      </list>
    </section>

</section>

<section><title>Kernel 5.3.1</title>

    <section><title>Fixed Bugs and Malfunctions</title>
      <list>
        <item>
	    <p>The documentation for the 'quiet' option in
	    disk_log:open/1 had an incorrect default value.</p>
          <p>
	    Own Id: OTP-14498</p>
        </item>
      </list>
    </section>

</section>

<section><title>Kernel 5.3</title>

    <section><title>Fixed Bugs and Malfunctions</title>
      <list>
        <item>
	    <p>Function <c>inet:ntoa/1</c> has been fixed to return
	    lowercase letters according to RFC 5935 that has been
	    approved after this function was written. Previously
	    uppercase letters were returned so this may be a
	    backwards incompatible change depending on how the
	    returned address string is used.</p>
	    <p>Function <c>inet:parse_address/1</c> has been fixed to
	    accept %-suffixes on scoped addresses. The addresses does
	    not work yet, but gives no parse errors.</p>
          <p>
	    *** POTENTIAL INCOMPATIBILITY ***</p>
          <p>
	    Own Id: OTP-13006 Aux Id: ERIERL-20, ERL-429 </p>
        </item>
        <item>
          <p>
	    Fix bug where gethostname would incorrectly fail with
	    enametoolong on Linux.</p>
          <p>
	    Own Id: OTP-14310</p>
        </item>
        <item>
          <p>
	    Fix bug causing <c>code:is_module_native</c> to falsely
	    return true when <c>local</c> call trace is enabled for
	    the module.</p>
          <p>
	    Own Id: OTP-14390</p>
        </item>
        <item>
          <p>
	    Add early reject of invalid node names from distributed
	    nodes.</p>
          <p>
	    Own Id: OTP-14426</p>
        </item>
      </list>
    </section>


    <section><title>Improvements and New Features</title>
      <list>
        <item>
          <p>
	    Since Unicode is now allowed in atoms an extra check is
	    needed for node names, which are restricted to Latin-1.</p>
          <p>
	    Own Id: OTP-13805</p>
        </item>
        <item>
	    <p>Replaced usage of deprecated symbolic <seetype
	    marker="erts:erlang#time_unit"><c>time
	    unit</c></seetype> representations.</p>
          <p>
	    Own Id: OTP-13831 Aux Id: OTP-13735 </p>
        </item>
        <item>
	    <p><c>file:write_file(Name, Data, [raw])</c> would turn
	    <c>Data</c> into a single binary before writing. This
	    meant it could not take advantage of the <c>writev()</c>
	    system call if it was given a list of binaries and told
	    to write with <c>raw</c> mode.</p>
          <p>
	    Own Id: OTP-13909</p>
        </item>
        <item>
	    <p>The performance of the <c>disk_log</c> has been
	    somewhat improved in some corner cases (big items), and
	    the documentation has been clarified. </p>
          <p>
	    Own Id: OTP-14057 Aux Id: PR-1245 </p>
        </item>
        <item>
	    <p>Functions for detecting changed code has been added.
	    <c>code:modified_modules/0</c> returns all currently
	    loaded modules that have changed on disk.
	    <c>code:module_status/1</c> returns the status for a
	    module. In the shell and in <c>c</c> module, <c>mm/0</c>
	    is short for <c>code:modified_modules/0</c>, and
	    <c>lm/0</c> reloads all currently loaded modules that
	    have changed on disk.</p>
          <p>
	    Own Id: OTP-14059</p>
        </item>
        <item>
          <p>
	    Introduce an event manager in Erlang to handle OS
	    signals. A subset of OS signals may be subscribed to and
	    those are described in the Kernel application.</p>
          <p>
	    Own Id: OTP-14186</p>
        </item>
        <item>
	    <p> Sockets can now be bound to device (SO_BINDTODEVICE)
	    on platforms where it is supported. </p> <p> This has
	    been implemented e.g to support VRF-Lite under Linux; see
	    <url
	    href="https://www.kernel.org/doc/Documentation/networking/vrf.txt">
	    VRF </url>, and GitHub pull request <url
	    href="https://github.com/erlang/otp/pull/1326">#1326</url>.
	    </p>
          <p>
	    Own Id: OTP-14357 Aux Id: PR-1326 </p>
        </item>
        <item>
          <p>
	    Added option to store shell_history on disk so that the
	    history can be reused between sessions.</p>
          <p>
	    Own Id: OTP-14409 Aux Id: PR-1420 </p>
        </item>
        <item>
	    <p> The size of crash reports created by
	    <c>gen_server</c>, <c>gen_statem</c> and <c>proc_lib</c>
	    is limited with aid of the Kernel application variable
	    <c>error_logger_format_depth</c>. The purpose is to limit
	    the size of the messages sent to the <c>error_logger</c>
	    process when processes with huge message queues or states
	    crash. </p> <p>The crash report generated by
	    <c>proc_lib</c> includes the new tag
	    <c>message_queue_len</c>. The neighbour report also
	    includes the new tag <c>current_stacktrace</c>. Finally,
	    the neighbour report no longer includes the tags
	    <c>messages</c> and <c>dictionary</c>. </p> <p> The new
	    function <c>error_logger:get_format_depth/0</c> can be
	    used to retrieve the value of the Kernel application
	    variable <c>error_logger_format_depth</c>. </p>
          <p>
	    Own Id: OTP-14417</p>
        </item>
        <item>
	    <p> One of the ETS tables used by the <c>global</c>
	    module is created with <c>{read_concurrency, true}</c> in
	    order to reduce contention. </p>
          <p>
	    Own Id: OTP-14419</p>
        </item>
        <item>
          <p>
	    Warnings have been added to the relevant documentation
	    about not using un-secure distributed nodes in exposed
	    environments.</p>
          <p>
	    Own Id: OTP-14425</p>
        </item>
      </list>
    </section>

</section>

<section><title>Kernel 5.2</title>

    <section><title>Fixed Bugs and Malfunctions</title>
      <list>
        <item>
          <p>
	    Fix a race during cleanup of os:cmd that would cause
	    os:cmd to hang indefinitely.</p>
          <p>
	    Own Id: OTP-14232 Aux Id: seq13275 </p>
        </item>
      </list>
    </section>


    <section><title>Improvements and New Features</title>
      <list>
        <item>
	    <p>The functions in the '<c>file</c>' module that take a
	    list of paths (e.g. <c>file:path_consult/2</c>) will now
	    continue to search in the path if the path contains
	    something that is not a directory.</p>
          <p>
	    Own Id: OTP-14191</p>
        </item>
        <item>
	    <p>Two OTP processes that are known to receive many
	    messages are 'rex' (used by 'rpc') and 'error_logger'.
	    Those processes will now store unprocessed messages
	    outside the process heap, which will potentially decrease
	    the cost of garbage collections.</p>
          <p>
	    Own Id: OTP-14192</p>
        </item>
      </list>
    </section>

</section>

<section><title>Kernel 5.1.1</title>

    <section><title>Fixed Bugs and Malfunctions</title>
      <list>
        <item>
          <p>
	    <c>code:add_pathsa/1</c> and command line option
	    <c>-pa</c> both revert the given list of directories when
	    adding it at the beginning of the code path. This is now
	    documented.</p>
          <p>
	    Own Id: OTP-13920 Aux Id: ERL-267 </p>
        </item>
        <item>
          <p>
	    Add lost runtime dependency to erts-8.1. This should have
	    been done in kernel-5.1 (OTP-19.1) as it cannot run
	    without at least erts-8.1 (OTP-19.1).</p>
          <p>
	    Own Id: OTP-14003</p>
        </item>
        <item>
          <p>
	    Type and doc for gen_{tcp,udp,sctp}:controlling_process/2
	    has been improved.</p>
          <p>
	    Own Id: OTP-14022 Aux Id: PR-1208 </p>
        </item>
      </list>
    </section>

</section>

<section><title>Kernel 5.1</title>

    <section><title>Fixed Bugs and Malfunctions</title>
      <list>
        <item>
          <p>
	    Fix a memory leak when calling
	    seq_trace:get_system_tracer().</p>
          <p>
	    Own Id: OTP-13742</p>
        </item>
        <item>
          <p>
	    Fix for the problem that when adding the ebin directory
	    of an application to the code path, the
	    <c>code:priv_dir/1</c> function returns an incorrect path
	    to the priv directory of the same application.</p>
          <p>
	    Own Id: OTP-13758 Aux Id: ERL-195 </p>
        </item>
        <item>
          <p>
	    Fix code_server crash when adding code paths of two
	    levels.</p>
          <p>
	    Own Id: OTP-13765 Aux Id: ERL-194 </p>
        </item>
        <item>
          <p>
	    Respect -proto_dist switch while connection to EPMD</p>
          <p>
	    Own Id: OTP-13770 Aux Id: PR-1129 </p>
        </item>
        <item>
          <p>
	    Fixed a bug where init:stop could deadlock if a process
	    with infinite shutdown timeout (e.g. a supervisor)
	    attempted to load code while terminating.</p>
          <p>
	    Own Id: OTP-13802</p>
        </item>
        <item>
          <p>
	    Close stdin of commands run in os:cmd. This is a
	    backwards compatibility fix that restores the behaviour of
	    pre 19.0 os:cmd.</p>
          <p>
	    Own Id: OTP-13867 Aux Id: seq13178 </p>
        </item>
      </list>
    </section>


    <section><title>Improvements and New Features</title>
      <list>
        <item>
          <p>
	    Add <c>net_kernel:setopts/2</c> and
	    <c>net_kernel:getopts/2</c> to control options for
	    distribution sockets in runtime.</p>
          <p>
	    Own Id: OTP-13564</p>
        </item>
        <item>
          <p>
	    Rudimentary support for DSCP has been implemented
	    in the guise of a <c>tclass</c> socket option
	    for IPv6 sockets.</p>
          <p>
	    Own Id: OTP-13582</p>
        </item>
      </list>
    </section>

</section>

<section><title>Kernel 5.0.2</title>

    <section><title>Fixed Bugs and Malfunctions</title>
      <list>
        <item>
          <p>
	    When calling os:cmd from a process that has set trap_exit
	    to true an 'EXIT' message would be left in the message
	    queue. This bug was introduced in kernel vsn 5.0.1.</p>
          <p>
	    Own Id: OTP-13813</p>
        </item>
      </list>
    </section>

</section>

<section><title>Kernel 5.0.1</title>

    <section><title>Fixed Bugs and Malfunctions</title>
      <list>
        <item>
          <p>
	    Fix a os:cmd bug where creating a background job using
	    &amp; would cause os:cmd to hang until the background job
	    terminated or closed its stdout and stderr file
	    descriptors. This bug has existed from kernel 5.0.</p>
          <p>
	    Own Id: OTP-13741</p>
        </item>
      </list>
    </section>

</section>

<section><title>Kernel 5.0</title>

    <section><title>Fixed Bugs and Malfunctions</title>
      <list>
        <item>
	    <p>The handling of <c>on_load</c> functions has been
	    improved. The major improvement is that if a code upgrade
	    fails because the <c>on_load</c> function fails, the
	    previous version of the module will now be retained.</p>
          <p>
	    Own Id: OTP-12593</p>
        </item>
        <item>
	    <p><c>rpc:call()</c> and <c>rpc:block_call()</c> would
	    sometimes cause an exception (which was not mentioned in
	    the documentation). This has been corrected so that
	    <c>{badrpc,Reason}</c> will be returned instead.</p>
          <p>
	    Own Id: OTP-13409</p>
        </item>
        <item>
	    <p>On Windows, for modules that were loaded early (such
	    as the <c>lists</c> module), <c>code:which/1</c> would
	    return the path with mixed slashes and backslashes, for
	    example: <c>"C:\\Program
	    Files\\erl8.0/lib/stdlib-2.7/ebin/lists.beam"</c>. This
	    has been corrected.</p>
          <p>
	    Own Id: OTP-13410</p>
        </item>
        <item>
          <p>
	    Make file:datasync use fsync instead of fdatasync on Mac
	    OSX.</p>
          <p>
	    Own Id: OTP-13411</p>
        </item>
        <item>
          <p>
	    The default chunk size for the fallback sendfile
	    implementation, used on platforms that do not have a
	    native sendfile, has been decreased in order to reduce
	    connectivity issues.</p>
          <p>
	    Own Id: OTP-13444</p>
        </item>
        <item>
          <p>
	    Large file writes (2Gb or more) could fail on some Unix
	    platforms (for example, OS X and FreeBSD).</p>
          <p>
	    Own Id: OTP-13461</p>
        </item>
        <item>
          <p>
	    A bug has been fixed where the DNS resolver inet_res did
	    not refresh its view of the contents of for example
	    resolv.conf immediately after start and hence then failed
	    name resolution. Reported and fix suggested by Michal
	    Ptaszek in GitHUB pull req #949.</p>
          <p>
	    Own Id: OTP-13470 Aux Id: Pull #969 </p>
        </item>
        <item>
          <p>
	    Fix process leak from global_group.</p>
          <p>
	    Own Id: OTP-13516 Aux Id: PR-1008 </p>
        </item>
        <item>
          <p>
	    The function <c>inet:gethostbyname/1</c> now honors the
	    resolver option <c>inet6</c> instead of always looking up
	    IPv4 addresses.</p>
          <p>
	    *** POTENTIAL INCOMPATIBILITY ***</p>
          <p>
	    Own Id: OTP-13622 Aux Id: PR-1065 </p>
        </item>
        <item>
          <p>
	    The <c>Status</c> argument to <c>init:stop/1</c> is now
	    sanity checked to make sure <c>erlang:halt</c> does not
	    fail.</p>
          <p>
	    Own Id: OTP-13631 Aux Id: PR-911 </p>
        </item>
      </list>
    </section>


    <section><title>Improvements and New Features</title>
      <list>
        <item>
          <p>
	    Add {line_delim, byte()} option to inet:setopts/2 and
	    decode_packet/3</p>
          <p>
	    Own Id: OTP-12837</p>
        </item>
        <item>
          <p>
	    Added <seemfa
	    marker="kernel:os#perf_counter/1">os:perf_counter/1</seemfa>.</p>
          <p>
	    The perf_counter is a very very cheap and high resolution
	    timer that can be used to timestamp system events. It
	    does not have monoticity guarantees, but should on most
	    OS's expose a monotonous time.</p>
          <p>
	    Own Id: OTP-12908</p>
        </item>
        <item>
          <p>
	    The os:cmd call has been optimized on unix platforms to
	    be scale better with the number of schedulers.</p>
          <p>
	    Own Id: OTP-13089</p>
        </item>
        <item>
	    <p>New functions that can load multiple modules at once
	    have been added to the '<c>code</c>' module. The
	    functions are <c>code:atomic_load/1</c>,
	    <c>code:prepare_loading/1</c>,
	    <c>code:finish_loading/1</c>, and
	    <c>code:ensure_modules_loaded/1</c>.</p>
          <p>
	    Own Id: OTP-13111</p>
        </item>
        <item>
          <p>
	    The code path cache feature turned out not to be very
	    useful in practice and has been removed. If an attempt is
	    made to enable the code path cache, there will be a
	    warning report informing the user that the feature has
	    been removed.</p>
          <p>
	    Own Id: OTP-13191</p>
        </item>
        <item>
	    <p>When an attempt is made to start a distributed Erlang
	    node with the same name as an existing node, the error
	    message will be much shorter and easier to read than
	    before. Example:</p>
	    <p><c>Protocol 'inet_tcp': the name somename@somehost
	    seems to be in use by another Erlang node</c></p>
          <p>
	    Own Id: OTP-13294</p>
        </item>
        <item>
          <p>
	    The output of the default error logger is somewhat
	    prettier and easier to read. The default error logger is
	    used during start-up of the OTP system. If the start-up
	    fails, the output will be easier to read.</p>
          <p>
	    Own Id: OTP-13325</p>
        </item>
        <item>
	    <p>The functions <c>rpc:safe_multi_server_call/2,3</c>
	    that were deprecated in R12B have been removed.</p>
          <p>
	    *** POTENTIAL INCOMPATIBILITY ***</p>
          <p>
	    Own Id: OTP-13449</p>
        </item>
        <item>
          <p>
	    Update the error reasons in dist_util, and show them in
	    the logs if net_kernel:verbose(1) has been called.</p>
          <p>
	    Own Id: OTP-13458</p>
        </item>
        <item>
          <p>
	    Experimental support for Unix Domain Sockets has been
	    implemented. Read the sources if you want to try it out.
	    Example: <c>gen_udp:open(0,
	    [{ifaddr,{local,"/tmp/socket"}}])</c>. Documentation will
	    be written after user feedback on the experimental API.</p>
          <p>
	    Own Id: OTP-13572 Aux Id: PR-612 </p>
        </item>
        <item>
          <p>
	    Allow heart to be configured to not kill the previous
	    emulator before calling the HEART_COMMAND. This is done
	    by setting the environment variable HEART_NO_KILL to
	    TRUE.</p>
          <p>
	    Own Id: OTP-13650</p>
        </item>
      </list>
    </section>

</section>

<section><title>Kernel 4.2</title>

    <section><title>Fixed Bugs and Malfunctions</title>
      <list>
        <item>
	    <p><c>code:load_abs([10100])</c> would bring down the
	    entire runtime system and create a crash dump. Corrected
	    to generate an error exception in the calling
	    process.</p>
	    <p>Also corrected specs for code loading functions and
	    added more information in the documentation about the
	    error reasons returned by code-loading functions.</p>
          <p>
	    Own Id: OTP-9375</p>
        </item>
        <item>
          <p>
	    <seemfa
	    marker="kernel:gen_tcp#accept/2"><c>gen_tcp:accept/2</c></seemfa>
	    was not <seeguide
	    marker="erts:time_correction#Time_Warp_Safe_Code">time
	    warp safe</seeguide>. This since it used the same time as
	    returned by <seemfa
	    marker="erts:erlang#now/0"><c>erlang:now/0</c></seemfa>
	    when calculating timeout. This has now been fixed.</p>
          <p>
	    Own Id: OTP-13254 Aux Id: OTP-11997, OTP-13222 </p>
        </item>
        <item>
	    <p> Correct the contract for <c>inet:getifaddrs/1</c>.
	    </p>
          <p>
	    Own Id: OTP-13335 Aux Id: ERL-95 </p>
        </item>
      </list>
    </section>


    <section><title>Improvements and New Features</title>
      <list>
        <item>
          <p>
	    Time warp safety improvements.</p>
          <p>
	    Introduced the options <c>monotonic_timestamp</c>, and
	    <c>strict_monotonic_timestamp</c> to the trace,
	    sequential trace, and system profile functionality. This
	    since the already existing <c>timestamp</c> option is not
	    time warp safe.</p>
          <p>
	    Introduced the option <c>safe_fixed_monotonic_time</c> to
	    <c>ets:info/2</c> and <c>dets:info/2</c>. This since the
	    already existing <c>safe_fixed</c> option is not time
	    warp safe.</p>
          <p>
	    Own Id: OTP-13222 Aux Id: OTP-11997 </p>
        </item>
        <item>
          <p>
	    Add validation callback for heart</p>
          <p>
	    The erlang heart process may now have a validation
	    callback installed. The validation callback will be
	    executed, if present, before any heartbeat to heart port
	    program. If the validation fails, or stalls, no heartbeat
	    will be sent and the node will go down.</p>
          <p>
	    With the option <c>'check_schedulers'</c> heart executes
	    a responsiveness check of the schedulers before a
	    heartbeat is sent to the port program. If the
	    responsiveness check fails, the heartbeat will not be
	    performed (as intended).</p>
          <p>
	    Own Id: OTP-13250</p>
        </item>
        <item>
          <p>
	    Clarify documentation of <c>net_kernel:allow/1</c></p>
          <p>
	    Own Id: OTP-13299</p>
        </item>
        <item>
          <p>
	    EPMD supports both IPv4 and IPv6</p>
          <p>
	    Also affects oldest supported windows version.</p>
          <p>
	    Own Id: OTP-13364</p>
        </item>
      </list>
    </section>

</section>

<section><title>Kernel 4.1.1</title>

    <section><title>Fixed Bugs and Malfunctions</title>
      <list>
        <item>
          <p>
	    Host name lookups though inet_res, the Erlang DNS
	    resolver, are now done case insensitively according to
	    RFC 4343. Patch by Holger Weiß.</p>
          <p>
	    Own Id: OTP-12836</p>
        </item>
        <item>
          <p>
	    IPv6 distribution handler has been updated to share code
	    with IPv4 so that all features are supported in IPv6 as
	    well. A bug when using an IPv4 address as hostname has
	    been fixed.</p>
          <p>
	    Own Id: OTP-13040</p>
        </item>
        <item>
          <p>
	    Caching of host names in the internal DNS resolver
	    inet_res has been made character case insensitive for
	    host names according to RFC 4343.</p>
          <p>
	    Own Id: OTP-13083</p>
        </item>
        <item>
	    <p>Cooked file mode buffering has been fixed so
	    file:position/2 now works according to Posix on Posix
	    systems i.e. when file:position/2 returns an error the
	    file pointer is unaffected.</p> <p>The Windows system
	    documentation, however, is unclear on this point so the
	    documentation of file:position/2 still does not promise
	    anything.</p> <p>Cooked file mode file:pread/2,3 and
	    file:pwrite/2,3 have been corrected to honor character
	    encoding like the combination of file:position/2 and
	    file:read/2 or file:write/2 already does. This is
	    probably not very useful since the character
	    representation on the caller's side is latin1,
	    period.</p>
          <p>
	    Own Id: OTP-13155 Aux Id: PR#646 </p>
        </item>
      </list>
    </section>


    <section><title>Improvements and New Features</title>
      <list>
        <item>
          <p>
	    Add {line_delim, byte()} option to inet:setopts/2 and
	    decode_packet/3</p>
          <p>
	    Own Id: OTP-12837</p>
        </item>
      </list>
    </section>

</section>

<section><title>Kernel 4.1</title>

    <section><title>Improvements and New Features</title>
      <list>
        <item>
	    <p>A mechanism for limiting the amount of text that the
	    built-in error logger events will produce has been
	    introduced. It is useful for limiting both the size of
	    log files and the CPU time used to produce them.</p>
	    <p>This mechanism is experimental in the sense that it
	    may be changed if it turns out that it does not solve the
	    problem it is supposed to solve. In that case, there may
	    be backward incompatible improvements to this
	    mechanism.</p>
	    <p>See the documentation for the config parameter
	    <c>error_logger_format_depth</c> in the Kernel
	    application for information about how to turn on this
	    feature.</p>
          <p>
	    Own Id: OTP-12864</p>
        </item>
      </list>
    </section>

</section>

<section><title>Kernel 4.0</title>

    <section><title>Fixed Bugs and Malfunctions</title>
      <list>
        <item>
          <p>
	    Fix error handling in <c>file:read_line/1</c> for Unicode
	    contents.</p>
          <p>
	    Own Id: OTP-12144</p>
        </item>
        <item>
          <p>
	    Introduce <c>os:getenv/2</c> which is similar to
	    <c>os:getenv/1</c> but returns the passed default value
	    if the required environment variable is undefined.</p>
          <p>
	    Own Id: OTP-12342</p>
        </item>
        <item>
          <p>
	    It is now possible to paste text in JCL mode (using
	    Ctrl-Y) that has been copied in the previous shell
	    session. Also a bug that caused the JCL mode to crash
	    when pasting text has been fixed.</p>
          <p>
	    Own Id: OTP-12673</p>
        </item>
        <item>
          <p>
	    Ensure that each segment of an IPv6 address when parsed
	    from a string has a maximum of 4 hex digits</p>
          <p>
	    Own Id: OTP-12773</p>
        </item>
      </list>
    </section>


    <section><title>Improvements and New Features</title>
      <list>
        <item>
          <p>
	    New BIF: <c>erlang:get_keys/0</c>, lists all keys
	    associated with the process dictionary. Note:
	    <c>erlang:get_keys/0</c> is auto-imported.</p>
          <p>
	    *** POTENTIAL INCOMPATIBILITY ***</p>
          <p>
	    Own Id: OTP-12151 Aux Id: seq12521 </p>
        </item>
        <item>
          <p>
	    The internal group to user_drv protocol has been changed
	    to be synchronous in order to guarantee that output sent
	    to a process implementing the user_drv protocol is
	    printed before replying. This protocol is used by the
	    standard_output device and the ssh application when
	    acting as a client. </p>
          <p>
	    This change changes the previous unlimited buffer when
	    printing to standard_io and other devices that end up in
	    user_drv to 1KB.</p>
          <p>
	    *** POTENTIAL INCOMPATIBILITY ***</p>
          <p>
	    Own Id: OTP-12240</p>
        </item>
        <item>
	    <p>The <c>inflateInit/2</c> and <c>deflateInit/6</c>
	    functions now accepts a WindowBits argument equal to 8
	    and -8.</p>
          <p>
	    Own Id: OTP-12564</p>
        </item>
        <item>
          <p>
	    Map error logger warnings to warning messages by default.</p>
          <p>
	    Own Id: OTP-12755</p>
        </item>
        <item>
          <p>
	    Map beam error logger warnings to warning messages by
	    default. Previously these messages were mapped to the
	    error channel by default.</p>
          <p>
	    Own Id: OTP-12781</p>
        </item>
        <item>
          <p>
	    gen_tcp:shutdown/2 is now asynchronous</p>
          <p>
	    This solves the following problems with the old
	    implementation:</p>
          <p>
	    It doesn't block when the TCP peer is idle or slow. This
	    is the expected behaviour when shutdown() is called: the
	    caller needs to be able to continue reading from the
	    socket, not be prevented from doing so.</p>
          <p>
	    It doesn't truncate the output. The current version of
	    gen_tcp:shutdown/2 will truncate any outbound data in the
	    driver queue after about 10 seconds if the TCP peer is
	    idle of slow. Worse yet, it doesn't even inform anyone
	    that the data has been truncated: 'ok' is returned to the
	    caller; and a FIN rather than an RST is sent to the TCP
	    peer.</p>
          <p>
	    *** POTENTIAL INCOMPATIBILITY ***</p>
          <p>
	    Own Id: OTP-12797</p>
        </item>
        <item>
          <p>
	    There are many cases where user code needs to be able to
	    distinguish between a socket that was closed normally and
	    one that was aborted. Setting the option
	    {show_econnreset, true} enables the user to receive
	    ECONNRESET errors on both active and passive sockets.</p>
          <p>
	    Own Id: OTP-12843</p>
        </item>
      </list>
    </section>

</section>

<section><title>Kernel 3.2.0.1</title>
    <section><title>Fixed Bugs and Malfunctions</title>
      <list>
        <item>
	    <p>The 'raw' socket option could not be used multiple times
	    in one call to any e.g gen_tcp function because only one
	    of the occurrences were used. This bug has been fixed,
	    and also a small bug concerning propagating error codes
	    from within inet:setopts/2.</p>
          <p>Own Id: OTP-11482 Aux Id: seq12872 </p>
          </item>
        </list>
      </section>
    </section>


<section><title>Kernel 3.2</title>

    <section><title>Fixed Bugs and Malfunctions</title>
      <list>
        <item>
          <p>
	    A bug causing an infinite loop in hostname resolving has
	    been corrected. To trigger this bug you would have to
	    enter an bogus search method from a configuration file
	    e.g .inetrc.</p>
          <p>
	    Bug pinpointed by Emil Holmström</p>
          <p>
	    Own Id: OTP-12133</p>
        </item>
        <item>
          <p>
	    The standard_error process now handles the getopts I/O
	    protocol request correctly and stores its encoding in the
	    same way as standard_io.</p>
          <p>
	    Also, io:put_chars(standard_error, [oops]) could
	    previously crash the standard_error process. This is now
	    corrected.</p>
          <p>
	    Own Id: OTP-12424</p>
        </item>
      </list>
    </section>


    <section><title>Improvements and New Features</title>
      <list>
        <item>
          <p>
	    Configuration parameters for the Kernel application that
	    allows setting socket options for the distribution
	    sockets have been added. See the application Kernel
	    documentation; parameters 'inet_dist_listen_options' and
	    'inet_dist_connect_options'.</p>
          <p>
	    Own Id: OTP-12476 Aux Id: OTP-12476 </p>
        </item>
      </list>
    </section>

</section>

<section><title>Kernel 3.1</title>

    <section><title>Fixed Bugs and Malfunctions</title>
      <list>
        <item>
          <p>
	    Make sure to install .hrl files when needed</p>
          <p>
	    Own Id: OTP-12197</p>
        </item>
        <item>
          <p>
	    Removed the undocumented application environment variable
	    'raw_files' from the kernel application. This variable
	    was checked (by call to application:get_env/2) each time
	    a raw file was to be opened in the file module.</p>
          <p>
	    Own Id: OTP-12276</p>
        </item>
        <item>
          <p>
	    A bug has been fixed when using the netns option to
	    gen_udp, which accidentally only worked if it was the
	    last option.</p>
          <p>
	    Own Id: OTP-12314</p>
        </item>
      </list>
    </section>


    <section><title>Improvements and New Features</title>
      <list>
        <item>
          <p>
	    Updated documentation for inet buffer size options.</p>
          <p>
	    Own Id: OTP-12296</p>
        </item>
        <item>
          <p>
	    Introduce new option 'raw' in file_info and link_info
	    functions. This option allows the caller not to go
	    through the file server for information about files
	    guaranteed to be local.</p>
          <p>
	    Own Id: OTP-12325</p>
        </item>
      </list>
    </section>

</section>

<section><title>Kernel 3.0.3</title>

    <section><title>Fixed Bugs and Malfunctions</title>
      <list>
        <item>
          <p>
	    Accept inet:ip_address() in net_adm:names/1</p>
          <p>
	    Own Id: OTP-12154</p>
        </item>
      </list>
    </section>

</section>

<section><title>Kernel 3.0.2</title>

    <section><title>Fixed Bugs and Malfunctions</title>
      <list>
        <item>
          <p>
	    OTP-11850 fixed filelib:wildcard/1 to work with broken
	    symlinks. This correction, however, introduced problems
	    since symlinks were no longer followed for functions like
	    filelib:ensure_dir/1, filelib:is_dir/1,
	    filelib:file_size/1, etc. This is now corrected.</p>
          <p>
	    Own Id: OTP-12054 Aux Id: seq12660 </p>
        </item>
      </list>
    </section>

</section>

<section><title>Kernel 3.0.1</title>

    <section><title>Fixed Bugs and Malfunctions</title>
      <list>
        <item>
          <p>
	    If the Config given to
	    application_controller:change_application_data included
	    other config files, it was only expanded for already
	    existing (loaded) applications. If an upgrade added a new
	    application which had config data in an included config
	    file, the new application did not get correct config
	    data.</p>
          <p>
	    This is now changed so config data will be expanded for
	    all applications.</p>
          <p>
	    Own Id: OTP-11864</p>
        </item>
        <item>
	    <p>It was allowed to re-load pre-loaded modules such as
	    <c>erlang</c>, but that could cause strange and unwanted
	    things to happen, such as call <c>apply/3</c> to loop.
	    Pre-loaded modules are now sticky by default. (Thanks to
	    Loïc Hoguin for reporting this bug.)</p>
	    <p><c>code:add_path("/ending/in/slash/")</c> removes the
	    trailing slash, adding <c>/ending/in/slash</c> to the
	    code path. However,
	    <c>code:del_path("/ending/in/slash/")</c> would fail to
	    remove the path since it did not remove the trailing
	    slash. This has been fixed.</p>
          <p>
	    Own Id: OTP-11913</p>
        </item>
        <item>
          <p>
	    Fix erts_debug:size/1 to handle Map sizes</p>
          <p>
	    Own Id: OTP-11923</p>
        </item>
        <item>
	    <p>The documentation for <c>file:file_info/1</c> has been
	    removed. The function itself was removed a long time
	    ago.</p>
          <p>
	    Own Id: OTP-11982</p>
        </item>
      </list>
    </section>

</section>

<section><title>Kernel 3.0</title>

    <section><title>Fixed Bugs and Malfunctions</title>
      <list>
        <item>
          <p>
	    Fixed a deadlock possibility in terminate application</p>
          <p>
	    Own Id: OTP-11171</p>
        </item>
        <item>
          <p>
	    Fixed bug where sendfile would return the wrong error
	    code for a remotely closed socket if the socket was in
	    passive mode. (Thanks to Vincent Siliakus for reporting
	    the bug.)</p>
          <p>
	    Own Id: OTP-11614</p>
        </item>
        <item>
          <p>
	    The new option <c>persistent</c> is added to
	    <c>application:set_env/4</c> and
	    <c>application:unset_env/3</c>. An environment key set
	    with the <c>persistent</c> option will not be overridden
	    by the ones configured in the application resource file
	    on load. This means persistent values will stick after
	    the application is loaded and also on application reload.
	    (Thanks to José Valim)</p>
          <p>
	    Own Id: OTP-11708</p>
        </item>
        <item>
          <p>
	    The spec for file:set_cwd/1 is modified to also accept
	    binaries as arguments. This has always been allowed in
	    the code, but it was not reflected in the spec since
	    binaries are mostly used for raw file names. Raw file
	    names are names that are not encoded according to
	    file:native_name_encoding(), and these are not allowed in
	    file:set_cwd/1. The spec is now, however, more allowing
	    in order to avoid unnecessary dialyzer warnings. Raw file
	    names will still fail in runtime with reason
	    'no_translation'. (Thanks to José Valim)</p>
          <p>
	    Own Id: OTP-11787</p>
        </item>
      </list>
    </section>

    <section><title>Improvements and New Features</title>
      <list>
        <item>
          <p>
	    heart:set_cmd/1 is updated to allow unicode code points >
	    255 in the given heart command</p>
          <p>
	    Own Id: OTP-10843</p>
        </item>
        <item>
	    <p> Dialyzer's <c>unmatched_return</c> warnings have been
	    corrected. </p>
          <p>
	    Own Id: OTP-10908</p>
        </item>
        <item>
          <p>
	    Make erlang:open_port/2 spawn and spawn_executable handle
	    unicode.</p>
          <p>
	    Own Id: OTP-11105</p>
        </item>
        <item>
          <p>
	    Erlang/OTP has been ported to the realtime operating
	    system OSE. The port supports both smp and non-smp
	    emulator. For details around the port and how to started
	    see the User's Guide in the ose application. </p>
          <p>
	    Note that not all parts of Erlang/OTP has been ported. </p>
          <p>
	    Notable things that work are: non-smp and smp emulators,
	    OSE signal interaction, crypto, asn1, run_erl/to_erl,
	    tcp, epmd, distribution and most if not all non-os
	    specific functionality of Erlang.</p>
          <p>
	    Notable things that does not work are: udp/sctp, os_mon,
	    erl_interface, binding of schedulers.</p>
          <p>
	    Own Id: OTP-11334</p>
        </item>
        <item>
          <p>
	    Add the {active,N} socket option for TCP, UDP, and SCTP,
	    where N is an integer in the range -32768..32767, to
	    allow a caller to specify the number of data messages to
	    be delivered to the controlling process. Once the
	    socket's delivered message count either reaches 0 or is
	    explicitly set to 0 with inet:setopts/2 or by including
	    {active,0} as an option when the socket is created, the
	    socket transitions to passive ({active, false}) mode and
	    the socket's controlling process receives a message to
	    inform it of the transition. TCP sockets receive
	    {tcp_passive,Socket}, UDP sockets receive
	    {udp_passive,Socket} and SCTP sockets receive
	    {sctp_passive,Socket}. </p>
          <p>
	    The socket's delivered message counter defaults to 0, but
	    it can be set using {active,N} via any gen_tcp, gen_udp,
	    or gen_sctp function that takes socket options as
	    arguments, or via inet:setopts/2. New N values are added
	    to the socket's current counter value, and negative
	    numbers can be used to reduce the counter value.
	    Specifying a number that would cause the socket's counter
	    value to go above 32767 causes an einval error. If a
	    negative number is specified such that the counter value
	    would become negative, the socket's counter value is set
	    to 0 and the socket transitions to passive mode. If the
	    counter value is already 0 and inet:setopts(Socket,
	    [{active,0}]) is specified, the counter value remains at
	    0 but the appropriate passive mode transition message is
	    generated for the socket.</p>
          <p>
	    Thanks to Steve Vinoski</p>
          <p>
	    Own Id: OTP-11368</p>
        </item>
        <item>
          <p>
	    A call to either the <c>garbage_collect/1</c> BIF or the
	    <c>check_process_code/2</c> BIF may trigger garbage
	    collection of another processes than the process calling
	    the BIF. The previous implementations performed these
	    kinds of garbage collections without considering the
	    internal state of the process being garbage collected. In
	    order to be able to more easily and more efficiently
	    implement yielding native code, these types of garbage
	    collections have been rewritten. A garbage collection
	    like this is now triggered by an asynchronous request
	    signal, the actual garbage collection is performed by the
	    process being garbage collected itself, and finalized by
	    a reply signal to the process issuing the request. Using
	    this approach processes can disable garbage collection
	    and yield without having to set up the heap in a state
	    that can be garbage collected.</p>
          <p>
	    The <seemfa
	    marker="erts:erlang#garbage_collect/2"><c>garbage_collect/2</c></seemfa>,
	    and <seemfa
	    marker="erts:erlang#check_process_code/3"><c>check_process_code/3</c></seemfa>
	    BIFs have been introduced. Both taking an option list as
	    last argument. Using these, one can issue asynchronous
	    requests.</p>
          <p>
	    <c>code:purge/1</c> and <c>code:soft_purge/1</c> have
	    been rewritten to utilize asynchronous
	    <c>check_process_code</c> requests in order to
	    parallelize work.</p>
          <p>
	    Characteristics impact: A call to the
	    <c>garbage_collect/1</c> BIF or the
	    <c>check_process_code/2</c> BIF will normally take longer
	    time to complete while the system as a whole won't be as
	    much negatively effected by the operation as before. A
	    call to <c>code:purge/1</c> and <c>code:soft_purge/1</c>
	    may complete faster or slower depending on the state of
	    the system while the system as a whole won't be as much
	    negatively effected by the operation as before.</p>
          <p>
	    Own Id: OTP-11388 Aux Id: OTP-11535, OTP-11648 </p>
        </item>
        <item>
          <p>
	    Add sync option to file:open/2.</p>
          <p>
	    The sync option adds the POSIX O_SYNC flag to the open
	    system call on platforms that support the flag or its
	    equivalent, e.g., FILE_FLAG_WRITE_THROUGH on Windows. For
	    platforms that don't support it, file:open/2 returns
	    {error, enotsup} if the sync option is passed in. Thank
	    to Steve Vinoski and Joseph Blomstedt</p>
          <p>
	    Own Id: OTP-11498</p>
        </item>
        <item>
	    <p> The contract of <c>inet:ntoa/1</c> has been
	    corrected. </p> <p> Thanks to Max Treskin. </p>
          <p>
	    Own Id: OTP-11730</p>
        </item>
      </list>
    </section>
</section>

<section><title>Kernel 2.16.4.1</title>

  <section><title>Known Bugs and Problems</title>
  <list>
    <item>
      <p>
        When using gen_tcp:connect and the <c>fd</c> option with
        <c>port</c> and/or <c>ip</c>, the <c>port</c> and
        <c>ip</c> options were ignored. This has been fixed so
        that if <c>port</c> and/or <c>ip</c> is specified
        together with <c>fd</c> a bind is requested for that
        <c>fd</c>. If <c>port</c> and/or <c>ip</c> is not
      specified bind will not be called.</p>
      <p>
      Own Id: OTP-12061</p>
    </item>
  </list>
  </section>
</section>

<section><title>Kernel 2.16.4</title>

    <section><title>Fixed Bugs and Malfunctions</title>
      <list>
        <item>
          <p>
	    Fix the typespec for the inet:ifget/2 and inet:ifget/3
	    return value. Thanks to Ali Sabil.</p>
          <p>
	    Own Id: OTP-11377</p>
        </item>
        <item>
          <p>
	    Fix various typos in erts, kernel and ssh. Thanks to
	    Martin Hässler.</p>
          <p>
	    Own Id: OTP-11414</p>
        </item>
        <item>
          <p>
	    Fix rpc multicall sample code. Thanks to Edwin Fine.</p>
          <p>
	    Own Id: OTP-11471</p>
        </item>
        <item>
          <p>
	    Under rare circumstances a process calling <seemfa
	    marker="kernel:inet#close/1"><c>inet:close/1</c></seemfa>,
	    <seemfa
	    marker="kernel:gen_tcp#close/1"><c>gen_tcp:close/1</c></seemfa>,
	    <seemfa
	    marker="kernel:gen_udp#close/1"><c>gen_udp:close/1</c></seemfa>,
	    or <seemfa
	    marker="kernel:gen_sctp#close/1"><c>gen_sctp:close/1</c></seemfa>
	    could hang in the call indefinitely.</p>
          <p>
	    Own Id: OTP-11491</p>
        </item>
      </list>
    </section>


    <section><title>Improvements and New Features</title>
      <list>
        <item>
          <p>
	    Add more SCTP errors as described in RFC 4960. Thanks to
	    Artem Teslenko.</p>
          <p>
	    Own Id: OTP-11379</p>
        </item>
        <item>
          <p>
	    Add new BIF os:unsetenv/1 which deletes an environment
	    variable. Thanks to Martin Hässler.</p>
          <p>
	    Own Id: OTP-11446</p>
        </item>
      </list>
    </section>

</section>

<section><title>Kernel 2.16.3</title>

    <section><title>Fixed Bugs and Malfunctions</title>
      <list>
        <item>
          <p>
	    Fix indentation of User switch command help in Erlang
	    shell. Thanks to Sylvain Benner.</p>
          <p>
	    Own Id: OTP-11209</p>
        </item>
      </list>
    </section>


    <section><title>Improvements and New Features</title>
      <list>
        <item>
          <p>
	    The previous undocumented function ntoa/1 has been added
	    to inet docs and exported in the inet module.</p>
          <p>
	    Own Id: OTP-10676 Aux Id: OTP-10314 </p>
        </item>
        <item>
          <p>
	    Fix typo in abcast() function comment. Thanks to Johannes
	    Weissl.</p>
          <p>
	    Own Id: OTP-11219</p>
        </item>
        <item>
          <p>
	    Add application:ensure_all_started/1-2. Thanks to Fred
	    Hebert.</p>
          <p>
	    Own Id: OTP-11250</p>
        </item>
        <item>
          <p>
	    Make edlin understand a few important control keys.
	    Thanks to Stefan Zegenhagen.</p>
          <p>
	    Own Id: OTP-11251</p>
        </item>
        <item>
          <p>
	    Cleanup of hipe_unified_loader, eliminating uses of
	    is_subtype/2 in specs, change module-local void functions
	    to return 'ok' instead of [] and made sure there are no
	    dialyzer warnings with --Wunmatched_returns. Thanks to
	    Kostis Sagonas.</p>
          <p>
	    Own Id: OTP-11301</p>
        </item>
      </list>
    </section>

</section>

<section><title>Kernel 2.16.2</title>

    <section><title>Fixed Bugs and Malfunctions</title>
      <list>
        <item>
          <p>
	    A bug in prim_inet has been corrected. If the port owner
	    was killed at a bad time while closing the socket port
	    the port could become orphaned hence causing port and
	    socket leaking. Reported by Fred Herbert, Dmitry Belyaev
	    and others.</p>
          <p>
	    Own Id: OTP-10497 Aux Id: OTP-10562 </p>
        </item>
        <item>
          <p>
	    A few bugs regarding case sensitivity for hostname
	    resolution while using e.g the internal lookup types
	    'file' and 'dns' has been corrected. When looking up
	    hostnames ASCII letters a-z are to be regarded as the
	    same as A-Z according to RFC 4343 "Domain Name System
	    (DNS) Case Insensitivity Clarification", and this was not
	    always the case.</p>
          <p>
	    Own Id: OTP-10689 Aux Id: seq12227 </p>
        </item>
      </list>
    </section>


    <section><title>Improvements and New Features</title>
      <list>
        <item>
          <p>
	    Add <c>application:ensure_started/1,2</c>. It is
	    equivavlent to <c>application:start/1,2</c> except it
	    returns <c>ok</c> for already started applications.</p>
          <p>
	    Own Id: OTP-10910</p>
        </item>
        <item>
          <p>
	    Optimize communication with file io server. Thanks to
	    Anthony Ramine.</p>
          <p>
	    Own Id: OTP-11040</p>
        </item>
        <item>
	    <p>Erlang source files with non-ASCII characters are now
	    encoded in UTF-8 (instead of latin1).</p>
          <p>
	    Own Id: OTP-11041 Aux Id: OTP-10907 </p>
        </item>
        <item>
          <p>
	    Optimization of simultaneous <c>inet_db</c> operations on
	    the same socket by using a lock free implementation.</p>
          <p>
	    Impact on the characteristics of the system: Improved
	    performance.</p>
          <p>
	    Own Id: OTP-11074</p>
        </item>
        <item>
          <p>
	    The <c>high_msgq_watermark</c> and
	    <c>low_msgq_watermark</c> <c>inet</c> socket options
	    introduced in OTP-R16A could only be set on TCP sockets.
	    These options are now generic and can be set on all types
	    of sockets.</p>
          <p>
	    Own Id: OTP-11075 Aux Id: OTP-10336 </p>
        </item>
        <item>
          <p>
	    Fix deep list argument error under Windows in os:cmd/1.
	    Thanks to Aleksandr Vinokurov .</p>
          <p>
	    Own Id: OTP-11104</p>
        </item>
      </list>
    </section>

</section>

<section><title>Kernel 2.16.1</title>

    <section><title>Fixed Bugs and Malfunctions</title>
      <list>
        <item>
	    <p> A bug that could cause a crash with wrong reason has
	    been corrected in the <c>application_controller</c>
	    module. </p>
          <p>
	    Own Id: OTP-10754</p>
        </item>
        <item>
          <p>
	    Fix <c>code:is_module_native/1</c> that sometimes in R16A
	    returned false for hipe compiled modules containing BIFs
	    such as <c>lists</c>.</p>
          <p>
	    Own Id: OTP-10870</p>
        </item>
        <item>
          <p>
	    Respect <c>{exit_on_close,false}</c> option on tcp socket
	    in non-passive mode when receiving fails (due to an
	    ill-formed packet for example) by only doing a half close
	    and still allow sending on the socket. (Thanks to Anthony
	    Molinaro and Steve Vinoski for reporting the problem)</p>
          <p>
	    Own Id: OTP-10879</p>
        </item>
      </list>
    </section>


    <section><title>Improvements and New Features</title>
      <list>
        <item>
          <p>
	    Slightly nicer error message when node start fails due to
	    duplicate name. Thanks to Magnus Henoch.</p>
          <p>
	    Own Id: OTP-10797</p>
        </item>
        <item>
	    <p> Miscellaneous updates due to Unicode support. </p>
          <p>
	    Own Id: OTP-10820</p>
        </item>
        <item>
          <p>
	    Add a new function code:get_mode() can be used to detect
	    how the code servers behaves. Thanks to Vlad Dumitrescu</p>
          <p>
	    Own Id: OTP-10823</p>
        </item>
        <item>
          <p>
	    Fix type of error Reason on gen_tcp:send/2. Thanks to
	    Sean Cribbs.</p>
          <p>
	    Own Id: OTP-10839</p>
        </item>
        <item>
	    <p><c>file:list_dir_all/1</c> and
	    <c>file:read_link_all/1</c> that can handle raw file
	    names have been added. See the User Guide for STDLIB for
	    information about raw file names.</p>
          <p>
	    Own Id: OTP-10852</p>
        </item>
      </list>
    </section>

</section>

<section><title>Kernel 2.16</title>

    <section><title>Fixed Bugs and Malfunctions</title>
      <list>
        <item>
          <p>
	    It is no longer possible to have <c>{Mod,Vsn}</c> in the
	    'modules' list in a .app file.</p>
          <p>
	    This was earlier possible, although never documented in
	    the .app file reference manual. It was however visible in
	    the documentation of <c>application:load/[1,2]</c>, where
	    the same term as in a .app file can be used as the first
	    argument.</p>
          <p>
	    The possibility has been removed since the <c>Vsn</c>
	    part was never used.</p>
          <p>
	    *** POTENTIAL INCOMPATIBILITY ***</p>
          <p>
	    Own Id: OTP-10417</p>
        </item>
        <item>
	    <p> The contract of <c>erl_ddll:format_error/1</c> has
	    been corrected. (Thanks to Joseph Wayne Norton.) </p>
          <p>
	    Own Id: OTP-10473</p>
        </item>
        <item>
          <p>
	    Change printout of application crash message on startup
	    to formatted strings (Thanks to Serge Aleynikov)</p>
          <p>
	    Own Id: OTP-10620</p>
        </item>
        <item>
	    <p> The type <c>ascii_string()</c> in the <c>base64</c>
	    module has been corrected. The type
	    <c>file:file_info()</c> has been cleaned up. The type
	    <c>file:fd()</c> has been made opaque in the
	    documentation. </p>
          <p>
	    Own Id: OTP-10624 Aux Id: kunagi-352 [263] </p>
        </item>
      </list>
    </section>


    <section><title>Improvements and New Features</title>
      <list>
        <item>
          <p>
	    Inet exported functionality</p>
          <p>
	    inet:parse_ipv4_address/1,
	    inet:parse_ipv4strict_address/1,
	    inet:parse_ipv6_address/1,
	    inet:parse_ipv6strict_address/1, inet:parse_address/1 and
	    inet:parse_strict_address is now exported from the inet
	    module.</p>
          <p>
	    Own Id: OTP-8067 Aux Id: kunagi-274 [185] </p>
        </item>
        <item>
          <p>
	    A boolean socket option 'ipv6_v6only' for IPv6 sockets
	    has been added. The default value of the option is OS
	    dependent, so applications aiming to be portable should
	    consider using <c>{ipv6_v6only,true}</c> when creating an
	    <c>inet6</c> listening/destination socket, and if
	    necessary also create an <c>inet</c> socket on the same
	    port for IPv4 traffic. See the documentation.</p>
          <p>
	    Own Id: OTP-8928 Aux Id: kunagi-193 [104] </p>
        </item>
        <item>
	    <p> Support for Unicode has been implemented. </p>
          <p>
	    Own Id: OTP-10302</p>
        </item>
        <item>
          <p>
	    The documentation for <c>global:register_name/3</c> has
	    been updated to mention that the use of
	    <c>{Module,Function}</c> as the method argument (resolve
	    function) is deprecated.</p>
          <p>
	    Own Id: OTP-10419</p>
        </item>
        <item>
          <p>
	    Fixed bug where sendfile on oracle solaris would return
	    an error when a partial send was done.</p>
          <p>
	    Own Id: OTP-10549</p>
        </item>
        <item>
          <p>
	    The <c>error_handler</c> module will now call
	    <c>'$handle_undefined_function'/2</c> if an attempt is
	    made to call a non-existing function in a module that
	    exists. See the documentation for <c>error_handler</c>
	    module for details.</p>
          <p>
	    Own Id: OTP-10617 Aux Id: kunagi-340 [251] </p>
        </item>
        <item>
	    <p>Where necessary a comment stating encoding has been
	    added to Erlang files. The comment is meant to be removed
	    in Erlang/OTP R17B when UTF-8 becomes the default
	    encoding. </p>
          <p>
	    Own Id: OTP-10630</p>
        </item>
        <item>
          <p>
	    Do not return wrong terms unnecessarily. (Thanks to
	    Kostis Sagonas.)</p>
          <p>
	    Own Id: OTP-10662</p>
        </item>
        <item>
	    <p> Some examples overflowing the width of PDF pages have
	    been corrected. </p>
          <p>
	    Own Id: OTP-10665</p>
        </item>
        <item>
	    <p>Add file:allocate/3 operation</p>
	    <p>This operation allows pre-allocation of space for
	    files. It succeeds only on systems that support such
	    operation. (Thanks to Filipe David Manana)</p>
          <p>
	    Own Id: OTP-10680</p>
        </item>
        <item>
          <p>
	    Add application:get_key/3. The new function provides a
	    default value for a configuration parameter. Thanks to
	    Serge Aleynikov.</p>
          <p>
	    Own Id: OTP-10694</p>
        </item>
        <item>
          <p>
	    Add search to Erlang shell's history. Thanks to Fred
	    Herbert.</p>
          <p>
	    Own Id: OTP-10739</p>
        </item>
      </list>
    </section>

</section>

<section><title>Kernel 2.15.3</title>

    <section><title>Fixed Bugs and Malfunctions</title>
      <list>
        <item>
          <p>
	    Ensure 'erl_crash.dump' when asked for it. This will
	    change erl_crash.dump behaviour.</p>
          <p>
	    * Not setting ERL_CRASH_DUMP_SECONDS will now terminate
	    beam immediately on a crash without writing a crash dump
	    file.</p>
          <p>
	    * Setting ERL_CRASH_DUMP_SECONDS to 0 will also terminate
	    beam immediately on a crash without writing a crash dump
	    file, i.e. same as not setting ERL_CRASH_DUMP_SECONDS
	    environment variable.</p>
          <p>
	    * Setting ERL_CRASH_DUMP_SECONDS to a negative value will
	    let the beam wait indefinitely on the crash dump file
	    being written.</p>
          <p>
	    * Setting ERL_CRASH_DUMP_SECONDS to a positive value will
	    let the beam wait that many seconds on the crash dump
	    file being written.</p>
          <p>
	    A positive value will set an alarm/timeout for restart
	    both in beam and in heart if heart is running.</p>
          <p>
	    *** POTENTIAL INCOMPATIBILITY ***</p>
          <p>
	    Own Id: OTP-10422 Aux Id: kunagi-250 [161] </p>
        </item>
      </list>
    </section>

</section>

<section><title>Kernel 2.15.2</title>

    <section><title>Fixed Bugs and Malfunctions</title>
      <list>
        <item>
          <p>
	    Fixed issue where using controlling_process/2 with self()
	    as the second argument caused the port to leak if self()
	    crashes. (Thanks to Ricardo Catalinas Jiménez)</p>
          <p>
	    Own Id: OTP-10094</p>
        </item>
        <item>
          <p>
	    When sending large files using the file:sendfile fallback
	    file:sendfile would crash. This is now fixed.</p>
          <p>
	    Own Id: OTP-10098</p>
        </item>
        <item>
          <p>
	    Fix rpc:call/5 for local calls with a finite Timeout
	    (Thanks to Tomer Chachamu)</p>
          <p>
	    Own Id: OTP-10149</p>
        </item>
        <item>
          <p>
	    fix escript/primary archive reloading</p>
          <p>
	    If the mtime of an escript/primary archive file changes
	    after being added to the code path, correctly reload the
	    archive and update the cache. (Thanks to Tuncer Ayaz)</p>
          <p>
	    Own Id: OTP-10151</p>
        </item>
        <item>
          <p>
	    Support added for home directories named with non-ASCII
	    characters (codepoints above 127) on a system running in
	    Unicode file mode (e.g. on MacOSX or Linux with startup
	    arguments +fnu or +fna with the right LOCALE). Also
	    environment variables with Unicode content are supported
	    in applicable environments.</p>
          <p>
	    Own Id: OTP-10160</p>
        </item>
        <item>
          <p>
	    Allow mixed IPv4 and IPv6 addresses to sctp_bindx</p>
          <p>
	    Also allow mixed address families to bind, since the
	    first address on a multihomed sctp socket must be bound
	    with bind, while the rest are to be bound using
	    sctp_bindx. At least Linux supports adding address of
	    mixing families. Make inet_set_faddress function
	    available also when HAVE_SCTP is not defined, since we
	    use it to find an address for bind to be able to mix ipv4
	    and ipv6 addresses. Thanks to Tomas Abrahamsson</p>
          <p>
	    Own Id: OTP-10217</p>
        </item>
      </list>
    </section>


    <section><title>Improvements and New Features</title>
      <list>
        <item>
	    <p>Document inet options: high_watermark, priority,
	    linger and a some other options that previously was
	    undocumented.</p>
          <p>
	    Own Id: OTP-10053</p>
        </item>
        <item>
	    <p>Remove bit8 option support from inet</p>
          <p>
	    Own Id: OTP-10056</p>
        </item>
        <item>
	    <p> The type of the disk log header has been corrected.
	    (Thanks to Niclas Eklund.) </p>
          <p>
	    Own Id: OTP-10131</p>
        </item>
      </list>
    </section>

</section>

<section><title>Kernel 2.15.1</title>

    <section><title>Fixed Bugs and Malfunctions</title>
      <list>
        <item>
          <p>
	    Driver output has been corrected so output of large
	    binaries (> 4 GiB) now does not silently fail or crash
	    the emulator, but either outputs the binary or fails the
	    call. This means that writing a binary > 4 Gib to file
	    now works but on e.g 64-bit Windows (that has
	    scatter/gather I/O buffer segment lengths of 32 bits)
	    fails. The behaviour may change in the future to always
	    write the binary, in parts if necessary.</p>
          <p>
	    Own Id: OTP-9820 Aux Id: OTP-9795 </p>
        </item>
        <item>
          <p>
	    erts: minor fix for unnecessary condition erts: change
	    SENDFILE_CHUNK_SIZE from signed to unsigned (Thanks to
	    jovi zhang)</p>
          <p>
	    Own Id: OTP-9872</p>
        </item>
        <item>
	    <p> Two contracts in <c>gen_sctp</c> have been corrected.
	    </p>
          <p>
	    Own Id: OTP-9874</p>
        </item>
        <item>
	    <p>If a process calls a module with an running on_load
	    handler, the process is supposed to be suspended. But if
	    the module with the on_load handler was loading used
	    <c>code:load_binary/3</c>, the call would instead fail
	    with an <c>undef</c> exception.</p>
          <p>
	    Own Id: OTP-9875</p>
        </item>
        <item>
          <p>
	    File name and error reason is now returned if creation of
	    a cookie fails. (Thanks to Magnus Henoch)</p>
          <p>
	    Own Id: OTP-9954</p>
        </item>
        <item>
          <p>
	    Fix port leak in <c>zlib</c> when passing invalid data to
	    <c>compress,uncompress,zip,unzip,gzip,gunzip</c>.</p>
          <p>
	    Own Id: OTP-9981</p>
        </item>
        <item>
          <p>
	    Various typographical errors corrected in documentation
	    for the global, error_logger, etop, lists, ets and
	    supervisor modules and in the c_portdriver and kernel_app
	    documentation. (Thanks to Ricardo Catalinas Jiménez)</p>
          <p>
	    Own Id: OTP-9987</p>
        </item>
        <item>
	    <p> Fix returned error from gen_tcp:accept/1,2 when
	    running out of ports.</p>
          <p>
	    The {error, enfile} return value is badly misleading and
	    confusing for this case, since the Posix ENFILE errno
	    value has a well-defined meaning that has nothing to do
	    with Erlang ports. The fix changes the return value to
	    {error, system_limit}, which is consistent with e.g.
	    various file(3) functions. inet:format_error/1 has also
	    been updated to support system_limit in the same manner
	    as file:format_error/1. (Thanks to Per Hedeland)</p>
          <p>
	    Own Id: OTP-9990</p>
        </item>
        <item>
	    <p><c>erts_debug:size/1</c> has been corrected to take
	    sharing in the environment of funs into account. For funs
	    it used to always give the same result as
	    <c>erts_debug:flat_size/1</c>.</p>
          <p>
	    Own Id: OTP-9991</p>
        </item>
        <item>
          <p>
	    In some cases when the process doing file:sendfile
	    crashes while sending the file the efile_drv code would
	    not clean up after itself correctly. This has now been
	    fixed.</p>
          <p>
	    Own Id: OTP-9993</p>
        </item>
        <item>
          <p>
	    On BSD based platforms file:sendfile would sometime go
	    into an infinite loop when sending big files. This has
	    now been fixed.</p>
          <p>
	    Own Id: OTP-9994</p>
        </item>
        <item>
	    <p>While <c>disk_log</c> eagerly collects logged terms
	    for better performance, collecting too much data may
	    choke the system and cause huge binaries to be
	    written.</p>
	    <p>The problem was addressed in OTP-9764, but the
	    situation was not improved in all cases.</p>
	    <p>(Thanks to Richard Carlsson.)</p>
          <p>
	    Own Id: OTP-9999 Aux Id: OTP-9764 </p>
        </item>
        <item>
          <p>
	    The documentation of .app files incorrectly said that the
	    default value for the <c>mod</c> parameter is
	    <c>undefined</c>. This is now corrected to <c>[]</c>.</p>
          <p>
	    Own Id: OTP-10002</p>
        </item>
      </list>
    </section>

</section>

<section><title>Kernel 2.15</title>

    <section><title>Fixed Bugs and Malfunctions</title>
      <list>
        <item>
	    <p> Calls to <c>global:whereis_name/1</c> have been
	    substituted for calls to
	    <c>global:safe_whereis_name/1</c> since the latter is not
	    safe at all.</p>
	    <p>The reason for not doing this earlier is that setting
	    a global lock masked out a bug concerning the restart of
	    supervised children. The bug has now been fixed by a
	    modification of <c>global:whereis_name/1</c>. (Thanks to
	    Ulf Wiger for code contribution.)</p>
	    <p>A minor race conditions in <c>gen_fsm:start*</c> has
	    been fixed: if one of these functions returned <c>{error,
	    Reason}</c> or ignore, the name could still be registered
	    (either locally or in <c>global</c>. (This is the same
	    modification as was done for gen_server in OTP-7669.)</p>
	    <p>The undocumented function
	    <c>global:safe_whereis_name/1</c> has been removed. </p>
          <p>
	    Own Id: OTP-9212 Aux Id: seq7117, OTP-4174 </p>
        </item>
        <item>
          <p>
	    Honor option <c>packet_size</c> for http packet parsing
	    by both TCP socket and <c>erlang:decode_packet</c>. This
	    gives the ability to accept HTTP headers larger than the
	    default setting, but also avoid DoS attacks by accepting
	    lines only up to whatever length you wish to allow. For
	    consistency, packet type <c>line</c> also honor option
	    <c>packet_size</c>. (Thanks to Steve Vinoski)</p>
          <p>
	    Own Id: OTP-9389</p>
        </item>
        <item>
	    <p> <c>disk_log:reopen/2,3</c> and
	    <c>disk_log:breopen/3</c> could return the error reason
	    from <c>file:rename/2</c> rather than the reason
	    <c>{file_error, Filename, Reason}</c>. This bug has been
	    fixed. </p> <p> The message <c>{disk_log, Node, {error,
	    disk_log_stopped}}</c> which according the documentation
	    is sent upon failure to truncate or reopen a disk log was
	    sometimes turned into a reply. This bug has been fixed.
	    </p>
          <p>
	    *** POTENTIAL INCOMPATIBILITY ***</p>
          <p>
	    Own Id: OTP-9508</p>
        </item>
        <item>
          <p>
	    Environment variable 'shutdown_timeout' is added to
	    kernel application. Earlier, application_controller would
	    hang forever if an application top supervisor did not
	    terminate upon a shutdown request. If this new
	    environment variable is set to a positive integer T, then
	    application controller will now give up after T
	    milliseconds and instead brutally kill the application.
	    For backwards compatibility, the default value for
	    shutdown_timeout is 'infinity'.</p>
          <p>
	    Own Id: OTP-9540</p>
        </item>
        <item>
          <p>
	    Add '-callback' attributes in stdlib's behaviours</p>
          <p>
	    Replace the behaviour_info(callbacks) export in stdlib's
	    behaviours with -callback' attributes for all the
	    callbacks. Update the documentation with information on
	    the callback attribute Automatically generate
	    'behaviour_info' function from '-callback' attributes</p>
          <p>
	    'behaviour_info(callbacks)' is a special function that is
	    defined in a module which describes a behaviour and
	    returns a list of its callbacks.</p>
          <p>
	    This function is now automatically generated using the
	    '-callback' specs. An error is returned by lint if user
	    defines both '-callback' attributes and the
	    behaviour_info/1 function. If no type info is needed for
	    a callback use a generic spec for it. Add '-callback'
	    attribute to language syntax</p>
          <p>
	    Behaviours may define specs for their callbacks using the
	    familiar spec syntax, replacing the '-spec' keyword with
	    '-callback'. Simple lint checks are performed to ensure
	    that no callbacks are defined twice and all types
	    referred are declared.</p>
          <p>
	    These attributes can be then used by tools to provide
	    documentation to the behaviour or find discrepancies in
	    the callback definitions in the callback module.</p>
          <p>
	    Add callback specs into 'application' module in kernel
	    Add callback specs to tftp module following internet
	    documentation Add callback specs to inets_service module
	    following possibly deprecated comments</p>
          <p>
	    Own Id: OTP-9621</p>
        </item>
        <item>
          <p>
	    make tab completion work in remote shells (Thanks to Mats
	    Cronqvist)</p>
          <p>
	    Own Id: OTP-9673</p>
        </item>
        <item>
          <p>
	    Add missing parenthesis in heart doc.</p>
          <p>
	    Add missing spaces in the Reference Manual distributed
	    section.</p>
          <p>
	    In the HTML version of the doc those spaces are necessary
	    to separate those words.</p>
          <p>
	    Own Id: OTP-9693</p>
        </item>
        <item>
          <p>
	    Fixes net_kernel:get_net_ticktime() doc</p>
          <p>
	    Adds missing description when `ignored' is returned.
	    (Thanks to Ricardo Catalinas Jiménez )</p>
          <p>
	    Own Id: OTP-9713</p>
        </item>
        <item>
	    <p> While <c>disk_log</c> eagerly collects logged terms
	    for better performance, collecting too much data may
	    choke the system and cause huge binaries to be written.
	    In order to remedy the situation a (small) limit on the
	    amount of data that is collected before writing to disk
	    has been introduced. </p>
          <p>
	    Own Id: OTP-9764</p>
        </item>
        <item>
	    <list> <item><p>Correct callback spec in application
	    module</p></item> <item><p>Refine warning about callback
	    specs with extra ranges</p></item> <item><p>Cleanup
	    autoimport compiler directives</p></item> <item><p>Fix
	    Dialyzer's warnings in typer</p></item> <item><p>Fix
	    Dialyzer's warning for its own code</p></item>
	    <item><p>Fix bug in Dialyzer's behaviours
	    analysis</p></item> <item><p>Fix crash in
	    Dialyzer</p></item> <item><p>Variable substitution was
	    not generalizing any unknown variables.</p></item>
	    </list>
          <p>
	    Own Id: OTP-9776</p>
        </item>
        <item>
          <p>
	    Fix a crash when file:change_time/2,3 are called with
	    invalid dates</p>
          <p>
	    Calling file:change_time/2,3 with an invalid date tuple
	    (e.g file:change_time("file.txt", {undefined,
	    undefined})) will cause file_server_2 to crash.
	    error_logger will shutdown and the whole VM will stop.
	    Change behavior to validate given dates on system
	    boundaries. (i.e before issuing a server call).(Thanks to
	    Ahmed Omar)</p>
          <p>
	    Own Id: OTP-9785</p>
        </item>
      </list>
    </section>


    <section><title>Improvements and New Features</title>
      <list>
        <item>
	    <p> An option list argument can now be passed to
	    <c>file:read_file_info/2, file:read_link_info/2</c> and
	    <c>file:write_file_info/3</c> and set time type
	    information in the call. Valid options are <c>{time,
	    local}, {time, universal}</c> and <c>{time, posix}</c>.
	    In the case of <c>posix</c> time no conversions are made
	    which makes the operation a bit faster. </p>
          <p>
	    Own Id: OTP-7687</p>
        </item>
        <item>
	    <p><c>file:list_dir/1,2</c> will now fill an buffer
	    entire with filenames from the efile driver before
	    sending it to an erlang process. This will speed up this
	    file operation in most cases.</p>
          <p>
	    Own Id: OTP-9023</p>
        </item>
        <item>
	    <p>gen_sctp:open/0-2 may now return
	    {error,eprotonosupport} if SCTP is not supported</p>
	    <p>gen_sctp:peeloff/1 has been implemented and creates a
	    one-to-one socket which also are supported now</p>
          <p>
	    *** POTENTIAL INCOMPATIBILITY ***</p>
          <p>
	    Own Id: OTP-9239</p>
        </item>
        <item>
          <p>
	    Sendfile has been added to the file module's API.
	    sendfile/2 is used to read data from a file and send it
	    to a tcp socket using a zero copying mechanism if
	    available on that OS.</p>
          <p>
	    Thanks to Tuncer Ayaz and Steve Vinovski for original
	    implementation</p>
          <p>
	    Own Id: OTP-9240</p>
        </item>
        <item>
          <p>
	    Tuple funs (a two-element tuple with a module name and a
	    function) are now officially deprecated and will be
	    removed in R16. Use '<c>fun M:F/A</c>' instead. To make
	    you aware that your system uses tuple funs, the very
	    first time a tuple fun is applied, a warning will be sent
	    to the error logger.</p>
          <p>
	    Own Id: OTP-9649</p>
        </item>
      </list>
    </section>

</section>

<section><title>Kernel 2.14.5</title>

    <section><title>Fixed Bugs and Malfunctions</title>
      <list>
        <item>
          <p>
	    Fix type of Packet arg of gen_tcp:send/2 and
	    gen_udp:send/4</p>
          <p>
	    The type is marked as a binary() or a string() but in
	    practice it can be an iodata(). The test suite was
	    updated to confirm the gen_tcp/2 and gen_udp:send/4
	    functions accept iodata() (iolists) packets. (Thanks to
	    Filipe David Manana)</p>
          <p>
	    Own Id: OTP-9514</p>
        </item>
        <item>
	    <p> XML files have been corrected. </p>
          <p>
	    Own Id: OTP-9550 Aux Id: OTP-9541 </p>
        </item>
      </list>
    </section>


    <section><title>Improvements and New Features</title>
      <list>
        <item>
	    <p> The types and specifications of the inet modules have
	    been improved. </p>
          <p>
	    Own Id: OTP-9260</p>
        </item>
        <item>
	    <p> Types and specifications have been added. </p>
          <p>
	    Own Id: OTP-9356</p>
        </item>
        <item>
	    <p> Contracts in STDLIB and Kernel have been improved and
	    type errors have been corrected. </p>
          <p>
	    Own Id: OTP-9485</p>
        </item>
        <item>
	    <p> Update documentation and specifications of some of
	    the zlib functions. </p>
          <p>
	    Own Id: OTP-9506</p>
        </item>
      </list>
    </section>

</section>

<section><title>Kernel 2.14.4</title>

    <section><title>Fixed Bugs and Malfunctions</title>
      <list>
        <item>
          <p>
	    The send_timeout option in gen_tcp did not work properly
	    in active mode or with {active,once} options. This is now
	    corrected.</p>
          <p>
	    Own Id: OTP-9145</p>
        </item>
        <item>
          <p>
	    Fixed various typos across the documentation (Thanks to
	    Tuncer Ayaz)</p>
          <p>
	    Own Id: OTP-9154</p>
        </item>
        <item>
          <p>
	    Fix typo in doc of rpc:pmap/3 (Thanks to Ricardo
	    Catalinas Jiménez)</p>
          <p>
	    Own Id: OTP-9168</p>
        </item>
        <item>
          <p>
	    A bug in inet_res, the specialized DNS resolver, has been
	    corrected. A late answer with unfortunate timing could
	    cause a runtime exception. Some code cleanup and
	    improvements also tagged along. Thanks to Evegeniy
	    Khramtsov for a pinpointing bug report and bug fix
	    testing.</p>
          <p>
	    Own Id: OTP-9221 Aux Id: OTP-8712 </p>
        </item>
      </list>
    </section>


    <section><title>Improvements and New Features</title>
      <list>
        <item>
	    <p> Types and specifications have been added. </p>
          <p>
	    Own Id: OTP-9268</p>
        </item>
        <item>
	    <p> Erlang types and specifications are used for
	    documentation. </p>
          <p>
	    Own Id: OTP-9272</p>
        </item>
        <item>
	    <p> Two opaque types that could cause warnings when
	    running Dialyzer have been modified. </p>
          <p>
	    Own Id: OTP-9337</p>
        </item>
      </list>
    </section>

</section>

<section><title>Kernel 2.14.3</title>

    <section><title>Fixed Bugs and Malfunctions</title>
      <list>
        <item>
          <p>
	    <c>os:find_executable/{1,2}</c> will no longer return the
	    path of a directory that happens to be in the PATH.</p>
          <p>
	    Own Id: OTP-8983 Aux Id: seq11749 </p>
        </item>
        <item>
          <p>
	    Fix -spec for file:write_file/3</p>
          <p>
	    Change type for second parameter from binary() to
	    iodata(), since the function explicitly takes steps to
	    accept lists as well as binaries. (thanks to Magnus
	    Henoch).</p>
          <p>
	    Own Id: OTP-9067</p>
        </item>
        <item>
          <p>
	    Sanitize the specs of the code module</p>
          <p>
	    After the addition of unicode_binary() to the
	    file:filename() type, dialyzer started complaining about
	    erroneous or incomplete specs in some functions of the
	    'code' module. The culprit was hard-coded information in
	    erl_bif_types for functions of this module, which were
	    not updated. Since these functions have proper specs
	    these days and code duplication (pun intended) is never a
	    good idea, their type information was removed from
	    erl_bif_types.</p>
          <p>
	    While doing this, some erroneous comments were fixed in
	    the code module and also made sure that the code now runs
	    without dialyzer warnings even when the
	    -Wunmatched_returns option is used.</p>
          <p>
	    Some cleanups were applied to erl_bif_types too.</p>
          <p>
	    Own Id: OTP-9100</p>
        </item>
        <item>
          <p>
	    - Add spec for function that does not return - Strengthen
	    spec - Introduce types to avoid duplication in specs -
	    Add specs for functions that do not return - Add specs
	    for behaviour callbacks - Simplify two specs</p>
          <p>
	    Own Id: OTP-9127</p>
        </item>
      </list>
    </section>

</section>

<section><title>Kernel 2.14.2</title>

    <section><title>Improvements and New Features</title>
      <list>
        <item>
          <p>
	    The Erlang VM now supports Unicode filenames. The feature
	    is turned on by default on systems where Unicode
	    filenames are mandatory (Windows and MacOSX), but can be
	    enabled on other systems with the '+fnu' emulator option.
	    Enabling the Unicode filename feature on systems where it
	    is not default is however considered experimental and not
	    to be used for production. Together with the Unicode file
	    name support, the concept of "raw filenames" is
	    introduced, which means filenames provided without
	    implicit unicode encoding translation. Raw filenames are
	    provided as binaries, not lists. For further information,
	    see stdlib users guide and the chapter about using
	    Unicode in Erlang. Also see the file module manual page.</p>
          <p>
	    *** POTENTIAL INCOMPATIBILITY ***</p>
          <p>
	    Own Id: OTP-8887</p>
        </item>
        <item>
          <p>
	    There is now a new function inet:getifaddrs/0 modeled
	    after C library function getifaddrs() on BSD and LInux
	    that reports existing interfaces and their addresses on
	    the host. This replaces the undocumented and unsupported
	    inet:getiflist/0 and inet:ifget/2.</p>
          <p>
	    Own Id: OTP-8926</p>
        </item>
      </list>
    </section>

</section>

<section><title>Kernel 2.14.1.1</title>

    <section><title>Fixed Bugs and Malfunctions</title>
      <list>
        <item>
	    <p>In embedded mode, on_load handlers that called
	    <c>code:priv_dir/1</c> or other functions in <c>code</c>
	    would hang the system. Since the <c>crypto</c>
	    application now contains an on_loader handler that calls
	    <c>code:priv_dir/1</c>, including the <c>crypto</c>
	    application in the boot file would prevent the system
	    from starting.</p>
	    <p>Also extended the <c>-init_debug</c> option to print
	    information about on_load handlers being run to
	    facilitate debugging.</p>
          <p>
	    Own Id: OTP-8902 Aux Id: seq11703 </p>
        </item>
      </list>
    </section>

</section>

<section><title>Kernel 2.14.1</title>

    <section><title>Fixed Bugs and Malfunctions</title>
      <list>
        <item>
          <p>
	    Fixed: inet:setopts(S, [{linger,{true,2}}]) returned
	    {error,einval} for SCTP sockets. The inet_drv had a bug
	    when checking the option size.</p>
          <p>
	    Own Id: OTP-8726 Aux Id: seq11617 </p>
        </item>
        <item>
          <p>
	    gen_udp:connect/3 was broken for SCTP enabled builds. It
	    did not detect remote end errors as it should.</p>
          <p>
	    Own Id: OTP-8729</p>
        </item>
        <item>
	    <p>reference() has been substituted for ref() in the
	    documentation.</p>
          <p>
	    Own Id: OTP-8733</p>
        </item>
        <item>
	    <p>A bug introduced in kernel-2.13.5.3 has been fixed. If
	    running <c>net_kernel:set_net_ticktime/1</c> twice within
	    the <c>TransitionPerod</c> the second call caused the
	    net_kernel process to crash with a <c>badmatch</c>.</p>
          <p>
	    Own Id: OTP-8787 Aux Id: seq11657, OTP-8643 </p>
        </item>
        <item>
          <p>
	    inet:getsockopt for SCTP sctp_default_send_param had a
	    bug to not initialize required feilds causing random
	    answers. It is now corrected.</p>
          <p>
	    Own Id: OTP-8795 Aux Id: seq11655 </p>
        </item>
        <item>
	    <p>For a socket in the HTTP packet mode, the return value
	    from <c>gen_tcp:recv/2,3</c> if there is an error in the
	    header will be <c>{ok,{http_error,String}}</c> instead of
	    <c>{error,{http_error,String}}</c> to be consistent with
	    <c>ssl:recv/2,3</c>.</p>
          <p>
	    *** POTENTIAL INCOMPATIBILITY ***</p>
          <p>
	    Own Id: OTP-8831</p>
        </item>
      </list>
    </section>


    <section><title>Improvements and New Features</title>
      <list>
        <item>
          <p>
	    Even when configuring erlang with --enable-native-libs,
	    the native code for modules loaded very early (such as
	    lists) would not get loaded. This has been corrected.
	    (Thanks to Paul Guyot.)</p>
          <p>
	    Own Id: OTP-8750</p>
        </item>
        <item>
          <p>
	    The undocumented function inet:ifget/2 has been improved
	    to return interface hardware address (MAC) on platforms
	    supporting getaddrinfo() (such as BSD unixes). Note it
	    still does not work on all platforms for example not
	    Windows nor Solaris, so the function is still
	    undocumented.</p>
          <p>
	    Buffer overflow and field init bugs for inet:ifget/2 and
	    inet:getservbyname/2 has also been fixed.</p>
          <p>
	    Thanks to Michael Santos.</p>
          <p>
	    Own Id: OTP-8816</p>
        </item>
        <item>
          <p>
	    As a usability improvement the 'inet6' option to
	    functions gen_tcp:listen/2, gen_tcp:connect/3-4,
	    gen_udp:open/2 and gen_sctp:open/1-2 is now implicit if
	    the address argument or the 'ip' option contain an IPv6
	    address (8-tuple).</p>
          <p>
	    Own Id: OTP-8822</p>
        </item>
      </list>
    </section>

</section>

<section><title>Kernel 2.14</title>

    <section><title>Fixed Bugs and Malfunctions</title>
      <list>
        <item>
          <p>
	    os:find_executable can now be fed with the complete name
	    of the executable on Windows and still find it. I.e
	    os:find_executable("werl.exe") will work as
	    os:find_executable("werl").</p>
          <p>
	    Own Id: OTP-3626</p>
        </item>
        <item>
          <p>
	    The shell's line editing has been improved to more
	    resemble the behaviour of readline and other shells.
	    (Thanks to Dave Peticolas)</p>
          <p>
	    Own Id: OTP-8635</p>
        </item>
        <item>
	    <p>Under certain circumstances the net kernel could hang.
	    (Thanks to Scott Lystig Fritchie.)</p>
          <p>
	    Own Id: OTP-8643 Aux Id: seq11584 </p>
        </item>
        <item>
          <p>
	    The kernel DNS resolver was leaking one or two ports if
	    the DNS reply could not be parsed or if the resolver(s)
	    caused noconnection type errors. Bug now fixed. A DNS
	    specification borderline truncated reply triggering the
	    port leakage bug has also been fixed.</p>
          <p>
	    Own Id: OTP-8652</p>
        </item>
      </list>
    </section>


    <section><title>Improvements and New Features</title>
      <list>
        <item>
	    <p>As of this version, the global name server no longer
	    supports nodes running Erlang/OTP R11B.</p>
          <p>
	    Own Id: OTP-8527</p>
        </item>
        <item>
          <p>
	    The file module's functions write,read and read_line now
	    handles named io_servers like 'standard_io' and
	    'standard_error' correctly.</p>
          <p>
	    Own Id: OTP-8611</p>
        </item>
        <item>
          <p>
	    The functions file:advise/4 and file:datasync/1 have been
	    added. (Thanks to Filipe David Manana.)</p>
          <p>
	    Own Id: OTP-8637</p>
        </item>
        <item>
	    <p>When exchanging groups between nodes <c>pg2</c> did
	    not remove duplicated members. This bug was introduced in
	    R13B03 (kernel-2.13.4).</p>
          <p>
	    Own Id: OTP-8653</p>
        </item>
        <item>
          <p>
	    There is a new option 'exclusive' to file:open/2 that
	    uses the OS O_EXCL flag where supported to open the file
	    in exclusive mode.</p>
          <p>
	    Own Id: OTP-8670</p>
        </item>
      </list>
    </section>

</section>

<section><title>Kernel 2.13.5.3</title>

    <section><title>Fixed Bugs and Malfunctions</title>
      <list>
        <item>
          <p>
            A bug introduced in Kernel 2.13.5.2 has been fixed.</p>
          <p>
	    Own Id: OTP-8686 Aux Id: OTP-8643</p>
        </item>
      </list>
    </section>

</section>

<section><title>Kernel 2.13.5.2</title>

    <section><title>Fixed Bugs and Malfunctions</title>
      <list>
        <item>
          <p>
            Under certain circumstances the net kernel could hang.
            (Thanks to Scott Lystig Fritchie.)</p>
          <p>
	    Own Id: OTP-8643 Aux Id: seq11584</p>
        </item>
      </list>
    </section>

</section>

<section><title>Kernel 2.13.5.1</title>

    <section><title>Fixed Bugs and Malfunctions</title>
      <list>
        <item>
          <p>
	    A race condition in <c>os:cmd/1</c> could cause the
	    caller to get stuck in <c>os:cmd/1</c> forever.</p>
          <p>
	    Own Id: OTP-8502</p>
        </item>
      </list>
    </section>

</section>

<section><title>Kernel 2.13.5</title>

    <section><title>Fixed Bugs and Malfunctions</title>
      <list>
        <item>
	    <p>A race bug affecting <c>pg2:get_local_members/1</c>
	    has been fixed. The bug was introduced in R13B03.</p>
          <p>
	    Own Id: OTP-8358</p>
        </item>
        <item>
          <p>
	    The loading of native code was not properly atomic in the
	    SMP emulator, which could cause crashes. Also a per-MFA
	    information table for the native code has now been
	    protected with a lock since it turns that it could be
	    accessed concurrently in the SMP emulator. (Thanks to
	    Mikael Pettersson.)</p>
          <p>
	    Own Id: OTP-8397</p>
        </item>
        <item>
          <p>
	    user.erl (used in oldshell) is updated to handle unicode
	    in prompt strings (io:get_line/{1,2}). io_lib is also
	    updated to format prompts with the 't' modifier (i.e. ~ts
	    instead of ~s).</p>
          <p>
	    Own Id: OTP-8418 Aux Id: OTP-8393 </p>
        </item>
        <item>
          <p>
	    The resolver routines failed to look up the own node name
	    as hostname, if the OS native resolver was erroneously
	    configured, bug reported by Yogish Baliga, now fixed.</p>
          <p>
	    The resolver routines now tries to parse the hostname as
	    an IP string as most OS resolvers do, unless the native
	    resolver is used.</p>
          <p>
	    The DNS resolver inet_res and file resolver inet_hosts
	    now do not read OS configuration files until they are
	    needed. Since the native resolver is default, in most
	    cases they are never needed.</p>
          <p>
	    The DNS resolver's automatic updating of OS configuration
	    file data (/etc/resolv.conf) now uses the 'domain'
	    keyword as default search domain if there is no 'search'
	    keyword.</p>
          <p>
	    Own Id: OTP-8426 Aux Id: OTP-8381 </p>
        </item>
      </list>
    </section>


    <section><title>Improvements and New Features</title>
      <list>
        <item>
          <p>
	    The expected return value for an on_load function has
	    been changed. (See the section about code loading in the
	    Reference manual.)</p>
          <p>
	    *** POTENTIAL INCOMPATIBILITY ***</p>
          <p>
	    Own Id: OTP-8339</p>
        </item>
        <item>
          <p>
	    Explicit top directories in archive files are now
	    optional.</p>
          <p>
	    For example, if an archive (app-vsn.ez) just contains an
	    app-vsn/ebin/mod.beam file, the file info for the app-vsn
	    and app-vsn/ebin directories are faked using the file
	    info from the archive file as origin. The virtual
	    directories can also be listed. For short, the top
	    directories are virtual if they does not exist.</p>
          <p>
	    Own Id: OTP-8387</p>
        </item>
        <item>
          <p>
	    <c>code:clash/0</c> now looks inside archives (.ez
	    files). (Thanks to Tuncer Ayaz.)</p>
          <p>
	    Own Id: OTP-8413</p>
        </item>
        <item>
          <p>
	    There are new <c>gen_sctp:connect_init/*</c> functions
	    that initiate an SCTP connection without blocking for the
	    result. The result is delivered asynchronously as an
	    sctp_assoc_change event. (Thanks to Simon Cornish.)</p>
          <p>
	    Own Id: OTP-8414</p>
        </item>
      </list>
    </section>

</section>

<section><title>Kernel 2.13.4</title>

    <section><title>Fixed Bugs and Malfunctions</title>
      <list>
        <item>
	    <p>A link in <c>pg2(3)</c> has been fixed. (Thanks to
	    Christophe Romain.)</p>
          <p>
	    Own Id: OTP-8198</p>
        </item>
        <item>
          <p>
	    A ticker process could potentially be blocked
	    indefinitely trying to send a tick to a node not
	    responding. If this happened, the connection would not be
	    brought down as it should.</p>
          <p>
	    Own Id: OTP-8218</p>
        </item>
        <item>
	    <p>A bug in <c>pg2</c> when members who died did not
	    leave process groups has been fixed. (Thanks to Matthew
	    Dempsky.)</p>
          <p>
	    Own Id: OTP-8259</p>
        </item>
      </list>
    </section>


    <section><title>Improvements and New Features</title>
      <list>
        <item>
          <p>
	    The documentation is now built with open source tools
	    (xsltproc and fop) that exists on most platforms. One
	    visible change is that the frames are removed.</p>
          <p>
	    Own Id: OTP-8201</p>
        </item>
        <item>
          <p>
	    The top directory in archive files does not need to have
	    a <c>-vsn</c> suffix anymore. For example if the archive
	    file has the name like <c>mnesia-4.4.7.ez</c> the top
	    directory in the archive can either be named
	    <c>mnesia</c> or <c>mnesia-4.4.7</c>. If the archive file
	    has a name like <c>mnesia.ez</c> the top directory in the
	    archive must be named <c>mnesia</c> as earlier.</p>
          <p>
	    Own Id: OTP-8266</p>
        </item>
        <item>
	    <p>The -on_load() directive can be used to run a function
	    when a module is loaded. It is documented in the section
	    about code loading in the Reference Manual.</p>
          <p>
	    Own Id: OTP-8295</p>
        </item>
      </list>
    </section>

</section>

<section><title>Kernel 2.13.3</title>

    <section><title>Improvements and New Features</title>
      <list>
        <item>
	    <p> The DNS resolver client inet_res has been rewritten,
	    documented and released. See inet_res(3) and Erts User's
	    Guide: Inet configuration. </p><p> It can formally not be
	    incompatible with respect to earlier versions since there
	    was no earlier official version. However it was used
	    before and some details have changed. </p><p>
	    Configuration now initializes from /etc/resolv.conf and
	    /etc/hosts on all unix platforms regardless of which
	    distribution mode the node is started in. The directory
	    (/etc) these files are supposed to reside in can be
	    changed via an environment variable. These configuration
	    file locations can also be changed in the inet
	    configuration. The files are monitored for change and
	    re-read, which makes a few resolver configuration
	    variables out of application control. The /etc/hosts
	    entries have now their own cache table that is shadowed
	    (with lookup method 'file' is used) by the application
	    configured host entries. This problem (that inet_res
	    configuration only worked for distribution mode long
	    names) was among other reported by Matthew O'Gorman many
	    moons ago. </p><p> The lookup methods are still 'native'
	    only per default. Resolver configuration is done on all
	    Unix platforms just to get a usable configuration for
	    direct calls to inet_res. </p><p> The functions
	    <c>inet_res:nslookup/3..5</c> and
	    <c>inet_res:nnslookup/4..4</c> are no longer recommended
	    to use, instead use <c>inet_res:lookup/3..5</c> and
	    <c>inet_res:resolve/3..5</c> which provide clearer
	    argument types and the possibility to override options in
	    the call. </p><p> Users of previous unsupported versions
	    of inet_res have included internal header files to get to
	    the internal record definitions in order to examine DNS
	    replies. This is still unsupported and there are access
	    functions in inet_dns to use instead. These are
	    documented in inet_res(3). </p><p> Bug fix: a compression
	    reference loop would make DNS message decoding loop
	    forever. Problem reported by Florian Weimer. </p><p> Bug
	    fix and patch suggestion by Sergei Golovan: configuring
	    IPv6 nameservers did not work. His patch (as he warned)
	    created many UDP sockets; one per nameserver. This has
	    been fixed in the released version. </p><p> Improvement:
	    <c>inet_res</c> is now EDNS0 capable. The current
	    implementation is simple and does not probe and cache
	    EDNS info for nameservers, which a fully capable
	    implementation probably should do. EDNS has to be enabled
	    via resolver configuration, and if a nameserver replies
	    that it does not support EDNS, <c>inet_res</c> falls back
	    to a regular DNS query. </p><p> Improvement: now
	    <c>inet_res</c> automatically falls back to TCP if it
	    gets a truncated answer from a nameserver. </p><p>
	    Warning: some of the ancient and exotic record types
	    handled by <c>inet_res</c> and <c>inet_dns</c> are not
	    supported by current versions of BIND, so they could not
	    be tested after the rewrite, with reasonable effort, e.g
	    MD, MF, NULL, and SPF. The risk for bugs in these
	    particular records is still low since their code is
	    mostly shared with other tested record types. </p>
          <p>
	    *** POTENTIAL INCOMPATIBILITY ***</p>
          <p>
	    Own Id: OTP-7955 Aux Id: OTP-7107 OTP-6852 </p>
        </item>
        <item>
          <p>
	    A TCP socket with option <c>{packet,4}</c> could crash
	    the emulator if it received a packet header with a very
	    large size value (>2Gb). The same bug caused
	    <c>erlang:decode_packet/3</c> to return faulty values.
	    (Thanks to Georgos Seganos.)</p>
          <p>
	    Own Id: OTP-8102</p>
        </item>
        <item>
          <p>
	    The file module has now a read_line/1 function similar to
	    the io:get_line/2, but with byte oriented semantics. The
	    function file:read_line/1 works for raw files as well,
	    but for good performance it is recommended to use it
	    together with the 'read_ahead' option for raw file
	    access.</p>
          <p>
	    Own Id: OTP-8108</p>
        </item>
      </list>
    </section>

</section>

<section><title>Kernel 2.13.2</title>

    <section><title>Fixed Bugs and Malfunctions</title>
      <list>
        <item>
          <p>
	    A bug when doing io:get_line (among other calls) from a
	    file opened with encoding other than latin1, causing
	    false unicode errors to occur, is now corrected.</p>
          <p>
	    Own Id: OTP-7974</p>
        </item>
      </list>
    </section>


    <section><title>Improvements and New Features</title>
      <list>
        <item>
          <p>
	    Added functionality to get higher resolution timestamp
	    from system. The erlang:now function returns a timestamp
	    that's not always consistent with the actual operating
	    system time (due to resilience against large time changes
	    in the operating system). The function os:timestamp/0 is
	    added to get a similar timestamp as the one being
	    returned by erlang:now, but untouched by Erlangs time
	    correcting and smoothing algorithms. The timestamp
	    returned by os:timestamp is always consistent with the
	    operating systems view of time, like the calendar
	    functions for getting wall clock time, but with higher
	    resolution. Example of usage can be found in the os
	    manual page.</p>
          <p>
	    Own Id: OTP-7971</p>
        </item>
      </list>
    </section>

</section>

<section><title>Kernel 2.13.1</title>

    <section><title>Fixed Bugs and Malfunctions</title>
      <list>
        <item>
          <p>
	    Many concurrent calls to <c>os:cmd/1</c> will only block
	    one scheduler thread at a time, making an smp emulator
	    more responsive if the OS is slow forking processes.</p>
          <p>
	    Own Id: OTP-7890 Aux Id: seq11219 </p>
        </item>
        <item>
          <p>
	    Fixed hanging early RPC that did IO operation during node
	    start.</p>
          <p>
	    Own Id: OTP-7903 Aux Id: seq11224 </p>
        </item>
        <item>
          <p>
	    The error behavior of gen_tcp and gen_udp has been
	    corrected. gen_tcp:connect/3,4 and gen_udp:send/4 now
	    returns {error,eafnosupport} for conflicting destination
	    address versus socket address family. Other corner cases
	    for IP address string host names combined with not using
	    the native (OS) resolver (which is not default) has also
	    been changed to return {error,nxdomain} instead of
	    {error,einval}. Those changes just may surprise old
	    existing code. gen_tcp:listen/2 and gen_udp:open/2 now
	    fails for conflicting local address versus socket address
	    family instead of trying to use an erroneous address.
	    Problem reported by Per Hedeland.</p>
          <p>
	    *** POTENTIAL INCOMPATIBILITY ***</p>
          <p>
	    Own Id: OTP-7929</p>
        </item>
      </list>
    </section>


    <section><title>Improvements and New Features</title>
      <list>
        <item>
          <p>
	    Several glitches and performance issues in the Unicode
	    and I/O-system implementation of R13A have been
	    corrected.</p>
          <p>
	    Own Id: OTP-7896 Aux Id: OTP-7648 OTP-7887 </p>
        </item>
        <item>
          <p>
	    The unsupported DNS resolver client inet_res has now been
	    improved to handle NAPTR queries.</p>
          <p>
	    Own Id: OTP-7925 Aux Id: seq11231 </p>
        </item>
      </list>
    </section>

</section>


<section><title>Kernel 2.13</title>

    <section><title>Fixed Bugs and Malfunctions</title>
      <list>
        <item>
          <p>
	    The old Erlang DNS resolver inet_res has been corrected
	    to handle TXT records with more than one character
	    string. Patch courtesy of Geoff Cant.</p>
          <p>
	    Own Id: OTP-7588</p>
        </item>
        <item>
	    <p>When chunk reading a disk log opened in read_only
	    mode, bad terms could crash the disk log process.</p>
          <p>
	    Own Id: OTP-7641 Aux Id: seq11090 </p>
        </item>
        <item>
          <p>
	    <c>gen_tcp:send()</c> did sometimes (only observed on
	    Solaris) return <c>{error,enotconn}</c> instead of the
	    expected <c>{error,closed}</c> as the peer socket had
	    been explicitly closed.</p>
          <p>
	    Own Id: OTP-7647</p>
        </item>
        <item>
          <p>
	    The gen_sctp option sctp_peer_addr_params,
	    #sctp_paddrparams{address={IP,Port} was erroneously
	    decoded in the inet driver. This bug has now been
	    corrected.</p>
          <p>
	    Own Id: OTP-7755</p>
        </item>
      </list>
    </section>


    <section><title>Improvements and New Features</title>
      <list>
        <item>
          <p>
	    Erlang programs can now access STDERR on platforms where
	    such a file descriptor is available by using the
	    io_server 'standard_error', i.e.
	    io:format(standard_error,"~s~n",[ErrorMessage]),</p>
          <p>
	    Own Id: OTP-6688</p>
        </item>
        <item>
          <p>
	    The format of the string returned by
	    <c>erlang:system_info(system_version)</c> (as well as the
	    first message when Erlang is started) has changed. The
	    string now contains the both the OTP version number as
	    well as the erts version number.</p>
          <p>
	    Own Id: OTP-7649</p>
        </item>
        <item>
	    <p>As of this version, the global name server no longer
	    supports nodes running Erlang/OTP R10B.</p>
          <p>
	    Own Id: OTP-7661</p>
        </item>
        <item>
          <p>
	    A <c>{nodedown, Node}</c> message passed by the
	    <c>net_kernel:monitor_nodes/X</c> functionality is now
	    guaranteed to be sent after <c>Node</c> has been removed
	    from the result returned by <c>erlang:nodes/Y</c>.</p>
          <p>
	    Own Id: OTP-7725</p>
        </item>
        <item>
	    <p>The deprecated functions <c>erlang:fault/1</c>,
	    <c>erlang:fault/2</c>, and <c>file:rawopen/2</c> have
	    been removed.</p>
          <p>
	    *** POTENTIAL INCOMPATIBILITY ***</p>
          <p>
	    Own Id: OTP-7812</p>
        </item>
        <item>
          <p>
	    Nodes belonging to different independent clusters can now
	    co-exist on the same host with the help of a new
	    environment variable setting ERL_EPMD_PORT.</p>
          <p>
	    Own Id: OTP-7826</p>
        </item>
        <item>
	    <p>The copyright notices have been updated.</p>
          <p>
	    Own Id: OTP-7851</p>
        </item>
      </list>
    </section>

</section>

<section><title>Kernel 2.12.5.1</title>

    <section><title>Fixed Bugs and Malfunctions</title>
      <list>
        <item>
	    <p>When chunk reading a disk log opened in read_only
	    mode, bad terms could crash the disk log process.</p>
          <p>
	    Own Id: OTP-7641 Aux Id: seq11090 </p>
        </item>
        <item>
          <p>
	    Calling <c>gen_tcp:send()</c> from several processes on
	    socket with option <c>send_timeout</c> could lead to much
	    longer timeout than specified. The solution is a new
	    socket option <c>{send_timeout_close,true}</c> that will
	    do automatic close on timeout. Subsequent calls to send
	    will then immediately fail due to the closed connection.</p>
          <p>
	    Own Id: OTP-7731 Aux Id: seq11161 </p>
        </item>
      </list>
    </section>

</section>

<section><title>Kernel 2.12.5</title>

    <section><title>Fixed Bugs and Malfunctions</title>
      <list>
        <item>
	    <p>The documentation of <c>rpc:pmap/3</c> has been
	    corrected. (Thanks to Kirill Zaborski.)</p>
          <p>
	    Own Id: OTP-7537</p>
        </item>
        <item>
          <p>
	    The listen socket used for the distributed Erlang
	    protocol now uses the socket option 'reuseaddr', which is
	    useful when you force the listen port number using kernel
	    options 'inet_dist_listen_min' and 'inet_dist_listen_max'
	    and restarts a node with open connections.</p>
          <p>
	    Own Id: OTP-7563</p>
        </item>
        <item>
          <p>
	    Fixed memory leak of unclosed TCP-ports. A gen_tcp:send()
	    followed by a failing gen_tcp:recv() could in some cases
	    cause the port to linger after being closed.</p>
          <p>
	    Own Id: OTP-7615</p>
        </item>
      </list>
    </section>


    <section><title>Improvements and New Features</title>
      <list>
        <item>
	    <p>Processes spawned using <c>proc_lib</c> (including
	    <c>gen_server</c> and other library modules that use
	    <c>proc_lib</c>) no longer keep the entire argument list
	    for the initial call, but only the arity.</p>
	    <p>Also, if <c>proc_lib:spawn/1</c> is used to spawn a
	    fun, the actual fun is not kept, but only module,
	    function name, and arity of the function that implements
	    the fun.</p>
	    <p>The reason for the change is that keeping the initial
	    fun (or a fun in an argument list), would prevent
	    upgrading the code for the module. A secondary reason is
	    that keeping the fun and function arguments could waste a
	    significant amount of memory.</p>
	    <p>The drawback with the change is that the crash reports
	    will provide less precise information about the initial
	    call (only <c>Module:Function/Arity</c> instead of
	    <c>Module:Function(Arguments)</c>). The function
	    <c>proc_lib:initial_call/1</c> still returns a list, but
	    each argument has been replaced with a dummy atom.</p>
          <p>
	    Own Id: OTP-7531 Aux Id: seq11036 </p>
        </item>
        <item>
          <p>
	    <c>io:get_line/1</c> when reading from standard input is
	    now substantially faster. There are also some minor
	    performance improvements in <c>io:get_line/1</c> when
	    reading from any file opened in binary mode. (Thanks to
	    Fredrik Svahn.)</p>
          <p>
	    Own Id: OTP-7542</p>
        </item>
        <item>
          <p>
	    There is now experimental support for loading of code
	    from archive files. See the documentation of <c>code</c>,
	    <c>init</c>, <c>erl_prim_loader </c> and <c>escript</c>
	    for more info.</p>
          <p>
	    The error handling of <c>escripts</c> has been improved.</p>
          <p>
	    An <c>escript</c> may now set explicit arguments to the
	    emulator, such as <c>-smp enabled</c>.</p>
          <p>
	    An <c>escript</c> may now contain a precompiled beam
	    file.</p>
          <p>
	    An <c>escript</c> may now contain an archive file
	    containing one or more applications (experimental).</p>
          <p>
	    The internal module <c>code_aux</c> has been removed.</p>
          <p>
	    Own Id: OTP-7548 Aux Id: otp-6622 </p>
        </item>
        <item>
          <p>
	    <c>code:is_sticky/1</c> is now documented. (Thanks to
	    Vlad Dumitrescu.)</p>
          <p>
	    Own Id: OTP-7561</p>
        </item>
        <item>
          <p>
	    In the job control mode, the "s" and "r" commands now
	    take an optional argument to specify which shell to
	    start. (Thanks to Robert Virding.)</p>
          <p>
	    Own Id: OTP-7617</p>
        </item>
        <item>
          <p>
	    <c>net_adm:world/0,1</c> could crash if called in an
	    emulator that has not been started with either the
	    <c>-sname</c> or <c>-name</c> option; now it will return
	    an empty list. (Thanks to Edwin Fine.)</p>
          <p>
	    Own Id: OTP-7618</p>
        </item>
      </list>
    </section>

</section>

<section><title>Kernel 2.12.4</title>

    <section><title>Fixed Bugs and Malfunctions</title>
      <list>
        <item>
          <p>
	    Large files are now handled on Windows, where the
	    filesystem supports it.</p>
          <p>
	    Own Id: OTP-7410</p>
        </item>
      </list>
    </section>


    <section><title>Improvements and New Features</title>
      <list>
        <item>
          <p>
	    New BIF <c>erlang:decode_packet/3</c> that extracts a
	    protocol packet from a binary. Similar to the socket
	    option <c>{packet, Type}</c>. Also documented the socket
	    packet type <c>http</c> and made it official.
	    <em>NOTE</em>: The tuple format for <c>http</c> packets
	    sent from an active socket has been changed in an
	    incompatible way.</p>
          <p>
	    *** POTENTIAL INCOMPATIBILITY ***</p>
          <p>
	    Own Id: OTP-7404</p>
        </item>
        <item>
          <p>
	    Setting the <c>{active,once}</c> for a socket (using
	    inets:setopts/2) is now specially optimized (because the
	    <c>{active,once}</c> option is typically used much more
	    frequently than other options).</p>
          <p>
	    Own Id: OTP-7520</p>
        </item>
      </list>
    </section>

</section>

<section><title>Kernel 2.12.3</title>

    <section><title>Fixed Bugs and Malfunctions</title>
      <list>
        <item>
          <p>
	    SCTP_ADDR_CONFIRMED events are now handled by gen_sctp.</p>
          <p>
	    Own Id: OTP-7276</p>
        </item>
        <item>
	    <p>When leaving a process group with <c>pg2:leave/2</c>
	    the process was falsely assumed to be a member of the
	    group. This bug has been fixed.</p>
          <p>
	    Own Id: OTP-7277</p>
        </item>
        <item>
          <p>
	    In the Erlang shell, using up and down arrow keys, the
	    wrong previous command could sometimes be retrieved.</p>
          <p>
	    Own Id: OTP-7278</p>
        </item>
        <item>
          <p>
	    The documentation for <c>erlang:trace/3</c> has been
	    corrected.</p>
          <p>
	    Own Id: OTP-7279 Aux Id: seq10927 </p>
        </item>
        <item>
          <p>
	    In the SMP emulator, there was small risk that
	    <c>code:purge(Mod)</c> would kill a process that was
	    running code in <c>Mod</c> and unload the module
	    <c>Mod</c> before the process had terminated.
	    <c>code:purge(Mod)</c> now waits for confirmation (using
	    <c>erlang:monitor/2</c>) that the process has been killed
	    before proceeding.</p>
          <p>
	    Own Id: OTP-7282</p>
        </item>
        <item>
          <p>
	    <c>zlib:inflate</c> failed when the size of the inflated
	    data was an exact multiple of the internal buffer size
	    (4000 bytes by default).</p>
          <p>
	    Own Id: OTP-7359</p>
        </item>
      </list>
    </section>


    <section><title>Improvements and New Features</title>
      <list>
        <item>
          <p>
	    Additional library directories can now be specified in
	    the environment variable ERL_LIBS. See the manual page
	    for the <c>code</c> module. (Thanks to Serge Aleynikov.)</p>
          <p>
	    Own Id: OTP-6940</p>
        </item>
        <item>
          <p>
	    crypto and zlib drivers improved to allow concurrent smp
	    access.</p>
          <p>
	    Own Id: OTP-7262</p>
        </item>
        <item>
          <p>
	    There is a new function <c>init:stop/1</c> which can be
	    used to shutdown the system cleanly AND generate a
	    non-zero exit status or crash dump. (Thanks to Magnus
	    Froberg.)</p>
          <p>
	    Own Id: OTP-7308</p>
        </item>
        <item>
          <p>
	    The <c>hide</c> option for <c>open_port/2</c> is now
	    documented. (Thanks to Richard Carlsson.)</p>
          <p>
	    Own Id: OTP-7358</p>
        </item>
      </list>
    </section>

</section>


<section><title>Kernel 2.12.2.1</title>

    <section><title>Improvements and New Features</title>
      <list>
        <item>
          <p>
            <c>os:cmd/1</c> on unix platforms now use <c>/bin/sh</c>
            as shell instead of looking for <c>sh</c> in the
            <c>PATH</c> environment.</p>
          <p>
            Own Id: OTP-7283</p>
        </item>
      </list>
    </section>

</section>
<section><title>Kernel 2.12.2</title>

    <section><title>Fixed Bugs and Malfunctions</title>
      <list>
        <item>
	    <p>A bug caused by a race condition involving
	    <c>disk_log</c> and <c>pg2</c> has been fixed.</p>
          <p>
	    Own Id: OTP-7209 Aux Id: seq10890 </p>
        </item>
        <item>
	    <p>The beta testing module <c>gen_sctp</c> now supports
	    active mode as stated in the documentation. Active mode
	    is still rather untested, and there are some issues about
	    what should be the right semantics for
	    <c>gen_sctp:connect/5</c>. In particular: should it be
	    blocking or non-blocking or choosable. There is a high
	    probability it will change semantics in a (near) future
	    patch.</p> <p>Try it, give comments and send in bug
	    reports!</p>
          <p>
	    Own Id: OTP-7225</p>
        </item>
      </list>
    </section>


    <section><title>Improvements and New Features</title>
      <list>
        <item>
	    <p><c>erlang:system_info/1</c> now accepts the
	    <c>logical_processors</c>, and <c>debug_compiled</c>
	    arguments. For more info see the, <c>erlang(3)</c>
	    documentation.</p> <p>The scale factor returned by
	    <c>test_server:timetrap_scale_factor/0</c> is now also
	    effected if the emulator uses a larger amount of
	    scheduler threads than the amount of logical processors
	    on the system. </p>
          <p>
	    Own Id: OTP-7175</p>
        </item>
        <item>
          <p>
	    Updated the documentation for
	    <c>erlang:function_exported/3</c> and <c>io:format/2</c>
	    functions to no longer state that those functions are
	    kept mainly for backwards compatibility.</p>
          <p>
	    Own Id: OTP-7186</p>
        </item>
        <item>
          <p>
	    A process executing the <c>processes/0</c> BIF can now be
	    preempted by other processes during its execution. This
	    in order to disturb the rest of the system as little as
	    possible. The returned result is, of course, still a
	    consistent snapshot of existing processes at a time
	    during the call to <c>processes/0</c>.</p>
          <p>
	    The documentation of the <c>processes/0</c> BIF and the
	    <c>is_process_alive/1</c> BIF have been updated in order
	    to clarify the difference between an existing process and
	    a process that is alive.</p>
          <p>
	    Own Id: OTP-7213</p>
        </item>
        <item>
	    <p><c>tuple_size/1</c> and <c>byte_size/1</c> have been
	    substituted for <c>size/1</c> in the documentation.</p>
          <p>
	    Own Id: OTP-7244</p>
        </item>
      </list>
    </section>

</section>

<section><title>Kernel 2.12.1.2</title>

    <section><title>Improvements and New Features</title>
      <list>
        <item>
	    <p>The <c>{allocator_sizes, Alloc}</c> and
	    <c>alloc_util_allocators</c> arguments are now accepted
	    by <c>erlang:system_info/1</c>. For more information see
	    the <c>erlang(3)</c> documentation.</p>
          <p>
	    Own Id: OTP-7167</p>
        </item>
      </list>
    </section>

</section>

<section><title>Kernel 2.12.1.1</title>

    <section><title>Fixed Bugs and Malfunctions</title>
      <list>
        <item>
          <p>
            Fixed a problem in group that could cause the ssh server
            to lose answers or hang.</p>
          <p>
            Own Id: OTP-7185 Aux Id: seq10871 </p>
        </item>
      </list>
    </section>
</section>
<section><title>Kernel 2.12.1</title>

    <section><title>Fixed Bugs and Malfunctions</title>
      <list>
        <item>
          <p>
	    file:read/2 and file:consult_stream/1,3 did not use an
	    empty prompt on I/O devices. This bug has now been
	    corrected.</p>
          <p>
	    Own Id: OTP-7013</p>
        </item>
        <item>
          <p>
	    The sctp driver has been updated to work against newer
	    lksctp packages e.g 1.0.7 that uses the API spelling
	    change adaption -> adaptation. Older lksctp (1.0.6) still
	    work. The erlang API in gen_sctp.erl and inet_sctp.hrl
	    now spells 'adaptation' regardless of the underlying C
	    API.</p>
          <p>
	    *** POTENTIAL INCOMPATIBILITY ***</p>
          <p>
	    Own Id: OTP-7120</p>
        </item>
      </list>
    </section>


    <section><title>Improvements and New Features</title>
      <list>
        <item>
	    <p>The documentation has been updated so as to reflect
	    the last updates of the Erlang shell as well as the minor
	    modifications of the control sequence <c>p</c> of the
	    <c>io_lib</c> module.</p> <p>Superfluous empty lines have
	    been removed from code examples and from Erlang shell
	    examples.</p>
          <p>
	    Own Id: OTP-6944 Aux Id: OTP-6554, OTP-6911 </p>
        </item>
        <item>
	    <p><c>tuple_size/1</c> and <c>byte_size/1</c> have been
	    substituted for <c>size/1</c>.</p>
          <p>
	    Own Id: OTP-7009</p>
        </item>
      </list>
    </section>

</section>

<section><title>Kernel 2.12</title>

    <section><title>Fixed Bugs and Malfunctions</title>
      <list>
        <item>
          <p>
	    A bug for raw files when reading 0 bytes returning 'eof'
	    instead of empty data has been corrected.</p>
          <p>
	    Own Id: OTP-6291 Aux Id: OTP-6967 </p>
        </item>
        <item>
          <p>
	    A bug in gen_udp:fdopen reported by David Baird and also
	    found by Dialyzer has been fixed.</p>
          <p>
	    Own Id: OTP-6836 Aux Id: OTP-6594 </p>
        </item>
        <item>
          <p>
	    Calling <c>error_logger:tty(true)</c> multiple times does
	    not give multiple error log printouts.</p>
          <p>
	    Own Id: OTP-6884 Aux Id: seq10767 </p>
        </item>
        <item>
	    <p>The global name server now ignores <c>nodeup</c>
	    messages when the command line flag <c>-connect_all
	    false</c> has been used. (Thanks to Trevor
	    Woollacott.)</p>
          <p>
	    Own Id: OTP-6931</p>
        </item>
        <item>
	    <p>file:write_file/3, file:write/2 and file:read/2 could
	    crash (contrary to documentation) for odd enough file
	    system problems, e.g write to full file system. This bug
	    has now been corrected.</p> <p>In this process the file
	    module has been rewritten to produce better error codes.
	    Posix error codes now originate from the OS file system
	    calls or are generated only for very similar causes (for
	    example 'enomem' is generated if a memory allocation
	    fails, and 'einval' is generated if the file handle in
	    Erlang is a file handle but currently invalid).</p>
	    <p>More Erlang-ish error codes are now generated. For
	    example <c>{error,badarg}</c> is now returned from
	    <c>file:close/1</c> if the argument is not of a file
	    handle type. See file(3).</p> <p>The possibility to write
	    a single byte using <c>file:write/2</c> instead of a list
	    or binary of one byte, contradictory to the
	    documentation, has been removed.</p>
          <p>
	    *** POTENTIAL INCOMPATIBILITY ***</p>
          <p>
	    Own Id: OTP-6967 Aux Id: OTP-6597 OTP-6291 </p>
        </item>
        <item>
          <p>
	    Monitor messages produced by the system monitor
	    functionality, and garbage collect trace messages could
	    contain erroneous heap and/or stack sizes when the actual
	    heaps and/or stacks were huge.</p>
          <p>
	    As of erts version 5.6 the <c>large_heap</c> option to
	    <c>erlang:system_monitor/[1,2]</c> has been modified. The
	    monitor message is sent if the sum of the sizes of all
	    memory blocks allocated for all heap generations is equal
	    to or larger than the specified size. Previously the
	    monitor message was sent if the memory block allocated
	    for the youngest generation was equal to or larger than
	    the specified size.</p>
          <p>
	    *** POTENTIAL INCOMPATIBILITY ***</p>
          <p>
	    Own Id: OTP-6974 Aux Id: seq10796 </p>
        </item>
        <item>
          <p>
            <c>inet:getopts/2</c> returned random values on Windows
            Vista.</p>
          <p>
            Own Id: OTP-7003</p>
        </item>
      </list>
    </section>


    <section><title>Improvements and New Features</title>
      <list>
        <item>
          <p>
	    Minor documentation corrections for file:pread/2 and
	    file:pread/3.</p>
          <p>
	    Own Id: OTP-6853</p>
        </item>
        <item>
          <p>
	    The deprecated functions <c>file:file_info/1</c>,
	    <c>init:get_flag/1</c>, <c>init:get_flags/0</c>, and
	    <c>init:get_args/0</c> have been removed.</p>
          <p>
	    *** POTENTIAL INCOMPATIBILITY ***</p>
          <p>
	    Own Id: OTP-6886</p>
        </item>
        <item>
          <p>
	    Contract directives for modules in Kernel and STDLIB.</p>
          <p>
	    Own Id: OTP-6895</p>
        </item>
        <item>
	    <p>The functions io:columns/0, io:columns/1, io:rows/0
	    and io:rows/1 are added to allow the user to get
	    information about the terminal geometry. The shell takes
	    some advantage of this when formatting output. For
	    regular files and other io-devices where height and width
	    are not applicable, the functions return
	    {error,enotsup}.</p>
	    <p>Potential incompatibility: If one has written a custom
	    io-handler, the handler has to either return an error or
	    take care of io-requests regarding terminal height and
	    width. Usually that is no problem as io-handlers, as a
	    rule of thumb, should give an error reply when receiving
	    unknown io-requests, instead of crashing.</p>
          <p>
	    *** POTENTIAL INCOMPATIBILITY ***</p>
          <p>
	    Own Id: OTP-6933</p>
        </item>
        <item>
          <p>
	    The undocumented and unsupported functions
	    <c>inet:ip_to_bytes/1</c>, <c>inet:ip4_to_bytes/1</c>,
	    <c>inet:ip6_to_bytes/1</c>, and
	    <c>inet:bytes_to_ip6/16</c> have been removed.</p>
          <p>
	    Own Id: OTP-6938</p>
        </item>
        <item>
          <p>
	    Added new checksum combine functions to <c>zlib</c>. And
	    fixed a bug in <c>zlib:deflate</c>. Thanks Matthew
	    Dempsky.</p>
          <p>
	    Own Id: OTP-6970</p>
        </item>
        <item>
          <p>
	    The <c>spawn_monitor/1</c> and <c>spawn_monitor/3</c> BIFs
	    are now auto-imported (i.e. they no longer need an
	    <c>erlang:</c> prefix).</p>
          <p>
	    Own Id: OTP-6975</p>
        </item>
        <item>
	    <p>All functions in the <c>code</c> module now fail with
	    an exception if they are called with obviously bad
	    arguments, such as a tuple when an atom was expected.
	    Some functions now also fail for undocumented argument
	    types (for instance, <c>ensure_loaded/1</c> now only
	    accepts an atom as documented; it used to accept a string
	    too).</p>
	    <p>Dialyzer will generally emit warnings for any
	    calls that use undocumented argument types. Even if the
	    call happens to still work in R12B, you should correct
	    your code. A future release will adhere to the
	    documentation.</p>
          <p>
	    *** POTENTIAL INCOMPATIBILITY ***</p>
          <p>
	    Own Id: OTP-6983</p>
        </item>
      </list>
    </section>

</section>

<section><title>Kernel 2.11.5.2</title>

    <section><title>Fixed Bugs and Malfunctions</title>
      <list>
        <item>
          <p>
            The kernel parameter dist_auto_connect once could fail to
            block a node if massive parallel sends were issued
            during a transient failure of network communication</p>
          <p>
            Own Id: OTP-6893 Aux Id: seq10753 </p>
        </item>
      </list>
    </section>

</section>

<section><title>Kernel 2.11.5.1</title>

    <section><title>Fixed Bugs and Malfunctions</title>
      <list>
        <item>
          <p>
	    The internal (rarely used) DNS resolver has been modified
	    to not use the domain search list when asked to resolve
	    an absolute name; a name with a terminating dot. There
	    was also a bug causing it to create malformed DNS queries
	    for absolute names that has been corrected, correction
	    suggested by Scott Lystig Fritchie. The code has also
	    been corrected to look up cached RRs in the same search
	    order as non-cached, now allows having the root domain
	    among the search domains, and can now actually do a zone
	    transfer request.</p>
          <p>
	    *** POTENTIAL INCOMPATIBILITY ***</p>
          <p>
	    Own Id: OTP-6806 Aux Id: seq10714 EABln35459 </p>
        </item>
        <item>
          <p>
	    zlib:close/1 would leave an EXIT message in the message
	    queue if the calling process had the trap_exit flag
	    enabled.</p>
          <p>
	    Own Id: OTP-6811</p>
        </item>
      </list>
    </section>


    <section><title>Improvements and New Features</title>
      <list>
        <item>
	    <p>The documentation of <c>process_flag(priority,
	    Level)</c> has been updated, see the <c>erlang(3)</c>
	    documentation. </p>
          <p>
	    Own Id: OTP-6745 Aux Id: OTP-6715 </p>
        </item>
      </list>
    </section>

</section>

  <section>
    <title>Kernel 2.11.5</title>

    <section>
      <title>Fixed Bugs and Malfunctions</title>
      <list type="bulleted">
        <item>
          <p>The shell has been updated to fix the following flaws:
            Shell process exit left you with an unresponsive initial
            shell if not using oldshell. Starting a restricted shell
            with a nonexisting callback module resulted in a shell
            where no commands could be used, not even init:stop/0.
            Fun's could not be used as parameters to local shell
            functions (in shell_default or user_default) when
            restricted_shell was active.</p>
          <p>Own Id: OTP-6537</p>
        </item>
        <item>
          <p>The undocumented feature gen_tcp:fdopen/2 was broken
            in R11B-4. It is now fixed again.</p>
          <p>Own Id: OTP-6615</p>
        </item>
        <item>
          <p>Corrected cancellation of timers in three places in the
            inet_res module. (Problem found by Dialyzer.)</p>
          <p>Own Id: OTP-6676</p>
        </item>
      </list>
    </section>

    <section>
      <title>Improvements and New Features</title>
      <list type="bulleted">
        <item>
          <p>Corrected protocol layer flue for socket options
            SO_LINGER, SO_SNDBUF and SO_RCVBUF, for SCTP.</p>
          <p>Own Id: OTP-6625 Aux Id: OTP-6336 </p>
        </item>
        <item>
          <p>The behaviour of the inet option {active,once} on peer
            close is improved and documented.</p>
          <p>Own Id: OTP-6681</p>
        </item>
        <item>
          <p>The inet option send_timeout for connection oriented
            sockets is added to allow for timeouts in communicating
            send requests to the underlying TCP stack.</p>
          <p>Own Id: OTP-6684 Aux Id: seq10637 OTP-6681 </p>
        </item>
        <item>
          <p>Minor Makefile changes.</p>
          <p>Own Id: OTP-6689 Aux Id: OTP-6742 </p>
        </item>
        <item>
          <p>The documentation of <c>process_flag(priority, Level)</c> has been updated, see the <c>erlang(3)</c>
            documentation. </p>
          <p>Own Id: OTP-6715</p>
        </item>
      </list>
    </section>
  </section>

  <section>
    <title>Kernel 2.11.4.2</title>

    <section>
      <title>Improvements and New Features</title>
      <list type="bulleted">
        <item>
          <p>process_flag/2 accepts the new flag <c>sensitive</c>.</p>
          <p>Own Id: OTP-6592 Aux Id: seq10555 </p>
        </item>
      </list>
    </section>
  </section>

  <section>
    <title>Kernel 2.11.4.1</title>

    <section>
      <title>Fixed Bugs and Malfunctions</title>
      <list type="bulleted">
        <item>
          <p>A bug in gen_udp:open that broke the 'fd' option has been
            fixed.</p>
          <p>Own Id: OTP-6594 Aux Id: seq10619 </p>
        </item>
      </list>
    </section>
  </section>

  <section>
    <title>Kernel 2.11.4</title>

    <section>
      <title>Fixed Bugs and Malfunctions</title>
      <list type="bulleted">
        <item>
          <p>Added a warning to the documentation for the
            <c>error_logger</c> functions <c>error_msg/1,2</c>,
            <c>warning_msg/1,2</c> and <c>info_msg/1,2</c> that
            calling these function with bad arguments can crash the
            standard event handler.</p>
          <p>Own Id: OTP-4575 Aux Id: seq7693 </p>
        </item>
        <item>
          <p>A bug in <c>inet_db</c> concerning getting the resolver
            option <c>retry</c> has been corrected.</p>
          <p>Own Id: OTP-6380 Aux Id: seq10534 </p>
        </item>
        <item>
          <p>Names registered by calling
            <c>global:register_name()</c> or
            <c>global:re_register_name()</c> were not always
            unregistered when the registering or registered process
            died. This bug has been fixed.</p>
          <p>Own Id: OTP-6428</p>
        </item>
        <item>
          <p>When setting the kernel configuration parameter
            <c>error_logger</c> to <c>false</c>, the documentation
            stated that "No error logger handler is installed". This
            is true, but error logging is not turned off, as the
            initial, primitive error logger event handler is kept,
            printing raw event messages to tty.</p>
          <p>Changing this behavior can be viewed as a backward
            incompatible change. Instead a new value <c>silent</c>
            for the configuration parameter has been added, which
            ensures that error logging is completely turned off.</p>
          <p>Own Id: OTP-6445</p>
        </item>
        <item>
          <p>Clarified the documentation for <c>code:lib_dir/1</c> and
            <c>code:priv_dir/1</c>. The functions traverse the names
            of the code path, they do not search the actual
            directories.</p>
          <p>Own Id: OTP-6466</p>
        </item>
        <item>
          <p><c>io:setopts</c> returned <c>{error,badarg}</c>, when
            called with only an <c>expand_fun</c> argument. (Thanks to
            igwan.)</p>
          <p>Own Id: OTP-6508</p>
        </item>
      </list>
    </section>

    <section>
      <title>Improvements and New Features</title>
      <list type="bulleted">
        <item>
          <p>An interface towards the SCTP Socket API Extensions
            has been implemented.It is an Open Source patch courtesy
            of Serge Aleynikov and Leonid Timochouk. The Erlang code
            parts has been adapted by the OTP team, changing the
            Erlang API somewhat.</p>
          <p>The Erlang interface consists of the module
            <c>gen_sctp</c> and an include file
            <c>-include_lib("kernel/include/inet_sctp.hrl").</c> for
            option record definitions. The <c>gen_sctp</c> module is
            documented.</p>
          <p>The delivered Open Source patch, before the OTP team
            rewrites, was written according to
            <url href="http://tools.ietf.org/html/draft-ietf-tsvwg-sctpsocket-13">http://tools.ietf.org/html/draft-ietf-tsvwg-sctpsocket-13</url>
            and was claimed to work fine, tested on Linux Fedora Core
            5.0 (kernel 2.6.15-2054 or later) and on Solaris 10 and
            11. The OTP team rewrites used the same standard document
            but might have accidentally broken some functionality. If
            so, it will soon be patched to working state. The tricky
            parts in C and the general design has essentially not
            changed. During the rewrites the code was hand tested on
            SuSE Linux Enterprise Server 10, and briefly on Solaris
            10. Feedbach on code and docs is very much
            appreciated.</p>
          <p>The SCTP interface is in beta state. It has only been
            hand tested and has no automatic test suites in OTP
            meaning everything is most certainly not tested. Socket
            active mode is broken. IPv6 is not tested. The documentation
            has been reworked due to the API changes,
            but has not been proofread after this.</p>
          <p>Thank you from the OTP team to Serge Aleynikov and
            Leonid Timochouk for a valuable contribution. We hope we
            have not messed it up too much.</p>
          <p>Own Id: OTP-6336</p>
        </item>
        <item>
          <p>A <c>{minor_version,Version}</c> option is now recognized
            by <c>term_to_binary/2</c>. {minor_version,1} will cause
            floats to be encoded in an exact and more space-efficient
            way compared to the previous encoding.</p>
          <p>Own Id: OTP-6434</p>
        </item>
        <item>
          <p>Monitoring of nodes has been improved. Now the following
            properties apply to
            <c>net_kernel:monitor_nodes/[1,2]</c>:</p>
          <list type="bulleted">
            <item><c>nodeup</c> messages will be delivered before delivery
             of any message from the remote node passed through the
             newly established connection. </item>
            <item><c>nodedown</c> messages will not be delivered until all
             messages from the remote node that have been passed
             through the connection have been delivered. </item>
            <item>Subscriptions can also be made before the
            <c>net_kernel</c> server has been started. </item>
          </list>
          <p>Own Id: OTP-6481</p>
        </item>
        <item>
          <p>Setting and getting socket options in a "raw" fashion is
            now allowed. Using this feature will inevitably produce
            non portable code, but will allow setting ang getting
            arbitrary uncommon options on TCP stacks that do have
            them.</p>
          <p>Own Id: OTP-6519</p>
        </item>
        <item>
          <p>Dialyzer warnings have been eliminated.</p>
          <p>Own Id: OTP-6523</p>
        </item>
        <item>
          <p>The documentation for <c>file:delete/1</c> and
            <c>file:set_cwd/1</c> has been updated to clarify what
            happens if the input arguments are of an incorrect type.</p>
          <p>Own Id: OTP-6535</p>
        </item>
      </list>
    </section>
  </section>

  <section>
    <title>Kernel 2.11.3.1</title>

    <section>
      <title>Fixed Bugs and Malfunctions</title>
      <list type="bulleted">
        <item>
          <p>An erroneous packet size could be used for the first
            messages passed through a newly established connection
            between two Erlang nodes. This could cause messages to be
            discarded, or termination of the connection.</p>
          <p>Own Id: OTP-6473</p>
        </item>
      </list>
    </section>
  </section>

  <section>
    <title>Kernel 2.11.3</title>

    <section>
      <title>Fixed Bugs and Malfunctions</title>
      <list type="bulleted">
        <item>
          <p>On Unix, the <c>unix:cmd/1</c> function could leave an
            'EXIT' message in the message queue for the calling
            process That problem was more likely to happen in an SMP
            emulator.</p>
          <p>Own Id: OTP-6368</p>
        </item>
      </list>
    </section>

    <section>
      <title>Improvements and New Features</title>
      <list type="bulleted">
        <item>
          <p>More interfaces are added in erl_ddll, to support
            different usage scenarios.</p>
          <p>Own Id: OTP-6307 Aux Id: OTP-6234 </p>
        </item>
        <item>
          <p>Locks set by calling <c>global:set_lock()</c> were not
            always deleted when the locking process died. This bug
            has been fixed.</p>
          <p>Own Id: OTP-6341 Aux Id: seq10445 </p>
        </item>
      </list>
    </section>
  </section>

  <section>
    <title>Kernel 2.11.2</title>

    <section>
      <title>Fixed Bugs and Malfunctions</title>
      <list type="bulleted">
        <item>
          <p>Behavior in case of disappeared nodes when using he
            dist_auto_connect once got changed in R11B-1. The
            timeouts regarding normal distributed operations is now
            reverted to the old (pre R11B-1).</p>
          <p>Own Id: OTP-6258 Aux Id: OTP-6200, seq10449 </p>
        </item>
        <item>
          <p>Start-up problems for the internal process used by the
            <c>inet:gethostbyname()</c> functions were eliminated. If
            the internal process (<c>inet_gethost_native</c>) had not
            previously been started, and if several processes at the
            same time called one of the <c>inet:gethostbyname()</c>
            functions, the calls could fail.</p>
          <p>Own Id: OTP-6286</p>
        </item>
      </list>
    </section>

    <section>
      <title>Improvements and New Features</title>
      <list type="bulleted">
        <item>
          <p>Code cleanup: the old internal obsolete file_server has
            been removed. It was only used when communicating with R7
            and older nodes.</p>
          <p>Own Id: OTP-6245</p>
        </item>
        <item>
          <p>Trying to open a non-existent or badly formed disk log
            no longer results in a crash report. In particular,
            <c>ets:file2tab/1</c> reports no error when the argument
            is not a well-formed disk log file. (The return value has
            not been changed, it is still an error tuple.)</p>
          <p>Own Id: OTP-6278 Aux Id: seq10421 </p>
        </item>
        <item>
          <p>There are new BIFs <c>erlang:spawn_monitor/1,3</c>,
            and the new option <c>monitor</c> for
            <c>spawn_opt/2,3,4,5</c>.</p>
          <p>The <c>observer_backend</c> module has been updated to
            handle the new BIFs.</p>
          <p>Own Id: OTP-6281</p>
        </item>
        <item>
          <p>To help Dialyzer find more bugs, many functions in the
            Kernel and STDLIB applications now only accept arguments
            of the type that is documented.</p>
          <p>For instance, the functions <c>lists:prefix/2</c> and
            <c>lists:suffix/2</c> are documented to only accept lists
            as their arguments, but they actually accepted anything
            and returned <c>false</c>. That has been changed so that
            the functions cause an exception if one or both arguments
            are not lists.</p>
          <p>Also, the <c>string:strip/3</c> function is documented
            to take a character argument that is a character to strip
            from one or both ends of the string. Given a list instead
            of a character, it used to do nothing, but will now cause
            an exception.</p>
          <p>Dialyzer will find most cases where those functions
            are passed arguments of the wrong type.</p>
          <p>*** POTENTIAL INCOMPATIBILITY ***</p>
          <p>Own Id: OTP-6295</p>
        </item>
      </list>
    </section>
  </section>

  <section>
    <title>Kernel 2.11.1.1</title>

    <section>
      <title>Improvements and New Features</title>
      <list type="bulleted">
        <item>
          <p>There is now an option read_packets for UDP sockets that
            sets the maximum number of UDP packets that will be read
            for each invocation of the socket driver.</p>
          <p>Own Id: OTP-6249 Aux Id: seq10452 </p>
        </item>
      </list>
    </section>
  </section>

  <section>
    <title>Kernel 2.11.1</title>

    <section>
      <title>Fixed Bugs and Malfunctions</title>
      <list type="bulleted">
        <item>
          <p>In R11B-0, the erl_ddll server process is always started.
            Despite that, the configuration parameter
            <c>start_ddll</c> for the Kernel application was still
            obeyed, which would cause the erl_ddll server to be
            started TWICE (and the system shutting down as a result).
            In this release, <c>start_ddll</c> is no longer used and
            its documentation has been removed.</p>
          <p>Own Id: OTP-6163</p>
        </item>
        <item>
          <p>The kernel option {dist_auto_connect,once} could block
            out nodes that had never been connected, causing
            persistent partitioning of networks. Furthermore, partial
            restarts of networks could cause inconsistent global name
            databases. Both problems are now solved.</p>
          <p>Own Id: OTP-6200 Aux Id: seq10377 </p>
        </item>
      </list>
    </section>

    <section>
      <title>Improvements and New Features</title>
      <list type="bulleted">
        <item>
          <p>Late arriving tcp_closed and udp_closed messages are now
            removed from the message queue of a process calling
            gen_tcp:close/1, gen_udp:close/1, and inet:close/1.</p>
          <p>Own Id: OTP-6197</p>
        </item>
      </list>
    </section>
  </section>

  <section>
    <title>Kernel 2.11</title>

    <section>
      <title>Fixed Bugs and Malfunctions</title>
      <list type="bulleted">
        <item>
          <p>When repairing a disk log with a corrupt index file
            (caused by for instance a hard disk failure) the old
            contents of the index file is kept unmodified. This will
            make repeated attempts to open the disk log fail every
            time.</p>
          <p>Own Id: OTP-5558 Aux Id: seq9823 </p>
        </item>
        <item>
          <p>Previously <c>unlink/1</c> and <c>erlang:demonitor/2</c>
            behaved completely asynchronous. This had one undesirable
            effect, though. You could never know when you were
            guaranteed <em>not</em> to be affected by a link that you
            had unlinked or a monitor that you had demonitored.</p>
          <p>The new behavior of <c>unlink/1</c> and
            <c>erlang:demonitor/2</c> can be viewed as two operations
            performed atomically. Asynchronously send an unlink
            signal or a demonitor signal, and ignore any future
            results of the link or monitor.</p>
          <p><em>NOTE</em>: This change can cause some obscure code
            to fail which previously did not. For example, the
            following code might hang:</p>
          <code type="none">
            Mon = erlang:monitor(process, Pid),
            %% ...
            exit(Pid, bang),
            erlang:demonitor(Mon),
            receive
                {'DOWN', Mon, process, Pid, _} -> ok
            %% We were previously guaranteed to get a down message
            %% (since we exited the process ourself), so we could
            %% in this case leave out:
            %% after 0 -> ok
            end,
          </code>
          <p>*** POTENTIAL INCOMPATIBILITY ***</p>
          <p>Own Id: OTP-5772</p>
        </item>
        <item>
          <p>The behavior when an application fails to start and
            possibly causes the runtime system to halt has been
            cleaned up, including fixing some minor bugs.</p>
          <p><c>application_controller</c> should now always terminate
            with a non-nested string, meaning the slogan in an
            <c>erl_crash.dump</c> should always be easy to read.</p>
          <p><c>init</c> now makes sure that the slogan passed to
            <c>erlang:halt/1</c> does not exceed the maximum allowed
            length.</p>
          <p>Redundant calls to <c>list_to_atom/1</c> has been removed
            from the primitive <c>error_logger</c> event handler.
            (Thanks Serge Aleynikov for pointing this out).</p>
          <p>The changes only affects the contents of the error
            messages and crashdump file slogan.</p>
          <p>Own Id: OTP-5964</p>
        </item>
        <item>
          <p>The <c>erl_ddll</c> server is now started when OTP is
            started and placed under the Kernel supervisor. This
            fixes several minor issues. It used to be started on
            demand.</p>
          <p>The documentation for the <c>start</c> and <c>stop</c>
            functions in the <c>erl_ddll</c> module has been removed,
            as those functions are not meant to be used by other
            applications.</p>
          <p>Furthermore, the <c>erl_ddll:stop/1</c> function no longer
            terminates the <c>erl_ddll</c> server, as that would
            terminate the entire runtime system.</p>
          <p>Own Id: OTP-6033</p>
        </item>
      </list>
    </section>

    <section>
      <title>Improvements and New Features</title>
      <list type="bulleted">
        <item>
          <p>Removed some unused functions from
            <c>application_master</c>.</p>
          <p>Own Id: OTP-3889</p>
        </item>
        <item>
          <p>Global no longer allows the registration of a process
            under more than one name. If the old (buggy) behavior is
            desired the Kernel application variable
            <c>global_multi_name_action</c> can be given the value
            <c>allow</c>.</p>
          <p>Own Id: OTP-5640 Aux Id: OTP-5603</p>
        </item>
        <item>
          <p>The (slightly misleading) warnings that was shown when
            the <c>erlang.erl</c> file was compiled has been
            eliminated.</p>
          <p>Own Id: OTP-5947</p>
        </item>
        <item>
          <p>The <c>auth</c> module API is deprecated.</p>
          <p>Own Id: OTP-6037</p>
        </item>
        <item>
          <p>Added <c>erlang:demonitor/2</c>, making it possible to at
            the same time flush a received <c>'DOWN'</c> message, if
            there is one. See <c>erlang(3)</c>.</p>
          <p>Own Id: OTP-6100 Aux Id: OTP-5772 </p>
        </item>
      </list>
    </section>
  </section>

  <section>
    <title>Kernel 2.10.13</title>

    <section>
      <title>Fixed Bugs and Malfunctions</title>
      <list type="bulleted">
        <item>
          <p>Large files (more than 2 GBytes) are now handled on
            Solaris 8.</p>
          <p>Own Id: OTP-5849 Aux Id: seq10157</p>
        </item>
        <item>
          <p>During startup, a garbage <c>{'DOWN', ...}</c> message was
            left by <c>inet_gethost_native</c>, that caused problems
            for the starting code server.</p>
          <p>Own Id: OTP-5978 Aux Id: OTP-5974</p>
        </item>
      </list>
    </section>

    <section>
      <title>Improvements and New Features</title>
      <list type="bulleted">
        <item>
          <p><c>global</c> now makes several attempts to connect nodes
            when maintaining the fully connected network. More than one
            attempt is sometimes needed under very heavy load.</p>
          <p>Own Id: OTP-5889</p>
        </item>
        <item>
          <p><c>erl_epmd</c> now explicitly sets the timeout to
            <c>infinity</c> when calling <c>gen_server:call</c>. The
            old timeout of 15 seconds could time out under very heavy
            load.</p>
          <p>Own Id: OTP-5959</p>
        </item>
        <item>
          <p>Corrected the start of code server to use reference-tagged
            tuples to ensure that an unexpected message sent to
            the parent process does not cause a halt of the system.
            Also removed the useless <c>start/*</c> functions in both
            <c>code.erl</c> and <c>code_server.erl</c> and no longer
            exports the <c>init</c> function from
            <c>code_server.erl</c>.</p>
          <p>Own Id: OTP-5974 Aux Id: seq10243, OTP-5978</p>
        </item>
      </list>
    </section>
  </section>

  <section>
    <title>Kernel 2.10.12</title>

    <section>
      <title>Fixed Bugs and Malfunctions</title>
      <list type="bulleted">
        <item>
          <p>A bug in <c>global</c> has been fixed: the locker process
            added <c>nonode@nohost</c> to the list of nodes to lock.
            This could happen before any nodes got known to the global
            name server. Depending on net configuration the symptom was
            a delay.</p>
          <p>Own Id: OTP-5792 Aux Id: OTP-5563</p>
        </item>
        <item>
          <p>If an <c>.app</c> file is missing, the error reason
            returned by <c>application:load/1</c> has been corrected
            to <c>{"no such file or directory", "FILE.app"}</c>,
            instead of the less informative <c>{"unknown POSIX error","FILE.app"}</c>.</p>
          <p>Own Id: OTP-5809</p>
        </item>
        <item>
          <p>Bug fixes: <c>disk_log:accessible_logs/0</c> no longer
            reports all <c>pg2</c> process groups as distributed disk
            logs; <c>disk_log:pid2name/1</c> did not recognize
            processes of distributed disk logs.</p>
          <p>Own Id: OTP-5810</p>
        </item>
        <item>
          <p>The functions <c>file:consult/1</c>,
            <c>file:path_consult/2</c>, <c>file:eval/1,2</c>,
            <c>file:path_eval/2,3</c>, <c>file:script/1,2</c>,
            <c>file:path_script/2,3</c> now return correct line
            numbers in error tuples.</p>
          <p>Own Id: OTP-5814</p>
        </item>
        <item>
          <p>If there were user-defined variables in the boot script,
            and their values were not provided using
            the <c>-boot_var</c> option, the emulator would refuse to
            start with a confusing error message. Corrected to show a
            clear, understandable message.</p>
          <p>The <c>prim_file</c> module was modified to not depend
            on the <c>lists</c> module, to make it possible to start
            the emulator using a user-defined loader. (Thanks to
            Martin Bjorklund.)</p>
          <p>Own Id: OTP-5828 Aux Id: seq10151</p>
        </item>
        <item>
          <p>Minor corrections in the description of open modes.
            (Thanks to Richard Carlsson.)</p>
          <p>Own Id: OTP-5856</p>
        </item>
      </list>
    </section>

    <section>
      <title>Improvements and New Features</title>
      <list type="bulleted">
        <item>
          <p><c>application_controller</c> now terminates with the
            actual error reason, instead of <c>shutdown</c>. This
            means that the crash dump now should be somewhat more
            informative, in the case where the runtime system is
            terminated due to an error in an application.</p>
          <p>Example: If the (permanent) application <c>app1</c> fails
            to start, the slogan now will be: "<c>Kernel pid terminated (application_controller) ({application_start_failure,app1,{shutdown, {app1,start,[normal,[]]}}})</c>"</p>
          <p>rather than the previous "<c>Kernel pid terminated (application_controller) (shutdown)</c>".</p>
          <p>Own Id: OTP-5811</p>
        </item>
      </list>
    </section>
  </section>

  <section>
    <title>Kernel 2.10.11.1</title>

    <section>
      <title>Fixed Bugs and Malfunctions</title>
      <list type="bulleted">
        <item>
          <p>Timers could sometimes timeout too early. This bug has
            now been fixed.</p>
          <p>Automatic cancellation of timers created by
            <c>erlang:send_after(Time,</c> pid(), Msg), and
            <c>erlang:start_timer(Time,</c> pid(), Msg) has been
            introduced.
            Timers created with the receiver specified by a pid, will
            automatically be cancelled when the receiver exits. For
            more information see the <c>erlang(3)</c> man page.</p>
          <p>In order to be able to maintain a larger amount of timers
            without increasing the maintenance cost, the internal
            timer wheel and bif timer table have been enlarged.</p>
          <p>Also a number of minor bif timer optimizations have been
            implemented.</p>
          <p>Own Id: OTP-5795 Aux Id: OTP-5090, seq8913, seq10139,
            OTP-5782</p>
        </item>
      </list>
    </section>

    <section>
      <title>Improvements and New Features</title>
      <list type="bulleted">
        <item>
          <p>Documentation improvements:</p>
          <p>- documentation for <c>erlang:link/1</c> corrected</p>
          <p>- command line flag <c>-code_path_cache</c> added</p>
          <p>- <c>erl</c> command line flags clarifications</p>
          <p>- <c>net_kernel(3)</c> clarifications</p>
          <p>Own Id: OTP-5847</p>
        </item>
      </list>
    </section>
  </section>

  <section>
    <title>Kernel 2.10.11</title>

    <section>
      <title>Fixed Bugs and Malfunctions</title>
      <list type="bulleted">
        <item>
          <p>Several bug fixes and improvements in the global name
            registration facility (see <c>global(3)</c>):</p>
          <list type="bulleted">
            <item>the name resolving procedure did not always unlink no
             longer registered processes;</item>
            <item>the global name could sometimes hang when a
            <c>nodedown</c> was immediately followed by a
            <c>nodeup</c>;</item>
            <item>global names were not always unregistered when a node
             went down;</item>
            <item>it is now possible to set and delete locks at
             the same time as the global name server is resolving
             names--the handling of global locks has been separated
             from registration of global names;</item>
          </list>
          <p>As of this version, <c>global</c> no longer supports nodes
            running Erlang/OTP R7B or earlier.</p>
          <p>*** POTENTIAL INCOMPATIBILITY ***</p>
          <p>Own Id: OTP-5563</p>
        </item>
        <item>
          <p>The functions <c>global:set_lock/3</c> and
            <c>global:trans/4</c> now accept the value <c>0</c>
            (zero) of the <c>Retries</c> argument.</p>
          <p>Own Id: OTP-5737</p>
        </item>
        <item>
          <p>The <c>inet:getaddr(Addr, Family)</c> no longer
            validates the <c>Addr</c> argument if it is a 4 or 8
            tuple containing the IP address, except for the size of
            the tuple and that it contains integers in the correct
            range.</p>
          <p>The reason for the change is that validation could
            cause the following sequence of calls to fail:</p>
          <p><c>{ok,Addr} = inet:getaddr(localhost, inet6), gen_tcp:connect(Addr, 7, [inet6])</c></p>
          <p>Own Id: OTP-5743</p>
        </item>
      </list>
    </section>

    <section>
      <title>Improvements and New Features</title>
      <list type="bulleted">
        <item>
          <p>The previously undocumented and UNSUPPORTED <c>zlib</c>
            module has been updated in an incompatible way and many
            bugs have been corrected. It is now also documented.</p>
          <p>*** POTENTIAL INCOMPATIBILITY ***</p>
          <p>Own Id: OTP-5715</p>
        </item>
        <item>
          <p>Added <c>application</c> interface functions
            <c>which_applications/1</c>, <c>set_env/4</c> and
            <c>unset_env/3</c>, which take an additional
            <c>Timeout</c> argument. To be used in situations where
            the standard gen_server timeout (5000ms) is not adequate.</p>
          <p>Own Id: OTP-5724 Aux Id: seq10083</p>
        </item>
        <item>
          <p>Improved documentation regarding synchronized start of
            applications with included applications (using start
            phases and <c>application_starter</c>).</p>
          <p>Own Id: OTP-5754</p>
        </item>
        <item>
          <p>New socket options <c>priority</c> and <c>tos</c> for
            platforms that support them (currently only Linux).</p>
          <p>Own Id: OTP-5756</p>
        </item>
        <item>
          <p>The global name server has been optimized when it comes
            to maintaining a fully connected network.</p>
          <p>Own Id: OTP-5770</p>
        </item>
      </list>
    </section>
  </section>

  <section>
    <title>Kernel 2.10.10.1</title>

    <section>
      <title>Fixed Bugs and Malfunctions</title>
      <list type="bulleted">
        <item>
          <p>The native resolver has gotten an control API for
            extended debugging and soft restart. It is:
            <c>inet_gethost_native:control(Control)</c>            <br></br>
<c>Control = {debug_level,Level} | soft_restart</c>            <br></br>
<c>Level = integer() in the range 0-4</c>.</p>
          <p>Own Id: OTP-5751 Aux Id: EABln25013</p>
        </item>
      </list>
    </section>
  </section>

  <section>
    <title>Kernel 2.10.10</title>

    <section>
      <title>Fixed Bugs and Malfunctions</title>
      <list type="bulleted">
        <item>
          <p>If several processes (at the same node) simultaneously
            tried to start the same distributed application, this
            could lead to <c>application:start</c> returning an
            erroneous value, or even hang.</p>
          <p>Own Id: OTP-5606 Aux Id: seq9838</p>
        </item>
      </list>
    </section>

    <section>
      <title>Improvements and New Features</title>
      <list type="bulleted">
        <item>
          <p>The manual pages for most of the Kernel and some of
            the STDLIB modules have been updated, in particular
            regarding type definitions.</p>
          <p>The documentation of the return value for
            <c>erts:info/1</c> has been corrected.</p>
          <p>The documentation for <c>erlang:statistics/1</c> now
            lists all possible arguments.</p>
          <p>Own Id: OTP-5360</p>
        </item>
        <item>
          <p>When the native resolver fails a <c>gethostbyaddr</c>
            lookup, <c>nxdomain</c> should be returned. There should be
            no attempt to fallback on a routine that succeeds if only
            the syntax of the IP address is valid. This has been fixed.</p>
          <p>Own Id: OTP-5598 Aux Id: OTP-5576</p>
        </item>
        <item>
          <p>Replaced some tuple funs with the new <c>fun M:F/A</c>
            construct.</p>
          <p>The high-order functions in the <c>lists</c> module no
            longer accept bad funs under any circumstances.
            '<c>lists:map(bad_fun, [])</c>' used to return
            '<c>[]</c>' but now causes an exception.</p>
          <p>Unused, broken compatibility code in the <c>ets</c>
            module was removed. (Thanks to Dialyzer.)</p>
          <p>Eliminated 5 discrepancies found by Dialyzer in the
            Appmon application.</p>
          <p>Own Id: OTP-5633</p>
        </item>
        <item>
          <p>The possibility to have comments following the list of
            tuples in a config file (file specified with
            the <c>-config</c> flag) has been added.</p>
          <p>Own Id: OTP-5661 Aux Id: seq10003</p>
        </item>
      </list>
    </section>
  </section>

  <section>
    <title>Kernel 2.10.9</title>

    <section>
      <title>Fixed Bugs and Malfunctions</title>
      <list type="bulleted">
        <item>
          <p>'<c>erl -config sys.config</c>' would fail to start if
            the <c>sys.config</c> file did not contain any whitespace
            at all after the dot. (Thanks to Anders Nygren.)</p>
          <p>Own Id: OTP-5543</p>
        </item>
        <item>
          <p>A bug regarding tcp sockets which results in hanging
            <c>gen_tcp:send/2</c> has been corrected. To encounter
            this bug you needed one process that read from a socket,
            one that wrote more date than the reader read out so the
            sender got suspended, and then the reader closed the
            socket. (Reported and diagnosed by Alexey Shchepin.)</p>
          <p>Corrected a bug in the (undocumented and unsupported)
            option <c>{packet,http}</c> for <c>gen_tcp.</c>
            (Thanks to Claes Wikstrom and Luke Gorrie.)</p>
          <p>Updated the documentation regarding the second argument to
            <c>gen_tcp:recv/2</c>, the <c>Length</c> to receive.</p>
          <p>Own Id: OTP-5582 Aux Id: seq9839</p>
        </item>
      </list>
    </section>

    <section>
      <title>Improvements and New Features</title>
      <list type="bulleted">
        <item>
          <p>At startup, the Erlang resolver hosts table was used to
            look up the name of the local (and possibly stand alone)
            host. This was incorrect. The configured resolver method
            is now used for this purpose.</p>
          <p>Own Id: OTP-5393</p>
        </item>
        <item>
          <p>The <c>erlang:port_info/1</c> BIF is now documented. Minor
            corrections of the documentation for
            <c>erlang:port_info/2</c>.</p>
          <p>Added a note to the documentation of the <c>math</c> module
            that all functions are not available on all platforms.</p>
          <p>Added more information about the <c>+c</c> option in
            the <c>erl</c> man page in the ERTS documentation.</p>
          <p>Own Id: OTP-5555</p>
        </item>
        <item>
          <p>The new <c>fun M:F/A</c> construct creates a fun that
            refers to the latest version of <c>M:F/A.</c> This syntax is
            meant to replace tuple funs <c>{M,F}</c> which have many
            problems.</p>
          <p>The new type test <c>is_function(Fun,A)</c> (which may be
            used in guards) test whether <c>Fun</c> is a fun that can be
            applied with <c>A</c> arguments. (Currently, <c>Fun</c> can
            also be a tuple fun.)</p>
          <p>Own Id: OTP-5584</p>
        </item>
        <item>
          <p>According to the documentation <c>global</c> implements
            the equivalent of <c>register/2</c>, which returns
            <c>badarg</c> if a process is already registered. As it
            turns out there is no check in <c>global</c> if a process is
            registered under more than one name. If some process is
            accidentally or by design given several names, it is
            possible that the name registry becomes inconsistent due
            to the way the resolve function is called when name
            clashes are discovered (see <c>register_name/3</c> in
            <c>global(3)</c>).</p>
          <p>In OTP R11B <c>global</c> will not allow the registration of
            a process under more than one name. To help finding code
            where <c>no</c> will be returned, a Kernel application
            variable, <c>global_multi_name_action</c>, is hereby
            introduced. Depending on its value (<c>info</c>,
            <c>warning</c>, or <c>error</c>), messages are sent to
            the error logger when <c>global</c> discovers that some
            process is given more than one name. The variable only
            affects the node where it is defined.</p>
          <p>Own Id: OTP-5603</p>
        </item>
      </list>
    </section>
  </section>

  <section>
    <title>Kernel 2.10.8</title>

    <section>
      <title>Improvements and New Features</title>
      <list type="bulleted">
        <item>
          <p>In case of a DNS lookup loop, <c>inet_db:getbyname</c> ends
            up building an infinite list. This has been fixed.</p>
          <p>Own Id: OTP-5449</p>
        </item>
        <item>
          <p>When doing an <c>inet6</c> name lookup on an IPv4 address
            it was possible to get an address on IPv4 format back. This
            has been corrected. Some other minor inconsistencies
            regarding IPv6 name lookup have also been corrected.</p>
          <p>Own Id: OTP-5576</p>
        </item>
      </list>
    </section>
  </section>

  <section>
    <title>Kernel 2.10.7</title>

    <section>
      <title>Fixed Bugs and Malfunctions</title>
      <list type="bulleted">
        <item>
          <p>Under certain circumstances the <c>net_kernel</c> could
            emit spurious nodedown messages. This bug has been fixed.</p>
          <p>Own Id: OTP-5396</p>
        </item>
        <item>
          <p>Removed description of the <c>keep_zombies</c>
            configuration parameter in the <c>kernel</c> man page.</p>
          <p>Own Id: OTP-5497</p>
        </item>
      </list>
    </section>

    <section>
      <title>Improvements and New Features</title>
      <list type="bulleted">
        <item>
          <p>Eliminated Dialyzer warnings (caused by dead code) in
            the <c>init</c> and <c>prim_file</c> modules.</p>
          <p>Own Id: OTP-5496</p>
        </item>
        <item>
          <p><c>inet_config</c> now also checks the environment variable
            <c>ERL_INETRC</c> for a possible user configuration file.
            See the ERTS User's Guide for details.</p>
          <p>Own Id: OTP-5512</p>
        </item>
      </list>
    </section>
  </section>

  <section>
    <title>Kernel 2.10.6</title>

    <section>
      <title>Improvements and New Features</title>
      <list type="bulleted">
        <item>
          <p>The <c>c</c> option for the <c>+B</c> flag has been
            introduced which makes it possible to use Ctrl-C
            (Ctrl-Break on Windows) to interrupt the shell process
            rather than to invoke the emulator break handler. All new
            <c>+B</c> options are also supported on Windows (werl) as
            of now. Furthermore, Ctrl-C on Windows has now been
            reserved for copying text (what Ctrl-Ins was used for
            previously). Ctrl-Break should be used for break handling.
            Lastly, the documentation of the system flags has been
            updated.</p>
          <p>Own Id: OTP-5388</p>
        </item>
        <item>
          <p>The possibility to start the Erlang shell in parallel
            with the rest of the system was reintroduced for backwards
            compatibility in STDLIB 1.13.1. The flag to be used for
            this is now called <c>async_shell_start</c> and has
            been documented. New shells started from the JCL menu are
            not synchronized with <c>init</c> anymore. This makes it
            possible to start a new shell (e.g. for debugging purposes)
            even if the initial shell has not come up.</p>
          <p>Own Id: OTP-5406 Aux Id: OTP-5218</p>
        </item>
      </list>
    </section>
  </section>

  <section>
    <title>Kernel 2.10.5</title>

    <section>
      <title>Fixed Bugs and Malfunctions</title>
      <list type="bulleted">
        <item>
          <p>Documentation for <c>erlang:binary_to_float/1</c> deleted.
            The BIF itself was removed several releases ago.</p>
          <p>Updated documentation for <c>apply/2</c> and
            <c>apply/3</c>.</p>
          <p>Own Id: OTP-5391</p>
        </item>
      </list>
    </section>

    <section>
      <title>Improvements and New Features</title>
      <list type="bulleted">
        <item>
          <p><c>net_kernel:monitor_nodes/2</c> which takes a flag and an
            option list has been added. By use of
            <c>net_kernel:monitor_nodes/2</c> one can subscribe for
            <c>nodeup/nodedown</c> messages with extra information. It
            is now possible to monitor hidden nodes, and get
            <c>nodedown</c> reason. See the <c>net_kernel(3)</c>
            documentation for more information.</p>
          <p>Own Id: OTP-5374</p>
        </item>
      </list>
    </section>
  </section>

  <section>
    <title>Kernel 2.10.4</title>

    <section>
      <title>Fixed Bugs and Malfunctions</title>
      <list type="bulleted">
        <item>
          <p>The application master for an application now terminates
            the application faster, which reduces the risk for
            timeouts in other parts of the system.</p>
          <p>Own Id: OTP-5363 Aux Id: EABln19084</p>
        </item>
        <item>
          <p>A BIF <c>erlang:raise/3</c> has been added. See the manual
            for details. It is intended for internal system programming
            only, advanced error handling.</p>
          <p>Own Id: OTP-5376 Aux Id: OTP-5257</p>
        </item>
      </list>
    </section>
  </section>

  <section>
    <title>Kernel 2.10.3</title>

    <section>
      <title>Improvements and New Features</title>
      <list type="bulleted">
        <item>
          <p>With the <c>-eval</c> flag (<c>erl -eval Expr</c>), an
            arbitrary expression can be evaluated during system
            initialization. This is documented in <c>init(3)</c>.</p>
          <p>Own Id: OTP-5260</p>
        </item>
        <item>
          <p>The unsupported and undocumented modules <c>socks5</c>,
            <c>socks5_auth</c>, <c>socks5_tcp</c>, and <c>socks5_udp</c>
            have been removed.</p>
          <p>Own Id: OTP-5266</p>
        </item>
      </list>
    </section>
  </section>

  <section>
    <title>Kernel 2.10.1</title>

    <section>
      <title>Fixed Bugs and Malfunctions</title>
      <list type="bulleted">
        <item>
          <p>The Pman 'trace shell' functionality was broken and has
            now been fixed. Furthermore, Pman could not correctly
            find the pid of the active shell if more than one shell
            process was running on the node. This has also been
            corrected.</p>
          <p>Own Id: OTP-5191</p>
        </item>
        <item>
          <p>The documentation for the <c>auth:open/1</c> function
            which no longer exists has been removed. (Thanks to
            Miguel Barreiro.)</p>
          <p>Own Id: OTP-5208</p>
        </item>
        <item>
          <p>Corrected the <c>crc32/3</c> function in the undocumented
            and unsupported <c>zlib</c> module.</p>
          <p>Own Id: OTP-5227</p>
        </item>
      </list>
    </section>

    <section>
      <title>Improvements and New Features</title>
      <list type="bulleted">
        <item>
          <p>You can now start Erlang with the <c>-rsh</c> flag which
            gives you a remote initial shell instead of a local one.
            Example:</p>
          <pre>
            erl -sname this_node -rsh other_node@other_host
          </pre>
          <p>Own Id: OTP-5210</p>
        </item>
        <item>
          <p>If <c>/etc/hosts</c> specified two hosts with the same IP
            address (on separate lines), only the last host would be
            registered by inet_db during inet configuration. This has
            been corrected now so that both aliases are registered
            with the same IP address.</p>
          <p>Own Id: OTP-5212 Aux Id: seq7128</p>
        </item>
        <item>
          <p>The documentation for BIFs that take I/O lists have
            been clarified. Those are <c>list_to_binary/1</c>,
            <c>port_command/2</c>, <c>port_control/3</c>.</p>
          <p>Documentation for all <c>is_*</c> BIFs (such as
            <c>is_atom/1</c>) has been added.</p>
          <p>Removed the documentation for
            <c>erlang:float_to_binary/2</c> which was removed from
            the run-time system several releases ago.</p>
          <p>Own Id: OTP-5222</p>
        </item>
      </list>
    </section>
  </section>
</chapter><|MERGE_RESOLUTION|>--- conflicted
+++ resolved
@@ -4,11 +4,7 @@
 <chapter>
   <header>
     <copyright>
-<<<<<<< HEAD
       <year>2004</year><year>2022</year>
-=======
-      <year>2004</year><year>2021</year>
->>>>>>> 6edaed6e
       <holder>Ericsson AB. All Rights Reserved.</holder>
     </copyright>
     <legalnotice>
@@ -35,17 +31,12 @@
   </header>
   <p>This document describes the changes made to the Kernel application.</p>
 
-<<<<<<< HEAD
 <section><title>Kernel 8.5.2</title>
-=======
-<section><title>Kernel 8.3.2.3</title>
->>>>>>> 6edaed6e
-
-    <section><title>Fixed Bugs and Malfunctions</title>
-      <list>
-        <item>
-          <p>
-<<<<<<< HEAD
+
+    <section><title>Fixed Bugs and Malfunctions</title>
+      <list>
+        <item>
+          <p>
 	    Fixed shutdown crash in gen_tcp socket backend, when the
 	    other end closed the socket.</p>
           <p>
@@ -71,8 +62,6 @@
         </item>
         <item>
           <p>
-=======
->>>>>>> 6edaed6e
 	    Spec for function net:if_names/0 incorrect</p>
           <p>
 	    Own Id: OTP-18296 Aux Id: OTP-16464 </p>
@@ -87,7 +76,6 @@
         </item>
         <item>
           <p>
-<<<<<<< HEAD
 	    gen_udp:open/2 with option(s) add_membership or
 	    drop_membership would drop earlier options.</p>
           <p>
@@ -111,21 +99,6 @@
 	    *** POTENTIAL INCOMPATIBILITY ***</p>
           <p>
 	    Own Id: OTP-18324 Aux Id: GH-6461, PR-6481 </p>
-=======
-	    The tcp connect option 'bind_to_device' could not be used
-	    with inet_backend = 'socket'. 'inet' requires value type
-	    binarry() and 'socket' requires value type 'string()'.</p>
-          <p>
-	    Own Id: OTP-18357 Aux Id: #6509 </p>
-        </item>
-        <item>
-          <p>
-	    Minor issue processing options when calling
-	    gen_tcp:connect with a sockaddr() and inet_backend =
-	    socket.</p>
-          <p>
-	    Own Id: OTP-18358 Aux Id: #6528 </p>
->>>>>>> 6edaed6e
         </item>
       </list>
     </section>
@@ -134,7 +107,6 @@
     <section><title>Improvements and New Features</title>
       <list>
         <item>
-<<<<<<< HEAD
 	    <p>The distribution socket option handling in
 	    <c>inet_tcp_dist</c> has been cleaned up to clarify which
 	    were mandatory and which just had default values. </p>
@@ -142,8 +114,6 @@
 	    Own Id: OTP-18293</p>
         </item>
         <item>
-=======
->>>>>>> 6edaed6e
           <p>
 	    Improve warning message format for gen_tcp_socket.</p>
           <p>
@@ -154,7 +124,6 @@
 
 </section>
 
-<<<<<<< HEAD
 <section><title>Kernel 8.5.1</title>
 
     <section><title>Fixed Bugs and Malfunctions</title>
@@ -699,8 +668,57 @@
 
 </section>
 
-=======
->>>>>>> 6edaed6e
+<section><title>Kernel 8.3.2.3</title>
+
+    <section><title>Fixed Bugs and Malfunctions</title>
+      <list>
+        <item>
+          <p>
+	    Spec for function net:if_names/0 incorrect</p>
+          <p>
+	    Own Id: OTP-18296 Aux Id: OTP-16464 </p>
+        </item>
+        <item>
+          <p>
+	    Missing ctrl option name transation for TOS and TTL (on
+	    FreeBSD) when using gen_udp with the 'socket'
+	    inet_backend.</p>
+          <p>
+	    Own Id: OTP-18315</p>
+        </item>
+        <item>
+          <p>
+	    The tcp connect option 'bind_to_device' could not be used
+	    with inet_backend = 'socket'. 'inet' requires value type
+	    binarry() and 'socket' requires value type 'string()'.</p>
+          <p>
+	    Own Id: OTP-18357 Aux Id: #6509 </p>
+        </item>
+        <item>
+          <p>
+	    Minor issue processing options when calling
+	    gen_tcp:connect with a sockaddr() and inet_backend =
+	    socket.</p>
+          <p>
+	    Own Id: OTP-18358 Aux Id: #6528 </p>
+        </item>
+      </list>
+    </section>
+
+
+    <section><title>Improvements and New Features</title>
+      <list>
+        <item>
+          <p>
+	    Improve warning message format for gen_tcp_socket.</p>
+          <p>
+	    Own Id: OTP-18317</p>
+        </item>
+      </list>
+    </section>
+
+</section>
+
 <section><title>Kernel 8.3.2.2</title>
 
     <section><title>Improvements and New Features</title>
@@ -1535,11 +1553,7 @@
 	    order to prevent late responses. The <c>gen_statem</c>
 	    behavior still use a proxy process in the distributed
 	    case, since it has always prevented late replies and
-<<<<<<< HEAD
 	    aliases won't work against pre OTP 24 nodes. The proxy
-=======
-	    aliases wont work against pre OTP 24 nodes. The proxy
->>>>>>> 6edaed6e
 	    process can be removed in OTP 26.</p>
           <p>
 	    The alias feature also made it possible to introduce new
@@ -1806,7 +1820,6 @@
 
 </section>
 
-<<<<<<< HEAD
 <section><title>Kernel 7.3.1.7</title>
 
     <section><title>Improvements and New Features</title>
@@ -1923,8 +1936,6 @@
 
 </section>
 
-=======
->>>>>>> 6edaed6e
 <section><title>Kernel 7.3.1.4</title>
 
     <section><title>Fixed Bugs and Malfunctions</title>
@@ -2657,7 +2668,6 @@
 
 </section>
 
-<<<<<<< HEAD
 <section><title>Kernel 6.5.2.5</title>
 
     <section><title>Fixed Bugs and Malfunctions</title>
@@ -2720,8 +2730,6 @@
 
 </section>
 
-=======
->>>>>>> 6edaed6e
 <section><title>Kernel 6.5.2.4</title>
 
     <section><title>Fixed Bugs and Malfunctions</title>
@@ -2762,11 +2770,7 @@
       <list>
         <item>
 	    <p>When running Xref in the <c>modules</c> mode, the
-<<<<<<< HEAD
 	    Debugger application would show up as a dependency for the
-=======
-	    Debugger application would show up as a depency for the
->>>>>>> 6edaed6e
 	    Kernel applications.</p>
           <p>
 	    Own Id: OTP-17223 Aux Id: GH-4546, PR-4554 </p>
