%%
%% %CopyrightBegin%
%%
%% Copyright Ericsson AB 1997-2021. All Rights Reserved.
%%
%% Licensed under the Apache License, Version 2.0 (the "License");
%% you may not use this file except in compliance with the License.
%% You may obtain a copy of the License at
%%
%%     http://www.apache.org/licenses/LICENSE-2.0
%%
%% Unless required by applicable law or agreed to in writing, software
%% distributed under the License is distributed on an "AS IS" BASIS,
%% WITHOUT WARRANTIES OR CONDITIONS OF ANY KIND, either express or implied.
%% See the License for the specific language governing permissions and
%% limitations under the License.
%%
%% %CopyrightEnd%
%%

-module(inet_db).

%% Store info about ip addresses, names, aliases host files resolver
%% options.
%% Also miscellaneous "stuff" related to sockets.

%% If the macro DEBUG is defined during compilation, 
%% debug printouts are done through erlang:display/1.
%% Activate this feature by starting the compiler 
%% with> erlc -DDEBUG ... 
%% or by> setenv ERL_COMPILER_FLAGS DEBUG 
%% before running make (in the OTP make system)
%% (the example is for tcsh)

%% External exports
-export([start/0, start_link/0, stop/0, reset/0, clear_cache/0]).
-export([add_rr/1,add_rr/5,del_rr/4]).
-export([add_ns/1,add_ns/2, ins_ns/1, ins_ns/2,
	 del_ns/2, del_ns/1]).
-export([add_alt_ns/1,add_alt_ns/2, ins_alt_ns/1, ins_alt_ns/2,
	 del_alt_ns/2, del_alt_ns/1]).
-export([add_search/1,ins_search/1,del_search/1]).
-export([set_lookup/1, set_recurse/1]).
-export([set_socks_server/1, set_socks_port/1, add_socks_methods/1,
	 del_socks_methods/1, del_socks_methods/0,
	 add_socks_noproxy/1, del_socks_noproxy/1]).
-export([set_cache_size/1, set_cache_refresh/1]).
-export([set_timeout/1, set_retry/1, set_servfail_retry_timeout/1,
         set_inet6/1, set_usevc/1]).
-export([set_edns/1, set_udp_payload_size/1]).
-export([set_resolv_conf/1, set_hosts_file/1, get_hosts_file/0]).
-export([tcp_module/0, set_tcp_module/1]).
-export([udp_module/0, set_udp_module/1]).
-export([sctp_module/0,set_sctp_module/1]).
-export([register_socket/2, unregister_socket/1, lookup_socket/1,
	 put_socket_type/2, take_socket_type/1]).

%% Host name & domain
-export([set_hostname/1, set_domain/1]).
-export([gethostname/0]).

%% file interface
-export([add_host/2, del_host/1, clear_hosts/0, add_hosts/1]).
-export([add_resolv/1]).
-export([add_rc/1, add_rc_bin/1, add_rc_list/1, get_rc/0]).

-export([res_option/1, res_option/2, res_check_option/2]).
-export([socks_option/1]).
-export([getbyname/2, get_searchlist/0]).
-export([gethostbyaddr/1]).
-export([res_gethostbyaddr/2,res_hostent_by_domain/3]).
-export([res_update_conf/0, res_update_hosts/0]).
%% inet help functions
-export([tolower/1]).
-ifdef(DEBUG).
-define(dbg(Fmt, Args), io:format(Fmt, Args)).
-else.
-define(dbg(Fmd, Args), ok).
-endif.

-include_lib("kernel/include/file.hrl").

%% gen_server callbacks
-export([init/1, handle_call/3, handle_cast/2, handle_info/2, terminate/2]).

-record(state, 
	{db,                %% resolver data
	 cache,             %% bag of resource records
	 hosts_byname,      %% hosts table
	 hosts_byaddr,      %% hosts table
	 hosts_file_byname, %% hosts table from system file
	 hosts_file_byaddr, %% hosts table from system file
	 sockets,           %% hosts table from system file
	 cache_timer        %% timer reference for refresh
	}).
-type state() :: #state{}.

-include("inet.hrl").
-include("inet_int.hrl").
-include("inet_res.hrl").
-include("inet_dns.hrl").
-include("inet_config.hrl").

%%%----------------------------------------------------------------------
%%% API
%%%----------------------------------------------------------------------

start() ->
    case gen_server:start({local, inet_db}, inet_db, [], []) of
	{ok, _Pid}=Ok -> inet_config:init(), Ok;
	Error -> Error
    end.


start_link() ->
    case gen_server:start_link({local, inet_db}, inet_db, [], []) of
	{ok, _Pid}=Ok -> inet_config:init(), Ok;
	Error -> Error
    end.
	       
call(Req) -> 
    gen_server:call(inet_db, Req, infinity).

stop() ->
    call(stop).

reset() ->
    call(reset).


%% insert all resolve options from this file (MAY GO)
add_resolv(File) ->
    case inet_parse:resolv(File) of
	{ok, Res} -> add_rc_list(Res);
	Error -> Error
    end.

%% add all aliases from this hosts file (MAY GO)
add_hosts(File) ->
    case inet_parse:hosts(File) of
	{ok, Res} ->
	    lists:foreach(
	      fun({IP, Name, Aliases}) -> add_host(IP, [Name|Aliases]) end,
	      Res);
	Error -> Error
    end.

add_host(IP, Names) -> call({add_host, IP, Names}).

del_host(IP) ->  call({del_host, IP}).

clear_hosts() -> call(clear_hosts).

%% add to the end of name server list
add_ns(IP) -> 
    add_ns(IP,?NAMESERVER_PORT).
add_ns(IP,Port) ->
    call({listop, nameservers, add, {IP,Port}}).

%% insert at head of name server list
ins_ns(IP) ->
    ins_ns(IP, ?NAMESERVER_PORT).
ins_ns(IP,Port) ->
    call({listop, nameservers, ins, {IP,Port}}).

%% delete this name server entry (delete all ns having this ip)
del_ns(IP) -> 
    del_ns(IP, ?NAMESERVER_PORT).
del_ns(IP, Port) ->
    call({listop, nameservers, del, {IP,Port}}).

%% ALTERNATIVE NAME SERVER
%% add to the end of name server list
add_alt_ns(IP) -> 
    add_alt_ns(IP, ?NAMESERVER_PORT).
add_alt_ns(IP,Port) ->
    call({listop, alt_nameservers, add, {IP,Port}}).

%% insert at head of name server list
ins_alt_ns(IP) -> 
    ins_alt_ns(IP, ?NAMESERVER_PORT).
ins_alt_ns(IP,Port) ->
    call({listop, alt_nameservers, ins, {IP,Port}}).

%% delete this name server entry
del_alt_ns(IP) ->
    del_alt_ns(IP, ?NAMESERVER_PORT).
del_alt_ns(IP, Port) ->
    call({listop, alt_nameservers, del, {IP,Port}}).

%% add this domain to the search list
add_search(Domain) when is_list(Domain) -> 
    call({listop, search, add, Domain}).

ins_search(Domain) when is_list(Domain) ->
    call({listop, search, ins, Domain}).

del_search(Domain) ->
    call({listop, search, del, Domain}).

%% set host name used by inet
%% Should only be used by inet_config at startup!
set_hostname(Name) ->
    call({set_hostname, Name}).

%% set default domain
set_domain(Domain) -> res_option(domain, Domain).

%% set lookup methods
set_lookup(Methods) -> res_option(lookup, Methods).

%% resolver
set_recurse(Flag) -> res_option(recurse, Flag).

set_timeout(Time) -> res_option(timeout, Time).

set_retry(N) -> res_option(retry, N).

set_servfail_retry_timeout(Time) when is_integer(Time) andalso (Time >= 0) ->
    res_option(servfail_retry_timeout, Time).

set_inet6(Bool) -> res_option(inet6, Bool).

set_usevc(Bool) -> res_option(usevc, Bool).

set_edns(Version) -> res_option(edns, Version).

set_udp_payload_size(Size) -> res_option(udp_payload_size, Size).

set_resolv_conf(Fname) when is_list(Fname) ->
    res_option(resolv_conf, Fname).

set_hosts_file(Fname) when is_list(Fname) ->
    res_option(hosts_file, Fname).

get_hosts_file() ->
    get_rc_hosts([], [], inet_hosts_file_byaddr).

%% set socks options
set_socks_server(Server) -> call({set_socks_server, Server}).

set_socks_port(Port) -> call({set_socks_port, Port}).

add_socks_methods(Ms) -> call({add_socks_methods,Ms}).

del_socks_methods(Ms) -> call({del_socks_methods,Ms}).

del_socks_methods() -> call(del_socks_methods).

add_socks_noproxy({Net,Mask}) -> call({add_socks_noproxy, {Net,Mask}}).

del_socks_noproxy(Net) -> call({del_socks_noproxy, Net}).

%% cache options
set_cache_size(Limit) -> call({set_cache_size, Limit}).

set_cache_refresh(Time) -> call({set_cache_refresh, Time}).

clear_cache() -> call(clear_cache).


set_tcp_module(Module) -> call({set_tcp_module, Module}).

tcp_module() -> db_get(tcp_module).

set_udp_module(Module) -> call({set_udp_module, Module}).

udp_module() -> db_get(udp_module).

set_sctp_module(Family)-> call({set_sctp_module,Family}).

sctp_module()-> db_get(sctp_module).

%% Add an inetrc file
add_rc(File) -> 
    case file:consult(File) of
	{ok, List} -> add_rc_list(List);
	Error -> Error
    end.

%% Add an inetrc binary term must be a rc list
add_rc_bin(Bin) ->
    case catch binary_to_term(Bin) of
	List when is_list(List) ->
	    add_rc_list(List);
	_ ->
	    {error, badarg}
    end.

add_rc_list(List) -> call({add_rc_list, List}).



%% All kind of flavors !
translate_lookup(["bind" | Ls]) -> [dns | translate_lookup(Ls)];
translate_lookup(["dns" | Ls]) -> [dns | translate_lookup(Ls)];
translate_lookup(["hosts" | Ls]) -> [file | translate_lookup(Ls)];
translate_lookup(["files" | Ls]) -> [file | translate_lookup(Ls)];
translate_lookup(["file"  | Ls]) -> [file | translate_lookup(Ls)];
translate_lookup(["yp" | Ls]) -> [yp | translate_lookup(Ls)];
translate_lookup(["nis" | Ls]) -> [nis | translate_lookup(Ls)];
translate_lookup(["nisplus" | Ls]) -> [nisplus | translate_lookup(Ls)];
translate_lookup(["native" | Ls]) -> [native | translate_lookup(Ls)];
translate_lookup([M | Ls]) when is_atom(M) -> translate_lookup([atom_to_list(M) | Ls]);
translate_lookup([_ | Ls]) -> translate_lookup(Ls);
translate_lookup([]) -> [].

valid_lookup() -> [dns, file, yp, nis, nisplus, native].
    

%% Reconstruct an inetrc sturcture from inet_db
get_rc() -> 
    get_rc([hosts, domain, nameservers, search, alt_nameservers,
	    timeout, retry, servfail_retry_timeout, inet6, usevc,
	    edns, udp_payload_size, resolv_conf, hosts_file,
	    socks5_server,  socks5_port, socks5_methods, socks5_noproxy,
	    udp, sctp, tcp, host, cache_size, cache_refresh, lookup], []).

get_rc([K | Ks], Ls) ->
    case K of
	hosts                  -> get_rc_hosts(Ks, Ls, inet_hosts_byaddr);
	domain                 -> get_rc(domain,
                                         res_domain,
                                         "",
                                         Ks, Ls);
	nameservers            -> get_rc_ns(db_get(res_ns),
                                            nameservers,
                                            Ks, Ls);
	alt_nameservers        -> get_rc_ns(db_get(res_alt_ns),
                                            alt_nameservers,
                                            Ks, Ls);
	search                 -> get_rc(search,
                                         res_search,
                                         [],
                                         Ks, Ls);
	timeout                -> get_rc(timeout,
                                         res_timeout,
                                         ?RES_TIMEOUT,
                                         Ks, Ls);
	retry                  -> get_rc(retry,
                                         res_retry,
                                         ?RES_RETRY,
                                         Ks, Ls);
	servfail_retry_timeout -> get_rc(servfail_retry_timeout,
                                         res_servfail_retry_timeout,
                                         ?RES_SERVFAIL_RETRY_TO,
                                         Ks, Ls);
	inet6                  -> get_rc(inet6,
                                         res_inet6,
                                         false,
                                         Ks, Ls);
	usevc                  -> get_rc(usevc,
                                         res_usevc,
                                         false,
                                         Ks, Ls);
	edns                   -> get_rc(edns,
                                         res_edns,
                                         false,
                                         Ks, Ls);
	udp_payload_size       -> get_rc(udp_payload_size,
                                         res_udp_payload_size,
                                         ?DNS_UDP_PAYLOAD_SIZE,
                                         Ks, Ls);
	resolv_conf            -> get_rc(resolv_conf,
                                         res_resolv_conf,
                                         undefined,
                                         Ks, Ls);
	hosts_file             -> get_rc(hosts_file,
                                         res_hosts_file,
                                         undefined,
                                         Ks, Ls);
	tcp                    -> get_rc(tcp,
                                         tcp_module,
                                         ?DEFAULT_TCP_MODULE,
                                         Ks, Ls); 
	udp                    -> get_rc(udp,
                                         udp_module,
                                         ?DEFAULT_UDP_MODULE,
                                         Ks, Ls);
	sctp                   -> get_rc(sctp,
                                         sctp_module,
                                         ?DEFAULT_SCTP_MODULE,
                                         Ks, Ls);
	lookup                 -> get_rc(lookup,
                                         res_lookup,
                                         [native, file],
                                         Ks, Ls);
	cache_size             -> get_rc(cache_size,
                                         cache_size,
                                         ?CACHE_LIMIT,
                                         Ks, Ls);
	cache_refresh          -> get_rc(cache_refresh,
                                         cache_refresh_interval,
                                         ?CACHE_REFRESH,
                                         Ks, Ls);
	socks5_server          -> get_rc(socks5_server,
                                         socks5_server,
                                         "",
                                         Ks, Ls);
	socks5_port            -> get_rc(socks5_port,
                                         socks5_port,
                                         ?IPPORT_SOCKS,
                                         Ks, Ls);
	socks5_methods         -> get_rc(socks5_methods,
                                         socks5_methods,
                                         [none],
                                         Ks, Ls);
	socks5_noproxy         -> case db_get(socks5_noproxy) of
                                      [] -> get_rc(Ks, Ls);
                                      NoProxy -> get_rc_noproxy(NoProxy, Ks, Ls)
                                  end;
	_ ->
	    get_rc(Ks, Ls)
    end;
get_rc([], Ls) -> 
    lists:reverse(Ls).

get_rc(Name, Key, Default, Ks, Ls) ->
    case db_get(Key) of
	Default -> get_rc(Ks, Ls);
	Value -> get_rc(Ks, [{Name, Value} | Ls])
    end.

get_rc_noproxy([{Net,Mask} | Ms], Ks, Ls) ->
    get_rc_noproxy(Ms, Ks, [{socks5_noproxy, Net, Mask} | Ls]);
get_rc_noproxy([], Ks, Ls) -> get_rc(Ks, Ls).

get_rc_ns([{IP,?NAMESERVER_PORT} | Ns], Tag, Ks, Ls) ->
    get_rc_ns(Ns, Tag, Ks, [{Tag, IP} | Ls]);
get_rc_ns([{IP,Port} | Ns], Tag, Ks, Ls) ->
    get_rc_ns(Ns, Tag, Ks, [{Tag, IP, Port} | Ls]);
get_rc_ns([], _Tag, Ks, Ls) ->
    get_rc(Ks, Ls).

get_rc_hosts(Ks, Ls, Tab) ->
    get_rc(Ks, get_rc_hosts(ets:tab2list(Tab), Ls)).

get_rc_hosts([], Ls) ->
    Ls;
get_rc_hosts([{{_Fam, IP}, Names} | Hosts], Ls) ->
    get_rc_hosts(Hosts, [{host, IP, Names} | Ls]).

%%
%% Resolver options
%%
res_option(next_id)        ->
    Cnt = ets:update_counter(inet_db, res_id, 1),
    case Cnt band 16#ffff of
	0 ->
	    ets:update_counter(inet_db, res_id, -Cnt),
	    0;
	Id ->
	    Id
    end;
res_option(Option) ->
    case res_optname(Option) of
	undefined ->
	    erlang:error(badarg, [Option]);
	ResOptname ->
	    db_get(ResOptname)
    end.

res_option(Option, Value) ->
    case res_optname(Option) of
	undefined ->
	    erlang:error(badarg, [Option,Value]);
	_ ->
	    call({res_set,Option,Value})
    end.

res_optname(nameserver) -> res_ns;     %% Legacy
res_optname(alt_nameserver) -> res_alt_ns; %% Legacy
res_optname(nameservers) -> res_ns;
res_optname(alt_nameservers) -> res_alt_ns;
res_optname(domain) -> res_domain;
res_optname(lookup) -> res_lookup;
res_optname(recurse) -> res_recurse;
res_optname(search) -> res_search;
res_optname(retry) -> res_retry;
res_optname(servfail_retry_timeout) -> res_servfail_retry_timeout;
res_optname(timeout) -> res_timeout;
res_optname(inet6) -> res_inet6;
res_optname(usevc) -> res_usevc;
res_optname(edns) -> res_edns;
res_optname(udp_payload_size) -> res_udp_payload_size;
res_optname(resolv_conf) -> res_resolv_conf;
res_optname(resolv_conf_name) -> res_resolv_conf;
res_optname(hosts_file) -> res_hosts_file;
res_optname(hosts_file_name) -> res_hosts_file;
res_optname(_) -> undefined.

res_check_option(nameserver, NSs) -> %% Legacy
    res_check_list(NSs, fun res_check_ns/1);
res_check_option(alt_nameserver, NSs) -> %% Legacy
    res_check_list(NSs, fun res_check_ns/1);
res_check_option(nameservers, NSs) ->
    res_check_list(NSs, fun res_check_ns/1);
res_check_option(alt_nameservers, NSs) ->
    res_check_list(NSs, fun res_check_ns/1);
res_check_option(domain, Dom) ->
    inet_parse:visible_string(Dom);
res_check_option(lookup, Methods) ->
    try lists_subtract(Methods, valid_lookup()) of
	[] -> true;
	_ -> false
    catch
	error:_ -> false
    end;
res_check_option(recurse, R) when R =:= 0; R =:= 1 -> true; %% Legacy
res_check_option(recurse, R) when is_boolean(R) -> true;
res_check_option(search, SearchList) ->
    res_check_list(SearchList, fun res_check_search/1);
res_check_option(retry, N) when is_integer(N), N > 0 -> true;
res_check_option(servfail_retry_timeout, T) when is_integer(T), T >= 0 -> true;
res_check_option(timeout, T) when is_integer(T), T > 0 -> true;
res_check_option(inet6, Bool) when is_boolean(Bool) -> true;
res_check_option(usevc, Bool) when is_boolean(Bool) -> true;
res_check_option(edns, V) when V =:= false; V =:= 0 -> true;
res_check_option(udp_payload_size, S) when is_integer(S), S >= 512 -> true;
res_check_option(resolv_conf, "") -> true;
res_check_option(resolv_conf, F) ->
    res_check_option_absfile(F);
res_check_option(resolv_conf_name, "") -> true;
res_check_option(resolv_conf_name, F) ->
    res_check_option_absfile(F);
res_check_option(hosts_file, "") -> true;
res_check_option(hosts_file, F) ->
    res_check_option_absfile(F);
res_check_option(hosts_file_name, "") -> true;
res_check_option(hosts_file_name, F) ->
    res_check_option_absfile(F);
res_check_option(_, _) -> false.

res_check_option_absfile(F) ->
    try filename:pathtype(F) of
	absolute -> true;
	_ -> false
    catch
	_:_ -> false
    end.

res_check_list([], _Fun) -> true;
res_check_list([H|T], Fun) ->
    Fun(H) andalso res_check_list(T, Fun);
res_check_list(_, _Fun) -> false.

res_check_ns({{A,B,C,D,E,F,G,H}, Port})
  when ?ip6(A,B,C,D,E,F,G,H), Port band 65535 =:= Port -> true;
res_check_ns({{A,B,C,D}, Port})
  when ?ip(A,B,C,D), Port band 65535 =:= Port -> true;
res_check_ns(_) -> false.

res_check_search("") -> true;
res_check_search(Dom) -> inet_parse:visible_string(Dom).

socks_option(server)  -> db_get(socks5_server);
socks_option(port)    -> db_get(socks5_port);
socks_option(methods) -> db_get(socks5_methods);
socks_option(noproxy) -> db_get(socks5_noproxy).

gethostname()         -> db_get(hostname).

res_update_conf() ->
    res_update(resolv_conf, res_resolv_conf_tm).

res_update_hosts() ->
    res_update(hosts_file, res_hosts_file_tm).

res_update(Option, TagTm) ->
    case db_get(TagTm) of
	undefined -> ok;
	Tm ->
	    case times() of
		Now when Now >= Tm + ?RES_FILE_UPDATE_TM ->
                    %% Enough time has passed - request server to update
                    res_option(Option, Tm);
		_ -> ok
	    end
    end.

db_get(Name) ->
    try ets:lookup_element(inet_db, Name, 2)
    catch error:badarg -> undefined
    end.

add_rr(RR) ->
    call({add_rr, RR}).

add_rr(Domain, Class, Type, TTL, Data) ->
    call({add_rr, dns_rr_add(Domain, Class, Type, TTL, Data)}).

del_rr(Domain, Class, Type, Data) ->
    call({del_rr, dns_rr_match(Domain, Class, Type, Data)}).

res_cache_answer(Rec) ->
    lists:foreach( fun(RR) -> add_rr(RR) end, Rec#dns_rec.anlist).

    


%%
%% getbyname (cache version)
%%
%% This function and inet_res:res_getbyname/3 must look up names
%% in the same manner, but not from the same places.
%%
getbyname(Name, Type) ->
    {EmbeddedDots, TrailingDot} = inet_parse:dots(Name),
    Dot = if TrailingDot -> ""; true -> "." end,
    if  TrailingDot ->
	    hostent_by_domain(Name, Type);
	EmbeddedDots =:= 0 ->
	    getbysearch(Name, Dot, get_searchlist(), Type, {error,nxdomain});
	true ->
	    case hostent_by_domain(Name, Type) of
		{error,_}=Error ->
		    getbysearch(Name, Dot, get_searchlist(), Type, Error);
		Other -> Other
	    end
    end.

getbysearch(Name, Dot, [Dom | Ds], Type, _) ->
    case hostent_by_domain(Name ++ Dot ++ Dom, Type) of
	{ok, _HEnt}=Ok -> Ok;
	Error -> getbysearch(Name, Dot, Ds, Type, Error)
    end;
getbysearch(_Name, _Dot, [], _Type, Error) ->
    Error.


%%
%% get_searchlist
%%
get_searchlist() ->
    case res_option(search) of
	[] -> [res_option(domain)];
	L -> L
    end.


make_hostent(Name, Addrs, Aliases, ?S_A) ->
    #hostent {
	      h_name = Name,
	      h_addrtype = inet,
	      h_length = 4,
	      h_addr_list = Addrs,
	      h_aliases = Aliases
	     };
make_hostent(Name, Addrs, Aliases, ?S_AAAA) ->
    #hostent {
	      h_name = Name,
	      h_addrtype = inet6,
	      h_length = 16,
	      h_addr_list = Addrs,
	      h_aliases = Aliases
	     };
make_hostent(Name, Datas, Aliases, Type) ->
    %% Use #hostent{} for other Types as well !
    #hostent {
	      h_name = Name,
	      h_addrtype = Type,
	      h_length = length(Datas),
	      h_addr_list = Datas,
	      h_aliases = Aliases
	     }.

hostent_by_domain(Domain, Type) ->
    ?dbg("hostent_by_domain: ~p~n", [Domain]),
    hostent_by_domain(stripdot(Domain), [], [], Type).

hostent_by_domain(Domain, Aliases, LAliases, Type) ->
    case lookup_type(Domain, Type) of
	[] ->
	    case lookup_cname(Domain) of
		[] ->  
		    {error, nxdomain};
		[CName | _] ->
		    LDomain = tolower(Domain),
		    case lists:member(CName, [LDomain | LAliases]) of
                        true -> 
			    {error, nxdomain};
                        false ->
			    hostent_by_domain(CName, [Domain | Aliases],
					      [LDomain | LAliases], Type)
		    end
	    end;
	Addrs ->
	    {ok, make_hostent(Domain, Addrs, Aliases, Type)}
    end.

%% lookup address record
lookup_type(Domain, Type) ->
    [R#dns_rr.data || R <- lookup_rr(Domain, in, Type) ].

%% lookup canonical name
lookup_cname(Domain) ->
    [R#dns_rr.data || R <- lookup_rr(Domain, in, ?S_CNAME) ].

<<<<<<< HEAD
%% lookup resource record
=======
lookup_cname(Domain, Type) ->
    case Type of
     a -> [];
     aaaa -> [];
     cname -> lookup_cname(Domain);
     _ -> []
    end.

%% Have to do all lookups (changes to the db) in the
%% process in order to make it possible to refresh the cache.
>>>>>>> 22f97428
lookup_rr(Domain, Class, Type) ->
    match_rr(dns_rr_match(tolower(Domain), Class, Type)).

%%
%% hostent_by_domain (newly resolved version)
%% match data field directly and cache RRs.
%%
res_hostent_by_domain(Domain, Type, Rec) ->
    RRs = lists:map(fun lower_rr/1, Rec#dns_rec.anlist),
    res_cache_answer(Rec#dns_rec{anlist = RRs}),
    ?dbg("res_hostent_by_domain: ~p - ~p~n", [Domain, RRs]),
    res_hostent_by_domain(stripdot(Domain), [], [], Type, RRs).

res_hostent_by_domain(Domain, Aliases, LAliases, Type, RRs) ->
    LDomain = tolower(Domain),
    case res_lookup_type(LDomain, Type, RRs) of
	[] ->
	    case res_lookup_type(LDomain, ?S_CNAME, RRs) of
		[] ->  
		    {error, nxdomain};
		[CName | _] ->
		    case lists:member(tolower(CName), [LDomain | LAliases]) of
			true -> 
			    {error, nxdomain};
			false ->
			    res_hostent_by_domain(CName, [Domain | Aliases],
						  [LDomain | LAliases], Type,
						  RRs)
		    end
	    end;
	Addrs ->
	    {ok, make_hostent(Domain, Addrs, Aliases, Type)}
    end.

%% newly resolved lookup address record
res_lookup_type(Domain,Type,RRs) ->
    [R#dns_rr.data || R <- RRs,
		      R#dns_rr.domain =:= Domain,
		      R#dns_rr.type =:= Type].

%%
%% gethostbyaddr (cache version)
%% match data field directly
%%
gethostbyaddr(IP) ->
    case dnip(IP) of
	{ok, {IP1, HType, HLen, DnIP}} ->
            RRs = match_rr(dns_rr_match(DnIP, in, ptr)),
	    ent_gethostbyaddr(RRs,  IP1, HType, HLen);
	Error -> Error
    end.

%%
%% res_gethostbyaddr (newly resolved version)
%% match data field directly and cache RRs.
%%
res_gethostbyaddr(IP, Rec) ->
    {ok, {IP1, HType, HLen}} = dnt(IP),
    RRs = lists:map(fun lower_rr/1, Rec#dns_rec.anlist),
    res_cache_answer(Rec#dns_rec{anlist = RRs}),
    ent_gethostbyaddr(Rec#dns_rec.anlist, IP1, HType, HLen).

ent_gethostbyaddr(RRs, IP, AddrType, Length) ->
    case RRs of
	[] -> {error, nxdomain};
	[RR|TR] ->
	    %% debug
	    if TR =/= [] ->
		    ?dbg("gethostbyaddr found extra=~p~n", [TR]);
	       true -> ok
	    end,
            Type = RR#dns_rr.type,
	    Domain = RR#dns_rr.data,
	    H = #hostent { h_name = Domain,
			   h_aliases = lookup_cname(Domain, Type),
			   h_addr_list = [IP],
			   h_addrtype = AddrType,
			   h_length = Length },
	    {ok, H}
    end.

dnip(IP) ->
    case dnt(IP) of
	{ok,{IP1 = {A,B,C,D}, inet, HLen}} ->
	    {ok,{IP1, inet, HLen, dn_in_addr_arpa(A,B,C,D)}};
	{ok,{IP1 = {A,B,C,D,E,F,G,H}, inet6, HLen}} ->
	    {ok,{IP1, inet6, HLen, dn_ip6_int(A,B,C,D,E,F,G,H)}};
	_ ->
	    {error, formerr}
    end.


dnt(IP = {A,B,C,D}) when ?ip(A,B,C,D) ->
    {ok, {IP, inet, 4}};
dnt({0,0,0,0,0,16#ffff,G,H}) when is_integer(G+H) ->
    A = G div 256, B = G rem 256, C = H div 256, D = H rem 256,
    {ok, {{A,B,C,D}, inet, 4}};
dnt(IP = {A,B,C,D,E,F,G,H}) when ?ip6(A,B,C,D,E,F,G,H) ->
    {ok, {IP, inet6, 16}};
dnt(_) ->
    {error, formerr}.

%%
%% Register socket Modules
%%
register_socket(Socket, Module) when is_port(Socket), is_atom(Module) ->
    try erlang:port_set_data(Socket, Module)
    catch
	error:badarg -> false
    end.

unregister_socket(Socket) when is_port(Socket) ->
    ok. %% not needed any more

lookup_socket(Socket) when is_port(Socket) ->
    try erlang:port_get_data(Socket) of
	Module when is_atom(Module) -> {ok,Module};
	_                           -> {error,closed}
    catch
	error:badarg                -> {error,closed}
    end.


put_socket_type(MRef, Type) ->
    call({put_socket_type, MRef, Type}).

take_socket_type(MRef) ->
    call({take_socket_type, MRef}).


%%%----------------------------------------------------------------------
%%% Callback functions from gen_server
%%%----------------------------------------------------------------------

%%----------------------------------------------------------------------
%% Func: init/1
%% Returns: {ok, State}          |
%%          {ok, State, Timeout} |
%%          {stop, Reason}
%%----------------------------------------------------------------------

%% INET DB ENTRY TYPES:
%%
%% KEY            VALUE           - DESCRIPTION
%%
%% hostname       String          - SHORT host name
%%
%% Resolver options
%% ----------------
%% res_ns         [Nameserver]    - list of name servers
%% res_alt_ns     [AltNameServer] - list of alternate name servers (nxdomain)
%% res_search     [Domain]        - list of domains for short names
%% res_domain     Domain          - local domain for short names
%% res_recurse    Bool            - recursive query 
%% res_usevc      Bool            - use tcp only
%% res_id         Integer         - NS query identifier
%% res_retry      Integer         - Retry count for UDP query
%% res_servfail_retry_timeout Integer - Timeout to next query after a failure
%% res_timeout    Integer         - UDP query timeout before retry
%% res_inet6      Bool            - address family inet6 for gethostbyname/1
%% res_usevc      Bool            - use Virtual Circuit (TCP)
%% res_edns       false|Integer   - false or EDNS version
%% res_udp_payload_size Integer   - size for EDNS, both query and reply
%% res_resolv_conf Filename       - file to watch for resolver config i.e
%%                                  {res_ns, res_search}
%% res_hosts_file Filename        - file to watch for hosts config
%%
%% Socks5 options
%% --------------
%% socks5_server  Server          - IP address of the socks5 server
%% socks5_port    Port            - TCP port of the socks5 server
%% socks5_methods Ls              - List of authentication methods
%% socks5_noproxy IPs             - List of {Net,Subnetmask}
%%
%% Generic tcp/udp options
%% -----------------------
%% tcp_module     Module          - The default gen_tcp  module
%% udp_module     Module          - The default gen_udp  module
%% sctp_module	  Module	  - The default gen_sctp module
%%
%% Distribution options
%% --------------------
%% {node_auth,N}  Ls              - List of authentication for node N
%% {node_crypt,N} Ls              - List of encryption methods for node N
%% node_auth      Ls              - Default authenication
%% node_crypt     Ls              - Default encryption
%%
%% Socket type (used for socket monitors)
%% --------------------------------------
%% reference()  inet | {socket, Module}  - Type of socket being monitored
%%

-spec init([]) -> {'ok', state()}.

init([]) ->
    process_flag(trap_exit, true),
    case application:get_env(kernel, inet_backend) of
        {ok, Flag}
          when Flag =:= inet;
               Flag =:= socket ->
            persistent_term:put({kernel, inet_backend}, Flag);
        _ -> ok
    end,
    Db = ets:new(inet_db, [public, named_table]),
    reset_db(Db),
    CacheOpts = [public, bag, {keypos,#dns_rr.domain}, named_table],
    Cache = ets:new(inet_cache, CacheOpts),
    HostsByname = ets:new(inet_hosts_byname, [named_table]),
    HostsByaddr = ets:new(inet_hosts_byaddr, [named_table]),
    HostsFileByname = ets:new(inet_hosts_file_byname, [named_table]),
    HostsFileByaddr = ets:new(inet_hosts_file_byaddr, [named_table]),
    %% Miscellaneous stuff related to sockets (monitoring, ...)
    Sockets = ets:new(inet_sockets, [protected, set, named_table]),
    {ok, #state{db                = Db,
		cache             = Cache,
		hosts_byname      = HostsByname,
		hosts_byaddr      = HostsByaddr,
		hosts_file_byname = HostsFileByname,
		hosts_file_byaddr = HostsFileByaddr,
		sockets           = Sockets,
		cache_timer       = init_timer() }}.

reset_db(Db) ->
    ets:insert(
      Db,
      [{hostname, []},
       {res_ns, []},
       {res_alt_ns, []},
       {res_search, []},
       {res_domain, ""},
       {res_lookup, []},
       {res_recurse, true},
       {res_usevc, false},
       {res_id, 0},
       {res_retry, ?RES_RETRY},
       {res_servfail_retry_timeout, ?RES_SERVFAIL_RETRY_TO},
       {res_timeout, ?RES_TIMEOUT},
       {res_inet6, false},
       {res_edns, false},
       {res_udp_payload_size, ?DNS_UDP_PAYLOAD_SIZE},
       {cache_size, ?CACHE_LIMIT},
       {cache_refresh_interval,?CACHE_REFRESH},
       {socks5_server, ""},
       {socks5_port, ?IPPORT_SOCKS},
       {socks5_methods, [none]},
       {socks5_noproxy, []},
       {tcp_module,  ?DEFAULT_TCP_MODULE},
       {udp_module,  ?DEFAULT_UDP_MODULE},
       {sctp_module, ?DEFAULT_SCTP_MODULE}]).

%%----------------------------------------------------------------------
%% Func: handle_call/3
%% Returns: {reply, Reply, State}          |
%%          {reply, Reply, State, Timeout} |
%%          {noreply, State}               |
%%          {noreply, State, Timeout}      |
%%          {stop, Reason, Reply, State}   | (terminate/2 is called)
%%          {stop, Reason, Reply, State}     (terminate/2 is called)
%%----------------------------------------------------------------------

-spec handle_call(term(), {pid(), term()}, state()) ->
        {'reply', term(), state()} | {'stop', 'normal', 'ok', state()}.

handle_call(Request, From, #state{db=Db}=State) ->
    case Request of
	{load_hosts_file,IPNmAs} when is_list(IPNmAs) ->
	    load_hosts_list(IPNmAs, State#state.hosts_file_byname, State#state.hosts_file_byaddr),
	    {reply, ok, State};

	{add_host,{A,B,C,D}=IP,[N|As]=Names}
	when ?ip(A,B,C,D), is_list(N), is_list(As) ->
	    do_add_host(State#state.hosts_byname,
			State#state.hosts_byaddr,
			Names, inet, IP),
	    {reply, ok, State};
	{add_host,{A,B,C,D,E,F,G,H}=IP,[N|As]=Names}
	when ?ip6(A,B,C,D,E,F,G,H), is_list(N), is_list(As) ->
	    do_add_host(State#state.hosts_byname,
			State#state.hosts_byaddr,
			Names, inet6, IP),
	    {reply, ok, State};

	{del_host,{A,B,C,D}=IP}	when ?ip(A,B,C,D) ->
	    do_del_host(State#state.hosts_byname,
			State#state.hosts_byaddr,
			IP),
	    {reply, ok, State};
	{del_host,{A,B,C,D,E,F,G,H}=IP}	when ?ip6(A,B,C,D,E,F,G,H) ->
	    do_del_host(State#state.hosts_byname,
			State#state.hosts_byaddr,
			IP),
	    {reply, ok, State};

	{add_rr, RR} when is_record(RR, dns_rr) ->
	    ?dbg("add_rr: ~p~n", [RR]),
	    do_add_rr(RR, Db, State),
	    {reply, ok, State};

	{del_rr, RR} when is_record(RR, dns_rr) ->
	    Cache = State#state.cache,
            ets:match_delete(Cache, RR),
	    {reply, ok, State};

	{listop, Opt, Op, E} ->
	    El = [E],
	    case res_check_option(Opt, El) of
		true ->
		    Optname = res_optname(Opt),
		    Es = ets:lookup_element(Db, Optname, 2),
		    NewEs = case Op of
				ins -> [E | lists_delete(E, Es)];
				add -> lists_delete(E, Es) ++ El;
				del -> lists_delete(E, Es)
			    end,
		    ets:insert(Db, {Optname, NewEs}),
		    {reply,ok,State};
		false ->
		    {reply,error,State}
	    end;

	{listreplace, Opt, Els} ->
	    case res_check_option(Opt, Els) of
		true ->
		    ets:insert(Db, {res_optname(Opt), Els}),
		    {reply,ok,State};
		false ->
		    {reply,error,State}
	    end;

	{set_hostname, Name} ->
	    case inet_parse:visible_string(Name) of
		true ->
		    ets:insert(Db, {hostname, Name}),
		    {reply, ok, State};
		false ->
		    {reply, error, State}
	    end;

	{res_set, hosts_file_name=Option, Fname} ->
	    handle_set_file(
	      Option, Fname, res_hosts_file_tm, res_hosts_file_info,
	      undefined, From, State);
	{res_set, resolv_conf_name=Option, Fname} ->
	    handle_set_file(
	      Option, Fname, res_resolv_conf_tm, res_resolv_conf_info,
	      undefined, From, State);

	{res_set, hosts_file=Option, Fname_or_Tm} ->
	    handle_set_file(
	      Option, Fname_or_Tm, res_hosts_file_tm, res_hosts_file_info,
	      fun (File, Bin) ->
		      case inet_parse:hosts(
			     File, {chars,Bin}) of
			  {ok,Opts} ->
			      [{load_hosts_file,Opts}];
			  _ -> error
		      end
	      end,
	      From, State);
	%%
	{res_set, resolv_conf=Option, Fname_or_Tm} ->
	    handle_set_file(
	      Option, Fname_or_Tm, res_resolv_conf_tm, res_resolv_conf_info,
	      fun (File, Bin) ->
		      case inet_parse:resolv(
			     File, {chars,Bin}) of
			  {ok,Opts} ->
			      Search =
				  lists:foldl(
				    fun ({search,L}, _) ->
					    L;
					({domain,""}, S) ->
					    S;
					({domain,D}, _) ->
					    [D];
					(_, S) ->
					    S
				    end, [], Opts),
			      NSs = [{NS,?NAMESERVER_PORT} || {nameserver,NS} <- Opts],
			      [{replace_search,Search},
			       {replace_ns,NSs},
			       clear_cache];
			  _ -> error
		      end
	      end,
	      From, State);
	%%
	{res_set, Opt, Value} ->
	    case res_optname(Opt) of
		undefined ->
		    {reply, error, State};
		Optname ->
		    case res_check_option(Opt, Value) of
			true ->
			    ets:insert(Db, {Optname, Value}),
			    {reply, ok, State};
			false ->
			    {reply, error, State}
		    end
	    end;

	{set_resolv_conf_tm, TM} ->
	    ets:insert(Db, {res_resolv_conf_tm, TM}),
	    {reply, ok, State};

	{set_hosts_file_tm, TM} ->
	    ets:insert(Db, {res_hosts_file_tm, TM}),
	    {reply, ok, State};

	{set_socks_server, {A,B,C,D}} when ?ip(A,B,C,D) ->
	    ets:insert(Db, {socks5_server, {A,B,C,D}}),
	    {reply, ok, State};

	{set_socks_port, Port} when is_integer(Port) ->
	    ets:insert(Db, {socks5_port, Port}),
	    {reply, ok, State};

	{add_socks_methods, Ls} -> 
	    As = ets:lookup_element(Db, socks5_methods, 2),
	    As1 = lists_subtract(As, Ls),
	    ets:insert(Db, {socks5_methods, As1 ++ Ls}),
	    {reply, ok, State};
	    
	{del_socks_methods, Ls} ->
	    As = ets:lookup_element(Db, socks5_methods, 2),
	    As1 = lists_subtract(As, Ls),
	    case lists:member(none, As1) of
		false -> ets:insert(Db, {socks5_methods, As1 ++ [none]});
		true  -> ets:insert(Db, {socks5_methods, As1})
	    end,
	    {reply, ok, State};
	
	del_socks_methods ->
	    ets:insert(Db, {socks5_methods, [none]}),
	    {reply, ok, State};

	{add_socks_noproxy, {{A,B,C,D},{MA,MB,MC,MD}}} 
	when ?ip(A,B,C,D), ?ip(MA,MB,MC,MD) ->
	    As = ets:lookup_element(Db, socks5_noproxy, 2),
	    ets:insert(Db, {socks5_noproxy, As++[{{A,B,C,D},{MA,MB,MC,MD}}]}),
	    {reply, ok, State};

	{del_socks_noproxy, {A,B,C,D}=IP} when ?ip(A,B,C,D) ->
	    As = ets:lookup_element(Db, socks5_noproxy, 2),
	    ets:insert(Db, {socks5_noproxy, lists_keydelete(IP, 1, As)}),
	    {reply, ok, State};

	{set_tcp_module, Mod} when is_atom(Mod) ->
	    ets:insert(Db, {tcp_module, Mod}), %% check/load module ?
	    {reply, ok, State};

	{set_udp_module, Mod} when is_atom(Mod) ->
	    ets:insert(Db, {udp_module, Mod}), %% check/load module ?
	    {reply, ok, State};

	{set_sctp_module, Fam} when is_atom(Fam) ->
	    ets:insert(Db, {sctp_module, Fam}), %% check/load module ?
	    {reply, ok, State};

	{set_cache_size, Size} when is_integer(Size), Size >= 0 ->
	    ets:insert(Db, {cache_size, Size}),
	    {reply, ok, State};
	
	{set_cache_refresh, Time} when is_integer(Time), Time > 0 ->
	    Time1 = ((Time+999) div 1000)*1000, %% round up
	    ets:insert(Db, {cache_refresh_interval, Time1}),
	    _ = stop_timer(State#state.cache_timer),
	    {reply, ok, State#state{cache_timer = init_timer()}};

	clear_hosts ->
	    ets:delete_all_objects(State#state.hosts_byname),
	    ets:delete_all_objects(State#state.hosts_byaddr),
	    {reply, ok, State};

	clear_cache ->
	    ets:delete_all_objects(State#state.cache),
	    {reply, ok, State};

	reset ->
	    reset_db(Db),
	    _ = stop_timer(State#state.cache_timer),
	    {reply, ok, State#state{cache_timer = init_timer()}};

	{add_rc_list, List} ->
	    handle_rc_list(List, From, State);

	%% Store the type of socket this monitor (reference) refers to
	{put_socket_type, MRef, Type} ->
	    Reply = handle_put_socket_type(State#state.sockets, MRef, Type),
	    {reply, Reply, State};

	%% Take (in the 'maps' sence of the word) the socket type of
	%% this socket monitor (reference).
	{take_socket_type, MRef} ->
	    Reply = handle_take_socket_type(State#state.sockets, MRef),
	    {reply, Reply, State};


	stop ->
	    {stop, normal, ok, State};

	_ ->
	    {reply, error, State}
    end.

    
%%----------------------------------------------------------------------
%% Func: handle_cast/2
%% Returns: {noreply, State}          |
%%          {noreply, State, Timeout} |
%%          {stop, Reason, State}            (terminate/2 is called)
%%----------------------------------------------------------------------

-spec handle_cast(term(), state()) -> {'noreply', state()}.

handle_cast(_Msg, State) ->
    {noreply, State}.

%%----------------------------------------------------------------------
%% Func: handle_info/2
%% Returns: {noreply, State}          |
%%          {noreply, State, Timeout} |
%%          {stop, Reason, State}            (terminate/2 is called)
%%----------------------------------------------------------------------

-spec handle_info(term(), state()) -> {'noreply', state()}.

handle_info(refresh_timeout, State) ->
    _ = delete_expired(State#state.cache, times()),
    {noreply, State#state{cache_timer = init_timer()}};

handle_info(_Info, State) ->
    {noreply, State}.

%%----------------------------------------------------------------------
%% Func: terminate/2
%% Purpose: Shutdown the server
%% Returns: any (ignored by gen_server)
%%----------------------------------------------------------------------

-spec terminate(term(), state()) -> 'ok'.

terminate(_Reason, State) ->
    _ = stop_timer(State#state.cache_timer),
    ok.

%%%----------------------------------------------------------------------
%%% Internal functions
%%%----------------------------------------------------------------------

handle_set_file(
  Option, Tm, TagTm, TagInfo, ParseFun, From, #state{db=Db}=State)
  when is_integer(Tm) ->
    %%
    %% Maybe update file content
    %%
    try ets:lookup_element(Db, TagTm, 2) of
        Tm ->
            %% Current update request
            File = ets:lookup_element(Db, res_optname(Option), 2),
            Finfo = ets:lookup_element(Db, TagInfo, 2),
            handle_update_file(
              Finfo, File, TagTm, TagInfo, ParseFun, From, State);
        _ ->
            %% Late request - ignore update
            {reply, ok, State}
    catch error:badarg ->
            %% Option no longer set - ignore update
            {reply, ok, State}
    end;
handle_set_file(
  Option, Fname, TagTm, TagInfo, ParseFun, From, #state{db=Db}=State) ->
    case res_check_option(Option, Fname) of
	true when Fname =:= "" ->
            %% Delete file content and monitor
	    ets:insert(Db, {res_optname(Option), Fname}),
	    ets:delete(Db, TagInfo),
	    ets:delete(Db, TagTm),
	    handle_set_file(ParseFun, Fname, <<>>, From, State);
	true when ParseFun =:= undefined ->
            %% Set file name and monitor
	    File = filename:flatten(Fname),
	    ets:insert(Db, {res_optname(Option), File}),
	    ets:insert(Db, {TagInfo, undefined}),
	    TimeZero = times() - (?RES_FILE_UPDATE_TM + 1), % Early enough
	    ets:insert(Db, {TagTm, TimeZero}),
	    {reply,ok,State};
	true ->
            %% Set file name and monitor, read content
	    File = filename:flatten(Fname),
	    ets:insert(Db, {res_optname(Option), File}),
            handle_update_file(
              undefined, File, TagTm, TagInfo, ParseFun, From, State);
	false -> {reply,error,State}
    end.

handle_set_file(ParseFun, File, Bin, From, State) ->
    case ParseFun(File, Bin) of
	error ->
	    {reply,error,State};
	Opts ->
	    handle_rc_list(Opts, From, State)
    end.

handle_update_file(
  Finfo, File, TagTm, TagInfo, ParseFun, From, #state{db = Db} = State) ->
    ets:insert(Db, {TagTm, times()}),

    %%
    %% Update file content if file has been updated
    %%
    case erl_prim_loader:read_file_info(File) of
        {ok, Finfo} ->
            %% No file update - we are done
            {reply, ok, State};
        {ok, Finfo_1} ->
            %% File updated - read content
            ets:insert(Db, {TagInfo, Finfo_1}),
            Bin =
                case erl_prim_loader:get_file(File) of
                    {ok, B, _} -> B;
                    _ -> <<>>
                end,
            handle_set_file(ParseFun, File, Bin, From, State);
        _ ->
            %% No file - clear content and reset monitor
            ets:insert(Db, {TagInfo, undefined}),
            handle_set_file(ParseFun, File, <<>>, From, State)
    end.

%% Byname has lowercased names while Byaddr keep the name casing.
%% This is to be able to reconstruct the original /etc/hosts entry.

do_add_host(Byname, Byaddr, Names, Type, IP) ->
    Nms = [tolower(Nm) || Nm <- Names],
    add_ip_bynms(Byname, Type, IP, Nms, Names),
    Key = {Type, IP},
    try ets:lookup_element(Byaddr, Key, 2) of
        Names_0 ->
            %% Delete IP address from byname entries
            NmsSet = % Set of new tolower(Name)s
                lists:foldl(
                  fun (Nm, Set) ->
                          maps:put(Nm, [], Set)
                  end, #{}, Nms),
            del_ip_bynms(
              Byname, Type, IP,
              [Nm || Nm <- [tolower(Name) || Name <- Names_0],
                     not maps:is_key(Nm, NmsSet)])
    catch error:badarg ->
            ok
    end,
    %% Replace the entry in the byaddr table
    ets:insert(Byaddr, {Key, Names}),
    ok.

do_del_host(Byname, Byaddr, IP) ->
    Fam = inet_family(IP),
    Key = {Fam, IP},
    try ets:lookup_element(Byaddr, Key, 2) of
        Names ->
            %% Delete IP address from byname entries
            del_ip_bynms(
              Byname, Fam, IP,
              [tolower(Name) || Name <- Names]),
            %% Delete from byaddr table
            true = ets:delete(Byaddr, Key),
            ok
    catch error:badarg ->
            ok
    end.


add_ip_bynms(Byname, Fam, IP, Nms, Names) ->
    lists:foreach(
      fun (Nm) ->
              Key = {Fam, Nm},
              case ets:lookup(Byname, Key) of
                  [{_Key, [IP | _] = IPs, _Names_1}] ->
                      %% Replace names in the byname entry
                      true =
                          ets:insert(
                            Byname,
                            {Key, IPs, Names});
                  [{_Key, IPs, Names_0}] ->
                      case lists:member(IP, IPs) of
                          true ->
                              ok;
                          false ->
                              %% Add the IP address
                              true =
                                  ets:insert(
                                    Byname,
                                    {Key, IPs ++ [IP], Names_0})
                      end;
                  [] ->
                      %% Create a new byname entry
                      true =
                          ets:insert(Byname, {Key, [IP], Names})
              end
      end, Nms).

del_ip_bynms(Byname, Fam, IP, Nms) ->
    lists:foreach(
      fun (Nm) ->
              Key = {Fam, Nm},
              case ets:lookup(Byname, Key) of
                  [{_Key, [IP], _Names}] ->
                      %% Delete whole entry
                      true = ets:delete(Byname, Key);
                  [{_Key, IPs_0, Names_0}] ->
                      case lists:member(IP, IPs_0) of
                          true ->
                              %% Delete the IP address from list
                              IPs = lists:delete(IP, IPs_0),
                              true =
                                  ets:insert(
                                    Byname, {Key, IPs, Names_0});
                          false ->
                              ok
                      end;
                  [] ->
                      ok
              end
      end, Nms).


inet_family(T) when tuple_size(T) =:= 4 -> inet;
inet_family(T) when tuple_size(T) =:= 8 -> inet6.


%% Hosts =  [ {IP, Name, Aliases}, ... ]
%% ByaddrMap = #{ {Fam, IP} := rev(Names) }
%% BynameMap = #{ {Fam, tolower(Name)} := {rev([IP, ...]), Names}}

%% Synchronises internal tables with .hosts/aliases file
load_hosts_list(Hosts, Byname, Byaddr) ->
    %% Create byaddr and byname maps
    {ByaddrMap, BynameMap} = load_hosts_list(Hosts),
    %% Insert or overwrite existing keys
    ets:insert(
      Byaddr,
      [{Addr, lists:reverse(NamesR)}
       || {Addr, NamesR} <- maps:to_list(ByaddrMap)]),
    ets:insert(
      Byname,
      [{Fam_Nm, lists:reverse(IPsR), Names}
       || {Fam_Nm, {IPsR, Names}} <- maps:to_list(BynameMap)]),
    %% Delete no longer existing keys
    ets_clean_map_keys(Byaddr, ByaddrMap),
    ets_clean_map_keys(Byname, BynameMap).

load_hosts_list(Hosts) ->
    load_hosts_list_byaddr(Hosts, #{}, []).

load_hosts_list_byaddr(
  [], ByaddrMap, Addrs) ->
    %% Now for the byname table...
    load_hosts_list_byname(lists:reverse(Addrs), ByaddrMap, #{});
%% Traverse hosts list, create byaddr map and insertion order list
load_hosts_list_byaddr(
  [{IP, Name, Aliases} | Hosts], ByaddrMap, Addrs) ->
    Addr = {inet_family(IP), IP},
    case ByaddrMap of
        #{Addr := NamesR} ->
            %% Concatenate names to existing IP address entry
            load_hosts_list_byaddr(
              Hosts,
              ByaddrMap#{Addr := lists:reverse(Aliases, [Name | NamesR])},
              Addrs);
        #{} ->
            %% First entry for an IP address
            load_hosts_list_byaddr(
              Hosts,
              ByaddrMap#{Addr => lists:reverse(Aliases, [Name])},
              [Addr | Addrs])
    end.

%% Traverse in insertion order from byaddr pass
load_hosts_list_byname(
  [], ByaddrMap, BynameMap) ->
    {ByaddrMap, BynameMap};
load_hosts_list_byname(
  [{Fam, IP} = Addr | Addrs], ByaddrMap, BynameMap) ->
    Names = lists:reverse(maps:get(Addr, ByaddrMap)),
    %% Traverse all names for this IP address
    load_hosts_list_byname(
      Addrs, ByaddrMap,
      load_hosts_list_byname(Fam, IP, BynameMap, Names, Names)).

load_hosts_list_byname(_Fam, _IP, BynameMap, _Names_0, []) ->
    BynameMap;
load_hosts_list_byname(
  Fam, IP, BynameMap, Names_0, [Name | Names]) ->
    Key = {Fam, tolower(Name)},
    case BynameMap of
        #{Key := {IPsR, Names_1}} ->
            %% Add IP address to existing name entry
            load_hosts_list_byname(
              Fam, IP,
              BynameMap#{Key := {[IP | IPsR], Names_1}},
              Names_0, Names);
        #{} ->
            %% First entry for a name
            load_hosts_list_byname(
              Fam, IP,
              BynameMap#{Key => {[IP], Names_0}},
              Names_0, Names)
    end.

ets_clean_map_keys(Tab, Map) ->
    true = ets:safe_fixtable(Tab, true),
    ets_clean_map_keys(Tab, Map, ets:first(Tab)),
    true = ets:safe_fixtable(Tab, false),
    ok.
%%
ets_clean_map_keys(_Tab, _Map, '$end_of_table') ->
    ok;
ets_clean_map_keys(Tab, Map, Key) ->
    case maps:is_key(Key, Map) of
        true ->
            ets_clean_map_keys(Tab, Map, ets:next(Tab, Key));
        false ->
            true = ets:delete(Tab, Key),
            ets_clean_map_keys(Tab, Map, ets:next(Tab, Key))
    end.


%% Loop over .inetrc option list and call handle_call/3 for each
%%
handle_rc_list([], _From, State) ->
    {reply, ok, State};
handle_rc_list([Opt|Opts], From, State) ->
    case rc_opt_req(Opt) of
	undefined ->
	    {reply, {error,{badopt,Opt}}, State};
	Req ->
	    case handle_calls(Req, From, State) of
		{reply, ok, NewState} ->
		    handle_rc_list(Opts, From, NewState);
		Result -> Result
	    end
    end;
handle_rc_list(_, _From, State) ->
    {reply, error, State}.

handle_calls([], _From, State) ->
    {reply, ok, State};
handle_calls([Req|Reqs], From, State) ->
    case handle_call(Req, From, State) of
	{reply, ok, NewState} ->
	    handle_calls(Reqs, From, NewState);
	{reply, _, NewState} ->
	    {reply, error, NewState}
	    %% {noreply,_} is currently not returned by handle_call/3
    end;
handle_calls(Req, From, State) ->
    handle_call(Req, From, State).

%% Translate .inetrc option into gen_server request
%%
rc_opt_req({nameserver, Ns}) ->
    {listop,nameservers,add,{Ns,?NAMESERVER_PORT}};
rc_opt_req({nameserver, Ns, Port}) ->
    {listop,nameservers,add,{Ns,Port}};
rc_opt_req({alt_nameserver, Ns}) ->
    {listop,alt_nameservers,add,{Ns,?NAMESERVER_PORT}};
rc_opt_req({alt_nameserver, Ns, Port}) ->
    {listop,alt_nameservers,add,{Ns,Port}};
rc_opt_req({socks5_noproxy, IP, Mask}) ->
    {add_socks_noproxy, {IP, Mask}};
rc_opt_req({search, Ds}) when is_list(Ds) ->
    try	[{listop,search,add,D} || D <- Ds]
    catch error:_ -> undefined
    end;
rc_opt_req({host, IP, Aliases}) -> {add_host, IP, Aliases};
rc_opt_req({load_hosts_file, _}=Req) -> Req;
rc_opt_req({lookup, Ls}) ->
    try {res_set, lookup, translate_lookup(Ls)}
    catch error:_ -> undefined
    end;
rc_opt_req({replace_ns,Ns}) ->
    {listreplace,nameservers,Ns};
rc_opt_req({replace_search,Search}) ->
    {listreplace,search,Search};
rc_opt_req({Name,Arg}) ->
    case rc_reqname(Name) of
	undefined ->
	    case is_res_set(Name) of
		true -> {res_set,Name,Arg};
		false -> undefined
	    end;
	Req -> {Req, Arg}
    end;
rc_opt_req(clear_ns) ->
    [{listreplace,nameservers,[]},{listreplace,alt_nameservers,[]}];
rc_opt_req(clear_search) ->
    {listreplace,search,[]};
rc_opt_req(Opt) when is_atom(Opt) ->
    case is_reqname(Opt) of
	true -> Opt;
	false -> undefined
    end;
rc_opt_req(_) -> undefined.
%%
rc_reqname(socks5_server) -> set_socks_server;
rc_reqname(socks5_port) -> set_socks_port;
rc_reqname(socks5_methods) -> set_socks_methods;
rc_reqname(cache_refresh) -> set_cache_refresh;
rc_reqname(cache_size) -> set_cache_size;
rc_reqname(udp) -> set_udp_module;
rc_reqname(sctp) -> set_sctp_module;
rc_reqname(tcp) -> set_tcp_module;
rc_reqname(_) -> undefined.
%%
is_res_set(domain) -> true;
is_res_set(lookup) -> true;
is_res_set(timeout) -> true;
is_res_set(servfail_retry_timeout) -> true;
is_res_set(retry) -> true;
is_res_set(inet6) -> true;
is_res_set(usevc) -> true;
is_res_set(edns) -> true;
is_res_set(udp_payload_size) -> true;
is_res_set(resolv_conf) -> true;
is_res_set(hosts_file) -> true;
is_res_set(_) -> false.
%%
is_reqname(reset) -> true;
is_reqname(clear_cache) -> true;
is_reqname(clear_hosts) -> true;
is_reqname(_) -> false.

%% Add a resource record to the cache if there is a cache.
%% If the cache is full this function first deletes old entries,
%% i.e. entries with the oldest access time.
%%
%% #dns_rr.cnt is used to store the access time
%% instead of number of accesses.
%%
do_add_rr(RR, Db, State) ->
    CacheDb = State#state.cache,
    TM = times(),
    case alloc_entry(Db, CacheDb, TM) of
	true ->
            %% Add to cache
            #dns_rr{
               domain = Domain, class = Class, type = Type,
               data = Data} = RR,
            DeleteRRs =
                ets:match_object(
                  CacheDb, dns_rr_match(Domain, Class, Type, Data)),
            InsertRR = RR#dns_rr{tm = TM, cnt = TM},
            %% Insert before delete to always have an RR present.
            %% Watch out to not delete what we insert.
            case lists:member(InsertRR, DeleteRRs) of
                true ->
                    _ = [ets:delete_object(CacheDb, DelRR) ||
                            DelRR <- DeleteRRs,
                            DelRR =/= InsertRR],
                    true;
                false ->
                    ets:insert(CacheDb, InsertRR),
                    _ = [ets:delete_object(CacheDb, DelRR) ||
                            DelRR <- DeleteRRs],
                    true
            end;
	false ->
	    false
    end.


times() ->
    erlang:monotonic_time(second).


%% ETS match expressions
%%
-compile(
   {inline,
    [dns_rr_match_tm_ttl_cnt/3, dns_rr_match_cnt/1,
     dns_rr_match/3, dns_rr_match/4]}).
%%
dns_rr_match_tm_ttl_cnt(TM, TTL, Cnt) ->
    #dns_rr{
       domain = '_', class = '_', type = '_', data = '_',
       cnt = Cnt, tm = TM, ttl = TTL, bm = '_', func = '_'}.
dns_rr_match_cnt(Cnt) ->
    #dns_rr{
       domain = '_', class = '_', type = '_', data = '_',
       cnt = Cnt, tm = '_', ttl = '_', bm = '_', func = '_'}.
%%
dns_rr_match(Domain, Class, Type) ->
    #dns_rr{
       domain = Domain, class = Class, type = Type, data = '_',
       cnt = '_', tm = '_', ttl = '_', bm = '_', func = '_'}.
%%
dns_rr_match(Domain, Class, Type, Data) ->
    #dns_rr{
       domain = Domain, class = Class, type = Type, data = Data,
       cnt = '_', tm = '_', ttl = '_', bm = '_', func = '_'}.

%% RR creation
-compile({inline, [dns_rr_add/5]}).
%%
dns_rr_add(Domain, Class, Type, TTL, Data) ->
    #dns_rr{
       domain = Domain, class = Class, type = Type,
       ttl = TTL, data = Data}.


%% We are simultaneously updating the table from all clients
%% and the server, so we might get duplicate recource records
%% in the table, i.e identical domain, class, type and data.
%% We embrace that and eliminate duplicates here.
%%
%% Look up all matching objects.  The still valid ones
%% should be returned, and updated with a new cnt time.
%% All expired ones should be deleted.  We count TTL 0
%% RRs as valid but immediately expired.
%%
match_rr(MatchRR) ->
    CacheDb = inet_cache,
    RRs = ets:match_object(CacheDb, MatchRR),
    match_rr(CacheDb, RRs, times(), #{}, #{}, []).
%%
match_rr(CacheDb, [], _Time, ResultRRs, InsertRRs, DeleteRRs) ->
    %% We insert first so an RR always is present,
    %% which may create duplicates
    _ = [ets:insert(CacheDb, RR) || RR <- maps:values(InsertRRs)],
    _ = [ets:delete_object(CacheDb, RR) || RR <- DeleteRRs],
    maps:values(ResultRRs);
match_rr(CacheDb, [RR | RRs], Time, ResultRRs, InsertRRs, DeleteRRs) ->
    %%
    #dns_rr{ttl = TTL, tm = TM, cnt = Cnt} = RR,
    if
        TTL =:= 0 ->
            %% Valid, immediately expired; return and delete
            Key = match_rr_key(RR),
            match_rr(
              CacheDb, RRs, Time,
              ResultRRs#{Key => RR}, InsertRRs, [RR | DeleteRRs]);
        TM + TTL < Time ->
            %% Expired, delete
            match_rr(
              CacheDb, RRs, Time,
              ResultRRs, InsertRRs, [RR | DeleteRRs]);
        Time =< Cnt ->
            %% Valid and just updated, return and do not update
            Key = match_rr_key(RR),
            match_rr(
              CacheDb, RRs, Time,
              ResultRRs#{Key => RR}, InsertRRs, DeleteRRs);
        true ->
            %% Valid; return and re-insert with updated cnt time.
            %% The clause above ensures that the cnt field is changed
            %% which is essential to not accidentally delete
            %% a record we also insert.
            Key = match_rr_key(RR),
            match_rr(
              CacheDb, RRs, Time,
              ResultRRs#{Key => RR},
              InsertRRs#{Key => RR#dns_rr{cnt = Time}},
              [RR | DeleteRRs])
    end.

-compile({inline, [match_rr_key/1]}).
match_rr_key(
  #dns_rr{domain = Domain, class = Class, type = Type, data = Data}) ->
    {Domain, Class, Type, Data}.


%% Lowercase the domain name before storage.
%%
lower_rr(#dns_rr{domain=Domain}=RR) when is_list(Domain) ->
    RR#dns_rr { domain = tolower(Domain) };
lower_rr(RR) -> RR.

%%
%% Case fold upper-case to lower-case according to RFC 4343
%% "Domain Name System (DNS) Case Insensitivity Clarification".
%%
%% NOTE: this code is in kernel and we don't want to rely
%% to much on stdlib. Furthermore string:to_lower/1
%% does not follow RFC 4343.
%%
tolower([]) -> [];
tolower([C|Cs]) when is_integer(C) ->
    if  C >= $A, C =< $Z ->
	    [(C-$A)+$a|tolower(Cs)];
	true ->
	    [C|tolower(Cs)]
    end.

dn_ip6_int(A,B,C,D,E,F,G,H) ->
    dnib(H) ++ dnib(G) ++ dnib(F) ++ dnib(E) ++ 
	dnib(D) ++ dnib(C) ++ dnib(B) ++ dnib(A) ++ "ip6.int".

dn_in_addr_arpa(A,B,C,D) ->
    integer_to_list(D) ++ "." ++
	integer_to_list(C) ++ "." ++
	integer_to_list(B) ++ "." ++
	integer_to_list(A) ++ ".in-addr.arpa".

dnib(X) ->
    [hex(X), $., hex(X bsr 4), $., hex(X bsr 8), $., hex(X bsr 12), $.].

hex(X) ->
    X4 = (X band 16#f),
    if X4 < 10 -> X4 + $0;
       true -> (X4-10) + $a
    end.

%% Strip trailing dot, do not produce garbage unless necessary.
%%
stripdot(Name) ->
    case stripdot_1(Name) of
	false -> Name;
	N     -> N
    end.
%%
stripdot_1([$.])  -> [];
stripdot_1([])    -> false;
stripdot_1([H|T]) ->
    case stripdot_1(T) of
	false     -> false;
	N         -> [H|N]
    end.

%% -------------------------------------------------------------------
%% Refresh cache at regular intervals, i.e. delete expired #dns_rr's.
%% -------------------------------------------------------------------
init_timer() ->
    erlang:send_after(cache_refresh(), self(), refresh_timeout).

stop_timer(undefined) ->
    undefined;
stop_timer(Timer) ->
    erlang:cancel_timer(Timer).

cache_refresh() ->
    case db_get(cache_refresh_interval) of
	undefined -> ?CACHE_REFRESH;
	Val       -> Val
    end.

%% Delete all entries with expired TTL.
%% Returns the number of deleted entries.
%%
delete_expired(CacheDb, TM) ->
    ets:select_delete(
      CacheDb,
      [{dns_rr_match_tm_ttl_cnt('$1', '$2', '_'), [],
        %% Delete all with tm + ttl < TM
        [{'<', {'+', '$1', '$2'}, {const, TM}}]}]).


%% -------------------------------------------------------------------
%% Allocate room for a new entry in the cache.
%%
%% Deletes entries with expired TTL and all entries with latest
%% access time older than trunc((TM - OldestTM) / 3) + OldestTM
%% from the cache if it is full.
%%
%% Does not delete more than 1/10 of the entries in the cache
%% though, unless they there deleted due to expired TTL.
%% Returns: true if space for a new entry otherwise false
%% (true if we have a cache since we always make room for new).
%% -------------------------------------------------------------------
alloc_entry(Db, CacheDb, TM) ->
    Size = ets:lookup_element(Db, cache_size, 2),
    if
	Size =< 0 ->
	    false;
        true ->
            CurSize = ets:info(CacheDb, size),
            if
                Size =< CurSize ->
                    N = ((Size - 1) div 10) + 1,
                    _ = delete_oldest(CacheDb, TM, N),
                    true;
                true ->
                    true
            end
    end.

%% This deletion should always give some room since
%% it removes a percentage of the oldest entries.
%%
%% Fetch all cnt times, sort them, calculate a limit
%% as the earliest of the time 1/3 from the oldest to now,
%% and the 1/10 oldest entry,.
%%
%% Delete all entries with a cnt time older than that,
%% and all expired (tm + ttl < now).
%%
delete_oldest(CacheDb, TM, N) ->
    case
        lists:sort(
          ets:select(
            CacheDb,
            %% All cnt vals
            [{dns_rr_match_cnt('$1'), [], ['$1']}]))
        %% That could be space optimized by using ets:select/3
        %% with a limit, and storing the returned times in
        %% gb_sets with size limitation of N.  Then we would
        %% never have to sort the whole list and find
        %% the N:th element, but instead take the smallest
        %% and largest elements from gb_sets.
        %%
        %% The size of the whole list is, however, already
        %% much smaller than all table entries, so is is
        %% unclear how much of an improvement that would be.
        %%
        %% Note that since gb_sets does not store duplicate
        %% times, that will not work nicely if there are
        %% many duplicate times, which is not unlikely
        %% given the second resolution.  Therefore it is
        %% possible that gb_trees and storing the number
        %% of occurences for a cnt time might be needed,
        %% so insertion gets more complicated and slower,
        %% and we need our own concept of set size.
        %%
    of
        [] -> % Empty table, this should not happen,
            0;
        [OldestTM | _] = TMs ->
            DelTM_A = ((TM - OldestTM) div 3) + OldestTM,
            DelTM_B = lists_nth(N, TMs, DelTM_A), % N:th cnt time
            DelTM = min(DelTM_A, DelTM_B),
            %%
            ets:select_delete(
              CacheDb,
              [{dns_rr_match_tm_ttl_cnt('$1', '$2', '$3'), [],
                %% RRs with cnt =< DelTM or tm + ttl < TM
                [{'orelse',
                  {'=<', '$3', {const, DelTM}},
                  {'<', {'+', '$1', '$2'}, {const, TM}}}]}])
    end.


%% as lists:delete/2, but delete all exact matches
%%
lists_delete(_, []) -> [];
lists_delete(E, [E|Es]) ->
    lists_delete(E, Es);
lists_delete(E, [X|Es]) ->
    [X|lists_delete(E, Es)].

%% as '--'/2 aka lists:subtract/2 but delete all exact matches
lists_subtract(As0, Bs) ->
    lists:foldl(fun (E, As) -> lists_delete(E, As) end, As0, Bs).

%% as lists:keydelete/3, but delete all _exact_ key matches
lists_keydelete(_, _, []) -> [];
lists_keydelete(K, N, [T|Ts]) when element(N, T) =:= K ->
    lists_keydelete(K, N, Ts);
lists_keydelete(K, N, [X|Ts]) ->
    [X|lists_keydelete(K, N, Ts)].

%% as lists:nth/2 but return Default for out of bounds
lists_nth(0, List, Default) when is_list(List) ->
    Default;
lists_nth(1, [H | _], _Default) ->
    H;
lists_nth(_N, [], Default) ->
    Default;
lists_nth(N, [_ | T], Default) ->
    lists_nth(N - 1, T, Default).


%%----------------------------------------------------------------------
%% Socket related functions
%%----------------------------------------------------------------------

handle_put_socket_type(Db, MRef, Type) ->
    Key = {type, MRef},
    case ets:lookup(Db, Key) of
	[_] -> % "Should" be impossible...
	    error;
	[] ->
	    ets:insert(Db, {Key, Type}),
	    ok
    end.

handle_take_socket_type(Db, MRef) ->
    Key = {type, MRef},
    case ets:take(Db, Key) of
	[{Key, Type}] ->
	    {ok, Type};
	[] -> % Already demonitor'ed
	    error
    end.<|MERGE_RESOLUTION|>--- conflicted
+++ resolved
@@ -696,9 +696,6 @@
 lookup_cname(Domain) ->
     [R#dns_rr.data || R <- lookup_rr(Domain, in, ?S_CNAME) ].
 
-<<<<<<< HEAD
-%% lookup resource record
-=======
 lookup_cname(Domain, Type) ->
     case Type of
      a -> [];
@@ -707,9 +704,8 @@
      _ -> []
     end.
 
-%% Have to do all lookups (changes to the db) in the
-%% process in order to make it possible to refresh the cache.
->>>>>>> 22f97428
+
+%% lookup resource record
 lookup_rr(Domain, Class, Type) ->
     match_rr(dns_rr_match(tolower(Domain), Class, Type)).
 
