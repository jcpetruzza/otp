--- conflicted
+++ resolved
@@ -124,26 +124,21 @@
 tick(Config) when is_list(Config) ->
     run_dist_configs(fun tick/2, Config).
 
-<<<<<<< HEAD
-tick(DCfg, _Config) ->
+tick(DCfg, Config) ->
+    tick_test(DCfg, Config, false).
+
+tick_intensity(Config) when is_list(Config) ->
+    run_dist_configs(fun tick_intensity/2, Config).
+
+tick_intensity(DCfg, Config) ->
+    tick_test(DCfg, Config, true).
+
+tick_test(DCfg, _Config, CheckIntensityArg) ->
     %%
     %% This test case use disabled "connect all" so that
     %% global wont interfere...
     %%
 
-    %% First check that the normal case is OK!
-=======
-tick(DCfg, Config) ->
-    tick_test(DCfg, Config, false).
-
-tick_intensity(Config) when is_list(Config) ->
-    run_dist_configs(fun tick_intensity/2, Config).
-
-tick_intensity(DCfg, Config) ->
-    tick_test(DCfg, Config, true).
-
-tick_test(DCfg, _Config, CheckIntensityArg) ->
->>>>>>> 3c1f611a
     [Name1, Name2] = get_nodenames(2, dist_test),
 
     {ok, Node} = start_node(DCfg, Name1),
@@ -184,11 +179,6 @@
 				"-kernel net_ticktime 100 -connect_all false"),
     rpc:call(ServNode, erl_distribution_SUITE, tick_serv_test, [Node, node()]),
 
-<<<<<<< HEAD
-    {ok, Node} = start_node(DCfg, Name1,
-			 "-kernel net_ticktime 12 -connect_all false"),
-    rpc:call(Node, erl_distribution_SUITE, tick_cli_test, [ServNode]),
-=======
     %% We set min/max half a second lower/higher than expected since it
     %% takes time for termination dist controller, delivery of messages
     %% scheduling of process receiving nodedown, etc...
@@ -199,10 +189,10 @@
                                {" -kernel net_tickintensity 24", 11000, 13000}
                        end,
     
-    {ok, Node} = start_node(DCfg, Name1, "-kernel net_ticktime 12" ++ IArg),
+    {ok, Node} = start_node(DCfg, Name1,
+                            "-kernel net_ticktime 12 -connect_all false" ++ IArg),
 
     rpc:call(Node, erl_distribution_SUITE, tick_cli_test, [ServNode, Min, Max]),
->>>>>>> 3c1f611a
 
     spawn_link(erl_distribution_SUITE, keep_conn, [Node]),
 
