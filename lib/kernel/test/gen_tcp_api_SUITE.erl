%%
%% %CopyrightBegin%
%% 
%% Copyright Ericsson AB 1998-2022. All Rights Reserved.
%% 
%% Licensed under the Apache License, Version 2.0 (the "License");
%% you may not use this file except in compliance with the License.
%% You may obtain a copy of the License at
%%
%%     http://www.apache.org/licenses/LICENSE-2.0
%%
%% Unless required by applicable law or agreed to in writing, software
%% distributed under the License is distributed on an "AS IS" BASIS,
%% WITHOUT WARRANTIES OR CONDITIONS OF ANY KIND, either express or implied.
%% See the License for the specific language governing permissions and
%% limitations under the License.
%% 
%% %CopyrightEnd%
%%
-module(gen_tcp_api_SUITE).

%% Tests the documented API for the gen_tcp functions.  The "normal" cases
%% are not tested here, because they are tested indirectly in this and
%% and other test suites.

-include_lib("common_test/include/ct.hrl").
-include_lib("kernel/include/inet.hrl").
-include("kernel_test_lib.hrl").

-export([
	 all/0, suite/0, groups/0,
	 init_per_suite/1, end_per_suite/1, 
	 init_per_group/2, end_per_group/2, 
	 init_per_testcase/2, end_per_testcase/2,

	 t_connect_timeout/1, t_accept_timeout/1,
	 t_connect_src_port/1, t_connect_bad/1,
	 t_recv_timeout/1, t_recv_eof/1, t_recv_delim/1,
	 t_shutdown_write/1, t_shutdown_both/1, t_shutdown_error/1,
	 t_shutdown_async/1,
	 t_fdopen/1, t_fdconnect/1, t_implicit_inet6/1,
	 t_local_basic/1, t_local_unbound/1, t_local_fdopen/1,
	 t_local_fdopen_listen/1, t_local_fdopen_listen_unbound/1,
	 t_local_fdopen_connect/1, t_local_fdopen_connect_unbound/1,
	 t_local_abstract/1, t_accept_inet6_tclass/1,
	 s_accept_with_explicit_socket_backend/1,

         t_simple_local_sockaddr_in_send_recv/1,
         t_simple_link_local_sockaddr_in_send_recv/1,
         t_simple_local_sockaddr_in6_send_recv/1,
         t_simple_link_local_sockaddr_in6_send_recv/1
	]).

-export([getsockfd/0, closesockfd/1]).


%%%%%%%%%%%%%%%%%%%%%%%%%%%%%%%%%%%%%%%%%%%%%%%%%%%%%%%%%%%%%%%%%%%%%%%%%%%

suite() ->
    [
     {ct_hooks,[ts_install_cth]},
     {timetrap,{minutes,1}}
    ].

all() ->
    %% This is a temporary measure to ensure that we can 
    %% test the socket backend without effecting *all*
    %% applications on *all* machines.
    %% This flag is set only for *one* host.
    case ?TEST_INET_BACKENDS() of
        true ->
            [
             {group, inet_backend_default},
             {group, inet_backend_inet},
             {group, inet_backend_socket},
             {group, s_misc}
            ];
        _ ->
            [
             {group, inet_backend_default},
             {group, s_misc}
            ]
    end.

groups() -> 
    [
     {inet_backend_default, [], inet_backend_default_cases()},
     {inet_backend_inet,    [], inet_backend_inet_cases()},
     {inet_backend_socket,  [], inet_backend_socket_cases()},
     {t_accept,             [], t_accept_cases()},
     {t_connect,            [], t_connect_cases()},
     {t_recv,               [], t_recv_cases()},
     {t_shutdown,           [], t_shutdown_cases()},
     {t_misc,               [], t_misc_cases()},
     {sockaddr,             [], sockaddr_cases()},
     {t_local,              [], t_local_cases()},
     {s_misc,               [], s_misc_cases()}
    ].

inet_backend_default_cases() ->
    [
     {group, t_accept},
     {group, t_connect},
     {group, t_recv},
     {group, t_shutdown},
     {group, t_misc},
     {group, t_local}
    ].

inet_backend_inet_cases() ->
    inet_backend_default_cases().

inet_backend_socket_cases() ->
    inet_backend_default_cases().

t_accept_cases() ->
    [
     t_accept_timeout
    ].

t_connect_cases() ->
    [
     t_connect_timeout,
     t_connect_src_port,
     t_connect_bad
    ].

t_recv_cases() ->
    [
     t_recv_timeout,
     t_recv_eof,
     t_recv_delim
    ].

t_shutdown_cases() ->
    [
     t_shutdown_write,
     t_shutdown_both,
     t_shutdown_error,
     t_shutdown_async
    ].

t_misc_cases() ->
    [
     t_fdopen,
     t_fdconnect,
     t_implicit_inet6,
     t_accept_inet6_tclass,
     {group, sockaddr}
    ].

sockaddr_cases() ->
    [
     t_simple_local_sockaddr_in_send_recv,
     t_simple_link_local_sockaddr_in_send_recv,
     t_simple_local_sockaddr_in6_send_recv,
     t_simple_link_local_sockaddr_in6_send_recv
    ].

t_local_cases() ->
    [
     t_local_basic,
     t_local_unbound,
     t_local_fdopen,
     t_local_fdopen_listen,
     t_local_fdopen_listen_unbound,
     t_local_fdopen_connect,
     t_local_fdopen_connect_unbound,
     t_local_abstract
    ].

s_misc_cases() ->
    [
     s_accept_with_explicit_socket_backend
    ].

init_per_suite(Config0) ->

    ?P("init_per_suite -> entry with"
       "~n      Config: ~p"
       "~n      Nodes:  ~p", [Config0, erlang:nodes()]),

    case ?LIB:init_per_suite(Config0) of
        {skip, _} = SKIP ->
            SKIP;

        Config1 when is_list(Config1) ->

            ?P("init_per_suite -> end when "
               "~n      Config: ~p", [Config1]),
            
            %% We need a monitor on this node also
            kernel_test_sys_monitor:start(),

            Config1
    end.


end_per_suite(Config0) ->

    ?P("end_per_suite -> entry with"
       "~n      Config: ~p"
       "~n      Nodes:  ~p", [Config0, erlang:nodes()]),

    %% Stop the local monitor
    kernel_test_sys_monitor:stop(),

    Config1 = ?LIB:end_per_suite(Config0),

    ?P("end_per_suite -> "
       "~n      Nodes: ~p", [erlang:nodes()]),

    Config1.


init_per_group(inet_backend_default = _GroupName, Config) ->
    [{socket_create_opts, []} | Config];
init_per_group(inet_backend_inet = _GroupName, Config) ->
    case ?EXPLICIT_INET_BACKEND() of
        true ->
            %% The environment trumps us,
            %% so only the default group should be run!
            {skip, "explicit inet backend"};
        false ->
            [{socket_create_opts, [{inet_backend, inet}]} | Config]
    end;
init_per_group(inet_backend_socket = _GroupName, Config) ->
    case ?EXPLICIT_INET_BACKEND() of
        true ->
            %% The environment trumps us,
            %% so only the default group should be run!
            {skip, "explicit inet backend"};
        false ->
            [{socket_create_opts, [{inet_backend, socket}]} | Config]
    end;
init_per_group(t_local = _GroupName, Config) ->
    try gen_tcp:connect({local,<<"/">>}, 0, []) of
	{error, eafnosupport} ->
            {skip, "AF_LOCAL not supported"};
	{error,_} ->
	    Config
    catch
        _C:_E:_S ->
            {skip, "AF_LOCAL not supported"}
    end;
init_per_group(sockaddr = _GroupName, Config) ->
    try socket:info() of
	_ ->
            Config
    catch
        error : notsup ->
            {skip, "esock not supported"};
        error : undef ->
            {skip, "esock not configured"}
    end;
init_per_group(_GroupName, Config) ->
    Config.

end_per_group(t_local, _Config) ->
    delete_local_filenames();
end_per_group(_, _Config) ->
    ok.


init_per_testcase(Func, Config)
  when Func =:= undefined -> % Insert your testcase name here
    dbg:tracer(),
    dbg:p(self(), c),
    dbg:tpl(prim_inet, cx),
    dbg:tpl(local_tcp, cx),
    dbg:tpl(inet, cx),
    dbg:tpl(gen_tcp, cx),
    Config;
init_per_testcase(_Func, Config) ->
    ?P("init_per_testcase -> entry with"
       "~n   Config:   ~p"
       "~n   Nodes:    ~p"
       "~n   Links:    ~p"
       "~n   Monitors: ~p",
       [Config, erlang:nodes(), pi(links), pi(monitors)]),

    kernel_test_global_sys_monitor:reset_events(),

    ?P("init_per_testcase -> done when"
       "~n   Nodes:    ~p"
       "~n   Links:    ~p"
       "~n   Monitors: ~p", [erlang:nodes(), pi(links), pi(monitors)]),
    Config.

end_per_testcase(Func, _Config)
  when Func =:= undefined -> % Insert your testcase name here
    dbg:stop();
end_per_testcase(_Func, Config) ->
    ?P("end_per_testcase -> entry with"
       "~n   Config:   ~p"
       "~n   Nodes:    ~p"
       "~n   Links:    ~p"
       "~n   Monitors: ~p",
       [Config, erlang:nodes(), pi(links), pi(monitors)]),

    ?P("system events during test: "
       "~n   ~p", [kernel_test_global_sys_monitor:events()]),

    ?P("end_per_testcase -> done with"
       "~n   Nodes:    ~p"
       "~n   Links:    ~p"
       "~n   Monitors: ~p", [erlang:nodes(), pi(links), pi(monitors)]),
    ok.

%%% gen_tcp:accept/1,2


%% Test that gen_tcp:accept/2 (with timeout) works.
t_accept_timeout(Config) when is_list(Config) ->
    {ok, L} = gen_tcp:listen(0, ?INET_BACKEND_OPTS(Config)),
    timeout({gen_tcp, accept, [L, 200]}, 0.2, 1.0).

%%% gen_tcp:connect/X


%% Test that gen_tcp:connect/4 (with timeout) works.
t_connect_timeout(Config) when is_list(Config) ->
    ?TC_TRY(t_connect_timeout, fun() -> do_connect_timeout(Config) end).

do_connect_timeout(Config)->
    %%BadAddr = {134,138,177,16},
    %%TcpPort = 80,
    {ok, BadAddr} =  unused_ip(),
    TcpPort = 45638,
    ok = ?P("Connecting to ~p, port ~p", [BadAddr, TcpPort]),
    connect_timeout({gen_tcp,connect, [BadAddr,TcpPort, ?INET_BACKEND_OPTS(Config),200]}, 0.2, 5.0).


%% Test that setting only the source port for a connection works.
t_connect_src_port(Config) when is_list(Config) ->
    Timeout = 1000,
    Loopback = {127,0,0,1},
    %% Allocate a port to later use as source port
    {ok, Tmp} = gen_tcp:listen(0, [{ip,Loopback}, {linger,{true,0}}]),
    {ok, SrcPort} = inet:port(Tmp),
    io:format("SrcPort = ~w~n", [SrcPort]),
    {ok, L} = gen_tcp:listen(0, [{ip,Loopback}]),
    ok = gen_tcp:close(Tmp),
    {ok, DstPort} = inet:port(L),
    io:format("DstPort = ~w~n", [DstPort]),
    ConnectOpts = [{port,SrcPort}, {linger,{true,0}}],
    {ok, C} = gen_tcp:connect(Loopback, DstPort, ConnectOpts, Timeout),
    {ok, A} = gen_tcp:accept(L, Timeout),
    {ok, {_, SrcPort}} = inet:peername(A),
    ok = gen_tcp:close(L),
    ok = gen_tcp:close(C),
    ok = gen_tcp:close(A).


%% Test that gen_tcp:connect/3 handles non-existings hosts, and other
%% invalid things.
t_connect_bad(Config) when is_list(Config) ->
    NonExistingPort = 45638,		% Not in use, I hope.
    {error, Reason1} = gen_tcp:connect(localhost, NonExistingPort, 
                                       ?INET_BACKEND_OPTS(Config)),
    io:format("Error for connection attempt to port not in use: ~p",
	      [Reason1]),

    {error, Reason2} = gen_tcp:connect("non-existing-host-xxx", 7,
                                       ?INET_BACKEND_OPTS(Config)),
    io:format("Error for connection attempt to non-existing host: ~p",
	      [Reason2]),
    ok.


%%% gen_tcp:recv/X


%% Test that gen_tcp:recv/3 (with timeout works).
t_recv_timeout(Config) when is_list(Config) ->
    {ok, L} = gen_tcp:listen(0, ?INET_BACKEND_OPTS(Config)),
    {ok, Port} = inet:port(L),
    {ok, Client} = gen_tcp:connect(localhost, Port,
                                   ?INET_BACKEND_OPTS(Config) ++
                                       [{active, false}]),
    {ok, _A} = gen_tcp:accept(L),
    timeout({gen_tcp, recv, [Client, 0, 200]}, 0.2, 5.0).

%% Test that end of file on a socket is reported correctly.
t_recv_eof(Config) when is_list(Config) ->
    {ok, L} = gen_tcp:listen(0, ?INET_BACKEND_OPTS(Config)),
    {ok, Port} = inet:port(L),
    {ok, Client} = gen_tcp:connect(localhost, Port,
                                   ?INET_BACKEND_OPTS(Config) ++
                                       [{active, false}]),
    {ok, A} = gen_tcp:accept(L),
    ok = gen_tcp:close(A),
    {error, closed} = gen_tcp:recv(Client, 0),
    ok.

%% Test using message delimiter $X.
t_recv_delim(Config) when is_list(Config) ->
    ?TC_TRY(t_recv_delim, fun() -> do_recv_delim(Config) end).

do_recv_delim(Config) ->
    ?P("init"),
    {ok, L} = gen_tcp:listen(0, ?INET_BACKEND_OPTS(Config)),
    {ok, Port} = inet:port(L),
    Opts = ?INET_BACKEND_OPTS(Config) ++
        [{active,false}, {packet,line}, {line_delimiter,$X}],
    {ok, Client} = gen_tcp:connect(localhost, Port, Opts),
    {ok, A} = gen_tcp:accept(L),

    ?P("send the data"),
    ok = gen_tcp:send(A, "abcXefgX"),

    %% Why do we need a timeout?
    %% Sure, normally there would be no delay,
    %% but this testcase has nothing to do with timeouts?
    ?P("read the first chunk"),
    {ok, "abcX"} = gen_tcp:recv(Client, 0), % 200),
    ?P("read the second chunk"),
    {ok, "efgX"} = gen_tcp:recv(Client, 0), % 200),

    ?P("set active = 2"),
    ok = inet:setopts(Client, [{active,2}]),

    ?P("send the data again"),
    ok = gen_tcp:send(A, "abcXefgX"),

    ?P("await the first chunk"),
    receive {tcp, Client, "abcX"} -> ?P("received first chunk") end,
    ?P("await the second chunk"),
    receive {tcp, Client, "efgX"} -> ?P("received second chunk") end,

    ?P("cleanup"),
    ok = gen_tcp:close(Client),
    ok = gen_tcp:close(A),
    ?P("done"),
    ok.

%%% gen_tcp:shutdown/2

t_shutdown_write(Config) when is_list(Config) ->
    {ok, L} = gen_tcp:listen(0, ?INET_BACKEND_OPTS(Config)),
    {ok, Port} = inet:port(L),
    {ok, Client} = gen_tcp:connect(localhost, Port,
                                   ?INET_BACKEND_OPTS(Config) ++
                                       [{active, false}]),
    {ok, A} = gen_tcp:accept(L),
    ok = gen_tcp:shutdown(A, write),
    {error, closed} = gen_tcp:recv(Client, 0),
    ok.

t_shutdown_both(Config) when is_list(Config) ->
    {ok, L} = gen_tcp:listen(0, ?INET_BACKEND_OPTS(Config)),
    {ok, Port} = inet:port(L),
    {ok, Client} = gen_tcp:connect(localhost, Port,
                                   ?INET_BACKEND_OPTS(Config) ++
                                       [{active, false}]),
    {ok, A} = gen_tcp:accept(L),
    ok = gen_tcp:shutdown(A, read_write),
    {error, closed} = gen_tcp:recv(Client, 0),
    ok.

t_shutdown_error(Config) when is_list(Config) ->
    ?TC_TRY(t_shutdown_error, fun() -> do_shutdown_error(Config) end).

do_shutdown_error(Config) ->
    ?P("create listen socket"),
    {ok, L} = gen_tcp:listen(0, ?INET_BACKEND_OPTS(Config)),
    ?P("shutdown socket (with How = read_write)"),
    {error, enotconn} = gen_tcp:shutdown(L, read_write),
    ?P("close socket"),
    ok = gen_tcp:close(L),
    ?P("shutdown socket again (with How = read_write)"),
    {error, closed} = gen_tcp:shutdown(L, read_write),
    ?P("done"),
    ok.

t_shutdown_async(Config) when is_list(Config) ->
    ?TC_TRY(t_shutdown_async, fun() -> do_shutdown_async(Config) end).

do_shutdown_async(Config) ->
    ?P("create listen socket"),
    {ok, L} = gen_tcp:listen(0, ?INET_BACKEND_OPTS(Config) ++ [{sndbuf, 4096}]),
    if
        is_port(L) ->
            do_shutdown_async2(Config, L);
        true ->
            (catch gen_tcp:close(L)),
            exit({skip, "inet-only testcase"})
    end.

do_shutdown_async2(Config, L) ->
    {OS, _} = os:type(),
    {ok, Port} = inet:port(L),
    ?P("connect"),
    {ok, Client} = gen_tcp:connect(localhost, Port,
				   ?INET_BACKEND_OPTS(Config) ++
                                       [{recbuf, 4096},
                                        {active, false}]),
    ?P("accept connection"),
    {ok, S} = gen_tcp:accept(L),
    ?P("create payload"),
    PayloadSize = 1024 * 1024,
    Payload = lists:duplicate(PayloadSize, $.),
    ?P("send payload"),
    ok = gen_tcp:send(S, Payload),
    ?P("verify queue size"),
    case erlang:port_info(S, queue_size) of
	{queue_size, N} when N > 0 -> ok;
	{queue_size, 0} when OS =:= win32 -> ok;
	{queue_size, 0} = T -> ct:fail({unexpected, T})
    end,

    ?P("shutdown(write) accepted socket"),
    ok = gen_tcp:shutdown(S, write),
    ?P("recv from connected socket"),
    {ok, Buf} = gen_tcp:recv(Client, PayloadSize),
    ?P("recv(0) from connected socket (expect closed)"),
    {error, closed} = gen_tcp:recv(Client, 0),
    ?P("verify recv data"),
    case length(Buf) of
	PayloadSize -> ?P("done"), ok;
	Sz -> ?P("ERROR: "
                 "~n   extected: ~p"
                 "~n   received: ~p", [PayloadSize, Sz]),
              ct:fail({payload_size,
		       {expected, PayloadSize},
		       {received, Sz}})
    end.


%%% gen_tcp:fdopen/2

t_fdopen(Config) when is_list(Config) ->
    Question  = "Aaaa... Long time ago in a small town in Germany,",
    Question1 = list_to_binary(Question),
    Question2 = [<<"Aaaa">>, "... ", $L, <<>>, $o, "ng time ago ",
		 ["in ", [], <<"a small town">>, [" in Germany,", <<>>]]],
    Question1 = iolist_to_binary(Question2),
    Answer    = "there was a shoemaker, Schumacher was his name.",
    {ok, L}      = gen_tcp:listen(0, ?INET_BACKEND_OPTS(Config) ++ [{active, false}]),
    {ok, Port}   = inet:port(L),
    {ok, Client} = gen_tcp:connect(localhost, Port,
                                   ?INET_BACKEND_OPTS(Config) ++
                                       [{active, false}]),
    {A, FD} = case gen_tcp:accept(L) of
                  {ok, ASock} when is_port(ASock) ->
                      {ok, FileDesc} = prim_inet:getfd(ASock),
                      {ASock, FileDesc};
                  {ok, ASock} -> % socket
                      {ok, [{fd, FileDesc}]} =
                          gen_tcp_socket:getopts(ASock, [fd]),
                      {ASock, FileDesc}
              end,
    ?P("fdopen -> accepted: "
       "~n   A:  ~p"
       "~n   FD: ~p", [A, FD]),
    {ok, Server}    = gen_tcp:fdopen(FD, ?INET_BACKEND_OPTS(Config)),
    ok              = gen_tcp:send(Client, Question),
    {ok, Question}  = gen_tcp:recv(Server, length(Question), 2000),
    ok              = gen_tcp:send(Client, Question1),
    {ok, Question}  = gen_tcp:recv(Server, length(Question), 2000),
    ok              = gen_tcp:send(Client, Question2),
    {ok, Question}  = gen_tcp:recv(Server, length(Question), 2000),
    ok              = gen_tcp:send(Server, Answer),
    {ok, Answer}    = gen_tcp:recv(Client, length(Answer), 2000),
    ok              = gen_tcp:close(Client),
    {error, closed} = gen_tcp:recv(A, 1, 2000),
    ok              = gen_tcp:close(Server),
    ok              = gen_tcp:close(A),
    ok              = gen_tcp:close(L),
    ok.


t_fdconnect(Config) when is_list(Config) ->
    ?TC_TRY(t_fdconnect, fun() -> do_t_fdconnect(Config) end).

do_t_fdconnect(Config) ->
    Question  = "Aaaa... Long time ago in a small town in Germany,",
    Question1 = list_to_binary(Question),
    Question2 = [<<"Aaaa">>, "... ", $L, <<>>, $o, "ng time ago ",
		 ["in ", [], <<"a small town">>, [" in Germany,", <<>>]]],
    Question1 = iolist_to_binary(Question2),
    Answer    = "there was a shoemaker, Schumacher was his name.",
    Path      = proplists:get_value(data_dir, Config),
    Lib       = "gen_tcp_api_SUITE",
    ?P("try load util nif lib"),
    case erlang:load_nif(filename:join(Path, Lib), []) of
        ok ->
            ok;
        {error, {reload, ReasonStr}} ->
            ?P("already loaded: "
               "~n   ~s", [ReasonStr]),
            ok;
        {error, Reason} ->
            ?P("UNEXPECTED - failed loading util nif lib: "
               "~n   ~p", [Reason]),
            ?SKIPT("failed loading util nif lib")
    end,
    ?P("try create listen socket"),
    LOpts = ?INET_BACKEND_OPTS(Config) ++ [{active, false}],
    L = try gen_tcp:listen(0, LOpts) of
            {ok, LSock} ->
                LSock;
            {error, eaddrnotavail = LReason} ->
                ?SKIPT(listen_failed_str(LReason));
            {error, LReason} ->
                ?P("UNEXPECTED ERROR - listen error: "
                   "~n      COpts:  ~p"
                   "~n      Reason: ~p", [LReason]),
                ct:fail({unexpected_listen_error, LReason, LOpts})
        catch
            LC : LE : LS ->
                ?P("UNEXPECTED ERROR - caught listen: "
                   "~n   LOpts: ~p"
                   "~n   C:     ~p"
                   "~n   E:     ~p"
                   "~n   S:     ~p", [LOpts, LC, LE, LS]),
                ct:fail({listen_failure, {LC, LE, LS}, LOpts})
        end,            
    {ok, LPort} = inet:port(L),
    ?P("try create file descriptor"),
    FD = gen_tcp_api_SUITE:getsockfd(),
    ?P("try connect (to port ~w) using file descriptor ~w", [LPort, FD]),
    COpts = ?INET_BACKEND_OPTS(Config) ++ [{fd, FD}, {active, false}],
    Client = try gen_tcp:connect(localhost, LPort, COpts) of
                 {ok, CSock} ->
                     CSock;
                 {error, eaddrnotavail = CReason} ->
                     gen_tcp:close(L),
                     gen_tcp_api_SUITE:closesockfd(FD),
                     ?SKIPT(connect_failed_str(CReason));
                 {error, CReason} ->
                     ?P("UNEXPECTED ERROR - connect error: "
                        "~n      COpts:  ~p"
                        "~n      Reason: ~p", [COpts, CReason]),
                     ct:fail({unexpected_connect_error, CReason, COpts})
             catch
                 CC : CE : CS ->
                     ?P("UNEXPECTED ERROR - caught connect: "
                        "~n   COpts: ~p"
                        "~n   C:     ~p"
                        "~n   E:     ~p"
                        "~n   S:     ~p", [COpts, CC, CE, CS]),
                     ct:fail({connect_failure, {CC, CE, CS}, COpts})
             end,                             
    ?P("try accept connection"),
    Server = try gen_tcp:accept(L) of
                 {ok, ASock} ->
                     ASock;
                 {error, eaddrnotavail = AReason} ->
                     gen_tcp:close(Client),
                     gen_tcp:close(L),
                     gen_tcp_api_SUITE:closesockfd(FD),
                     ?SKIPT(accept_failed_str(AReason));
                 {error, AReason} ->
                     ?P("UNEXPECTED ERROR - accept error: "
                        "~n      Reason: ~p", [AReason]),
                     ct:fail({unexpected_accept_error, AReason})
             catch
                 AC : AE : AS ->
                     ?P("UNEXPECTED ERROR - caught accept: "
                        "~n   C: ~p"
                        "~n   E: ~p"
                        "~n   S: ~p", [AC, AE, AS]),
                     ct:fail({accept_failure, {AC, AE, AS}})
        end,                             
    ?P("begin validation"),
    ok = gen_tcp:send(Client, Question),
    {ok, Question} = gen_tcp:recv(Server, length(Question), 2000),
    ok = gen_tcp:send(Client, Question1),
    {ok, Question} = gen_tcp:recv(Server, length(Question), 2000),
    ok = gen_tcp:send(Client, Question2),
    {ok, Question} = gen_tcp:recv(Server, length(Question), 2000),
    ok = gen_tcp:send(Server, Answer),
    {ok, Answer} = gen_tcp:recv(Client, length(Answer), 2000),
    ?P("cleanup"),
    ok = gen_tcp:close(Client),
    FD = gen_tcp_api_SUITE:closesockfd(FD),
    {error, closed} = gen_tcp:recv(Server, 1, 2000),
    ok = gen_tcp:close(Server),
    ok = gen_tcp:close(L),
    ?P("done"),
    ok.


%%% implicit inet6 option to api functions

t_implicit_inet6(Config) when is_list(Config) ->
    ?TC_TRY(t_implicit_inet6, fun() -> do_t_implicit_inet6(Config) end).

do_t_implicit_inet6(Config) ->
    ?P("try get hostname"),
    Host = ok(inet:gethostname()),
    ?P("try get address for host ~p", [Host]),
    case inet:getaddr(Host, inet6) of
	{ok, Addr} ->
            ?P("address: ~p", [Addr]),
	    t_implicit_inet6(Config, Host, Addr);
	{error, Reason} ->
	    {skip,
	     "Can not look up IPv6 address: "
	     ++atom_to_list(Reason)}
    end.

t_implicit_inet6(Config, Host, Addr) ->
    Loopback = {0,0,0,0,0,0,0,1},
    InetBackendOpts = ?INET_BACKEND_OPTS(Config),
    case gen_tcp:listen(0, InetBackendOpts ++ [inet6, {ip,Loopback}]) of
	{ok, S1} ->
	    ?P("try ~s ~p", ["::1", Loopback]),
	    implicit_inet6(Config, S1, Loopback),
	    ok = gen_tcp:close(S1),
	    %%
	    LocalAddr = ok(get_localaddr()),
	    S2 = case gen_tcp:listen(0, InetBackendOpts ++ [{ip, LocalAddr}]) of
                     {ok, LSock2} ->
                         LSock2;
                     {error, Reason2} ->
                         ?P("Listen failed (ip):"
                            "~n   Reason2: ~p", [Reason2]),
                         ?SKIPT(listen_failed_str(Reason2))
                 end,
	    implicit_inet6(Config, S2, LocalAddr),
	    ok = gen_tcp:close(S2),
	    %%
	    ?P("try ~s ~p", [Host, Addr]),
	    S3 = case gen_tcp:listen(0, InetBackendOpts ++ [{ifaddr,Addr}]) of
                     {ok, LSock3} ->
                         LSock3;
                     {error, Reason3} ->
                         ?P("Listen failed (ifaddr):"
                            "~n   Reason3: ~p", [Reason3]),
                         ?SKIPT(listen_failed_str(Reason3))
                 end,
	    implicit_inet6(Config, S3, Addr),
	    ok = gen_tcp:close(S3),
	    ?P("done"),
            ok;
        {error, Reason1} ->
            ?SKIPT(listen_failed_str(Reason1))
    end.

implicit_inet6(Config, S, Addr) ->
    P = ok(inet:port(S)),
    S2 = case gen_tcp:connect(Addr, P, ?INET_BACKEND_OPTS(Config)) of
             {ok, CSock} ->
                 CSock;
             {error, CReason} ->
                 ?SKIPT(connect_failed_str(CReason))
         end,
    P2 = ok(inet:port(S2)),
    S1 = case gen_tcp:accept(S) of
             {ok, ASock} ->
                 ASock;
             {error, AReason} ->
                 ?SKIPT(accept_failed_str(AReason))
         end,
    P1 = P = ok(inet:port(S1)),
    {Addr,P2} = ok(inet:peername(S1)),
    {Addr,P1} = ok(inet:peername(S2)),
    {Addr,P1} = ok(inet:sockname(S1)),
    {Addr,P2} = ok(inet:sockname(S2)),
    ok = gen_tcp:close(S2),
    ok = gen_tcp:close(S1).


t_local_basic(Config) ->
    SFile = local_filename(server),
    SAddr = {local, bin_filename(SFile)},
    CFile = local_filename(client),
    CAddr = {local,bin_filename(CFile)},
    _ = file:delete(SFile),
    _ = file:delete(CFile),
    %%
    ?P("try create listen socket"),
    InetBackendOpts = ?INET_BACKEND_OPTS(Config),
    L =
	ok(
	  gen_tcp:listen(0, InetBackendOpts ++ 
                             [{ifaddr,{local,SFile}},{active,false}])),
    ?P("try connect"),
    C =
	ok(
	  gen_tcp:connect(
	    {local,SFile}, 0, InetBackendOpts ++
                [{ifaddr,{local,CFile}},{active,false}])),
    ?P("try accept connection"),
    S = ok(gen_tcp:accept(L)),
    ?P("try get sockname for listen socket"),
    %% SAddr = ok(inet:sockname(L)),
    case inet:sockname(L) of
        {ok, SAddr} ->
            ok;
        {ok, SAddr2} ->
            ?P("Invalid sockname: "
               "~n   Expected: ~p"
               "~n   Actual:   ~p", [SAddr, SAddr2]),
            exit({sockename, SAddr, SAddr2});
        {error, Reason} ->
            exit({sockname, Reason})
    end,
    ?P("try get peername for listen socket"),
    {error, enotconn} = inet:peername(L),
    ?P("try handshake"),
    local_handshake(S, SAddr, C, CAddr),
    ?P("try close listen socket"),
    ok = gen_tcp:close(L),
    ?P("try close accept socket"),
    ok = gen_tcp:close(S),
    ?P("try close connect socket"),
    ok = gen_tcp:close(C),
    %%
    ?P("try 'local' files"),
    ok = file:delete(SFile),
    ok = file:delete(CFile),
    ?P("done"),
    ok.


t_local_unbound(Config) ->
    ?TC_TRY(t_local_unbound, fun() -> do_local_unbound(Config) end).

do_local_unbound(Config) ->
    ?P("create local (server) filename"),
    SFile = local_filename(server),
    SAddr = {local,bin_filename(SFile)},
    _ = file:delete(SFile),
    %%
    InetBackendOpts = ?INET_BACKEND_OPTS(Config),
    ?P("create listen socket with ifaddr ~p", [SAddr]),
    L = ok(gen_tcp:listen(0, InetBackendOpts ++
                              [{ifaddr,SAddr},{active,false}])),
    ?P("listen socket created: ~p"
       "~n   => try connect", [L]),
    C = ok(gen_tcp:connect(SAddr, 0,
                           InetBackendOpts ++ [{active,false}])),
    ?P("connected: ~p"
       "~n   => try accept", [C]),
    S = ok(gen_tcp:accept(L)),
    ?P("accepted: ~p"
       "~n   => sockname", [S]),
    SAddr = ok(inet:sockname(L)),
    ?P("sockname: ~p"
       "~n   => peername (expect enotconn)", [SAddr]),
    {error, enotconn} = inet:peername(L),
    ?P("try local handshake"),
    local_handshake(S, SAddr, C, {local,<<>>}),
    ?P("close listen socket"),
    ok = gen_tcp:close(L),
    ?P("close accepted socket"),
    ok = gen_tcp:close(S),
    ?P("close connected socket"),
    ok = gen_tcp:close(C),
    ?P("delete (local) file"),
    ok = file:delete(SFile),
    ?P("done"),
    ok.


t_local_fdopen(Config) ->
    ?TC_TRY(t_local_fdopen, fun() -> do_local_fdopen(Config) end).

do_local_fdopen(Config) ->
    ?P("create local (server) filename"),
    SFile = local_filename(server),
    SAddr = {local,bin_filename(SFile)},
    _ = file:delete(SFile),
    %%
    InetBackendOpts = ?INET_BACKEND_OPTS(Config),
    ListenOpts = InetBackendOpts ++ [{ifaddr,SAddr},{active,false}],
    ?P("create listen socket with ListenOpts ~p", [ListenOpts]),
    L = ok(gen_tcp:listen(0, ListenOpts)),
    ConnectOpts = InetBackendOpts ++ [{active,false}],
    ?P("listen socket created: ~p"
       "~n   => try connect ~p", [L, ConnectOpts]),
    C0 = ok(gen_tcp:connect(SAddr, 0, ConnectOpts)),
    ?P("connected: ~p"
       "~n   => get fd", [C0]),
    Fd = if
             is_port(C0) ->
                 FD0 = ok(prim_inet:getfd(C0)),
                 ?P("FD: ~p"
                    "~n   => ignore fd", [FD0]),
                 %% Turn off C0, so it does not generate any events!
                 ok = prim_inet:ignorefd(C0, true),
                 FD0;
             true ->
                 [{fd, FD0}] = ok(inet:getopts(C0, [fd])),
                 ?P("FD: ~p", [FD0]),
                 FD0
         end,
    ?P("ignored fd:"
       "~n   => try fdopen (local)"),
    C = ok(gen_tcp:fdopen(Fd, ?INET_BACKEND_OPTS(Config) ++ [local])),
    ?P("fd open: ~p"
       "~n   => try accept", [C]),
    S = ok(gen_tcp:accept(L)),
    ?P("accepted: ~p"
       "~n   => get sockname", [S]),
    SAddr = ok(inet:sockname(L)),
    ?P("sockname: ~p"
       "~n   => try get peername (expect enotconn)", [SAddr]),
    {error,enotconn} = inet:peername(L),
    ?P("try local handshake"),
    local_handshake(S, SAddr, C, {local,<<>>}),
    ?P("close listen socket"),
    ok = gen_tcp:close(L),
    ?P("close accepted socket"),
    ok = gen_tcp:close(S),
    ?P("close connected socket (final)"),
    ok = gen_tcp:close(C),
    ?P("close connected socket (pre)"),
    ok = gen_tcp:close(C0),
    ?P("delete (local) file"),
    ok = file:delete(SFile),
    ?P("done"),
    ok.

t_local_fdopen_listen(Config) ->
    ?TC_TRY(t_local_fdopen_listen, fun() -> do_local_fdopen_listen(Config) end).

do_local_fdopen_listen(Config) ->
    ?P("create local (server) filename"),
    SFile = local_filename(server),
    SAddr = {local,bin_filename(SFile)},
    _ = file:delete(SFile),
    InetBackendOpts = ?INET_BACKEND_OPTS(Config),
    ?P("create dummy listen socket with ifaddr ~p", [SAddr]),
    L0 = ok(gen_tcp:listen(0, InetBackendOpts ++
                               [{ifaddr,SAddr},{active,false}])),
    ?P("dummy listen socket created: ~p"
       "~n   => try get FD", [L0]),
    Fd = if
             is_port(L0) ->
                 ok(prim_inet:getfd(L0));
             true ->
                 [{fd, FD0}] = ok(inet:getopts(L0, [fd])),
                 FD0
         end,
    ?P("FD: ~p"
       "~n   => try create proper listen socket (using fd)", [Fd]),
    L = ok(gen_tcp:listen(0, InetBackendOpts ++
                              [{fd,Fd},local,{active,false}])),
    ?P("try connect"),
    C = ok(gen_tcp:connect(SAddr, 0, InetBackendOpts ++ [{active,false}])),
    ?P("try accept (connection)"),
    S = ok(gen_tcp:accept(L)),
    ?P("verify (proper) listen socket sockname"),
    SAddr = ok(inet:sockname(L)),
    ?P("verify (proper) listen socket peername (expect enotconn)"),
    {error, enotconn} = inet:peername(L),
    ?P("perform handshake"),
    local_handshake(S, SAddr, C, {local,<<>>}),
    ?P("close (proper) listen socket"),
    ok = gen_tcp:close(L),
    ?P("close (dummy) listen socket"),
    ok = gen_tcp:close(L0),
    ?P("close accepted socket"),
    ok = gen_tcp:close(S),
    ?P("close connected socket"),
    ok = gen_tcp:close(C),
    ?P("delete file (used for socket)"),
    ok = file:delete(SFile),
    ?P("done"),
    ok.

t_local_fdopen_listen_unbound(Config) ->
    SFile = local_filename(server),
    SAddr = {local,bin_filename(SFile)},
    _ = file:delete(SFile),
    P = ok(prim_inet:open(tcp, local, stream)),
    Fd = ok(prim_inet:getfd(P)),
    InetBackendOpts = ?INET_BACKEND_OPTS(Config),
    L =
	ok(gen_tcp:listen(
	     0, InetBackendOpts ++ [{fd,Fd},{ifaddr,SAddr},{active,false}])),
    C = ok(gen_tcp:connect(SAddr, 0, InetBackendOpts ++ [{active,false}])),
    S = ok(gen_tcp:accept(L)),
    SAddr = ok(inet:sockname(L)),
    {error,enotconn} = inet:peername(L),
    local_handshake(S, SAddr, C, {local,<<>>}),
    ok = gen_tcp:close(L),
    ok = gen_tcp:close(P),
    ok = gen_tcp:close(S),
    ok = gen_tcp:close(C),
    ok = file:delete(SFile),
    ok.

t_local_fdopen_connect(Config) ->
    SFile = local_filename(server),
    SAddr = {local,bin_filename(SFile)},
    CFile = local_filename(client),
    CAddr = {local,bin_filename(CFile)},
    _ = file:delete(SFile),
    _ = file:delete(CFile),
    InetBackendOpts = ?INET_BACKEND_OPTS(Config),
    L = ok(gen_tcp:listen(0, InetBackendOpts ++ [{ifaddr,SAddr},{active,false}])),
    P = ok(prim_inet:open(tcp, local, stream)),
    Fd = ok(prim_inet:getfd(P)),
    C =
	ok(gen_tcp:connect(
	     SAddr, 0, InetBackendOpts ++
                 [{fd,Fd},{ifaddr,CAddr},{active,false}])),
    S = ok(gen_tcp:accept(L)),
    SAddr = ok(inet:sockname(L)),
    {error,enotconn} = inet:peername(L),
    local_handshake(S, SAddr, C, CAddr),
    ok = gen_tcp:close(L),
    ok = gen_tcp:close(S),
    ok = gen_tcp:close(C),
    ok = gen_tcp:close(P),
    ok = file:delete(SFile),
    ok.

t_local_fdopen_connect_unbound(Config) ->
    SFile = local_filename(server),
    SAddr = {local,bin_filename(SFile)},
    _ = file:delete(SFile),
    InetBackendOpts = ?INET_BACKEND_OPTS(Config),
    L = ok(gen_tcp:listen(0, InetBackendOpts ++ [{ifaddr,SAddr},{active,false}])),
    P = ok(prim_inet:open(tcp, local, stream)),
    Fd = ok(prim_inet:getfd(P)),
    C =	ok(gen_tcp:connect(SAddr, 0, InetBackendOpts ++ [{fd,Fd},{active,false}])),
    S = ok(gen_tcp:accept(L)),
    SAddr = ok(inet:sockname(L)),
    {error,enotconn} = inet:peername(L),
    local_handshake(S, SAddr, C, {local,<<>>}),
    ok = gen_tcp:close(L),
    ok = gen_tcp:close(S),
    ok = gen_tcp:close(C),
    ok = gen_tcp:close(P),
    ok = file:delete(SFile),
    ok.

t_local_abstract(Config) ->
    ?TC_TRY(t_local_abstract, fun() -> do_local_abstract(Config) end).

do_local_abstract(Config) ->
    ?P("only run on linux"),
    case os:type() of
	{unix, linux} ->
	    AbstAddr = {local,<<>>},
            InetBackendOpts = ?INET_BACKEND_OPTS(Config),
            ?P("create listen socket"),
	    L =
		ok(gen_tcp:listen(
		     0, InetBackendOpts ++ [{ifaddr,AbstAddr},{active,false}])),
            ?P("listen socket created: ~p"
               "~n      => sockname", [L]),
	    {local, _} = SAddr = ok(inet:sockname(L)),
            ?P("(listen socket) sockname verified"
               "~n      => try connect"),
	    C =
		ok(gen_tcp:connect(
		     SAddr, 0,
                     InetBackendOpts ++ [{ifaddr,AbstAddr},{active,false}])),
            ?P("connected: ~p"
               "~n      => sockname", [C]),
	    {local,_} = CAddr = ok(inet:sockname(C)),
            ?P("(connected socket) sockname verified"
               "~n      => try accept"),
	    S = ok(gen_tcp:accept(L)),
            ?P("accepted: ~p"
               "~n   => peername (expect enotconn)", [S]),
	    {error,enotconn} = inet:peername(L),
            ?P("try local handshake"),
	    local_handshake(S, SAddr, C, CAddr),
            ?P("close listen socket"),
	    ok = gen_tcp:close(L),
            ?P("close accepted socket"),
	    ok = gen_tcp:close(S),
            ?P("close connected socket"),
	    ok = gen_tcp:close(C),
            ?P("done"),
	    ok;
	_ ->
            ?P("skip (unless linux)"),
	    {skip,"AF_LOCAL Abstract Addresses only supported on Linux"}
    end.


local_handshake(S, SAddr, C, CAddr) ->
    ?P("~w(~p, ~p, ~p, ~p)~n", [?FUNCTION_NAME, S, SAddr, C, CAddr]),
    SData = "9876543210",
    CData = "0123456789",
    SAddr = ok(inet:sockname(S)),
    CAddr = ok(inet:sockname(C)),
    CAddr = ok(inet:peername(S)),
    SAddr = ok(inet:peername(C)),
    ok = gen_tcp:send(C, CData),
    ok = gen_tcp:send(S, SData),
    CData = ok(gen_tcp:recv(S, length(CData))),
    SData = ok(gen_tcp:recv(C, length(SData))),
    ok.

t_accept_inet6_tclass(Config) when is_list(Config) ->
    ?TC_TRY(t_accept_inet6_tclass, fun() -> do_accept_inet6_tclass(Config) end).

do_accept_inet6_tclass(Config) ->
    TClassOpt = {tclass, 8#56 bsl 2}, % Expedited forwarding
    Loopback  = {0,0,0,0,0,0,0,1},
    ?P("create listen socket with tclass: ~p", [TClassOpt]),
    case gen_tcp:listen(0, ?INET_BACKEND_OPTS(Config) ++
                            [inet6, {ip, Loopback}, TClassOpt]) of
	{ok, L} ->
            ?P("listen socket created: "
               "~n      ~p", [L]),
	    LPort = ok(inet:port(L)),
            ?P("try to connect to port ~p", [LPort]),
	    Sa = ok(gen_tcp:connect(Loopback, LPort,
                                    ?INET_BACKEND_OPTS(Config))),
            ?P("connected: ~p"
               "~n   => accept connection", [Sa]),
	    Sb = ok(gen_tcp:accept(L)),
            ?P("accepted: ~p"
               "~n   => getopts (tclass)", [Sb]),
	    [TClassOpt] = ok(inet:getopts(Sb, [tclass])),
            ?P("tclass verified => close accepted socket"),
	    ok = gen_tcp:close(Sb),
            ?P("close connected socket"),
	    ok = gen_tcp:close(Sa),
            ?P("close listen socket"),
	    ok = gen_tcp:close(L),
            ?P("done"),
	    ok;
	{error, _Reason} ->
            ?P("ERROR: Failed create listen socket"
               "~n   ~p", [_Reason]),
	    {skip,"IPv6 TCLASS not supported"}
    end.


%% Here we use socket:sockaddr_in6() when creating and using the
%% socket(s).
%%
t_simple_local_sockaddr_in6_send_recv(Config) when is_list(Config) ->
    ?TC_TRY(?FUNCTION_NAME,
            fun() -> ?LIB:has_support_ipv6() end,
            fun() ->
                    Domain = inet6,
                    {ok, LocalAddr} = ?LIB:which_local_addr(Domain),
                    SockAddr = #{family   => Domain,
                                 addr     => LocalAddr,
                                 port     => 0},
                    do_simple_sockaddr_send_recv(SockAddr, Config)
            end).


t_simple_link_local_sockaddr_in6_send_recv(Config) when is_list(Config) ->
    ?TC_TRY(?FUNCTION_NAME,
            fun() ->
                    ?LIB:has_support_ipv6(),
                    is_net_supported()
            end,
            fun() ->
                    Domain = inet6,
                    LinkLocalAddr =
                        case ?LIB:which_link_local_addr(Domain) of
                            {ok, LLA} ->
                                LLA;
                            {error, _} ->
                                skip("No link local address")
                        end,
                    Filter =
                        fun(#{addr := #{family := D,
                                        addr   := A}}) ->
                                (D =:= Domain) andalso (A =:= LinkLocalAddr);
                           (_) ->
                                false
                        end,
                    case net:getifaddrs(Filter) of
                        {ok, [#{addr := #{scope_id := ScopeID}}|_]} ->
                            SockAddr = #{family   => Domain,
                                         addr     => LinkLocalAddr,
                                         port     => 0,
                                         scope_id => ScopeID},
                            do_simple_sockaddr_send_recv(SockAddr, Config);
                        {ok, _} ->
                            skip("Scope ID not found");
                        {error, R} ->
                            skip({failed_getifaddrs, R})
                    end
            end).


%% Here we use socket:sockaddr_in() when creating and using the
%% socket(s).
%%
t_simple_local_sockaddr_in_send_recv(Config) when is_list(Config) ->
    ?TC_TRY(?FUNCTION_NAME,
            fun() -> ok end,
            fun() ->
                    Domain = inet,
                    {ok, LocalAddr} = ?LIB:which_local_addr(Domain),
                    SockAddr = #{family   => Domain,
                                 addr     => LocalAddr,
                                 port     => 0},
                    do_simple_sockaddr_send_recv(SockAddr, Config)
            end).


t_simple_link_local_sockaddr_in_send_recv(Config) when is_list(Config) ->
    ?TC_TRY(?FUNCTION_NAME,
            fun() -> ok end,
            fun() ->
                    Domain = inet,
                    LinkLocalAddr =
                        case ?LIB:which_link_local_addr(Domain) of
                            {ok, LLA} ->
                                LLA;
                            {error, _} ->
                                skip("No link local address")
                        end,
                    SockAddr = #{family => Domain,
                                 addr   => LinkLocalAddr,
                                 port   => 0},
                    do_simple_sockaddr_send_recv(SockAddr, Config)
            end).


do_simple_sockaddr_send_recv(SockAddr, _) ->
    %% Create the server
    Self   = self(),
    ?P("~n      SockAddr: ~p", [SockAddr]),
    ServerF = fun() ->
                      ?P("try create listen socket"),
                      LSock =
                          try gen_tcp:listen(0, [{ifaddr, SockAddr},
                                                 {active, true},
                                                 binary]) of
                              {ok, LS} ->
                                  LS;
                              {error, LReason} ->
                                  ?P("listen error: "
                                     "~n      Reason: ~p", [LReason]),
                                  exit({listen_error, LReason})
                          catch
                              LC:LE:LS ->
                                  ?P("listen failure: "
                                     "~n      Error Class: ~p"
                                     "~n      Error:       ~p"
                                     "~n      Call Stack:  ~p", [LC, LE, LS]),
                                  exit({listen_failure, {LC, LE, LS}})
                          end,
                      ?P("try get listen port"),
                      {ok, Port}  = inet:port(LSock),
                      ?P("listen port: ~w", [Port]),
                      Self ! {{port, Port}, self()},
                      ?P("try accept"),
                      {ok, ASock} = gen_tcp:accept(LSock),
                      ?P("accepted: "
                         "~n      ~p", [ASock]),
                      receive
                          {tcp, ASock, <<"hej">>} ->
                              ?P("received expected message - send reply"),
                              ok = gen_tcp:send(ASock, "hopp")
                      end,
                      ?P("await termination command"),
                      receive
                          {die, Self} ->
                              ?P("terminating"),
                              (catch gen_tcp:close(ASock)),
                              (catch gen_tcp:close(LSock)),
                              exit(normal)
                      end
              end,
    ?P("try start server"),
    Server = spawn_link(ServerF),
    ?P("server started - await port "),
    ServerPort = receive
                     {{port, Port}, Server} ->
                         Port;
                     {'EXIT', Server, Reason} ->
                         ?P("server died unexpectedly: "
                            "~n      ~p", [Reason]),
                         exit({unexpected_listen_failure, Reason})
                 end,
    ?P("server port received: ~p", [ServerPort]),
    
    ?P("try connect to server"),
    ServerSockAddr = SockAddr#{port => ServerPort},
    {ok, CSock} = gen_tcp:connect(ServerSockAddr,
                                  [{ifaddr, SockAddr},
                                   {active, true},
                                   binary]),
    ?P("connected to server: "
       "~n      CSock: ~p"
       "~n      CPort: ~p", [CSock, inet:port(CSock)]),

    ?P("try send message"),
    ok = gen_tcp:send(CSock, "hej"),
    
    ?P("await reply message"),
    receive
        {tcp, CSock, <<"hopp">>} ->
            ?P("received expected reply message")
    end,

    ?P("terminate server"),
    Server ! {die, self()},

    ?P("await server termination"),
    receive
        {'EXIT', Server, normal} ->
            ok
    end,
    
    ?P("cleanup"),
    (catch gen_tcp:close(CSock)),

    ?P("done"),
    ok.

    
%% On MacOS (maybe more), accepting a connection resulted in a crash.
%% Note that since 'socket' currently does not work on windows
%% we have to skip on that platform.
s_accept_with_explicit_socket_backend(Config) when is_list(Config) ->
    ?TC_TRY(s_accept_with_explicit_socket_backend,
<<<<<<< HEAD
            fun() -> has_socket_support() end,
=======
            fun() ->
                    is_not_windows(),
                    is_socket_supported()
            end,
>>>>>>> ea330244
            fun() -> do_s_accept_with_explicit_socket_backend() end).

do_s_accept_with_explicit_socket_backend() ->
    {ok, S}         = gen_tcp:listen(0, [{inet_backend, socket}]),
    {ok, {_, Port}} = inet:sockname(S),
    ClientF = fun() ->
		      {ok, _} = gen_tcp:connect("localhost", Port, []),
		      receive die -> exit(normal) after infinity -> ok end
	      end,
    Client = spawn_link(ClientF),
    {ok, _} = gen_tcp:accept(S),
    Client ! die,
    ok.


%%% Utilities

has_socket_support() ->
    case os:type() of
        {win32, _} ->
            {skip, "Windows not supported"};
        _ ->
            case code:is_loaded(prim_socket) of
                false -> {skip, "Compiled without socket support"};
                _ -> ok
            end
    end.

is_socket_supported() ->
    try socket:info() of
	_ ->
            ok
    catch
        error : notsup ->
            {skip, "esock not supported"};
        error : undef ->
            {skip, "esock not configured"}
    end.


%% Calls M:F/length(A), which should return a timeout error, and complete
%% within the given time.

timeout({M,F,A}, Lower, Upper) ->
    case test_server:timecall(M, F, A) of
	{Time, Result} when Time < Lower ->
	    ct:fail({too_short_time, Time, Result});
	{Time, Result} when Time > Upper ->
	    ct:fail({too_long_time, Time, Result});
	{_, {error, timeout}} ->
	    ok;
	{_, Result} ->
	    ct:fail({unexpected_result, Result})
    end.

connect_timeout({M,F,A}, Lower, Upper) ->
    case test_server:timecall(M, F, A) of
	{Time, Result} when Time < Lower ->
	    case Result of
		{error, econnrefused = E} ->
		    {skip, "Not tested -- got error " ++ atom_to_list(E)};
		{error, enetunreach = E} ->
		    {skip, "Not tested -- got error " ++ atom_to_list(E)};
                {error, ehostunreach = E} ->
		    {skip, "Not tested -- got error " ++ atom_to_list(E)};
		{ok, Socket} -> % What the...
		    Pinfo = erlang:port_info(Socket),
		    Db = inet_db:lookup_socket(Socket),
		    Peer = inet:peername(Socket),
		    ct:fail({too_short_time, Time,
			     [Result,Pinfo,Db,Peer]});
		_ ->
		    ct:fail({too_short_time, Time, Result})
	    end;
	{Time, Result} when Time > Upper ->
	    ct:fail({too_long_time, Time, Result});
	{_, {error, timeout}} ->
	    ok;
	{_, Result} ->
	    ct:fail({unexpected_result, Result})
    end.

%% Try to obtain an unused IP address in the local network.

unused_ip() ->
    {ok, Host} = inet:gethostname(),
    {ok, Hent} = inet:gethostbyname(Host),
    #hostent{h_addr_list=[{A, B, C, _D}|_]} = Hent,
    %% Note: In our net, addresses below 16 are reserved for routers and
    %% other strange creatures.
    IP = unused_ip(A, B, C, 16),
    if
        (IP =:= error) ->
            %% This is not supported on all platforms (yet), so...
            try net:getifaddrs() of
                {ok, IfAddrs} ->
                    ?P("~n   we        = ~p"
                       "~n   unused_ip = ~p"
                       "~n   ~p", [Hent, IP, IfAddrs]);
                {error, _} ->
                    ?P("~n   we:        ~p"
                       "~n   unused_ip: ~p", [Hent, IP])
            catch
                _:_:_ ->
                    ?P("~n   we:        ~p"
                       "~n   unused_ip: ~p", [Hent, IP])
            end;
        true ->
            ?P("~n   we:        ~p"
               "~n   unused_ip: ~p", [Hent, IP])
    end,
    IP.

unused_ip(255, 255, 255, 255) -> error;
unused_ip(255, B, C, D) -> unused_ip(1, B + 1, C, D);
unused_ip(A, 255, C, D) -> unused_ip(A, 1, C + 1, D);
unused_ip(A, B, 255, D) -> unused_ip(A, B, 1, D + 1);
unused_ip(A, B, C, D) ->
    case inet:gethostbyaddr({A, B, C, D}) of
	{ok, _} -> unused_ip(A + 1, B, C, D);
	{error, _} -> {ok, {A, B, C, D}}
    end.

ok({ok,V}) -> V;
ok(NotOk) ->
    try throw(not_ok)
    catch
	throw:Thrown:Stacktrace ->
	    erlang:raise(
	      error, {Thrown, NotOk}, tl(Stacktrace))
    end.

get_localaddr() ->
    get_localaddr(["localhost", "localhost6", "ip6-localhost"]).

get_localaddr([]) ->
    {error, localaddr_not_found};
get_localaddr([Localhost|Ls]) ->
    case inet:getaddr(Localhost, inet6) of
       {ok, LocalAddr} ->
           ?P("~s ~p", [Localhost, LocalAddr]),
           {ok, LocalAddr};
       _ ->
           get_localaddr(Ls)
    end.

getsockfd() -> undefined.
closesockfd(_FD) -> undefined.

local_filename(Tag) ->
    "/tmp/" ?MODULE_STRING "_" ++ os:getpid() ++ "_" ++ atom_to_list(Tag).

bin_filename(String) ->
    unicode:characters_to_binary(String, file:native_name_encoding()).

delete_local_filenames() ->
    _ =
	[file:delete(F) ||
	    F <-
		filelib:wildcard(
		  "/tmp/" ?MODULE_STRING "_" ++ os:getpid() ++ "_*")],
    ok.


%%%%%%%%%%%%%%%%%%%%%%%%%%%%%%%%%%%%%%%%%%%%%%%%%%%%%%%%%%%%%%%%%%%%%%%%%%%

is_net_supported() ->
    try net:info() of
        #{} ->
            ok
    catch
        error : notsup ->
            not_supported(net)
    end.


%%%%%%%%%%%%%%%%%%%%%%%%%%%%%%%%%%%%%%%%%%%%%%%%%%%%%%%%%%%%%%%%%%%%%%%%%

not_supported(What) ->
    skip({not_supported, What}).

skip(Reason) ->
    throw({skip, Reason}).


%%%%%%%%%%%%%%%%%%%%%%%%%%%%%%%%%%%%%%%%%%%%%%%%%%%%%%%%%%%%%%%%%%%%%%%%%%%

pi(Item) ->
    {Item, Val} = process_info(self(), Item),
    Val.
    

%%%%%%%%%%%%%%%%%%%%%%%%%%%%%%%%%%%%%%%%%%%%%%%%%%%%%%%%%%%%%%%%%%%%%%%%%%%

connect_failed_str(Reason) ->
    ?F("Connect failed: ~w", [Reason]).

listen_failed_str(Reason) ->
    ?F("Listen failed: ~w", [Reason]).

accept_failed_str(Reason) ->
    ?F("Accept failed: ~w", [Reason]).

<|MERGE_RESOLUTION|>--- conflicted
+++ resolved
@@ -1316,14 +1316,7 @@
 %% we have to skip on that platform.
 s_accept_with_explicit_socket_backend(Config) when is_list(Config) ->
     ?TC_TRY(s_accept_with_explicit_socket_backend,
-<<<<<<< HEAD
             fun() -> has_socket_support() end,
-=======
-            fun() ->
-                    is_not_windows(),
-                    is_socket_supported()
-            end,
->>>>>>> ea330244
             fun() -> do_s_accept_with_explicit_socket_backend() end).
 
 do_s_accept_with_explicit_socket_backend() ->
