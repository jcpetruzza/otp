%%
%% %CopyrightBegin%
%%
%% Copyright Ericsson AB 1998-2023. All Rights Reserved.
%%
%% Licensed under the Apache License, Version 2.0 (the "License");
%% you may not use this file except in compliance with the License.
%% You may obtain a copy of the License at
%%
%%     http://www.apache.org/licenses/LICENSE-2.0
%%
%% Unless required by applicable law or agreed to in writing, software
%% distributed under the License is distributed on an "AS IS" BASIS,
%% WITHOUT WARRANTIES OR CONDITIONS OF ANY KIND, either express or implied.
%% See the License for the specific language governing permissions and
%% limitations under the License.
%%
%% %CopyrightEnd%
%%

%% Run the entire test suite: 
%% ts:run(kernel, gen_tcp_misc_SUITE, [batch]).
%%
%% Run a specific group:
%% ts:run(kernel, gen_tcp_misc_SUITE, {group, foo}, [batch]).
%%
%% Run a specific test case:
%% ts:run(kernel, gen_tcp_misc_SUITE, foo, [batch]).
%%
%% (cd /mnt/c/$LOCAL_TESTS/26/kernel_test/ && $ERL_TOP/bin/win32/erl.exe -sname kernel-26-tester -pa c:$LOCAL_TESTS/26/test_server)
%% application:set_env(kernel, test_inet_backends, true).
%% S = fun() -> ts:run(kernel, gen_tcp_misc_SUITE, [batch]) end.
%% S = fun(SUITE) -> ts:run(kernel, SUITE, [batch]) end.
%% S = fun() -> ct:run_test([{suite, gen_tcp_misc_SUITE}]) end.
%% S = fun(SUITE) -> ct:run_test([{suite, SUITE}]) end.
%% G = fun(GROUP) -> ts:run(kernel, gen_tcp_misc_SUITE, {group, GROUP}, [batch]) end.
%% G = fun(SUITE, GROUP) -> ts:run(kernel, SUITE, {group, GROUP}, [batch]) end.
%% G = fun(GROUP) -> ct:run_test([{suite, gen_tcp_misc_SUITE}, {group, GROUP}]) end.
%% G = fun(SUITE, GROUP) -> ct:run_test([{suite, SUITE}, {group, GROUP}]) end.
%% T = fun(TC) -> ts:run(kernel, gen_tcp_misc_SUITE, TC, [batch]) end.
%% T = fun(TC) -> ct:run_test([{suite, gen_tcp_misc_SUITE}, {testcase, TC}]) end.
%% T = fun(TC) -> ct:run_test([{suite, gen_tcp_misc_SUITE}, {group, inet_backend_socket}, {testcase, TC}]) end.
%% T = fun(S, TC) -> ct:run_test([{suite, S}, {testcase, TC}]) end.
%% T = fun(S, G, TC) -> ct:run_test([{suite, S}, {group, G}, {testcase, TC}]) end.
%%
%%
%%


-module(gen_tcp_misc_SUITE).

-include_lib("common_test/include/ct.hrl").
-include("kernel_test_lib.hrl").

-export([
	 all/0, suite/0,groups/0,init_per_suite/1, end_per_suite/1, 
	 init_per_group/2,end_per_group/2, 
	 controlling_process/1, controlling_process_self/1,
	 no_accept/1, close_with_pending_output/1, active_n/1,
         active_n_closed/1,
	 data_before_close/1,
	 iter_max_socks/1,
	 get_status/1,
	 passive_sockets/1, accept_closed_by_other_process/1,
	 init_per_testcase/2, end_per_testcase/2,
	 otp_3924/1, closed_socket/1,
	 shutdown_active/1, shutdown_passive/1, shutdown_pending/1,
	 show_econnreset_active/1, show_econnreset_active_once/1,
	 show_econnreset_passive/1, econnreset_after_sync_send/1,
	 econnreset_after_async_send_active/1,
	 econnreset_after_async_send_active_once/1,
	 econnreset_after_async_send_passive/1,
         linger_zero/1, linger_zero_sndbuf/1,
	 default_options/1, http_bad_packet/1, 
	 busy_send/1, busy_disconnect_passive/1, busy_disconnect_active/1,
	 fill_sendq/1, partial_recv_and_close/1, 
	 partial_recv_and_close_2/1,partial_recv_and_close_3/1,so_priority/1,
         recvtos/1, recvttl/1, recvtosttl/1, recvtclass/1,
	 %% Accept tests
	 primitive_accept/1,multi_accept_close_listen/1,accept_timeout/1,
	 accept_timeouts_in_order/1,accept_timeouts_in_order2/1,
	 accept_timeouts_in_order3/1,accept_timeouts_in_order4/1,
	 accept_timeouts_in_order5/1,accept_timeouts_in_order6/1,
	 accept_timeouts_in_order7/1,accept_timeouts_mixed/1,
	 killing_acceptor/1,
         killing_multi_acceptors/1,
         killing_multi_acceptors2/1,
	 several_accepts_in_one_go/1, accept_system_limit/1,
	 active_once_closed/1,
         send_timeout_basic_wo_autoclose/1,
         send_timeout_basic_w_autoclose/1,
         send_timeout_check_length/1,
         send_timeout_para_wo_autoclose/1,
         send_timeout_para_w_autoclose/1,
         send_timeout_active/1,
         send_timeout_resume/1,
         otp_7731/1, zombie_sockets/1, otp_7816/1, otp_8102/1,
         wrapping_oct/0, wrapping_oct/1, otp_9389/1, otp_13939/1,
         otp_12242/1, delay_send_error/1, bidirectional_traffic/1,
	 socket_monitor1/1,
	 socket_monitor1_manys/1,
	 socket_monitor1_manyc/1,
	 socket_monitor1_demon_after/1,
	 socket_monitor2/1,
	 socket_monitor2_manys/1,
	 socket_monitor2_manyc/1,
	 otp_17492/1,
<<<<<<< HEAD
	 otp_18357/1
=======
	 otp_18707/1
>>>>>>> 59d630f1
	]).

%% Internal exports.
-export([sender/5,
         not_owner/1,
         passive_sockets_server/3,
         priority_server/3, 
	 %% oct_acceptor/1,
         otp_3924_sender/5,
         zombie_server/4]).

init_per_testcase(_Func, Config) ->
    ?P("init_per_testcase -> entry with"
       "~n   Config:   ~p"
       "~n   Nodes:    ~p"
       "~n   Links:    ~p"
       "~n   Monitors: ~p",
       [Config, erlang:nodes(), links(), monitors()]),

    kernel_test_global_sys_monitor:reset_events(),

    ?P("init_per_testcase -> done when"
       "~n   Nodes:    ~p"
       "~n   Links:    ~p"
       "~n   Monitors: ~p", [erlang:nodes(), links(), monitors()]),
    Config.

end_per_testcase(_Func, Config) ->
    ?P("end_per_testcase -> entry with"
       "~n   Config:   ~p"
       "~n   Nodes:    ~p"
       "~n   Links:    ~p"
       "~n   Monitors: ~p",
       [Config, erlang:nodes(), links(), monitors()]),

    SysEvs = kernel_test_global_sys_monitor:events(),

    ?P("system events during test: "
       "~n   ~p", [SysEvs]),

    ?P("end_per_testcase -> done with"
       "~n   Nodes:    ~p"
       "~n   Links:    ~p"
       "~n   Monitors: ~p", [erlang:nodes(), pi(links), pi(monitors)]),
    ok.

suite() ->
    [{ct_hooks,[ts_install_cth]},
     {timetrap,{minutes,4}}].

all() ->
    %% This is a temporary measure to ensure that we can 
    %% test the socket backend without effecting *all*
    %% applications on *all* machines.
    %% This flag is set only for *one* host.
    case ?TEST_INET_BACKENDS() of
        true ->
            [
             {group, inet_backend_default},
             {group, inet_backend_inet},
             {group, inet_backend_socket},
             {group, tickets}
            ];
        _ ->
            [
             {group, inet_backend_default},
             {group, tickets}
            ]
    end.

groups() -> 
    [
     {inet_backend_default,   [], inet_backend_default_cases()},
     {inet_backend_inet,      [], inet_backend_inet_cases()},
     {inet_backend_socket,    [], inet_backend_socket_cases()},

     {tickets,                [], ticket_cases()},

     {ctrl_proc,              [], ctrl_proc_cases()},
     {close,                  [], close_cases()},
     {active,                 [], active_cases()},
     {shutdown,               [], shutdown_cases()},
     {econnreset,             [], econnreset_cases()},
     {linger_zero,            [], linger_zero_cases()},
     {busy_disconnect,        [], busy_disconnect_cases()},
     {partial_recv_and_close, [], partial_recv_and_close_cases()},
     {pktoptions,             [], pktoptions_cases()},
     {accept,                 [], accept_cases()},
     {send_timeout,           [], send_timeout_cases()},
     {socket_monitor,         [], socket_monitor_cases()}
    ].

inet_backend_default_cases() ->
    all_std_cases().

inet_backend_inet_cases() ->
    all_std_cases().

inet_backend_socket_cases() ->
    all_std_cases().

all_std_cases() ->
    [
     {group, ctrl_proc},
     iter_max_socks,
     {group, close},
     {group, active},
     {group, shutdown},
     {group, econnreset},
     {group, linger_zero},
     default_options, http_bad_packet, busy_send,
     {group, busy_disconnect},
     fill_sendq,
     {group, partial_recv_and_close},
     so_priority,
     {group, pktoptions},
     {group, accept},
     {group, send_timeout},
     otp_7731,
     wrapping_oct,
     zombie_sockets,
     otp_7816,
     otp_8102, otp_9389,
     otp_12242, delay_send_error,
     bidirectional_traffic,
     {group, socket_monitor},
     otp_17492,
     otp_18707
    ].

ticket_cases() ->
    [
     otp_18357
    ].

close_cases() ->
    [
     no_accept,
     close_with_pending_output,
     data_before_close,
     accept_closed_by_other_process,
     otp_3924,
     closed_socket
    ].

ctrl_proc_cases() ->
    [
     controlling_process,
     controlling_process_self
    ].

active_cases() ->
    [
     passive_sockets,
     active_n,
     active_n_closed,
     active_once_closed
    ].

shutdown_cases() ->
    [
     shutdown_active,
     shutdown_passive,
     shutdown_pending
    ].

econnreset_cases() ->
    [
     show_econnreset_active,
     show_econnreset_active_once,
     show_econnreset_passive,
     econnreset_after_sync_send,
     econnreset_after_async_send_active,
     econnreset_after_async_send_active_once,
     econnreset_after_async_send_passive
    ].

linger_zero_cases() ->
    [
     linger_zero,
     linger_zero_sndbuf
    ].

busy_disconnect_cases() ->
    [
     busy_disconnect_passive,
     busy_disconnect_active
    ].

partial_recv_and_close_cases() ->
    [
     partial_recv_and_close,
     partial_recv_and_close_2,
     partial_recv_and_close_3
    ].

pktoptions_cases() ->
    [
     recvtos,
     recvttl,
     recvtosttl,
     recvtclass
    ].

accept_cases() ->
    [
     primitive_accept,
     multi_accept_close_listen,
     accept_timeout,
     accept_timeouts_in_order,
     accept_timeouts_in_order2,
     accept_timeouts_in_order3,
     accept_timeouts_in_order4,
     accept_timeouts_in_order5,
     accept_timeouts_in_order6,
     accept_timeouts_in_order7,
     accept_timeouts_mixed,
     killing_acceptor,
     killing_multi_acceptors,
     killing_multi_acceptors2,
     several_accepts_in_one_go,
     accept_system_limit
    ].

send_timeout_cases() ->
    [
     send_timeout_basic_wo_autoclose,
     send_timeout_basic_w_autoclose,
     send_timeout_check_length,
     send_timeout_para_wo_autoclose,
     send_timeout_para_w_autoclose,
     send_timeout_active,
     send_timeout_resume
    ].

socket_monitor_cases() ->
    [
     socket_monitor1,
     socket_monitor1_manys,
     socket_monitor1_manyc,
     socket_monitor1_demon_after,
     socket_monitor2,
     socket_monitor2_manys,
     socket_monitor2_manyc
    ].

init_per_suite(Config0) ->

    ?P("init_per_suite -> entry with"
       "~n      Config: ~p"
       "~n      Nodes:  ~p", [Config0, erlang:nodes()]),

    case ?LIB:init_per_suite(Config0) of
        {skip, _} = SKIP ->
            SKIP;

        Config1 when is_list(Config1) ->
            
            ?P("init_per_suite -> end when "
               "~n      Config: ~p", [Config1]),
            
            %% We need a monitor on this node also
            kernel_test_sys_monitor:start(),

            Config1
    end.

end_per_suite(Config0) ->

    ?P("end_per_suite -> entry with"
       "~n      Config: ~p"
       "~n      Nodes:  ~p", [Config0, erlang:nodes()]),

    %% Stop the local monitor
    kernel_test_sys_monitor:stop(),

    Config1 = ?LIB:end_per_suite(Config0),

    ?P("end_per_suite -> "
       "~n      Nodes: ~p", [erlang:nodes()]),

    Config1.

init_per_group(inet_backend_default = _GroupName, Config) ->
    [{socket_create_opts, []} | Config];
init_per_group(inet_backend_inet = _GroupName, Config) ->
    case ?EXPLICIT_INET_BACKEND() of
        true ->
            %% The environment trumps us,
            %% so only the default group should be run!
            {skip, "explicit inet backend"};
        false ->
            [{socket_create_opts, [{inet_backend, inet}]} | Config]
    end;
init_per_group(inet_backend_socket = _GroupName, Config) ->
    case ?EXPLICIT_INET_BACKEND() of
        true ->
            %% The environment trumps us,
            %% so only the default group should be run!
            {skip, "explicit inet backend"};
        false ->
            [{socket_create_opts, [{inet_backend, socket}]} | Config]
    end;
init_per_group(_GroupName, Config) ->
    Config.

end_per_group(_GroupName, Config) ->
    Config.

-define(UNIQ_NODE_NAME,
  list_to_atom(?MODULE_STRING ++ "__" ++
               atom_to_list(?FUNCTION_NAME) ++ "_" ++
	       integer_to_list(erlang:unique_integer([positive])))).

%% Tests kernel application variables inet_default_listen_options and
%% inet_default_connect_options.
default_options(Config) when is_list(Config) ->
    Cond = fun() -> ok end,
    Pre  = fun() -> case ?WHICH_LOCAL_ADDR(inet) of
                        {ok, Addr} ->
                            Addr;
                        {error, Reason} ->
                            throw({skip, Reason})
                    end
           end,
    TC   = fun(Addr) -> do_default_options(Config, Addr) end,
    Post = fun(_) -> ok end,
    ?TC_TRY(?FUNCTION_NAME, Cond, Pre, TC, Post).

do_default_options(Config, Addr) ->
    %% First check the delay_send option
    {true,  true,  true}  = do_delay_send_1(Config, Addr),
    {false, false, false} = do_delay_send_2(Config, Addr),
    {true,  false, false} = do_delay_send_3(Config, Addr),
    {false, false, false} = do_delay_send_4(Config, Addr),
    {false, false, false} = do_delay_send_5(Config, Addr),
    {false, true,  true}  = do_delay_send_6(Config, Addr),
    %% Now lets start some nodes with different combinations of options:
    {true,true,true} =
        do_delay_on_other_node("", fun() -> do_delay_send_1(Config, Addr) end),
    {true,false,false} =
	do_delay_on_other_node("-kernel inet_default_connect_options "
			       "\"[{delay_send,true}]\"",
			       fun() -> do_delay_send_2(Config, Addr) end),
    
    {false,true,true} =
	do_delay_on_other_node("-kernel inet_default_listen_options "
			       "\"[{delay_send,true}]\"",
			       fun() -> do_delay_send_2(Config, Addr) end),
    
    {true,true,true} =
	do_delay_on_other_node("-kernel inet_default_listen_options "
			       "\"[{delay_send,true}]\"",
			       fun() -> do_delay_send_3(Config, Addr) end),
    {true,true,true} =
	do_delay_on_other_node("-kernel inet_default_connect_options "
			       "\"[{delay_send,true}]\"",
			       fun() -> do_delay_send_6(Config, Addr) end),
    {false,false,false} =
	do_delay_on_other_node("-kernel inet_default_connect_options "
			       "\"[{delay_send,true}]\"",
			       fun() -> do_delay_send_5(Config, Addr) end),
    {false,true,true} =
	do_delay_on_other_node("-kernel inet_default_connect_options "
			       "\"[{delay_send,true}]\" "
			       "-kernel inet_default_listen_options "
			       "\"[{delay_send,true}]\"",
			       fun() -> do_delay_send_5(Config, Addr) end),
    {true,false,false} =
	do_delay_on_other_node("-kernel inet_default_connect_options "
			       "\"[{delay_send,true}]\" "
			       "-kernel inet_default_listen_options "
			       "\"[{delay_send,true}]\"",
			       fun() -> do_delay_send_4(Config, Addr) end),
    {true,true,true} =
	do_delay_on_other_node("-kernel inet_default_connect_options "
			       "\"{delay_send,true}\" "
			       "-kernel inet_default_listen_options "
			       "\"{delay_send,true}\"",
			       fun() -> do_delay_send_2(Config, Addr) end),
    %% Active is to dangerous and is suppressed
    {true,true,true} =
	do_delay_on_other_node("-kernel inet_default_connect_options "
			       "\"{active,false}\" "
			       "-kernel inet_default_listen_options "
			       "\"{active,false}\"",
			       fun() -> do_delay_send_7(Config, Addr) end),
    {true,true,true} =
	do_delay_on_other_node("-kernel inet_default_connect_options "
			       "\"[{active,false},{delay_send,true}]\" "
			       "-kernel inet_default_listen_options "
			       "\"[{active,false},{delay_send,true}]\"",
			       fun() -> do_delay_send_7(Config, Addr) end),
    {true,true,true} =
	do_delay_on_other_node("-kernel inet_default_connect_options "
			       "\"[{active,false},{delay_send,true}]\" "
			       "-kernel inet_default_listen_options "
			       "\"[{active,false},{delay_send,true}]\"",
			       fun() -> do_delay_send_2(Config, Addr) end),
    ok.


do_delay_on_other_node(XArgs, Function) ->
    Dir = filename:dirname(code:which(?MODULE)),
    {ok, Node} = ?START_NODE(?UNIQ_NODE_NAME,
                             "-pa " ++ Dir ++ " " ++ XArgs),
    Res = rpc:call(Node, erlang, apply, [Function,[]]),
    ?STOP_NODE(Node),
    Res.

do_delay_send_1(Config, Addr) ->
    {ok, LS} = ?LISTEN(Config, 0, [{ip, Addr}, {delay_send,true}]),
    {ok, {_,PortNum}} = inet:sockname(LS),
    S = case ?CONNECT(Config, Addr, PortNum, [{ip, Addr}, {delay_send,true}]) of
            {ok, Sock} ->
                Sock;
            {error, eaddrnotavail = Reason} ->
                ?SKIPT(connect_failed_str(Reason))
        end,
    {ok,S2}= gen_tcp:accept(LS),
    {ok,[{delay_send,B1}]}=inet:getopts(S,[delay_send]),
    {ok,[{delay_send,B2}]}=inet:getopts(LS,[delay_send]),
    {ok,[{delay_send,B3}]}=inet:getopts(S2,[delay_send]),
    gen_tcp:close(S2),
    gen_tcp:close(S),
    gen_tcp:close(LS),
    {B1,B2,B3}.

do_delay_send_2(Config, Addr) ->
    {ok, LS} = ?LISTEN(Config, 0, [{ip, Addr}]),
    {ok, {_, PortNum}} = inet:sockname(LS),
    {ok, S}  = ?CONNECT(Config, Addr, PortNum, [{ip, Addr}]),
    {ok, S2} = gen_tcp:accept(LS),
    {ok, [{delay_send,B1}]} = inet:getopts(S,[delay_send]),
    {ok, [{delay_send,B2}]} = inet:getopts(LS,[delay_send]),
    {ok, [{delay_send,B3}]} = inet:getopts(S2,[delay_send]),
    gen_tcp:close(S2),
    gen_tcp:close(S),
    gen_tcp:close(LS),
    {B1,B2,B3}.

do_delay_send_3(Config, Addr) ->
    {ok, LS} = ?LISTEN(Config, 0, [{ip, Addr}]),
    {ok, {_, PortNum}} = inet:sockname(LS),
    {ok,S} = ?CONNECT(Config, Addr, PortNum, [{ip, Addr}, {delay_send,true}]),
    {ok,S2}= gen_tcp:accept(LS),
    {ok,[{delay_send,B1}]}=inet:getopts(S,[delay_send]),
    {ok,[{delay_send,B2}]}=inet:getopts(LS,[delay_send]),
    {ok,[{delay_send,B3}]}=inet:getopts(S2,[delay_send]),
    gen_tcp:close(S2),
    gen_tcp:close(S),
    gen_tcp:close(LS),
    {B1,B2,B3}.
    
do_delay_send_4(Config, Addr) ->
    {ok, LS} = ?LISTEN(Config, 0, [{ip, Addr}, {delay_send,false}]),
    {ok, {_, PortNum}} = inet:sockname(LS),
    {ok, S}  = ?CONNECT(Config, Addr, PortNum, [{ip, Addr}]),
    {ok, S2} = gen_tcp:accept(LS),
    {ok,[{delay_send,B1}]}=inet:getopts(S,[delay_send]),
    {ok,[{delay_send,B2}]}=inet:getopts(LS,[delay_send]),
    {ok,[{delay_send,B3}]}=inet:getopts(S2,[delay_send]),
    gen_tcp:close(S2),
    gen_tcp:close(S),
    gen_tcp:close(LS),
    {B1,B2,B3}.
    
do_delay_send_5(Config, Addr) ->
    {ok, LS} = ?LISTEN(Config, 0, [{ip, Addr}]),
    {ok, {_, PortNum}} = inet:sockname(LS),
    {ok,S}   = ?CONNECT(Config, Addr, PortNum, [{ip, Addr}, {delay_send,false}]),
    {ok,S2}  = gen_tcp:accept(LS),
    {ok,[{delay_send,B1}]}=inet:getopts(S,[delay_send]),
    {ok,[{delay_send,B2}]}=inet:getopts(LS,[delay_send]),
    {ok,[{delay_send,B3}]}=inet:getopts(S2,[delay_send]),
    gen_tcp:close(S2),
    gen_tcp:close(S),
    gen_tcp:close(LS),
    {B1,B2,B3}.
    
do_delay_send_6(Config, Addr) ->
    {ok, LS} = ?LISTEN(Config, 0, [{ip, Addr}, {delay_send,true}]),
    {ok, {_, PortNum}} = inet:sockname(LS),
    {ok, S}  = ?CONNECT(Config, Addr, PortNum, [{ip, Addr}]),
    {ok, S2} = gen_tcp:accept(LS),
    {ok,[{delay_send,B1}]}=inet:getopts(S,[delay_send]),
    {ok,[{delay_send,B2}]}=inet:getopts(LS,[delay_send]),
    {ok,[{delay_send,B3}]}=inet:getopts(S2,[delay_send]),
    gen_tcp:close(S2),
    gen_tcp:close(S),
    gen_tcp:close(LS),
    {B1,B2,B3}.
    
do_delay_send_7(Config, Addr) ->
    {ok, LS} = ?LISTEN(Config, 0, [{ip, Addr}]),
    {ok,{_, PortNum}} = inet:sockname(LS),
    {ok,S}   = ?CONNECT(Config, Addr, PortNum, [{ip, Addr}]),
    {ok,S2}  = gen_tcp:accept(LS),
    {ok,[{active,B1}]}=inet:getopts(S,[active]),
    {ok,[{active,B2}]}=inet:getopts(LS,[active]),
    {ok,[{active,B3}]}=inet:getopts(S2,[active]),
    gen_tcp:close(S2),
    gen_tcp:close(S),
    gen_tcp:close(LS),
    {B1,B2,B3}.

%% Open a listen port and change controlling_process for it
%% The result should be ok of done by the owner process,
%% Otherwise is should return {error,not_owner} or similar.
controlling_process(Config) when is_list(Config) ->
    Cond = fun() -> ok end,
    Pre  = fun() -> case ?WHICH_LOCAL_ADDR(inet) of
                        {ok, Addr} ->
                            Addr;
                        {error, Reason} ->
                            throw({skip, Reason})
                    end
           end,
    TC   = fun(Addr) -> do_controlling_process(Config, Addr) end,
    Post = fun(_) -> ok end,
    ?TC_TRY(?FUNCTION_NAME, Cond, Pre, TC, Post).

do_controlling_process(Config, Addr) ->
    ?P("create listen socket with:"
       "~n   Addr: ~p", [Addr]),
    {ok, S} = ?LISTEN(Config, 0, [{ip, Addr}]),
    Pid2    = spawn(?MODULE, not_owner, [S]),
    Pid2 ! {self(),2,control},
    {error, E} = receive {2,_E} ->
			      _E
		      after 10000 -> timeout
		      end,
    io:format("received ~p~n",[E]),
    Pid = spawn(?MODULE,not_owner,[S]),
    ok = gen_tcp:controlling_process(S,Pid),
    Pid ! {self(),1,control},
    ok = receive {1,ok} ->
                     ok
         after 1000 -> timeout
         end,
    Pid ! close.

not_owner(S) ->
    receive
	{From,Tag,control} ->
	    From ! {Tag,gen_tcp:controlling_process(S,self())};
	close ->
	    gen_tcp:close(S)
    after 1000 ->
	    ok
    end.

%% Open a listen port and assign the controlling process to
%% it self, then exit and make sure the port is closed properly.
controlling_process_self(Config) when is_list(Config) ->
    Cond = fun() -> ok end,
    Pre  = fun() -> case ?WHICH_LOCAL_ADDR(inet) of
                        {ok, Addr} ->
                            Addr;
                        {error, Reason} ->
                            throw({skip, Reason})
                    end
           end,
    TC   = fun(Addr) -> do_controlling_process_self(Config, Addr) end,
    Post = fun(_) -> ok end,
    ?TC_TRY(?FUNCTION_NAME, Cond, Pre, TC, Post).

do_controlling_process_self(Config, Addr) ->
    S = self(),
    process_flag(trap_exit,true),
    spawn_link(fun() ->
		       {ok,Sock} = ?LISTEN(Config, 0, [{ip, Addr}]),
		       S ! {socket, Sock},
		       ok = gen_tcp:controlling_process(Sock,self()),
		       S ! done
	       end),
    receive
	done ->
	    receive
		{socket,Sock} ->
		    process_flag(trap_exit,false),
		    %% Make sure the port is invalid after process crash
                    receive after 500 -> ok end,
                    case inet:port(Sock) of
                        {error,einval} -> ok;
                        {error,closed} -> ok % XXX gen_tcp_socket
                    end

	    end;
	Msg when element(1,Msg) /= socket ->
	    process_flag(trap_exit,false),
	    exit({unknown_msg,Msg})
    end.
    

%% Open a listen port and connect to it, then close the listen port
%% without doing any accept.  The connected socket should receive
%% a tcp_closed message.
no_accept(Config) when is_list(Config) ->
    Cond = fun() -> ok end,
    Pre  = fun() -> case ?WHICH_LOCAL_ADDR(inet) of
                        {ok, Addr} ->
                            Addr;
                        {error, Reason} ->
                            throw({skip, Reason})
                    end
           end,
    TC   = fun(Addr) -> do_no_access(Config, Addr) end,
    Post = fun(_) -> ok end,
    ?TC_TRY(?FUNCTION_NAME, Cond, Pre, TC, Post).

do_no_access(Config, Addr) ->
    ?P("create listen socket with Addr: ~p", [Addr]),
    %% LOpts = [{debug, true}],
    LOpts = [],
    {ok, L}         = ?LISTEN(Config, 0, [{ip, Addr} | LOpts]),
    {ok, {_, Port}} = inet:sockname(L),
    ?P("create connection socket"),
    %% COpts = [{debug, true}],
    COpts = [],
    ?P("connect to"
       "~n   Addr: ~p"
       "~n   Port: ~p", [Addr, Port]),
    {ok, Client}    = ?CONNECT(Config, Addr, Port, [{ip, Addr} | COpts]),
    ?P("close listen socket"),
    ok = gen_tcp:close(L),
    ?P("await connection socket closed"),
    receive
        {tcp_closed, Client} ->
            ?P("connection socket closed message received => OK"),
            ok
    after 5000 ->
            ?P("connection socket closed message *not* received => FAIL"),
            ct:fail(never_closed)    
    end.

%% Send several packets to a socket and close it.  All packets should
%% arrive to the other end.
close_with_pending_output(Config) when is_list(Config) ->
    ?P("~w -> entry with"
       "~n      Config: ~p"
       "~n      Nodes:  ~p", [?FUNCTION_NAME, Config, nodes()]),
    Pre = fun() ->
                  ?P("~w:pre -> try start node", [?FUNCTION_NAME]),
                  case start_remote_node(?FUNCTION_NAME,
					 ?WHICH_INET_BACKEND(Config)) of
                      {ok, Node} ->
                          ?P("~w:pre -> node ~p started",
                             [?FUNCTION_NAME, Node]),
                          Node;
                      {error, {no_connection,timeout}} ->
                          ?P("~w:pre -> [ERROR] no connection : timeout",
                             [?FUNCTION_NAME]),
                          ?SKIPT("node start timeout");
                      {error, Other} ->
                          %% Node starting is not what this test case is about.
                          %% so, if this fails, skip
                          ?P("~w:pre -> [ERROR] Unexpected error:"
                             "~n      ~p", [?FUNCTION_NAME, Other]),
                          ?SKIPT({failed_starting_remote_node, Other})
                  end
          end,
    TC   = fun(Node) ->
                   do_close_with_pending_output(Node, Config)
           end,
    Post = fun(Node) when is_atom(Node) ->
                   ?P("~w:post -> try stop 'remote' node ~p",
                      [?FUNCTION_NAME, Node]),
                   ?STOP_NODE(Node)   
           end,
    ?TC_TRY(?FUNCTION_NAME, Pre, TC, Post).

do_close_with_pending_output(Node, Config) ->
    {ok, Addr}      = ?WHICH_LOCAL_ADDR(inet),
    ?P("~w -> try create listen socket", [?FUNCTION_NAME]),
    {ok, L}         = ?LISTEN(Config, 0, [binary, {ip, Addr}, {active, false}]),
    ?P("~w -> try get port", [?FUNCTION_NAME]),
    {ok, {_, Port}} = inet:sockname(L),
    Packets         = 16,
    Total           = 2048*Packets,

    Self = self(),

    ?P("~w -> try spawn sender (on ~p): "
       "~n   Config:  ~p"
       "~n   Addr:    ~p"
       "~n   Port:    ~p"
       "~n   packets: ~p", [?FUNCTION_NAME, Node, Config, Addr, Port, Packets]),
    Sender = spawn_link(Node, ?MODULE, sender,
			[Config, Self, Addr, Port, Packets]),
    ?P("~w -> sender spawned (~p) - spawn reader",
       [?FUNCTION_NAME, Sender]),
    Reader = spawn_link(
	       fun() ->
		       Self ! {self(), "Starting - try accept"},
		       {ok, A} = gen_tcp:accept(L),
		       ?P("~w -> connection accepted - recv ~w data",
			  [?FUNCTION_NAME, Total]),
		       ok = inet:setopts(A, [{debug, true}]),    
		       Self ! {self(), "Accepted - try read"},
		       case gen_tcp:recv(A, Total) of
			   {ok, Bin} when (byte_size(Bin) =:= Total) ->
			       ?P("~w -> [OK] received expected ~w "
				  "bytes of data - "
				  "close sockets", [?FUNCTION_NAME, Total]),
			       ok = inet:setopts(A, [{debug, false}]),    
			       Self ! {self(), "read - expected amount of data - close socket(s)"},
			       gen_tcp:close(A),
			       gen_tcp:close(L),
			       ?P("~w -> [OK] done", [?FUNCTION_NAME]),
			       exit(ok);
			   {ok, Bin} ->
			       ?P("~w -> [ERROR] unexpected amount "
				  "of data recv - "
				  "close sockets: "
				  "~n      Expected: ~p"
				  "~n      Received: ~p",
				  [?FUNCTION_NAME, Total, byte_size(Bin)]),
			       ok = inet:setopts(A, [{debug, false}]),    
			       Self ! {self(), "read - *unexpected* amount of data - close socket(s)"},
			       gen_tcp:close(A),
			       gen_tcp:close(L),
			       ?P("~w -> [ERROR] done", [?FUNCTION_NAME]),
			       ct:fail({small_packet, byte_size(Bin)});
			   Error ->
			       ?P("~w -> [ERROR] recv failed - "
				  "close sockets: "
				  "~n      Error: ~p", [?FUNCTION_NAME, Error]),
			       ok = inet:setopts(A, [{debug, false}]),    
			       Self ! {self(), ?P("read failed - ~p - close socket(s)", [Error])},
			       (catch gen_tcp:close(A)),
			       (catch gen_tcp:close(L)),
			       ?P("~w -> [ERROR] done", [?FUNCTION_NAME]),
			       ct:fail({unexpected, Error})
		       end
	       end
	      ),
    await_reader_result(Node, Sender, Reader).


await_reader_result(Node, Sender, Reader) ->
    erlang:monitor_node(Node, true),
    do_await_reader_result(Node, Sender, Reader).

do_await_reader_result(Node, Sender, Reader) ->
    receive
	{'EXIT', Reader, ok} ->
	    ?P("reader terminated with success"),
	    ok;
	{'EXIT', Reader, RError} ->
	    ?P("reader terminated with failure: "
	       "~n   ~p", [RError]),
	    ct:fail({reader, RError});

	{'EXIT', Sender, ok} ->
	    ?P("sender terminated with success"),
	    do_await_reader_result(Node, undefined, Reader);
	{'EXIT', Sender, SError} ->
	    ?P("sender terminated with failure: "
	       "~n   ~p", [SError]),
	    ct:fail({sender, SError});

	{nodedown, Node} = NODEDOWN ->
	    ?P("sender node down"),
	    ct:fail(NODEDOWN);

	{Sender, Msg} ->
	    ?P("sender: ~s~n", [Msg]),
	    do_await_reader_result(Node, Sender, Reader);

	{Reader, Msg} ->
	    ?P("reader: ~s~n", [Msg]),
	    do_await_reader_result(Node, Sender, Reader)
    end.

sender(Config, Parent, ServerAddr, ServerPort, Packets) ->
    Parent ! {self(), "starting - get local address"},
    case ?WHICH_LOCAL_ADDR(inet) of
	{ok, LocalAddr} ->
	    Parent ! {self(), ?P("got local address ~p", [LocalAddr])},
	    X256 = lists:seq(0, 255),
	    X512 = [X256|X256],
	    X1K = [X512|X512],
	    Bin = list_to_binary([X1K|X1K]),
	    Parent ! {self(), "try connect to server"},
	    {ok, Sock} = ?CONNECT(Config, ServerAddr, ServerPort,
				  [{ip, LocalAddr}]),
	    Parent ! {self(), "connected - begin sending"},
	    send_loop(Sock, Bin, Packets),
	    Parent ! {self(), "sent - close socket"},
	    ok = gen_tcp:close(Sock),
	    Parent ! {self(), "done"},
	    exit(ok);
	Else ->
	    exit({skip, ?F("Failed get local address: ~p", [Else])})
    end.

send_loop(_Sock, _Data, 0) -> ok;
send_loop(Sock, Data, Left) ->
    %% ok = gen_tcp:send(Sock, Data),
    case gen_tcp:send(Sock, Data) of
	ok ->
	    ok;
        {error, Reason} ->
            ?P("[send_loop] failed send data when:"
	       "~n   Left:        ~p"
	       "~n   Reason:      ~p"
	       "~n   Socket Info: ~p", [Left, Reason, (catch inet:info(Sock))]),
            exit({failed_send, Left, Reason})
    end,
    send_loop(Sock, Data, Left-1).

%% Test {active,N} option
%% Verify operation of the {active,N} option.
active_n(Config) when is_list(Config) ->
    Cond = fun() -> ok end,
    Pre  = fun() -> case ?WHICH_LOCAL_ADDR(inet) of
                        {ok, Addr} ->
                            Addr;
                        {error, Reason} ->
                            throw({skip, Reason})
                    end
           end,
    TC   = fun(Addr) -> do_active_n(Config, Addr) end,
    Post = fun(_) -> ok end,
    ?TC_TRY(?FUNCTION_NAME, Cond, Pre, TC, Post).

do_active_n(Config, Addr) ->
    N = 3,
    LS = ok(?LISTEN(Config, 0, [{active,N}, {ip, Addr}])),
    [{active,N}] = ok(inet:getopts(LS, [active])),
    %% ok = inet:setopts(LS, [{active,-N}]),
    %% The point of this is to "demonstrate" that its possible to 
    %% enable and then later disable debug in one (setopts) call!
    %% Note the order! Its reversed!!
    ok = inet:setopts(LS, [{debug, false}, {active,-N}, {debug, true}]),
    receive
        {tcp_passive, LS} -> ok
    after
        5000 ->
            exit({error,tcp_passive_failure})
    end,
    [{active,false}] = ok(inet:getopts(LS, [active])),
    ok = inet:setopts(LS, [{active,0}]),
    receive
        {tcp_passive, LS} -> ok
    after
        5000 ->
            exit({error,tcp_passive_failure})
    end,
    ok = inet:setopts(LS, [{active,32767}]),
    {error,einval} = inet:setopts(LS, [{active,1}]),
    {error,einval} = inet:setopts(LS, [{active,-32769}]),
    ok = inet:setopts(LS, [{active,-32768}]),
    receive
        {tcp_passive, LS} -> ok
    after
        5000 ->
            exit({error,tcp_passive_failure})
    end,
    [{active,false}] = ok(inet:getopts(LS, [active])),
    ok = inet:setopts(LS, [{active,N}]),
    ok = inet:setopts(LS, [{active,true}]),
    [{active,true}] = ok(inet:getopts(LS, [active])),
    receive
        _ -> exit({error,active_n})
    after
        0 ->
            ok
    end,
    ok = inet:setopts(LS, [{active,N}]),
    ok = inet:setopts(LS, [{active,once}]),
    [{active,once}] = ok(inet:getopts(LS, [active])),
    receive
        _ -> exit({error,active_n})
    after
        0 ->
            ok
    end,
    {error,einval} = inet:setopts(LS, [{active,32768}]),
    ok = inet:setopts(LS, [{active,false}]),
    [{active,false}] = ok(inet:getopts(LS, [active])),
    Port = ok(inet:port(LS)),
    C = case ?CONNECT(Config, Addr, Port, [{active,N}, {ip, Addr}]) of
            {ok, CS} ->
                CS;
            {error, eaddrnotavail = Reason} ->
                ?SKIPT(connect_failed_str(Reason))
        end,
    [{active,N}] = ok(inet:getopts(C, [active])),
    S = ok(gen_tcp:accept(LS)),
    ok = inet:setopts(S, [{active,N}]),
    [{active,N}] = ok(inet:getopts(S, [active])),
    repeat(3,
           fun(I) ->
                   Msg = "message "++integer_to_list(I),
                   ok = gen_tcp:send(C, Msg),
                   receive
                       {tcp,S,Msg} ->
                           ok = gen_tcp:send(S, Msg)
                   after
                       5000 ->
                           exit({error,timeout})
                   end,
                   receive
                       {tcp,C,Msg} ->
                           ok
                   after
                       5000 ->
                           exit({error,timeout})
                   end
           end),
    receive
        {tcp_passive,S} ->
            [{active,false}] = ok(inet:getopts(S, [active]))
    after
        5000 ->
            exit({error,tcp_passive})
    end,
    receive
        {tcp_passive,C} ->
            [{active,false}] = ok(inet:getopts(C, [active]))
    after
        5000 ->
            exit({error,tcp_passive})
    end,
    LS2 = ok(?LISTEN(Config, 0, [{ip, Addr}, {active,0}])),
    receive
        {tcp_passive,LS2} ->
            [{active,false}] = ok(inet:getopts(LS2, [active]))
    after
        5000 ->
            exit({error,tcp_passive})
    end,
    ok = gen_tcp:close(LS2),
    ok = gen_tcp:close(C),
    ok = gen_tcp:close(S),
    ok = gen_tcp:close(LS),
    ok.

-define(OTP_3924_MAX_DELAY,  100).
-define(OTP_3924_MIN_FACTOR, 4).
%% Taken out of the blue, but on intra host connections
%% I expect propagation of a close to be quite fast
%% so 100 ms seems reasonable.

%% Tests that a socket can be closed fast enough.
otp_3924(Config) when is_list(Config) ->
    ?P("~w -> entry with"
       "~n      Config: ~p"
       "~n      Nodes:  ~p", [?FUNCTION_NAME, Config, nodes()]),
    Cond = fun() ->
                   case lists:keysearch(kernel_factor, 1, Config) of
                       %% Only run this on machines that are "fast enough"...
                       {value, {kernel_factor, Factor}}
                         when (Factor =< ?OTP_3924_MIN_FACTOR) ->
                           ?P("~w:condition -> "
                              "*fast* enough (~w)", [?FUNCTION_NAME, Factor]),
                           ok;
                       _ ->
                           ?P("~w:condition -> "
                              "*not* fast enough", [?FUNCTION_NAME]),
                           {skip, "Too slow for this test"}
                   end
           end,
    Pre = fun() ->
                  ?P("~w:pre -> which local address", [?FUNCTION_NAME]),
		  Addr = case ?WHICH_LOCAL_ADDR(inet) of
			     {ok, A} ->
				 A;
			     {error, Reason} ->
				 throw({skip, Reason})
			 end,
                  ?P("~w:pre -> calculate max delay", [?FUNCTION_NAME]),
                  MaxDelay = (case has_superfluous_schedulers() of
                                  true -> 4;
                                  false -> 1
                              end
                              * case {erlang:system_info(debug_compiled),
                                      erlang:system_info(lock_checking)} of
                                    {true, _} -> 6;
                                    {_, true} -> 2;
                                    _ -> 1
                                end * ?OTP_3924_MAX_DELAY),
                  ?P("~w:pre -> try start node", [?FUNCTION_NAME]),
                  {ok, Node} = start_node(?UNIQ_NODE_NAME),
                  ?P("~w:pre -> done with: "
                     "~n      Node:     ~p"
                     "~n      MaxDelay: ~p", [?FUNCTION_NAME, Node, MaxDelay]),
                  #{addr      => Addr,
		    node      => Node,
		    max_delay => MaxDelay}
          end,
    TC  = fun(#{addr      := Addr,
		node      := Node,
		max_delay := MaxDelay}) ->
                  ?P("~w:tc -> begin", [?FUNCTION_NAME]),
                  Res = do_otp_3924(Config, Addr, Node, MaxDelay),
                  ?P("~w:tc -> done", [?FUNCTION_NAME]),
                  Res
          end,
    Post = fun({Node, _}) ->
                   ?P("~w:post -> try stop node ~p", [?FUNCTION_NAME, Node]),
                   ?STOP_NODE(Node)
           end,
    ?TC_TRY(?FUNCTION_NAME, Cond, Pre, TC, Post).

do_otp_3924(Config, Addr, Node, MaxDelay) ->
    DataLen = 100*1024,
    Data    = otp_3924_data(DataLen),
    %% Repeat the test a couple of times to prevent the test from passing
    %% by chance.
    repeat(10, fun(N) ->
                       ok = otp_3924(Config, Addr, MaxDelay, Node, Data, DataLen, N)
               end),
    ok.

otp_3924(Config, Addr, MaxDelay, Node, Data, DataLen, N) ->
    {ok, L}         = ?LISTEN(Config, 0, [list, {ip, Addr}, {active, false}]),
    {ok, {_, Port}} = inet:sockname(L),
    Sender          = spawn_link(Node,
				 ?MODULE,
				 otp_3924_sender,
				 [Config, self(), Addr, Port, Data]),
    Data = otp_3924_receive_data(L, Sender, MaxDelay, DataLen, N),
    ok = gen_tcp:close(L).

otp_3924_receive_data(LSock, Sender, MaxDelay, Len, N) ->
    OP = process_flag(priority, max),
    OTE = process_flag(trap_exit, true),
    TimeoutRef = make_ref(),
    Data = (catch begin
                      Sender ! start,
                      {ok, Sock} = gen_tcp:accept(LSock),
                      D = otp_3924_receive_data(Sock,
                                                TimeoutRef,
                                                MaxDelay,
                                                Len,
                                                [],
                                                0),
                      ok = gen_tcp:close(Sock),
                      D
                  end),
    unlink(Sender),
    process_flag(trap_exit, OTE),
    process_flag(priority, OP),
    receive
	{'EXIT', _, TimeoutRef} ->
	    ct:fail({close_not_fast_enough,MaxDelay,N});
	{'EXIT', Sender, Reason} ->
	    ct:fail({sender_exited, Reason});
	{'EXIT', _Other, Reason} ->
	    ct:fail({linked_process_exited, Reason})
    after 0 ->
	    case Data of
		{'EXIT', {A,B}} ->
		    ct:fail({A,B,N});
		{'EXIT', Failure} ->
		    ct:fail(Failure);
		_ ->
		    Data
	    end
    end.
    

otp_3924_receive_data(Sock, TimeoutRef, MaxDelay, Len, Acc, AccLen) ->
    case gen_tcp:recv(Sock, 0) of
	{ok, Data} ->
	    NewAccLen = AccLen + length(Data),
	    if
		NewAccLen == Len ->
		    {ok, TRef} = timer:exit_after(MaxDelay,
                                                  self(),
                                                  TimeoutRef),
		    {error, closed} = gen_tcp:recv(Sock, 0),
		    timer:cancel(TRef),
		    lists:flatten([Acc, Data]);
		NewAccLen > Len ->
		    exit({received_too_much, NewAccLen});
		true ->
		    otp_3924_receive_data(Sock,
					  TimeoutRef,
					  MaxDelay,
					  Len,
					  [Acc, Data],
					  NewAccLen)
	    end;
	{error, closed} ->
	    exit({premature_close, AccLen});
	Error ->
	    exit({unexpected_error, Error})
    end.
    
otp_3924_data(Size) ->
    Block =
	"This is a sequence of characters that will be repeated "
	"again and again and again and again and again and ...  ",
    L = length(Block), 
    otp_3924_data(Block, [], Size div L, Size rem L).

otp_3924_data(_, Acc, 0, 0) ->
    lists:flatten(Acc);
otp_3924_data(_, Acc, 0, SingleLeft) ->
    otp_3924_data(false, ["."|Acc], 0, SingleLeft-1);
otp_3924_data(Block, Acc, BlockLeft, SingleLeft) ->
    otp_3924_data(Block, [Block|Acc], BlockLeft-1, SingleLeft).

otp_3924_sender(Config, Receiver, Addr, Port, Data) ->
    receive
	start ->
	    %% {ok, Sock} = ?CONNECT(Config, Addr, Port, [list, {ip, Addr}]),
	    case ?CONNECT(Config, Addr, Port, [list, {ip, Addr}]) of
		{ok, Sock} ->
		    gen_tcp:send(Sock, Data),
		    ok = gen_tcp:close(Sock),
		    unlink(Receiver);
		{error, eaddrinuse = Reason} ->
		    exit({skip, Reason})
	    end
    end.


%% Tests that a huge amount of data can be received before a close.
data_before_close(Config) when is_list(Config) ->
    Cond = fun() -> ok end,
    Pre  = fun() -> case ?WHICH_LOCAL_ADDR(inet) of
                        {ok, Addr} ->
                            Addr;
                        {error, Reason} ->
                            throw({skip, Reason})
                    end
           end,
    TC   = fun(Addr) -> do_data_before_close(Config, Addr) end,
    Post = fun(_) -> ok end,
    ?TC_TRY(?FUNCTION_NAME, Cond, Pre, TC, Post).

do_data_before_close(Config, Addr) ->
    ?P("create listen socket"),
    {ok, L} = ?LISTEN(Config, 0, [binary, {ip, Addr}]),
    {ok, {_, TcpPort}} = inet:sockname(L),
    Bytes = 256*1024,
    ?P("create 'huge sender' process"),
    spawn_link(fun() -> huge_sender(Config, Addr, TcpPort, Bytes) end),
    ?P("accept connection"),
    {ok, A} = gen_tcp:accept(L),
    ?P("receive and count data"),
    case count_bytes_recv(A, 0) of
        {Bytes, Result} ->
            ?P("Success: "
               "~n   Result: ~p", [Result]);
        {Wrong, Result} ->
            ?P("Wrong Number of Bytes:"
               "~n   Expected: ~p"
               "~n   Got:      ~p"
               "~n   Result:   ~p", [Bytes, Wrong, Result]),
            ct:fail({wrong_count, Wrong})
    end,
    ok.

count_bytes_recv(Sock, Total) ->
    receive
	{tcp, Sock, Bin} ->
            Sz = byte_size(Bin),
            ?P("count_bytes_recv -> received ~w bytes of data", [Sz]),
	    count_bytes_recv(Sock, Total+Sz);
	Other ->
            ?P("count_bytes_recv -> received 'other': "
               "~n   ~p", [Other]),
	    {Total, Other}
    end.

huge_sender(Config, Addr, TcpPort, Bytes) ->
    ?P("huge_sender -> connect to"
       "~n   Addr: ~p"
       "~n   Port: ~p", [Addr, TcpPort]),
    %% {ok, Client} = ?CONNECT(Config, Addr, TcpPort, [{ip, Addr}]),
    case ?CONNECT(Config, Addr, TcpPort, [{ip, Addr}]) of
	{ok, Client} ->
	    ?P("huge_sender -> connected: sleep some"),
	    receive after 500 -> ok end,
	    ?P("huge_sender -> try send ~w bytes", [Bytes]),
	    ok = gen_tcp:send(Client, make_zero_packet(Bytes)),
	    ?P("huge_sender -> data sent: sleep some"),
	    receive after 500 -> ok end,
	    ?P("huge_sender -> close socket"),
	    _ = gen_tcp:close(Client),
	    ?P("huge_sender -> done"),
	    ok;
	{error, Reason} when (Reason =:= duplicate_name) ->
	    ?P("huge_sender -> connect failed: "
	       "~n   ~p", [Reason]),
	    exit({skip, ?F("connect failed: ~p", [Reason])})
    end.

make_zero_packet(0) -> [];
make_zero_packet(N) when N rem 2 == 0 ->
    P = make_zero_packet(N div 2),
    [P|P];
make_zero_packet(N) ->
    P = make_zero_packet(N div 2),
    [0, P|P].

%% OTP-2924. Test that the socket process does not crash when
%% sys:get_status(Pid) is called.
get_status(Config) when is_list(Config) ->
    {ok,{socket,Pid,_,_}} = ?LISTEN(Config, 5678,[]),
    {status,Pid,_,_} = sys:get_status(Pid).

-define(RECOVER_SLEEP, 60000).
-define(RETRY_SLEEP,   15000).

%% Open as many sockets as possible. Do this several times and check
%% that we get the same number of sockets every time.
%% Guess: This is "supposed to" test for socket leakage
%% This works badly with the socket inet_backend, so make
%% some "checks" and "adjustments"...
iter_max_socks(Config) when is_list(Config) ->
    ct:timetrap(?MINS(30)),
    Cond = fun() -> iter_max_socks_condition(Config) end,
    Pre  = fun() ->
                   %% This is not *nearly* enough
                   %% We have some crap machines,
                   %% which we need to "handle with care"...
                   Tries =
                       case os:type() of
                           {win32, _} ->
			       7;
                           {unix, darwin} ->
                               10;
                           _ ->
                               20
                       end,
                   %% Run on a different node in order to
                   %% limit the effect if this test fails.
                   Dir = filename:dirname(code:which(?MODULE)),
                   {ok, Node} = ?START_NODE(test_iter_max_socks,
                                            "+Q 2048 -pa " ++ Dir),
                   {ok, Addr} = ?WHICH_LOCAL_ADDR(inet),
                   #{addr  => Addr,
                     tries => Tries,
                     node  => Node}
           end,
    Case = fun(#{addr  := Addr,
                 tries := Tries,
                 node  := Node}) ->
                   do_iter_max_socks(Config, Addr, Tries, Node)
           end,
    Post = fun(#{node := Node}) ->
                   ?STOP_NODE(Node)
           end,
    ?TC_TRY(?FUNCTION_NAME, Cond, Pre, Case, Post).

-define(IMS_MAX_ULIMIT, 4096).

iter_max_socks_condition(Config) -> 
    case ?IS_SOCKET_BACKEND(Config) of
        true ->
            case os:type() of
                {unix, _} ->
                    MaxNumOpenFilesStr =
                        string:trim(os:cmd("ulimit -n")),
                    try list_to_integer(MaxNumOpenFilesStr) of
                        MaxNumOpenFile when
                              (MaxNumOpenFile =< ?IMS_MAX_ULIMIT) ->
                            ok;
                        MaxNumOpenFile ->
                            {skip, ?F("ulimit -n: ~w (> ~w)",
                                      [MaxNumOpenFile, ?IMS_MAX_ULIMIT])}
                    catch
                        _:_:_ ->
                            %% Skip just to be on the safe side
                            {skip, "Works badly with the socket inet_backend"}
                    end;
                _ ->
                    ok
            end;
        false ->
            ok
    end.

   
do_iter_max_socks(Config, Addr, Tries, Node) ->
    Self = self(),
    L = iter_max_socks_run(
          Node,
          fun() ->
                  exit(iter_max_socks_runner(Config, Addr, Self, Tries, initialize))
          end),
    ?P("Result: "
       "~n   ~p", [L]),
    all_equal(L),
    {comment, "Max sockets: " ++ integer_to_list(hd(L))}.

iter_max_socks_run(Node, F) ->
    try erlang:spawn_opt(Node, F, [monitor]) of
        {Pid, MRef} when is_pid(Pid) andalso is_reference(MRef) ->
            iter_max_socks_await_runner(Node, Pid, MRef);
        _Any ->
            ?P("Unexpected process start result: "
               "~n   ~p", [_Any]),
            {skip, "Failed starting iterator (remote) process"}
    catch
        C:E:S ->
            ?P("Failed starting iterator (remote) process: "
               "~n   Class: ~p"
               "~n   Error: ~p"
               "~n   Stack: ~p", [C, E, S]),
            {skip, "Failed starting iterator (remote) process"}
    end.

iter_max_socks_await_runner(Node, Pid, MRef) ->
    erlang:monitor_node(Node, true),
    Start = millis(),
    iter_max_socks_await_runner2(Node, Pid, MRef, Start, Start).

iter_max_socks_await_runner2(Node, Pid, MRef, Start, Timestamp) ->
    receive
        {'DOWN', MRef, process, Pid, Res} ->
            T = millis(),
            ?P("received runner result after ~w ms "
                 "(~w ms since last status)", [T - Start, T - Timestamp]),
            erlang:monitor_node(Node, false),
            Res;

        {nodedown, Node} = NODEDOWN ->
            ?P("Received unexpected ~p 'nodedown'", [Node]),
            NODEDOWN;

        {status, Action, Info} ->
            T = millis(),
            ?P("Received status message (after ~w ms) from the runner ~p: "
               "~n   ~p => ~p", [T - Timestamp, Pid, Action, Info]),
            iter_max_socks_await_runner2(Node, Pid, MRef, Start, T);

        Any ->
            ?P("Received unexpected message while waiting for the runner ~p: "
               "~n   ~p", [Pid, Any]),
            iter_max_socks_await_runner2(Node, Pid, MRef, Start, Timestamp)

    after 5000 ->
            ?P("timeout while waiting for the runner ~p", [Pid]),
            iter_max_socks_await_runner2(Node, Pid, MRef, Start, Timestamp)
    end.

             
iter_max_socks_runner(_Config, _Addr, _Parent, 0, _) ->
    ?P("iter_max_socks_runner(0,-) -> done"),
    [];
iter_max_socks_runner(Config, Addr, Parent, N, initialize = First) ->
    ?P("iter_max_socks_runner(~w,~w) -> entry", [N, First]),
    Parent ! {status, start_socks_counting, First},
    MS = max_socks(Config, Addr),
    [MS|iter_max_socks_runner(Config, Addr, Parent, N-1, MS)];
iter_max_socks_runner(Config, Addr, Parent, N, failed = First) ->
    ?P("iter_max_socks_runner(~w,~w) -> entry", [N, First]),
    Parent ! {status, start_socks_counting, First},
    MS = max_socks(Config, Addr),
    [MS|iter_max_socks_runner(Config, Addr, Parent, N-1, First)];
iter_max_socks_runner(Config, Addr, Parent, N, First) when is_integer(First) ->
    ?P("iter_max_socks_runner(~w,~w) -> entry", [N, First]),
    Parent ! {status, start_socks_counting, First},
    MS = max_socks(Config, Addr),
    if
        (MS =:= First) -> 
	    [MS|iter_max_socks_runner(Config, Addr, Parent, N-1, First)];
       true ->
	    ?P("~w =/= ~w => sleeping for ~p seconds...",
               [MS, First, ?RETRY_SLEEP/1000]), 
	    receive after ?RETRY_SLEEP -> ok end,
	    ?P("iter_max_socks_runner(~w,~w) -> trying again", [N, First]),
            Parent ! {status, retry_socks_counting, {First, MS}},
	    RetryMS = max_socks(Config, Addr),
	    if RetryMS == First ->
                    [RetryMS|iter_max_socks_runner(Config, Addr, Parent, N-1, First)];
               true ->
                    [RetryMS|iter_max_socks_runner(Config, Addr, Parent, N-1, failed)]
            end
    end.

all_equal({skip, _} = SKIP) ->
    throw(SKIP);
all_equal([]) ->
    ok;
all_equal([Rule | T]) ->
    all_equal(Rule, T).

all_equal(Rule, [Rule | T]) ->
    all_equal(Rule, T);
all_equal(_, [_ | _]) ->
    ct:sleep(?RECOVER_SLEEP), % Wait a while and *hope* that we'll
                              % recover so other tests won't be
                              % affected.
    ct:fail(max_socket_mismatch);
all_equal(_Rule, []) ->
    ok.

max_socks(Config, Addr) ->
    put(state, open),
    Socks = case ?IS_SOCKET_BACKEND(Config) of
		true ->
		    case os:type() of
			{win32, nt} ->
			    %% 'socket' behaves differently
			    %% on Windows, so this test case
			    %% needs a lot of tweaking...
			    open_socks(Config,
				       ?IMS_MAX_ULIMIT div 2,
				       Addr);
			_ ->
			    open_socks(Config, ?IMS_MAX_ULIMIT, Addr)
		    end;
		_ ->
		    open_socks(Config, ?IMS_MAX_ULIMIT, Addr)

	    end,			    
    N = length(Socks),
    put(state, close),
    lists:foreach(fun(S) -> ok = gen_tcp:close(S) end, Socks),
    put(state, ready),
    ?P("Got ~p sockets", [N]),
    N.

%% We loop *either* until:
%% a) We cannot create more sockets
%% b) We have reached the max number of open sockets.
%%    Going passed this limit will make the system unstable
open_socks(Config, N, Addr) ->
    case ?LISTEN(Config, 0, [{ip, Addr}]) of
	{ok, L} ->
	    {ok, {_, Port}} = inet:sockname(L),
	    [L | connect_accept(Config, N-1, L, Addr, Port)];
	_ ->
	    []
    end.


connect_accept(Config, N, L, Addr, Port) when (N > 0) ->
    case ?CONNECT(Config, Addr, Port, [{ip, Addr}]) of
	{ok, C} ->
	    [C | do_accept(Config, N-1, L, Addr, Port)];
	_ ->
	    []
    end;
connect_accept(_, _, _, _, _) ->
    [].


do_accept(Config, N, L, Addr, Port) ->
    case gen_tcp:accept(L) of
	{ok, A} -> [A | connect_accept(Config, N-1, L, Addr, Port)];
	_ -> []
    end.

start_node(Name) ->
    Pa = filename:dirname(code:which(?MODULE)),
    ?START_NODE(Name, "-pa " ++ Pa).

%% start_node(Name0, InetBackend) ->
%%     Name = list_to_atom(?F("~w_~w", [Name0, InetBackend])),
%%     start_node(Name).

start_remote_node(Name0, InetBackend) ->
     Name = list_to_atom(?F("~w_~w", [Name0, InetBackend])),
     Pa = filename:dirname(code:which(?MODULE)),
     Opts = [{remote, true}, {fail_on_error, false}],
     ?START_NODE(Name, "-pa " ++ Pa, Opts).

%% Tests that when 'the other side' on a passive socket closes, the
%% connecting side can still read until the end of data.
passive_sockets(Config) when is_list(Config) ->
    Cond = fun() -> ok end,
    Pre  = fun() -> case ?WHICH_LOCAL_ADDR(inet) of
                        {ok, Addr} ->
                            Addr;
                        {error, Reason} ->
                            throw({skip, Reason})
                    end
           end,
    TC   = fun(Addr) -> do_passive_sockets(Config, Addr) end,
    Post = fun(_) -> ok end,
    ?TC_TRY(?FUNCTION_NAME, Cond, Pre, TC, Post).


do_passive_sockets(Config, Addr) ->
    ME = self(),
    spawn_link(fun() ->
                       passive_sockets_server(Config,
                                              [{active, false}, {ip, Addr}],
                                              ME)
               end),
    receive
        {socket,Port} -> ok
    end,
    ct:sleep(500),
    case ?CONNECT(Config, Addr, Port, [{active, false}, {ip, Addr}]) of
        {ok, Sock} ->
            passive_sockets_read(Sock);
        {error, eaddrnotavail = Reason} ->
            {skip, connect_failed_str(Reason)};
        Error ->
            ct:fail({"Could not connect to server", Error})
    end.

%%
%% Read until we get an {error, closed}. If we get another error, this test case
%% should fail.
%%
passive_sockets_read(Sock) ->
    case gen_tcp:recv(Sock, 0, 2000) of
	{ok, Data} ->
	    io:format("Received ~p bytes~n", [length(Data)]),
	    passive_sockets_read(Sock);
	{error, closed} ->
	    gen_tcp:close(Sock);
	Error ->
	    gen_tcp:close(Sock),
	    ct:fail({"Did not get {error, closed} before other error", Error})
    end.

passive_sockets_server(Config, Opts, Parent) ->
    case ?LISTEN(Config, 0, Opts) of
        {ok, LSock} ->
            {ok,{_,Port}} = inet:sockname(LSock),
            Parent ! {socket,Port},
            passive_sockets_server_accept(LSock);
        Error ->
            ct:fail({"Could not create listen socket", Error})
    end.

passive_sockets_server_accept(Sock) ->
    case gen_tcp:accept(Sock) of
        {ok, Socket} ->
            timer:sleep(500),			% Simulate latency
            passive_sockets_server_send(Socket, 5),
            passive_sockets_server_accept(Sock);
        Error ->
            ct:fail({"Could not accept connection", Error})
    end.

passive_sockets_server_send(Socket, 0) ->
    io:format("Closing other end..~n", []),
    gen_tcp:close(Socket);
passive_sockets_server_send(Socket, X) ->
    Data = lists:duplicate(1024*X, $a),
    case gen_tcp:send(Socket, Data) of
        ok ->
            ct:sleep(50),   % Simulate some processing.
            passive_sockets_server_send(Socket, X-1);
        {error, _Reason} ->
            ct:fail("Failed to send data")
    end.


%% Tests the return value from gen_tcp:accept when
%% the socket is closed from another process. (OTP-3817)
accept_closed_by_other_process(Config) when is_list(Config) ->
    Cond = fun() -> ok end,
    Pre  = fun() -> case ?WHICH_LOCAL_ADDR(inet) of
                        {ok, Addr} ->
                            Addr;
                        {error, Reason} ->
                            throw({skip, Reason})
                    end
           end,
    TC   = fun(Addr) -> do_accept_closed_by_other_process(Config, Addr) end,
    Post = fun(_) -> ok end,
    ?TC_TRY(?FUNCTION_NAME, Cond, Pre, TC, Post).

do_accept_closed_by_other_process(Config, Addr) ->
    Parent = self(),
    {ok, ListenSocket} = ?LISTEN(Config, 0, [{ip, Addr}]),
    Child =
	spawn_link(
	  fun() ->
		  Parent ! {self(), gen_tcp:accept(ListenSocket)}
	  end),
    receive after 1000 -> ok end,
    ok = gen_tcp:close(ListenSocket),
    receive
        {Child, {error, closed}} ->
            ok;
        {Child, Other} ->
            ct:fail({"Wrong result of gen_tcp:accept", Other})
    end.

repeat(N, Fun) ->
    repeat(N, N, Fun).

repeat(N, T, Fun) when is_integer(N), N > 0 ->
    Fun(T-N),
    repeat(N-1, T, Fun);
repeat(_, _, _) ->
    ok.


%% Tests the response when using a closed socket as argument.
closed_socket(Config) when is_list(Config) ->
    Cond = fun() -> ok end,
    Pre  = fun() -> case ?WHICH_LOCAL_ADDR(inet) of
                        {ok, Addr} ->
                            Addr;
                        {error, Reason} ->
                            throw({skip, Reason})
                    end
           end,
    TC   = fun(Addr) -> do_closed_socket(Config, Addr) end,
    Post = fun(_) -> ok end,
    ?TC_TRY(?FUNCTION_NAME, Cond, Pre, TC, Post).

do_closed_socket(Config, Addr) ->
    {ok, LS1} = ?LISTEN(Config, 0, [{ip, Addr}]),
    erlang:yield(),
    ok = gen_tcp:close(LS1),
    %% If the following delay is uncommented, the result error values
    %% below will change from {error, einval} to {error, closed} since
    %% inet_db then will have noticed that the socket is closed.
    %% This is a scheduling issue, i.e when the gen_server in 
    %% in inet_db processes the 'EXIT' message from the port,
    %% the socket is unregistered.
    %%
    %% ct:sleep({seconds,2})
    %%
    {error, R_send}   = gen_tcp:send(LS1, "data"),
    {error, R_recv}   = gen_tcp:recv(LS1, 17),
    {error, R_accept} = gen_tcp:accept(LS1),
    {error, R_controlling_process} =
	gen_tcp:controlling_process(LS1, self()),
    %%
    ok = ?P("R_send = ~p", [R_send]),
    ok = ?P("R_recv = ~p", [R_recv]),
    ok = ?P("R_accept = ~p", [R_accept]),
    ok = ?P("R_controlling_process = ~p", [R_controlling_process]),
    ok.

%%%
%%% Test using the gen_tcp:shutdown/2 function using a sort server.
%%% 

shutdown_active(Config) when is_list(Config) ->
    Cond = fun() -> ok end,
    Pre  = fun() -> case ?WHICH_LOCAL_ADDR(inet) of
                        {ok, Addr} ->
                            Addr;
                        {error, Reason} ->
                            throw({skip, Reason})
                    end
           end,
    TC   = fun(Addr) -> shutdown_common(Config, Addr, true) end,
    Post = fun(_) -> ok end,
    ?TC_TRY(?FUNCTION_NAME, Cond, Pre, TC, Post).

shutdown_passive(Config) when is_list(Config) ->
    Cond = fun() -> ok end,
    Pre  = fun() -> case ?WHICH_LOCAL_ADDR(inet) of
                        {ok, Addr} ->
                            Addr;
                        {error, Reason} ->
                            throw({skip, Reason})
                    end
           end,
    TC   = fun(Addr) -> shutdown_common(Config, Addr, false) end,
    Post = fun(_) -> ok end,
    ?TC_TRY(?FUNCTION_NAME, Cond, Pre, TC, Post).

shutdown_common(Config, Addr, Active) ->
    ?P("start sort server"),
    P = sort_server(Config, Addr, Active),
    ?P("Sort server port: ~p", [P]),


    do_sort(Config, Addr, P, []),
    do_sort(Config, Addr, P, ["glurf"]),
    do_sort(Config, Addr, P, ["abc","nisse","dum"]),

    do_sort(Config, Addr, P, [lists:reverse(integer_to_list(I)) || I <- lists:seq(25, 255)]),
    do_sort(Config, Addr, P, [lists:reverse(integer_to_list(I)) || I <- lists:seq(77, 999)]),
    do_sort(Config, Addr, P, [lists:reverse(integer_to_list(I)) || I <- lists:seq(25, 55)]),
    do_sort(Config, Addr, P, []),
    do_sort(Config, Addr, P, ["apa"]),
    do_sort(Config, Addr, P, ["kluns","gorilla"]),
    do_sort(Config, Addr, P, [lists:reverse(integer_to_list(I)) || I <- lists:seq(25, 1233)]),
    do_sort(Config, Addr, P, []),
    receive
	Any ->
	    ct:fail({unexpected_message,Any})
    after 0 -> ok
    end.

do_sort(Config, Addr, P, List0) ->
    ?P("Sort: "
       "~n   ~p", [List0]),
    List = [El++"\n" || El <- List0],
    S = case ?CONNECT(Config, Addr, P, [{ip, Addr}, {packet,line}]) of
            {ok, Socket} ->
                Socket;
            {error, eaddrnotavail = Reason} ->
                ?SKIPT(connect_failed_str(Reason))
        end,
    %% ok = inet:setopts(S, [{debug, true}]),
    send_lines(S, List),
    ok = gen_tcp:shutdown(S, write),
    Lines = collect_lines(S, true),
    ?P("Collected: "
       "~n   ~p", [Lines]),
    SortedLines = lists:sort(List),
    ?P("Sorted: "
       "~n   ~p", [SortedLines]),
    Lines = SortedLines,
    ok = gen_tcp:close(S).

sort_server(Config, Addr, Active) ->
    Opts = [{ip, Addr}, {exit_on_close,false},{packet,line},{active,Active}],
    {ok,L} = ?LISTEN(Config, 0, Opts),
    Go = make_ref(),
    Pid = spawn_link(fun() ->
                             receive Go -> sort_server_1(L, Active) end
                     end),
    ok = gen_tcp:controlling_process(L, Pid),
    Pid ! Go,
    {ok,Port} = inet:port(L),
    Port.

sort_server_1(L, Active) ->
    {ok,S} = gen_tcp:accept(L),
    Go = make_ref(),
    Sorter = spawn(fun() -> receive Go -> sorter(S, Active) end end),
    ok = gen_tcp:controlling_process(S, Sorter),
    Sorter ! Go,
    sort_server_1(L, Active).

sorter(S, Active) ->
    Lines = collect_lines(S, Active),
    send_lines(S, lists:sort(Lines)),
    gen_tcp:shutdown(S, write),
    gen_tcp:close(S).

collect_lines(S, true) ->
    collect_lines_1(S, []);
collect_lines(S, false) ->
    passive_collect_lines_1(S, []).

collect_lines_1(S, Acc) ->
    receive
	{tcp,S,Line} ->
            ?P("collect_lines_1(~w): ~p", [S, Line]),
            collect_lines_1(S, [Line|Acc]);
	{tcp_closed,S} ->
            ?P("collect_lines_1(~w): tcp_closed", [S]),
            lists:reverse(Acc)
    end.

passive_collect_lines_1(S, Acc) ->
    case gen_tcp:recv(S, 0) of
	{ok,Line} -> passive_collect_lines_1(S, [Line|Acc]);
	{error,closed} -> lists:reverse(Acc)
    end.


send_lines(S, Lines) ->    
    lists:foreach(fun(Line) ->
                          ?P("send_line(~w): ~p", [S, Line]),
			  ok = gen_tcp:send(S, Line)
		  end, Lines).

%%%
%%% Shutdown pending.
%%%

shutdown_pending(Config) when is_list(Config) ->
    Cond = fun() -> ok end,
    Pre  = fun() -> case ?WHICH_LOCAL_ADDR(inet) of
                        {ok, Addr} ->
                            Addr;
                        {error, Reason} ->
                            throw({skip, Reason})
                    end
           end,
    TC   = fun(Addr) -> do_shutdown_pending(Config, Addr) end,
    Post = fun(_) -> ok end,
    ?TC_TRY(?FUNCTION_NAME, Cond, Pre, TC, Post).

do_shutdown_pending(Config, Addr) ->
    N = 512*1024+17,
    ?P("N: ~p", [N]),
    Data = [<<N:32>>,ones(N),42],
    {Port, Pid} = a_server(Config, Addr),
    ?P("try connect to server (port: ~p)", [Port]),
    S = case ?CONNECT(Config, Addr, Port, [{ip, Addr}]) of
            {ok, Socket} ->
                ?P("connected"),
                Socket;
            {error, eaddrnotavail = Reason} ->
                ?SKIPT(connect_failed_str(Reason))
        end,
    ?P("send"),
    gen_tcp:send(S, Data),
    ?P("shutdown(write)"),
    gen_tcp:shutdown(S, write),
    ?P("await data message"),
    case sp_await_data(Pid, S) of
        N ->
            ok;
        InvalidN ->
            ?P("Invalid message: "
               "~n   Expected: ~p"
               "~n   Received: ~p", [N, InvalidN]),
            ct:fail({unexpected_msg, N, InvalidN})
    end,
    ?P("done"),
    ok.

sp_await_data(Pid, Sock) ->
    receive
        {tcp, Sock, Msg} ->
            ?P("got tcp (data) message: ~p", [Msg]),
            list_to_integer(Msg) - 5;
        {'EXIT', Pid, normal} ->
            ?P("server exited normal"),
            sp_await_data(Pid, Sock);
        Other ->
            ?P("UNEXPECTED: "
               "~n   ~p", [Other]),
            ct:fail({unexpected, Other})
    end.

 ones(0) -> [];
 ones(1) -> [1];
 ones(N) ->
     Half = N div 2,
     Ones = ones(Half),
     case 2*Half of
	 N -> [Ones|Ones];
	 _ -> [1,Ones|Ones]
     end.

a_server(Config, Addr) ->
     {ok, L}    = ?LISTEN(Config, 0, [{ip, Addr}, {exit_on_close,false},{active,false}]),
     Pid        = spawn_link(fun() -> a_server2(L) end),
     ok         = gen_tcp:controlling_process(L, Pid),
     {ok, Port} = inet:port(L),
     {Port, Pid}.

a_server2(L) ->
     {ok,S} = gen_tcp:accept(L),
     do_recv(S, []).

 do_recv(S, Bs0) ->
     case gen_tcp:recv(S, 0) of
	 {ok,B} ->
	     do_recv(S, [Bs0,B]);
	 {error,closed} ->
	     Bs = list_to_binary(Bs0),
	     gen_tcp:send(S, integer_to_list(byte_size(Bs))),
	     gen_tcp:close(S)
     end.

%%
%% Test 'show_econnreset' option
%%

show_econnreset_active(Config) when is_list(Config) ->
    Cond = fun() -> ok end,
    Pre  = fun() -> case ?WHICH_LOCAL_ADDR(inet) of
                        {ok, Addr} ->
                            Addr;
                        {error, Reason} ->
                            throw({skip, Reason})
                    end
           end,
    TC   = fun(Addr) -> do_show_econnreset_active(Config, Addr) end,
    Post = fun(_) -> ok end,
    ?TC_TRY(?FUNCTION_NAME, Cond, Pre, TC, Post).

do_show_econnreset_active(Config, Addr) ->
    %% First confirm everything works with option turned off.
    ?P("test with option switched off (default)"),
    {ok, L0} = ?LISTEN(Config, 0, [{ip, Addr}]),
    {ok, Port0} = inet:port(L0),
    Client0 = case ?CONNECT(Config, Addr, Port0,
                            [{active, false}, {ip, Addr}]) of
                 {ok, CSock0} ->
                     CSock0;
                  {error, eaddrnotavail = Reason0} ->
                      ?SKIPT(connect_failed_str(Reason0))
              end,
    {ok, S0} = gen_tcp:accept(L0),
    ok = gen_tcp:close(L0),
    ok = inet:setopts(Client0, [{linger, {true, 0}}]),
    ok = gen_tcp:close(Client0),
    receive
       {tcp_closed, S0} ->
	   ok;
       Other0 ->
	   ct:fail({unexpected, off, closed, Other0})
    after 1000 ->
	ct:fail({timeout, {server, no_tcp_closed}})
    end,

    %% Now test with option switched on.
    %% Note: We are also testing that the show_econnreset option is
    %% inherited from the listening socket by the accepting socket.
    ?P("test with option explicitly switched on"),
    {ok, L1} = ?LISTEN(Config, 0, [{show_econnreset, true}, {ip, Addr}]),
    {ok, Port1} = inet:port(L1),
    Client1 = case ?CONNECT(Config, Addr, Port1,
                            [{active, false}, {ip, Addr}]) of
                  {ok, CSock1} ->
                      CSock1;
                  {error, eaddrnotavail = Reason1} ->
                      ?SKIPT(connect_failed_str(Reason1))
              end,
    {ok, S1} = gen_tcp:accept(L1),
    ok = gen_tcp:close(L1),
    ok = inet:setopts(Client1, [{linger, {true, 0}}]),
    ok = gen_tcp:close(Client1),
    receive
	{tcp_error, S1, econnreset} ->
	    receive
		{tcp_closed, S1} ->
                    ?P("done"),
		    ok;
		Other1 ->
                    ?P("UNEXPECTED (expected closed):"
                       "~n   ~p", [Other1]),
		    ct:fail({unexpected, on, closed, Other1})
	    after 1 ->
                    ?P("UNEXPECTED timeout (expected closed)"),
                    ct:fail({timeout, {server, no_tcp_closed}})
	    end;
	Other2 ->
            ?P("UNEXPECTED (expected error:econnreset):"
               "~n   ~p", [Other2]),
	    ct:fail({unexpected, on, econnreset, Other2})
    after 1000 ->
            ?P("UNEXPECTED timeout (expected error:econnreset)"),
            ct:fail({timeout, {server, no_tcp_error}})
    end.

show_econnreset_active_once(Config) when is_list(Config) ->
    Cond = fun() -> ok end,
    Pre  = fun() -> case ?WHICH_LOCAL_ADDR(inet) of
                        {ok, Addr} ->
                            Addr;
                        {error, Reason} ->
                            throw({skip, Reason})
                    end
           end,
    TC   = fun(Addr) -> do_show_econnreset_active_once(Config, Addr) end,
    Post = fun(_) -> ok end,
    ?TC_TRY(?FUNCTION_NAME, Cond, Pre, TC, Post).

do_show_econnreset_active_once(Config, Addr) ->
    %% Now test using {active, once}
    {ok, L} = ?LISTEN(Config, 0,
                      [{active, false},
                       {show_econnreset, true},
                       {ip, Addr}]),
    {ok, Port} = inet:port(L),
    Client = case ?CONNECT(Config, Addr, Port,
                           [{active, false}, {ip, Addr}]) of
                 {ok, CSock} ->
                     CSock;
                  {error, eaddrnotavail = Reason} ->
                      ?SKIPT(connect_failed_str(Reason))
              end,
    {ok, S} = gen_tcp:accept(L),
    ok = gen_tcp:close(L),
    ok = inet:setopts(Client, [{linger, {true, 0}}]),
    ok = gen_tcp:close(Client),
    ok = ct:sleep(20),
    ok = receive Msg -> {unexpected_msg, Msg} after 0 -> ok end,
    ok = inet:setopts(S, [{active, once}]),
    receive
	{tcp_error, S, econnreset} ->
	    receive
		{tcp_closed, S} ->
		    ok;
		Other1 ->
		    ct:fail({unexpected1, Other1})
	    after 1 ->
		ct:fail({timeout, {server, no_tcp_closed}})
	    end;
	Other2 ->
	    ct:fail({unexpected2, Other2})
    after 1000 ->
	ct:fail({timeout, {server, no_tcp_error}})
    end.

show_econnreset_passive(Config) when is_list(Config) ->
    Cond = fun() -> ok end,
    Pre  = fun() -> case ?WHICH_LOCAL_ADDR(inet) of
                        {ok, Addr} ->
                            Addr;
                        {error, Reason} ->
                            throw({skip, Reason})
                    end
           end,
    TC   = fun(Addr) -> do_show_econnreset_passive(Config, Addr) end,
    Post = fun(_) -> ok end,
    ?TC_TRY(?FUNCTION_NAME, Cond, Pre, TC, Post).

do_show_econnreset_passive(Config, Addr) ->
    %% First confirm everything works with option turned off.
    {ok, L} = ?LISTEN(Config, 0, [{active, false}, {ip, Addr}]),
    {ok, Port} = inet:port(L),
    Client = case ?CONNECT(Config, Addr, Port, [{active, false}, {ip, Addr}]) of
                 {ok, CSock} ->
                     CSock;
                 {error, eaddrnotavail = Reason} ->
                     ?SKIPT(connect_failed_str(Reason))
             end,
    {ok, S} = gen_tcp:accept(L),
    ok = gen_tcp:close(L),
    ok = inet:setopts(S, [{linger, {true, 0}}]),
    ok = gen_tcp:close(S),
    ok = ct:sleep(1),
    {error, closed} = gen_tcp:recv(Client, 0),

    %% Now test with option switched on.
    {ok, L1} = ?LISTEN(Config, 0, [{active, false}, {ip, Addr}]),
    {ok, Port1} = inet:port(L1),
    Client1 =
        case ?CONNECT(Config, Addr, Port1,
                      [{active,          false},
                       {show_econnreset, true},
                       {ip,              Addr}]) of
            {ok, CSock1} ->
                CSock1;
            {error, eaddrnotavail = Reason1} ->
                ?SKIPT(connect_failed_str(Reason1))
        end,            
    {ok, S1} = gen_tcp:accept(L1),
    ok = gen_tcp:close(L1),
    ok = inet:setopts(S1, [{linger, {true, 0}}]),
    ok = gen_tcp:close(S1),
    ok = ct:sleep(1),
    {error, econnreset} = gen_tcp:recv(Client1, 0),
    ?P("done"),
    ok.

econnreset_after_sync_send(Config) when is_list(Config) ->
    Cond = fun() -> ok end,
    Pre  = fun() -> case ?WHICH_LOCAL_ADDR(inet) of
                        {ok, Addr} ->
                            Addr;
                        {error, Reason} ->
                            throw({skip, Reason})
                    end
           end,
    TC   = fun(Addr) -> do_econnreset_after_sync_send(Config, Addr) end,
    Post = fun(_) -> ok end,
    ?TC_TRY(?FUNCTION_NAME, Cond, Pre, TC, Post).

do_econnreset_after_sync_send(Config, Addr) ->
    %% First confirm everything works with option turned off.
    ?P("test with option switched off (default)"),
    {ok, L}    = ?LISTEN(Config, 0, [{active, false}, {ip, Addr}]),
    {ok, Port} = inet:port(L),
    Client = case ?CONNECT(Config, Addr, Port,
			   [{active,          false},
			    {show_econnreset, false},
			    {ip,              Addr}]) of
                 {ok, CSock} ->
                     CSock;
            {error, eaddrnotavail = Reason} ->
                ?SKIPT(connect_failed_str(Reason))
        end,
    {ok, S} = gen_tcp:accept(L),
    ok = gen_tcp:close(L),
    ok = inet:setopts(S, [{linger, {true, 0}}]),
    ok = gen_tcp:close(S),
    ok = ct:sleep(20),
    %% _ = inet:setopts(Client, [{debug, true}]),
    %% {error, closed} = gen_tcp:send(Client, "Whatever"),
    ok = ecr_ass_send(Config, Client, closed),
    %% _ = inet:setopts(Client, [{debug, false}]),

    %% Now test with option switched on.
    ?P("test with option explicitly switched on"),
    {ok, L1}    = ?LISTEN(Config, 0, [{active, false}, {ip, Addr}]),
    {ok, Port1} = inet:port(L1),
    Client1 =
        case ?CONNECT(Config, Addr, Port1,
                      [{active,          false},
                       {show_econnreset, true},
                       {ip,              Addr}]) of
            {ok, CSock1} ->
                CSock1;
            {error, eaddrnotavail = Reason1} ->
                ?SKIPT(connect_failed_str(Reason1))
        end,            
    {ok, S1} = gen_tcp:accept(L1),
    ok = gen_tcp:close(L1),
    ok = inet:setopts(S1, [{linger, {true, 0}}]),
    ok = gen_tcp:close(S1),
    ok = ct:sleep(20),
    %% {error, econnreset} = gen_tcp:send(Client1, "Whatever"),
    ok = ecr_ass_send(Config, Client1, econnreset),
    ?P("done"),
    ok.


ecr_ass_send(Config, Sock, Expected) ->
    case os:type() of
	{win32, nt} ->
	    case ?IS_SOCKET_BACKEND(Config) of
		true ->
		    do_ecr_ass_send(Sock, Expected, 2);
		false ->
		    do_ecr_ass_send(Sock, Expected, 1)
	    end;
	_ ->
	    do_ecr_ass_send(Sock, Expected, 1)
    end.

do_ecr_ass_send(Sock, Expected, N) when (N > 0) ->
    case gen_tcp:send(Sock, "Whatever") of
	{error, Expected} ->
	    ?P("[~w] expected send result", [N]),
	    ok;
	{error, Unexpected} ->
	    ?P("[~w] unexpected send error: "
	       "~n   Expected:   ~p"
	       "~n   Unexpected: ~p", [N, Expected, Unexpected]),
	    do_ecr_ass_send(Sock, Expected, N-1);
	ok ->
	    ?P("[~w] unexpected send success", [N]),
	    do_ecr_ass_send(Sock, Expected, N-1)
    end;
do_ecr_ass_send(_Sock, _Expected, _) ->
    error.


econnreset_after_async_send_active(Config) when is_list(Config) ->
    Cond = fun() -> ok end,
    Pre  = fun() -> case ?WHICH_LOCAL_ADDR(inet) of
                        {ok, Addr} ->
                            Addr;
                        {error, Reason} ->
                            throw({skip, Reason})
                    end
           end,
    TC   = fun(Addr) -> do_econnreset_after_async_send_active(Config, Addr) end,
    Post = fun(_) -> ok end,
    ?TC_TRY(?FUNCTION_NAME, Cond, Pre, TC, Post).

do_econnreset_after_async_send_active(Config, Addr) ->
    {OS, _}         = os:type(),
    IsSocketBackend = ?IS_SOCKET_BACKEND(Config),
    CPayload        = craasa_mk_payload(),
    SPayload        = "Whatever",

    %% First confirm everything works with option turned off.
    ?P("pre 1 (default)"),
    {Client1, Server1} = craasa_pre(Config, Addr, default),

    ?P("populate 1 (default)"),
    {ok, Sender1} = craasa_populate(OS, IsSocketBackend, default,
                                    Client1, Server1, CPayload, SPayload),
    ?P("sleep some"),
    ok = ct:sleep(20),

    ?P("[server] set linger true:0"),
    ok = inet:setopts(Server1, [{linger, {true, 0}}]),
    ?P("[server] close socket"),
    ok = gen_tcp:close(Server1),
    ?P("sleep some"),
    ok = ct:sleep(20),

    ?P("verify 1 (default)"),
    craasa_verify(default, Client1, SPayload),

    ?P("cleanup 1 (default)"),
    craasa_cleanup(Client1, Sender1),

    %% Now test with option switched on.
    ?P("pre 2 (true)"),
    {Client2, Server2} = craasa_pre(Config, Addr, true),

    ?P("populate 2 (true)"),
    {ok, Sender2} = craasa_populate(OS, IsSocketBackend, true,
                                    Client2, Server2, CPayload, SPayload),
    ?P("sleep some"),
    ok = ct:sleep(20),

    ?P("[server] set linger true:0"),
    ok = inet:setopts(Server2, [{linger, {true, 0}}]),
    ?P("[server] close socket"),
    ok = gen_tcp:close(Server2),
    ?P("sleep some"),
    ok = ct:sleep(20),

    ?P("verify 2 (true)"),
    craasa_verify(true, Client2, SPayload),

    ?P("cleanup 2 (true)"),
    craasa_cleanup(Client2, Sender2),

    ?P("done"),
    ok.

craasa_mk_payload() ->
    list_to_binary(lists:duplicate(1024 * 1024, $.)).

craasa_pre(Config, Addr, EConnReset)
  when is_boolean(EConnReset) orelse (EConnReset =:= default) ->
    ?P("create listen socket (server) with active = false"),
    {ok, L}    = ?LISTEN(Config, 0, [{active, false},
                                     {recbuf, 4096},
                                     {ip,     Addr}]),
    {ok, Port} = inet:port(L),
    ?P("[client] create connect socket with show_econnreset: ~p", [EConnReset]),
    Opts = if (EConnReset =:= default) -> [];
              is_boolean(EConnReset)   -> [{show_econnreset, EConnReset}]
           end,
    Client = case ?CONNECT(Config, Addr, Port,
                           [{ip, Addr}, {sndbuf, 4096}] ++ Opts) of
                 {ok, CSock} ->
                     CSock;
            {error, eaddrnotavail = Reason} ->
                ?SKIPT(connect_failed_str(Reason))
        end,
    ?P("create accept socket (server)"),
    {ok, S} = gen_tcp:accept(L),
    ?P("close listen socket"),
    ok = gen_tcp:close(L),
    {Client, S}.

craasa_populate(OS, _ISB, _EConnReset, Client, Server, CPayload, SPayload)
  when is_port(Client) andalso is_port(Server) ->
    ?P("send payload (~w bytes) from client to server", [byte_size(CPayload)]),
    ok = gen_tcp:send(Client, CPayload),
    ?P("verify client socket queue size"),
    case erlang:port_info(Client, queue_size) of
	{queue_size, N} when N > 0 -> ok;
	{queue_size, 0} when OS =:= win32 -> ok;
	{queue_size, 0} = T -> ct:fail(T)
    end,
    ?P("[server] send something"),
    ok = gen_tcp:send(Server, SPayload),
    {ok, undefined};
craasa_populate(OS, ISB,
		EConnReset, Client, Server, CPayload, SPayload) ->
    ExpectedSendRes = if (EConnReset =:= default) -> closed;
                         (EConnReset =:= true)    -> econnreset
                      end,
    Sender = spawn_link(fun() ->
                                craasa_populate_sender(
				  if (OS =:= win32) andalso ISB -> 2;
				     true                       -> 1
				  end,
				  Client,
				  ExpectedSendRes,
				  CPayload)
                        end),
    receive
        {'EXIT', Sender, Reason} when (Reason =/= normal) ->
            {error, {unexpected_exit, Sender, Reason}}
    after 2000 ->
            ?P("[server] send something"),
            ok = gen_tcp:send(Server, SPayload),
            {ok, Sender}
    end.

craasa_populate_sender(N, Client, ExpectedSendReason, Payload) when (N > 0) ->
    ?P("[socket, ~w] send payload (expect failure ~p)",
       [N, ExpectedSendReason]), 
    case gen_tcp:send(Client, Payload) of
        {error, ExpectedSendReason} ->
            ?P("[socket, ~w] expected payload send failure", [N]), 
            exit(normal);
        {error, UnexpectedSendReason} ->
            ?P("[socket, ~w] unexpected payload send failure: "
	       "~n   ~p", [N, UnexpectedSendReason]), 
	    craasa_populate_sender(N-1,
				   Client, ExpectedSendReason, Payload);
	ok ->
            ?P("[socket, ~w] unexpected payload send success", [N]), 
	    craasa_populate_sender(N-1,
				   Client, ExpectedSendReason, Payload)
    end;
craasa_populate_sender(_, _, _, _) ->
    exit(failed_sending_payload).

craasa_cleanup(Client, Sender) ->
    (catch gen_tcp:close(Client)),
    craasa_cleanup(Sender).

craasa_cleanup(Sender) when is_pid(Sender) ->
    exit(Sender, kill),
    receive
        {'EXIT', Sender, _} ->
            ok
    after 0 ->
            ok
    end;
craasa_cleanup(_) ->
    ok.

craasa_verify(default, Client, Payload) ->
    ?P("[verify-default] client await server data"),
    receive
	{tcp, Client, Payload} ->
            ?P("[verify-default] "
               "client received expected server data - "
               "now await socket closed"),
	    receive
		{tcp_closed, Client} ->
                    ?P("[verify-default] "
                       "received client socket closed"),
		    ok;
		Other1 ->
                    ?P("[verify-default] "
                       "awaiting client socket closed - received upexpected: "
                       "~n      ~p", [Other1]),
		    ct:fail({unexpected, tcp_closed, Other1})
	    end;
	Other2 ->
            ?P("[verify-default] "
               "awaiting client socket data - received upexpected: "
               "~n      ~p", [Other2]),
	    ct:fail({unexpected, tcp, Other2})
    end;
craasa_verify(true, Client, Payload) ->
    ?P("[verify-true] client await server data"),
    receive
	{tcp, Client, Payload} ->
            ?P("[verify-true] "
               "client received expected server data - now await socket error"),
	    receive
		{tcp_error, Client, econnreset} ->
                    ?P("[verify-true] "
                       "client received expected socket error - "
                       "now await socket closed"),
		    receive
			{tcp_closed, Client} ->
                            ?P("[verify-true] "
                               "client received expected socket closed"),
			    ok;
			Other1 ->
                            ?P("[verify-true] "
                               "client awaiting socket closed - "
                               "received upexpected: "
                               "~n      ~p", [Other1]),
			    ct:fail({unexpected, tcp_closed, Other1})
		    end;
		Other2 ->
                    ?P("[verify-true] "
                       "client awaiting socket error - received upexpected: "
                       "~n      ~p", [Other2]),
		    ct:fail({unexpected, tcp_error, Other2})
	    end;
	Other3 ->
            ?P("[verify-true] "
               "client awaiting socket data - received upexpected: "
               "~n      ~p", [Other3]),
	    ct:fail({unexpected, tcp, Other3})
    end.


%% --------------------------------------------------------------------------

econnreset_after_async_send_active_once(Config) when is_list(Config) ->
    Cond = fun() -> ok end,
    Pre  = fun() -> case ?WHICH_LOCAL_ADDR(inet) of
                        {ok, Addr} ->
                            Addr;
                        {error, Reason} ->
                            throw({skip, Reason})
                    end
           end,
    TC   = fun(Addr) ->
                   do_econnreset_after_async_send_active_once(Config, Addr)
           end,
    Post = fun(_) -> ok end,
    ?TC_TRY(?FUNCTION_NAME, Cond, Pre, TC, Post).

do_econnreset_after_async_send_active_once(Config, Addr) ->
    ?P("[ctrl] pre"),
    {Client, Server, CPayload, SPayload} = craasao_pre(Config, Addr),

    {OS, _} = os:type(),
    ISB     = ?IS_SOCKET_BACKEND(Config),

    ?P("[ctrl] populate"),
    {ok, Sender} = craasao_populate(OS, ISB,
				    Client, Server, CPayload, SPayload),

    ?P("[ctrl] set server socket option linger: {true, 0}"),
    ok = inet:setopts(Server, [{linger, {true, 0}}]),
    ?P("[ctrl] close server socket"),
    ok = gen_tcp:close(Server),
    ?P("[ctrl] sleep some"),
    ok = ct:sleep(20),

    ?P("[ctrl] verify"),
    craasao_verify(OS, ISB, Client, Sender, SPayload),

    ?P("[ctrl] cleanup"),
    craasao_cleanup(Client),

    ?P("[ctrl] done"),
    ok.

craasao_pre(Config, Addr) ->
    ?P("[pre] create listen socket with active = false"),
    {ok, L}    = ?LISTEN(Config, 0,
                         [{active, false},
                          {recbuf, 4096},
                          {ip,     Addr}]),
    ?P("[pre] listen socket: "
       "~n      ~p", [L]),
    {ok, Port} = inet:port(L),
    ?P("[pre] create connect socket (~w)", [Port]),
    Client     = case ?CONNECT(Config, Addr, Port,
                               [{active,          false},
                                {sndbuf,          4096},
                                {show_econnreset, true},
                                {ip,              Addr}]) of
                     {ok, CSock} ->
                         ?P("[pre] connect socket created:"
                              "~n      ~p", [CSock]),
                         CSock;
                     {error, eaddrnotavail = Reason} ->
                         ?SKIPT(connect_failed_str(Reason))
                 end,
    ?P("[pre] create accept socket"),
    {ok, Server} = gen_tcp:accept(L),
    ?P("[pre] close listen socket"),
    ok = gen_tcp:close(L),
    {Client, Server, craasao_mk_payload(), "Whatever"}.

craasao_populate(OS, _ISB, Client, Server, CPayload, SPayload)
  when is_port(Client) andalso is_port(Server) ->
    ?P("[populate,inet] client send data when"
       "~n      Client: ~p"
       "~n      Server: ~p", [Client, Server]),
    ok      = gen_tcp:send(Client, CPayload),
    ?P("[populate,inet] verify client socket queue size"),
    case erlang:port_info(Client, queue_size) of
	{queue_size, N} when N > 0 -> ok;
	{queue_size, 0} when OS =:= win32 -> ok;
	{queue_size, 0} = T -> ct:fail(T)
    end,
    ?P("[populate,inet] server send data"),
    ok = gen_tcp:send(Server, SPayload),
    ?P("[populate,inet] sleep some"),
    ok = ct:sleep(20),
    {ok, undefined};
craasao_populate(OS, ISB, Client, Server, CPayload, SPayload) ->
    ?P("[populate,socket] entry when"
       "~n      Client: ~p"
       "~n      Server: ~p", [Client, Server]),
    Sender = spawn_link(fun() ->
                                craasao_populate_sender(
				  if ((OS =:= win32) andalso ISB) -> 2;
				     true                         -> 1
				  end,
				  Client, CPayload)
                        end),
    receive
        {'EXIT', Sender, Reason} ->
	    ?P("unexpected sender exit: "
	       "~n   ~p", [Reason]),
            {error, {unexpected_exit, Sender, Reason}}
    after 2000 ->
            ?P("[populate,socket] send something"),
            ok = gen_tcp:send(Server, SPayload),
            {ok, Sender}
    end.

craasao_populate_sender(N, Client, Payload) when (N > 0) ->
    ?P("[populate,sender,~w] send payload (expect failure)", [N]),
    ExpectedSendRes = econnreset,
    case gen_tcp:send(Client, Payload) of
	{error, ExpectedSendRes} ->
	    ?P("[populate,sender,~w] expected (payload) send failure", [N]), 
	    exit(normal);
	{error, BadReason} ->
	    ?P("[populate,sender,~w] unexpected (payload) send failure reason:"
	       "~n   ~p", [N, BadReason]),
	    craasao_populate_sender(N-1, Client, Payload);
	ok ->
	    ?P("[populate,sender,~w] unexpected send success - "
	       "expected failure with ~p", [N, ExpectedSendRes]),
	    craasao_populate_sender(N-1, Client, Payload)
    end;
craasao_populate_sender(_, _, _) ->
    exit(send_failure).


craasao_mk_payload() ->
    list_to_binary(lists:duplicate(1024 * 1024, $.)).

craasao_verify(_OS, _ISB,
	       Client, _Sender, _Payload) when is_port(Client) ->
    ?P("[verify] ensure no 'unexpected messages' received"),
    ok = receive Msg -> {unexpected_msg, Msg} after 0 -> ok end,
    ?P("[verify] set client socket option active: once"),
    ok = inet:setopts(Client, [{active, once}]),
    ?P("[verify] expect client econnreset"),
    receive
	{tcp_error, Client, econnreset} ->
            ?P("[verify] received client econnreset -> "
               "expect client closed message"),
	    receive
		{tcp_closed, Client} ->
                    ?P("[verify] "
                       "received expected client closed message - done"),
		    ok;
		Other1 ->
                    ?P("[verify] client received unexpected message "
                         "(expected closed): "
                       "~n      ~p", [Other1]),
		    ct:fail({unexpected, tcp_closed, Other1})
	    end;
	Other2 ->
            ?P("[verify] client received unexpected message (expected error): "
               "~n      Unexpected: ~p"
               "~n      Flushed:    ~p", [Other2, craasao_flush()]),
	    ct:fail({unexpected, tcp_error, Other2})
    end;
craasao_verify(OS, ISB,
	       Client, Sender, Payload) when is_pid(Sender) ->
    ?P("[verify] begin with"
       "~n      Client: ~p"
       "~n      Sender: ~p", [Client, Sender]),
    craasao_verify_sender(Sender),
    ?P("[verify] ensure no 'unexpected messages' received"),
    ok = receive Msg -> {unexpected_msg, Msg} after 0 -> ok end,
    Post =
	if ((OS =:= win32) andalso ISB) ->
		"";
	   true ->
		?P("[verify] set client socket option active once (1)"),
		ok = inet:setopts(Client, [{active, once}]),
		?P("[verify] client expect data"),
		receive
		    {tcp, Client, Payload} ->
			?P("[verify] client received expected data"),
			ok
		after 10000 ->
			?P("[verify] no client payload: "
			   "~n   ~p", [messages()]),
			ct:fail(no_client_payload)
		end,
		" (2)"
    end,
    ?P("[verify] set client socket option active once" ++ Post),
    ok = inet:setopts(Client, [{active, once}]),
    ?P("[verify] await client econnreset"),
    receive
	{tcp_error, Client, econnreset} ->
            ?P("[verify] client received expected econnreset -> "
               "expect socket close message"),
	    receive
		{tcp_closed, Client} ->
		    ?P("[verify] client received expected closed message"),
                    ok;
		Other1 ->
		    ?P("[verify] client received unexpected message "
                         "(expected closed): "
		       "~n      Unexpected: ~p"
		       "~n      Flushed:    ~p", [Other1, craasao_flush()]),
		    ct:fail({unexpected, tcp_closed, Other1})
	    end;
	Other2 ->
            ?P("[verify] client received unexpected message (expected error): "
               "~n      Unexpected: ~p"
               "~n      Flushed:    ~p", [Other2, craasao_flush()]),
	    ct:fail({unexpected, tcp_error, Other2})
    after 10000 ->
            ?P("[verify] client received unexpected timeout (expected error): "
               "~n      Flushed: ~p", [craasao_flush()]),
	    ct:fail({unexpected_timeout, tcp_error})            
    end.

craasao_flush() ->
    craasao_flush([]).

craasao_flush(Acc) ->
    erlang:yield(),
    receive Msg    -> craasao_flush([Msg|Acc])
    after     1000 -> lists:reverse(Acc)
    end.

craasao_verify_sender(Sender) when is_pid(Sender) ->
    ?P("[verify sender] await termination"),
    receive
        {'EXIT', Sender, normal} ->
	    ?P("[verify sender] expected normal termination received"),
            ok;
        {'EXIT', Sender, Reason} ->
            ?P("[verify sender] unexpected termination: "
               "~n      ~p", [Reason]),
	    ct:fail({unexpected_sender_termination, Sender, Reason})
    after infinity ->
            ok
    end;
craasao_verify_sender(_) ->
    ok.

craasao_cleanup(Client) ->
    (catch gen_tcp:close(Client)).


%% --------------------------------------------------------------------------

econnreset_after_async_send_passive(Config) when is_list(Config) ->
    Cond = fun() -> ok end,
    Pre  = fun() -> case ?WHICH_LOCAL_ADDR(inet) of
                        {ok, Addr} ->
                            Addr;
                        {error, Reason} ->
                            throw({skip, Reason})
                    end
           end,
    TC   = fun(Addr) ->
                   do_econnreset_after_async_send_passive(Config, Addr)
           end,
    Post = fun(_) -> ok end,
    ?TC_TRY(?FUNCTION_NAME, Cond, Pre, TC, Post).

do_econnreset_after_async_send_passive(Config, Addr) ->
    {OS, _}  = os:type(),
    ISB      = ?IS_SOCKET_BACKEND(Config),
    CPayload = craasp_mk_payload(),
    SPayload = "Whatever",

    %% First confirm everything works with option turned off.
    ?P("pre 1 (default)"),
    {Client1, Server1} = craasp_pre(Config, Addr, default),

    ?P("populate 1 (default)"),
    {ok, Sender1} = craasp_populate(OS, ISB, default,
                                    Client1, Server1, CPayload, SPayload),

    ?P("close server socket (1)"),
    ok = gen_tcp:close(Server1),
    ?P("sleep some"),
    ok = ct:sleep(20),

    ?P("verify 1 (default)"),
    ok = craasp_verify(OS, ISB, Client1, default, SPayload),

    ?P("cleanup 1 (default)"),
    craasp_cleanup(Client1, Sender1),

    %% Now test with option switched on.
    ?P("pre 2 (true)"),
    {Client2, Server2} = craasp_pre(Config, Addr, true),

    ?P("populate 2 (default)"),
    {ok, Sender2} = craasp_populate(OS, ISB, true,
                                    Client2, Server2, CPayload, SPayload),


    ?P("close server socket 2"),
    ok = gen_tcp:close(Server2),
    ?P("sleep some"),
    ok = ct:sleep(20),

    ?P("verify 2 (default)"),
    ok = craasp_verify(OS, ISB, Client2, true, SPayload),

    ?P("cleanup 2 (default)"),
    craasp_cleanup(Client2, Sender2),

    ?P("done"),
    ok.


craasp_pre(Config, Addr, EConnReset)
  when is_boolean(EConnReset) orelse (EConnReset =:= default) ->
    ?P("create listen socket *** with option switched off (default)"),
    {ok, L}    = ?LISTEN(Config, 0,
                         [{active, false}, {recbuf, 4096}, {ip, Addr}]),
    {ok, Port} = inet:port(L),
    ?P("[client] create connect socket with show_econnreset: ~p", [EConnReset]),
    COpts = [{active, false}, {sndbuf, 4096}] ++
        if
            (EConnReset =:= default) -> [];
            is_boolean(EConnReset)   -> [{show_econnreset, EConnReset}]
        end,
    Client = case ?CONNECT(Config, Addr, Port, [{ip, Addr} | COpts]) of
                 {ok, CSock} ->
                     CSock;
                 {error, eaddrnotavail = Reason} ->
                     ?SKIPT(connect_failed_str(Reason))
        end,
    ?P("accept connection"),
    {ok, Server} = gen_tcp:accept(L),
    ?P("close listen socket"),
    ok = gen_tcp:close(L),
    {Client, Server}.

craasp_mk_payload() ->
    list_to_binary(lists:duplicate(1024 * 1024, $.)).

craasp_populate(OS, _ISB,
		_EConnReset, Client, Server, CPayload, SPayload)
  when is_port(Client) andalso is_port(Server) ->
    ?P("[port,server] set linger: true:0"),
    ok = inet:setopts(Server, [{linger, {true, 0}}]),
    ?P("[port,server] send some data to client"),
    ok = gen_tcp:send(Server, SPayload),
    ?P("[port,client] send some data to server"),
    ok = gen_tcp:send(Client, CPayload),
    ?P("[port,client] verify (port) queue-size"),
    case erlang:port_info(Client, queue_size) of
	{queue_size, N} when N > 0 -> ok;
	{queue_size, 0} when OS =:= win32 -> ok;
	{queue_size, 0} = T -> ct:fail(T)
    end,
    {ok, undefined};
craasp_populate(OS, ISB,
		EConnReset, Client, Server, CPayload, SPayload) ->
    ExpectedSendRes = if (EConnReset =:= default) -> closed;
                         (EConnReset =:= true)    -> econnreset
                      end,
    Sender = spawn_link(fun() ->
                                craasp_populate_sender(
				  if (OS =:= win32) andalso ISB -> 2;
				     true                       -> 1
				  end,
				  Client,
				  ExpectedSendRes,
				  CPayload)
                        end),
    receive
	{'EXIT', Sender, Reason} when (Reason =/= normal) ->
	    ?P("unexpected sender exit: "
	       "~n   ~p", [Reason]),
	    {error, {unexpected_exit, Sender, Reason}}
    after 2000 ->
            ?P("[server] send something"),
            ok = gen_tcp:send(Server, SPayload),
            {ok, Sender}
    end.
    
craasp_populate_sender(N, Client, ExpectedSendRes, Payload) when (N > 0) ->
    ?P("[socket,~w] send payload (expect failure)", [N]), 
    case gen_tcp:send(Client, Payload) of
	{error, ExpectedSendRes} ->
	    ?P("[socket,~w] payload send failure (as expected)", [N]), 
	    exit(normal);
	{error, BadReason} ->
	    ?P("[socket,~w] unexpected failure reason:"
	       "~n   ~p", [N, BadReason]),
	    craasp_populate_sender(N-1, Client, ExpectedSendRes, Payload);
	ok ->
	    ?P("[socket,~w] unexpected success - expected failure with ~p",
               [N, ExpectedSendRes]),
	    craasp_populate_sender(N-1, Client, ExpectedSendRes, Payload)
    end;
craasp_populate_sender(_, _, _, _) ->
    exit(failed_sending_payload).

craasp_verify(_OS, _ISB,
	      Client, EConnReset, _Payload)
  when is_port(Client) andalso
       ((EConnReset =:= default) orelse is_boolean(EConnReset)) ->
    ?P("[client,~w] attempt receive and expect error (closed): "
       "~n   Port Info:     ~p"
       "~n   Socket Status: ~s",
       [EConnReset,
        try erlang:port_info(Client)
        catch
            _:_:_ ->
                "-"
        end,
        try prim_inet:getstatus(Client) of
            {ok, CStatus} -> ?F("~p", [CStatus]);
            _             -> "-"
        catch
            _:_:_ ->
                "-"
        end]),
    case gen_tcp:recv(Client, 0) of
        {error, closed}     when (EConnReset =:= default) ->
            ok;
        {error, econnreset} when (EConnReset =:= true)    ->
            ok;
        {error, Reason} ->
            {error, {unexpected_error, Reason}};
        ok ->
            {error, unexpected_success}
    end;
craasp_verify(win32 = _OS, true = _ISB,
	      Client, EConnReset, _Payload)
  when (EConnReset =:= default) orelse is_boolean(EConnReset) ->
    ?P("[client,~w] attempt receive and expect error (closed): "
       "~n   Socket Info:   ~p"
       "~n   Socket Status: ~s",
       [EConnReset, inet:info(Client),
	try prim_inet:getstatus(Client) of
            {ok, CStatus} -> ?F("~p", [CStatus]);
            _             -> "-"
        catch
            _:_:_ ->
                "-"
        end]),
    case gen_tcp:recv(Client, 0) of
        {error, closed}     when (EConnReset =:= default) ->
            ok;
        {error, econnreset} when (EConnReset =:= true)    ->
            ok;
        {error, Reason} ->
            {error, {unexpected_error, Reason}};
        ok ->
            {error, unexpected_success}
    end;
craasp_verify(_OS, _ISB,
	      Client, EConnReset, Payload) 
  when (EConnReset =:= default) orelse is_boolean(EConnReset) ->
    ?P("[client] attempt first recv and expect success"),
    case gen_tcp:recv(Client, 0) of
        {ok, Payload} ->
            ?P("[client] attempt second recv and expect failure (~w)",
               [EConnReset]),
            case gen_tcp:recv(Client, 0) of
		{error, closed}     when (EConnReset =:= default) ->
                    ?P("[client] expected failure (closed)"),
		    ok;
		{error, econnreset} when (EConnReset =:= true)    ->
                    ?P("[client] expected failure (econnreset)"),
		    ok;
                {error, Reason2} ->
                    ?P("[client] unexpected failure:"
                       "~n      EConnReset: ~p"
                       "~n      Reason:     ~p", [EConnReset, Reason2]),
                    {error, {unexpected_error2, EConnReset, Reason2}};
                {ok, _} ->
                    ?P("[client] unexpected success"),
                    {error, unexpected_recv2}
            end;                    
        {ok, _} ->
            ?P("[client] unexpected first recv success (wrong payload)"),
            {error, unexpected_recv1};
        {error, Reason1} ->
            ?P("[client] unexpected first recv failure: "
               "~n      Reason: ~p", [Reason1]),
            {error, {unexpected_error1, Reason1}}
    end.

craasp_cleanup(Client, Sender) ->
    (catch gen_tcp:close(Client)),
    craasp_cleanup(Sender).

craasp_cleanup(Sender) when is_pid(Sender) ->
    exit(Sender, kill),
    receive
        {'EXIT', Sender, _} ->
            ok
    after 0 ->
            ok
    end;
craasp_cleanup(_) ->
    ok.



%%
%% Test {linger {true, 0}} aborts a connection
%%

linger_zero(Config) when is_list(Config) ->
    Cond = fun() -> ok end,
    Pre  = fun() -> case ?WHICH_LOCAL_ADDR(inet) of
                        {ok, Addr} ->
                            Addr;
                        {error, Reason} ->
                            throw({skip, Reason})
                    end
           end,
    TC   = fun(Addr) -> do_linger_zero(Config, Addr) end,
    Post = fun(_) -> ok end,
    ?TC_TRY(?FUNCTION_NAME, Cond, Pre, TC, Post).

do_linger_zero(Config, Addr) ->
    %% All the econnreset tests will prove that {linger, {true, 0}} aborts
    %% a connection when the driver queue is empty. We will test here
    %% that it also works when the driver queue is not empty.
    ?P("[ctrl] pre"),
    {OS, ISB, Client, Server} = lz_pre(Config, Addr),

    ?P("[ctrl] populate when"
       "~n   OS:     ~p"
       "~n   ISB:    ~p"
       "~n   Client: ~p"
       "~n   Server: ~p", [OS, ISB, Client, Server]),
    PayloadSize  = 1024 * 1024,
    {ok, Sender} = lz_populate(OS, ISB, Client, PayloadSize),

    ?P("[ctrl] set linger: {true, 0}"),
    %% ok = inet:setopts(Client, [{debug,  true}]),
    ok = inet:setopts(Client, [{linger, {true, 0}}]),
    %% ok = inet:setopts(Client, [{linger, {true, 1}}]),
    ?P("[ctrl] read back the linger option"),
    {ok, [{linger, {true, 0}}]} = inet:getopts(Client, [linger]),
    %% {ok, [{linger, {true, 1}}]} = inet:getopts(Client, [linger]),
    %% ok = inet:setopts(Client, [{debug,  false}]),
    ?P("[ctrl] close client socket"),
    ok = gen_tcp:close(Client),
    ?P("[ctrl] sleep some"),
    ok = ct:sleep(1),

    ?P("[ctrl] verify"),
    lz_verify(Client, Server, PayloadSize),

    ?P("[ctrl] cleanup"), % Just in case
    (catch gen_tcp:close(Server)),
    if is_pid(Sender) -> exit(Sender, kill);
       true           -> ok
    end,

    ?P("[ctrl] done"),
    ok.

lz_pre(Config, Addr) ->
    {OS, _} = os:type(),
    ISB     = ?IS_SOCKET_BACKEND(Config),
    ?P("create listen socket"),
    {ok, L} = ?LISTEN(Config, 0, [{ip,              Addr},
                                  {active,          false},
                                  {recbuf,          4096},
                                  {show_econnreset, true}]),
    ?P("listen socket created"),
    %% inet_backend = inet
    {ok, Port} = inet:port(L),
    ?P("connect (create client socket)"),
    Client = case ?CONNECT(Config, Addr, Port,
                           [{ip,      Addr},
                            {nodelay, true},
                            {active,  false},
                            {sndbuf,  4096}]) of
                 {ok, CSock} ->
                     CSock;
                 {error, eaddrnotavail = Reason} ->
                     ?SKIPT(connect_failed_str(Reason))
             end,
    ?P("accept"),
    {ok, Server} = gen_tcp:accept(L),
    ?P("close listen socket"),
    ok = gen_tcp:close(L),
    {OS, ISB, Client, Server}.

lz_populate(OS, _ISB, Client, PayloadSize) when is_port(Client) ->
    ?P("[inet] create payload"),
    Payload = lz_make_payload(PayloadSize),
    ?P("[inet] ensure non-empty queue"),
    lz_ensure_non_empty_queue(Client, Payload, OS),
    {ok, undefined};
lz_populate(OS, ISB, Client, PayloadSize) ->
    ?P("[socket] send payload"),
    Sender = spawn_link(fun() ->
				lz_populate_sender(OS, ISB, Client, PayloadSize)
			end),
    receive
        {'EXIT', Sender, Reason} ->
            {error, {unexpected_exit, Sender, Reason}}
    after 2000 ->
            {ok, Sender}
    end.

lz_populate_sender(OS, ISB, Client, PayloadSize) ->
    ?P("[socket,~w,~w] create payload", [OS, ISB]),
    Payload = lz_make_payload(PayloadSize),
    if ((OS =:= win32) andalso ISB) ->
	    ?P("[socket] send payload (expect one success and then failure)"),
	    ok              = gen_tcp:send(Client, Payload),
	    {error, closed} = gen_tcp:send(Client, Payload),
	    ?P("[socket] payload send success + failure (as expected)"), 
	    exit(normal);
       true ->
	    ?P("[socket] send payload (expect failure)"),
	    {error, closed} = gen_tcp:send(Client, Payload),
	    ?P("[socket] payload send failed (as expected)"), 
	    exit(normal)
    end.


lz_verify(Client, Server, PayloadSize)
  when is_port(Client) andalso is_port(Server) ->
    ?P("[inet] verify client socket (port) not connected"),
    undefined = erlang:port_info(Client, connected),
    ?P("[inet] try (and fail) recv (on accepted socket)"),
    {error, econnreset} = gen_tcp:recv(Server, PayloadSize),
    ok;
lz_verify(_Client, Server, PayloadSize) ->
    ?P("[socket] try (and fail) recv (on accepted socket)"),
    {error, econnreset} = gen_tcp:recv(Server, PayloadSize),
    ok.

lz_make_payload(PayloadSize) ->
    list_to_binary(lists:duplicate(PayloadSize, $.)).

%% THIS DOES NOT WORK FOR 'SOCKET'
lz_ensure_non_empty_queue(Sock, Payload, OS) when is_port(Sock) ->
    lz_ensure_non_empty_queue(Sock, Payload, OS, 1).

-define(LZ_MAX_SENDS, 3).

lz_ensure_non_empty_queue(Sock, _Payload, _OS, N) when (N > ?LZ_MAX_SENDS) ->
    ?P("queue size verification failed - port info: "
       "~n   Socket:      ~p"
       "~n   Socket info: ~p", [Sock, erlang:port_info(Sock)]),
    ct:fail("Queue size verification failed");
lz_ensure_non_empty_queue(Sock, Payload, OS, N) ->
    ?P("try send payload (~w bytes) ~w (on client socket) when port info:"
       "~n   ~p", [byte_size(Payload), N, erlang:port_info(Sock)]),
    ok = gen_tcp:send(Sock, Payload),
    ?P("try verify client socket queue size"),
    case erlang:port_info(Sock, queue_size) of
	{queue_size, QSz} when QSz > 0 ->
            ?P("queue size verification *successful* (~p) - port info: "
               "~n   ~p", [QSz, erlang:port_info(Sock)]),
            ok;
	{queue_size, 0} when OS =:= win32 ->
            ?P("queue size verification *successful* - port info: "
               "~n   ~p", [erlang:port_info(Sock)]),
            ok;
	{queue_size, 0} ->
            ?P("queue size verification failed - port info: "
               "~n   ~p", [erlang:port_info(Sock)]),
            lz_ensure_non_empty_queue(Sock, Payload, OS, N+1)
    end.


linger_zero_sndbuf(Config) when is_list(Config) ->
    Cond = fun() -> ok end,
    Pre  = fun() -> case ?WHICH_LOCAL_ADDR(inet) of
                        {ok, Addr} ->
                            Addr;
                        {error, Reason} ->
                            throw({skip, Reason})
                    end
           end,
    TC   = fun(Addr) -> do_linger_zero_sndbuf(Config, Addr) end,
    Post = fun(_) -> ok end,
    ?TC_TRY(?FUNCTION_NAME, Cond, Pre, TC, Post).

do_linger_zero_sndbuf(Config, Addr) ->
    %% All the econnreset tests will prove that {linger, {true, 0}} aborts
    %% a connection when the driver queue is empty. We will test here
    %% that it also works when the driver queue is not empty
    %% and the linger zero option is set on the listen socket.
    {OS, ISB, Client, Server} = lzs_pre(Config, Addr),

    PayloadSize = 1024 * 1024,
    {ok, Sender} = lzs_populate(OS, ISB, Client, PayloadSize),

    ?P("verify linger: {true, 0}"),
    {ok, [{linger, {true, 0}}]} = inet:getopts(Server, [linger]),
    ?P("close client socket"),
    ok = gen_tcp:close(Server),
    ok = ct:sleep(1),

    lzs_verify(Client, Server, PayloadSize),

    ?P("cleanup"), % Just in case
    (catch gen_tcp:close(Server)),
    if is_pid(Sender) -> exit(Sender, kill);
       true           -> ok
    end,

    ?P("done"),
    ok.

lzs_pre(Config, Addr) ->
    {OS, _} = os:type(),
    ISB     = ?IS_SOCKET_BACKEND(Config),
    ?P("create listen socket"),
    {ok, Listen} = ?LISTEN(Config, 0, [{ip,              Addr},
                                       {active,          false},
                                       {recbuf,          4096},
                                       {show_econnreset, true},
                                       {linger,          {true, 0}}]),
    {ok, Port} = inet:port(Listen),
    ?P("connect (create client socket)"),
    Client = case ?CONNECT(Config, Addr, Port,
                           [{ip,      Addr},
                            {nodelay, true},
                            {active,  false},
                            {sndbuf,  4096}]) of
            {ok, CSock} ->
                CSock;
            {error, eaddrnotavail = CReason} ->
                ?SKIPT(connect_failed_str(CReason))
        end,
    ?P("accept"),
    {ok, Server} = gen_tcp:accept(Listen),
    %% On *some* platforms, the linger is inherited,
    %% but not all so do not assume...
    ?P("check if linger option was inherited"),
    case inet:getopts(Server, [linger]) of
	{ok, [{linger, {true, 0}}]} ->
	    ?P("linger option was inherited"),
	    ok;
	{ok, [{linger, {true, TO}}]} ->
	    ?P("linger option was *not* inherited: TRUE, ~p", [TO]),
	    ok = inet:setopts(Server, [{linger, {true, 0}}]),
	    ok;
	{ok, [{linger, {false, TO}}]} ->
	    ?P("linger option was *not* inherited: FALSE, ~p", [TO]),
	    ok = inet:setopts(Server, [{linger, {true, 0}}]),
	    ok;
	{error, SReason} ->
	    ?P("FAILED reading linger option: ~p", [SReason]),
	    ok = inet:setopts(Server, [{linger, {true, 0}}]),
	    ok
    end,
    ?P("close listen socket"),
    ok = gen_tcp:close(Listen),
    {OS, ISB, Client, Server}.

lzs_populate(OS, _ISB, Client, PayloadSize) when is_port(Client) ->
    ?P("[inet] create payload"),
    Payload = lzs_make_payload(PayloadSize),
    ?P("[inet] ensure non-empty queue"),
    lz_ensure_non_empty_queue(Client, Payload, OS),
    {ok, undefined};
lzs_populate(OS, ISB, Client, PayloadSize) ->
    ?P("[socket] send payload ( = start payload sender)"),
    Sender = spawn(fun() ->
			   lzs_populate_sender(OS, ISB, Client, PayloadSize)
		   end),
    receive
        {'EXIT', Sender, Reason} ->
            {error, {unexpected_exit, Sender, Reason}}
    after 2000 ->
            {ok, Sender}
    end.

lzs_populate_sender(OS, ISB, Client, PayloadSize) ->
    ?P("[socket,~w,~w] create payload", [OS, ISB]),
    Payload = lzs_make_payload(PayloadSize),
    if ((OS =:= win32) andalso ISB) ->
	    ?P("[socket] send payload (expect one success and then failure)"), 
	    ok              = gen_tcp:send(Client, Payload),
	    {error, closed} = gen_tcp:send(Client, Payload),
	    ?P("[socket] payload send success + failure (as expected)"), 
	    exit(normal);
       true ->
	    ?P("[socket] send payload (expect failure)"), 
	    {error, closed} = gen_tcp:send(Client, Payload),
	    ?P("[socket] payload send failed (as expected)"), 
	    exit(normal)
    end.
    
lzs_make_payload(PayloadSize) ->
    Payload = binary:copy(<<"0123456789ABCDEF">>, 64 * 1024), % 1 MB
    if (PayloadSize =:= byte_size(Payload)) ->
            Payload;
       true ->
            exit({payload_size, PayloadSize, byte_size(Payload)})
    end.

lzs_verify(Client, Server, PayloadSize)
  when is_port(Client) andalso is_port(Server) ->
    ?P("[inet] verify client socket (port) not connected"),
    undefined = erlang:port_info(Server, connected),
    ?P("[inet] try (and fail) recv (on accepted socket)"),
    {error, closed} = gen_tcp:recv(Client, PayloadSize),
    ok;
lzs_verify(Client, _Server, PayloadSize) ->
    ?P("[socket] try (and fail) recv (on accepted socket)"),
    {error, closed} = gen_tcp:recv(Client, PayloadSize),
    ok.
    
%% Thanks to Luke Gorrie. Tests for a very specific problem with 
%% corrupt data. The testcase will be killed by the timetrap timeout
%% if the bug is present.
http_bad_packet(Config) when is_list(Config) ->
    Cond = fun() -> ok end,
    Pre  = fun() -> case ?WHICH_LOCAL_ADDR(inet) of
                        {ok, Addr} ->
                            Addr;
                        {error, Reason} ->
                            throw({skip, Reason})
                    end
           end,
    TC   = fun(Addr) -> do_http_bad_packet(Config, Addr) end,
    Post = fun(_) -> ok end,
    ?TC_TRY(?FUNCTION_NAME, Cond, Pre, TC, Post).

do_http_bad_packet(Config, Addr) ->
    {ok,L} = ?LISTEN(Config, 0, [{ip,        Addr},
                                 {active,    false},
                                 binary,
                                 {reuseaddr, true},
                                 {packet,    http}]),
    {ok,Port} = inet:port(L),
    spawn_link(fun() ->
                       erlang:yield(),
                       http_bad_client(Config, Addr, Port)
               end),
    case gen_tcp:accept(L) of
        {ok,S} ->
            http_worker(S);
        Err ->
            exit({accept,Err})
    end.

http_worker(S) ->
    case gen_tcp:recv(S, 0, 30000) of
	{ok,{http_error,Error}} ->
	     io:format("Http error: ~s\n", [Error]);
	{ok,Data} ->
	    io:format("Data: ~p\n", [Data]),
	    http_worker(S)
    end.

http_bad_client(Config, Addr, Port) ->
    {ok,S} = ?CONNECT(Config, Addr, Port,
                      [{ip, Addr}, {active,false}, binary]),
    ok = gen_tcp:send(S, "\r\n"),
    ok = gen_tcp:close(S).


%% Fill send queue and then start receiving.
%%
busy_send(Config) when is_list(Config) ->
    Cond = fun() -> ok end,
    Pre  = fun() -> case ?WHICH_LOCAL_ADDR(inet) of
                        {ok, Addr} ->
                            Addr;
                        {error, Reason} ->
                            throw({skip, Reason})
                    end
           end,
    TC   = fun(Addr) -> do_busy_send(Config, Addr) end,
    Post = fun(_) -> ok end,
    ?TC_TRY(?FUNCTION_NAME, Cond, Pre, TC, Post).

do_busy_send(Config, Addr) ->
    OldFlag = process_flag(trap_exit, true),
    Master  = self(),
    Msg     = <<"the quick brown fox jumps over a lazy dog~n">>,
    ?P("[master] start server"),
    ServerF =
        fun() ->
                ?P("[server] create listen socket"),
                case ?LISTEN(Config, 0, [binary,
                                         {ip,        Addr},
                                         {active,    false},
                                         {reuseaddr, true},
                                         {packet,    0},
                                         {recbuf,    4096},
                                         {sndbuf,    4096}]) of
                    {ok, L} ->
                        ?P("[server] listen socket created"),
                        {ok, Port} = inet:port(L),
                        Master ! {self(), listen_port, Port},
                        ?P("[server] await continue"),
                        receive
                            {Master, continue} ->
                                ?P("[server] received continue"),
                                busy_send_srv(L, Master, Msg)
                        end;
                    {error, Reason} ->
                        ?P("[server] UNEXPECTED: ~w", [Reason]),
                        ?SKIPE(listen_failed_str(Reason))
                end
        end,
    Server = spawn_link(ServerF),
    ?P("[master] server: ~p", [Server]),
    ListenPort =
        receive
            {'EXIT', Server, {skip, _} = SKIP} ->
                ?P("[master] server issued skip: "
                   "~n      ~p", [SKIP]),
                throw(SKIP);

            {'EXIT', Server, Reason} ->
                ?P("[master] server crashed: "
                   "~n      ~p", [Reason]),
                exit({server, Reason});

            {Server, listen_port, LP} ->
                ?P("listen port: ~p", [LP]),
                LP
        end,
    ?P("[master] start client"),
    ClientF = 
      fun () ->
              ?P("[client] await (connect) server port"),
              Port =
                  receive
                      {Master, connect, P} ->
                          P
                  end,
              ?P("[client] connect to ~w", [Port]),
	      case ?CONNECT(Config, Addr, Port,
                            [binary,
                             {ip,     Addr},
                             {active, false},
                             {packet, 0},
                             {recbuf, 4096},
                             {sndbuf, 4096}]) of
                  {ok, Socket} ->
                      Master ! {self(), connected},
                      ?P("[client] connected - await recv"),
                      receive
                          {Master, recv, N} ->
                              ?P("[client] received recv:~w", [N]),
                              busy_send_client_loop(Socket, Master, Msg, N)
                      end;
                  {error, eaddrnotavail = CReason} ->
                      ?P("[client] UNEXPECTED: ~w", [CReason]),
                      ?SKIPE(connect_failed_str(CReason))
              end
      end,
    Client = spawn_link(ClientF),
    ?P("[master] client: ~p", [Client]),
    Server ! {self(), continue},
    Client ! {self(), connect, ListenPort},
    receive
        {Client, connected} ->
            ?P("[master] client connected"),
            ok
    end,
    busy_send_loop(Server, Client, 0),
    process_flag(trap_exit, OldFlag),
    ?P("[master] done"),
    ok.

busy_send_loop(Server, Client, N) ->
    %% Master
    %%
    receive
        {Server, send} ->
            busy_send_loop(Server, Client, N+1)

    after 2000 ->
            ?P("[master] send timeout: server send queue full (N = ~w+1)", [N]),
            %% Send queue full, sender blocked 
            %% -> stop sender and release client
            Server ! {self(), close},
            Client ! {self(), recv, N+1},
            ?P("[master] await server 'send'..."),
            receive
                {Server, send} ->
                    busy_send_2(Server, Client, N+1)
            after 10000 ->
                    %% If this happens, see busy_send_srv
                    ?P("[master] UNEXPECTED: server send timeout"),
                    ct:fail({timeout,{server,not_send,flush([])}})
            end
    end.

busy_send_2(Server, Client, _N) ->
    %% Master
    %%
    ?P("[master] await (server) closed"),
    receive
        {Server, [closed]} ->
            ?P("[master] received expected (server) closed - "
               "await client closed"),
            receive
                {Client, [0,{error,closed}]} ->
                    ?P("[master] received expected (client) closed"),
                    ok
            end
    after 10000 ->
            ?P("[master] UNEXPECTED: server closed timeout"),
            ct:fail({timeout, {server, not_closed, flush([])}})
    end.

busy_send_srv(L, Master, Msg) ->
    %% Server
    %% Sometimes this accept does not return, do not really know why
    %% but it causes the timeout error in busy_send_loop to be
    %% triggered. Only happens on OS X Leopard?!?
    ?P("[server] try accept"),
    case gen_tcp:accept(L) of
        {ok, Socket} ->
            ?P("[server] accepted"),
            busy_send_srv_loop(Socket, Master, Msg);
        {error, Reason} ->
            ?P("UNEXPECTED: server accept failure: ~p", [Reason]),
            ?SKIPE(accept_failed_str(Reason))
    end.

busy_send_srv_loop(Socket, Master, Msg) ->
    %% Server
    %%
    receive
	{Master, close} ->
            ?P("[server] received close"),
	    ok = gen_tcp:close(Socket),
	    Master ! {self(),flush([closed])}
    after 0 ->
	    ok = gen_tcp:send(Socket, Msg),
	    Master ! {self(), send},
	    busy_send_srv_loop(Socket, Master, Msg)
    end.

busy_send_client_loop(Socket, Master, Msg, N) ->
    %% Client
    %%
    Size = byte_size(Msg),
    case gen_tcp:recv(Socket, Size) of
	{ok, Msg} ->
	    busy_send_client_loop(Socket, Master, Msg, N-1);
	Other ->
            ?P("[client] recv response: "
               "~n      ~p", [Other]),
	    Master ! {self(), flush([Other,N])}
    end.

%%%
%%% Send to a socket whose other end does not read until the port gets busy.
%%% Then close the other end. The writer should get an {error,closed} error.
%%% (Passive mode.)
%%%

busy_disconnect_passive(Config) when is_list(Config) ->
    Cond = fun() -> ok end,
    Pre  = fun() -> case ?WHICH_LOCAL_ADDR(inet) of
                        {ok, Addr} ->
                            Addr;
                        {error, Reason} ->
                            throw({skip, Reason})
                    end
           end,
    TC   = fun(Addr) -> do_busy_disconnect_passive(Config, Addr) end,
    Post = fun(_) -> ok end,
    ?TC_TRY(?FUNCTION_NAME, Cond, Pre, TC, Post).

do_busy_disconnect_passive(Config, Addr) ->
    ?P("[passive] begin"),
    MuchoData = list_to_binary(ones(64*1024)),
    [do_busy_disconnect_passive2(Config, Addr, MuchoData, N) ||
        N <- lists:seq(1, 10)],
    ?P("[passive] done"),
    ok.

do_busy_disconnect_passive2(Config, Addr, MuchoData, N) ->
    ?P("[passive,~w] *** prepare server *** ", [N]),
    {_Server, S} = busy_disconnect_prepare_server(Config, Addr, [{active,false}]),
    ?P("[passive,~w] server prepared - start sending", [N]),
    {_OSFam, OSName} = os:type(),
    busy_disconnect_passive_send(S, MuchoData, OSName).

busy_disconnect_passive_send(S, Data, OS) ->
    case gen_tcp:send(S, Data) of
	ok ->
            busy_disconnect_passive_send(S, Data, OS);
	{error, closed} ->
            ok;
	{error, eprototype = Reason} when (OS =:= darwin) ->
	    ?P("send failed with ~w", [Reason]),
            ok
    end.

%%%
%%% Send to a socket whose other end does not read until the port gets busy.
%%% Then close the other end. The writer should get an {error,closed} error and
%%% a {tcp_closed,Socket} message. (Active mode.)
%%%
busy_disconnect_active(Config) when is_list(Config) ->
    Cond = fun() -> ok end,
    Pre  = fun() -> case ?WHICH_LOCAL_ADDR(inet) of
                        {ok, Addr} ->
                            Addr;
                        {error, Reason} ->
                            throw({skip, Reason})
                    end
           end,
    TC   = fun(Addr) -> do_busy_disconnect_active(Config, Addr) end,
    Post = fun(_) -> ok end,
    ?TC_TRY(?FUNCTION_NAME, Cond, Pre, TC, Post).

do_busy_disconnect_active(Config, Addr) ->
    ?P("[active] begin"),
    MuchoData = list_to_binary(ones(64*1024)),
    [do_busy_disconnect_active2(Config, Addr, MuchoData, N) ||
        N <- lists:seq(1, 10)],
    ?P("[active] done"),
    ok.

do_busy_disconnect_active2(Config, Addr, MuchoData, N) ->
    ?P("[active,~w] *** prepare server *** ", [N]),
    {Server, S} = busy_disconnect_prepare_server(Config, Addr, [{active,true}]),
    ?P("[active,~w] server prepared - start sending", [N]),
    busy_disconnect_active_send(Server, S, MuchoData).

busy_disconnect_active_send(Server, S, Data) ->
    {_OSFam, OSName} = os:type(),
    busy_disconnect_active_send(Server, S, Data, 1, OSName).

busy_disconnect_active_send(Server, S, Data, Iter, OS) ->
    case gen_tcp:send(S, Data) of
	ok ->
            busy_disconnect_active_send(Server, S, Data, Iter+1, OS);
	{error, closed} ->
            ?P("[active-sender,~w] send failed with closed - await tcp-closed",
	       [Iter]),
            busy_disconnect_active_send_await_closed(Server, S);

	{error, eprototype = Reason} when (OS =:= darwin) ->
            ?P("[active-sender,~w] send failed with ~w - await tcp-closed",
	       [Iter, Reason]),
            busy_disconnect_active_send_await_closed(Server, S);

        {error, einval = Reason} ->
            ?P("[active-sender,~w] UNEXPECTED send failure:"
               "~n   ~p", [Iter, Reason]),
            ?SKIPT(send_failed_str(Reason));

        {error, Reason} ->
            ?P("[active-sender,~w] UNEXPECTED send failure:"
               "~n   ~p", [Iter, Reason]),
            ct:fail({unexpected_send_result, Reason, Iter})
    end.

busy_disconnect_active_send_await_closed(Server, S) ->
    busy_disconnect_active_send_await_closed(Server, S, false, false).
busy_disconnect_active_send_await_closed(Server, S, Closed, Stopped) ->
    receive
        {tcp_closed, S} when (Stopped =:= true) ->
            ?P("[active-sender] received tcp-closed - done"),
            ok;

        {tcp_closed, S} ->
            ?P("[active-sender] received tcp-closed"),
            busy_disconnect_active_send_await_closed(Server, S, true, Stopped);

        {'EXIT', Server, normal} when (Closed =:= true) ->
            ?P("[active-sender] received server (normal) exit - done"),
            ok;

        {'EXIT', Server, normal} ->
            ?P("[active-sender] received server (normal) exit"),
            busy_disconnect_active_send_await_closed(Server, S, Closed, true);

        Other ->
            ?P("[active-sender] received UNEXPECTED message:"
               "~n   Expected tcp-close of ~p"
               "~n   Server:               ~p"
               "~n   Unexpected message:   ~p", [S, Server, Other]),
            ct:fail({unexpected, Other, S, flush([])})
    end.
    

busy_disconnect_prepare_server(Config, Addr, ConnectOpts) ->
    Sender = self(),
    ?P("[prep-server] create server"),
    Server = spawn_link(fun() ->
                                busy_disconnect_server(Config, Addr, Sender)
                        end),
    ?P("[prep-server] await port (from server)"),
    receive {port, Server, Port} -> ok end,
    ?P("[prep-server] connect to ~w", [Port]),
    case ?CONNECT(Config, Addr, Port, [{ip, Addr} | ConnectOpts]) of
        {ok, S} ->
            ?P("[prep-server] connected - order server start sending"),
            Server ! {Sender, sending},
            ?P("[prep-server] done"),
            {Server, S};
        {error, eaddrnotavail = Reason} ->
            ?SKIPT(connect_failed_str(Reason))
    end.

busy_disconnect_server(Config, Addr, Sender) ->
    ?P("[server] create listen socket"),
    {ok, L} = ?LISTEN(Config, 0,
                      [binary,
                       {ip,        Addr},
                       {active,    false},
                       {reuseaddr, true},
                       {packet,    0}]),
    ?P("[server] created - get port number"),
    {ok,Port} = inet:port(L),
    ?P("[server] send port ~w (to sender)", [Port]),
    Sender ! {port,self(),Port},
    ?P("[server] try accept"),
    {ok,S} = gen_tcp:accept(L),
    ?P("[server] connection accepted"),
    receive
	{Sender, sending} ->
            ?P("[server] received sending (from sender)"),
	    busy_disconnect_server_wait_for_busy(Sender, S)
    end.

%% Close the socket as soon as the Sender process can't send because of
%% a busy port.
busy_disconnect_server_wait_for_busy(Sender, S) ->
    case process_info(Sender, status) of
	{status, waiting = Status} ->
	    %% We KNOW that the sender will be in state 'waiting' only
	    %% if the port has become busy. (Fallback solution if the
	    %% implementation changes: Watch Sender's reduction count;
	    %% when it stops changing, wait 2 seconds and then close.)
	    ?P("[server] sender status ~p => close socket", [Status]),
	    gen_tcp:close(S);
	{status, Status} ->
	    ?P("[server] sender status ~p", [Status]),
	    timer:sleep(100),
	    busy_disconnect_server_wait_for_busy(Sender, S);
	Other ->
	    ?P("[server] sender status ~p", [Other]),
	    timer:sleep(100),
	    busy_disconnect_server_wait_for_busy(Sender, S)
    end.


%%%
%%% Fill send queue
%%%
fill_sendq(Config) when is_list(Config) ->
    Cond = fun() ->
		   is_windows() andalso ?IS_SOCKET_BACKEND(Config) andalso
		       skip("Unstable for 'socket on Windows'"),
		   ok
	   end,
    Pre  = fun() -> case ?WHICH_LOCAL_ADDR(inet) of
                        {ok, Addr} ->
                            Addr;
                        {error, Reason} ->
                            throw({skip, Reason})
                    end
           end,
    TC   = fun(Addr) -> do_fill_sendq(Config, Addr) end,
    Post = fun(_) -> ok end,
    ?TC_TRY(?FUNCTION_NAME, Cond, Pre, TC, Post).

do_fill_sendq(Config, Addr) ->
    OldFlag = process_flag(trap_exit, true),
    Master  = self(),
    ServerF =
        fun () ->
                ?P("[server] try listen"),
                case ?LISTEN(Config, 0, [{ip, Addr},
                                         {active,false},binary,
                                         {reuseaddr,true},{packet,0}]) of
                    {ok, L} ->
                        ?P("[server] try port"),
                        case inet:port(L) of
                            {ok, Port} ->
                                Master ! {self(), listen_port, Port},
                                fill_sendq_srv(L, Master);
                            {error, PReason} ->
                                ?SKIPE(port_failed_str(PReason))
                        end;
                    {error, LReason} ->
                        ?SKIPE(listen_failed_str(LReason))
                end
        end,
    Server  = spawn_link(ServerF),
    ?P("[master] server: ~p", [Server]),
    ClientF =
        fun () ->
                ?P("[client] await server port"),
                ServerPort =
                    receive
                        {Master, server_port, SP} ->
                            ?P("[client] server port: ~w", [SP]),
                            SP
                    end,
                %% Just close on order
                ?P("[client] try connect"),
                case ?CONNECT(Config, Addr, ServerPort,
                              [{ip, Addr}, {active,false},binary,{packet,0}]) of
                    {ok, S} ->
                        ?P("[client] connected"),
                        Master ! {self(), connected},
                        receive
                            {Master, close} ->
                                ?P("[client] received close"),
                                ok = gen_tcp:close(S)
                        end;
                    {error, eaddrnotavail = Reason} ->
                        ?SKIPE(connect_failed_str(Reason))
                end
        end,
    Client = spawn_link(ClientF),
    ?P("[master] client: ~p", [client]),
    ListenPort =
        receive
            {Server, listen_port, LP} ->
                ?P("[master] listen port: ~w", [LP]),
                LP
        end,
    Client ! {self(), server_port, ListenPort},
    ?P("[master] await client connected"),
    receive {Client, connected} -> ok end,
    ?P("[master] await reader"),
    Res = receive
              {Server, reader, Reader} ->
                  ?P("[master] reader: ~p", [Reader]),
                  fill_sendq_loop(Server, Client, Reader)
          end,
    process_flag(trap_exit, OldFlag),    
    ?P("[master] done"),
    Res.

fill_sendq_loop(Server, Client, Reader) ->
    %% Master
    %%
    receive
        {Server, send} ->
	    fill_sendq_loop(Server, Client, Reader)
    after 2000 ->
	    %% Send queue full, sender blocked -> close client.
	    ?P("[master] send timeout, closing client"),
	    Client ! {self(), close},
	    receive
                {Server, [{error,closed}] = SErrors} ->
                    ?P("[master] got expected server closed"),
                    receive
                        {Reader, [{error,closed}]} ->
                            ?P("[master] got expected reader closed"),
                            ok;
                        {Reader, RErrors} when is_list(RErrors) ->
                            ct:fail([{server, SErrors}, {reader, RErrors}])
                    after 3000 ->
                            ct:fail({timeout,{closed,reader}})
                    end;

                {Server, SErrors} when is_list(SErrors) ->
                    ?P("UNEXPECTED SERVER ERROR(S): "
                       "~n   ~p"
                       "~n   ~p", [SErrors, flush([])]),
                    ct:fail([{server, SErrors}, {reader, []}]);

                {Reader, [{error,closed}] = RErrors} ->
                    ?P("[master] got expected reader closed"),
                    receive
                        {Server, [{error,closed}]} ->
                            ?P("[master] got expected server closed"),
                            ok;
                        {Server, SErrors} when is_list(SErrors) ->
                            ct:fail([{server, SErrors}, {reader, RErrors}])
                    after 3000 ->
                            ct:fail({timeout,{closed,server}})
                    end;

                {Reader, RErrors} when is_list(RErrors) ->
                    ?P("UNEXPECTED READER ERROR(S): "
                       "~n   ~p"
                       "~n   ~p", [RErrors, flush([])]),
                    ct:fail([{server, []}, {reader, RErrors}])

            after 3000 ->
                    Msgs = flush([]),
                    ct:fail({timeout,{closed,[server,reader]}, Msgs})
            end
    end.

fill_sendq_srv(L, Master) ->
    %% Server
    %%
    ?P("[server] await accept"),
    case gen_tcp:accept(L) of
	{ok, S} ->
            ?P("[server] accepted ~p", [S]),
	    Master ! {self(), reader,
		      spawn_link(fun () -> fill_sendq_read(S, Master) end)},
	    Msg = "the quick brown fox jumps over a lazy dog~n",
	    fill_sendq_write(S, Master, [Msg,Msg,Msg,Msg,Msg,Msg,Msg,Msg]);
	E ->
            Error = flush([E]),
	    ?P("[server] accept error: ~p", [E]),
	    Master ! {self(), Error}
    end.

fill_sendq_write(S, Master, Msg) ->
    %% Server
    %%
    %% ?P("[server,writer] sending..."),
    case gen_tcp:send(S, Msg) of
	ok ->
            Master ! {self(), send},
	    %% ?P("[server,writer] ok."),
	    fill_sendq_write(S, Master, Msg);
	{error, _} = E ->
	    Error = flush([E]),
	    ?P("[server,writer] send error: ~p", [Error]),
	    Master ! {self(), Error}
    end.

fill_sendq_read(S, Master) ->
    %% Reader
    %%
    ?P("[server,reader] read infinity..."),
    case gen_tcp:recv(S, 0, infinity) of
	{ok, Data} ->
	    ?P("[server,reader] recv: ~p", [Data]),
	    fill_sendq_read(S, Master);
	E ->
	    Error = flush([E]),
	    ?P("[server,reader] recv error: ~p", [Error]),
	    Master ! {self(), Error}
    end.


%%% Try to receive more than available number of bytes from 
%%% a closed socket.
%%%
partial_recv_and_close(Config) when is_list(Config) ->
    Cond = fun() -> ok end,
    Pre  = fun() -> case ?WHICH_LOCAL_ADDR(inet) of
                        {ok, Addr} ->
                            Addr;
                        {error, Reason} ->
                            throw({skip, Reason})
                    end
           end,
    TC   = fun(Addr) -> do_partial_recv_and_close(Config, Addr) end,
    Post = fun(_) -> ok end,
    ?TC_TRY(?FUNCTION_NAME, Cond, Pre, TC, Post).

do_partial_recv_and_close(Config, Addr) ->
    Msg = "the quick brown fox jumps over a lazy dog 0123456789\n",
    Len = length(Msg),
    {ok,L} = ?LISTEN(Config, 0, [{ip, Addr}, {active,false}]),
    {ok,P} = inet:port(L),
    Sock =
        case ?CONNECT(Config, Addr, P, [{ip, Addr}, {active,false}]) of
            {ok, S} ->
                S;
        {error, eaddrnotavail = Reason} ->
            ?SKIPT(connect_failed_str(Reason))
    end,
    {ok, A} = gen_tcp:accept(L),
    ok = gen_tcp:send(Sock, Msg),
    ok = gen_tcp:close(Sock),
    %% inet:setopts(A, [{debug, true}]),
    case gen_tcp:recv(A, Len+1) of
	{error, closed} ->
	    %% inet:setopts(A, [{debug, false}]),
	    gen_tcp:close(A),
	    ok;
	{error, BadReason} ->
	    ?P("unexpected failure (should be 'closed'): "
	       "~n   ~p", [BadReason]),
	    %% inet:setopts(A, [{debug, false}]),
	    gen_tcp:close(A),
	    error;
	{ok, Msg} ->
	    ?P("unexpected success (with expected message): "
	       "~n   ~p", [Msg]),
	    %% inet:setopts(A, [{debug, false}]),
	    gen_tcp:close(A),
	    error;
	{ok, BadMsg} ->
	    ?P("unexpected success (with unexpected message): "
	       "~n   ~p", [BadMsg]),
	    %% inet:setopts(A, [{debug, false}]),
	    gen_tcp:close(A),
	    error
    end.


%%% Try to receive more than available number of bytes from 
%%% a closed socket, this time waiting in the recv before closing.
%%%
partial_recv_and_close_2(Config) when is_list(Config) ->
    Cond = fun() -> ok end,
    Pre  = fun() -> case ?WHICH_LOCAL_ADDR(inet) of
                        {ok, Addr} ->
                            Addr;
                        {error, Reason} ->
                            throw({skip, Reason})
                    end
           end,
    TC   = fun(Addr) -> do_partial_recv_and_close_2(Config, Addr) end,
    Post = fun(_) -> ok end,
    ?TC_TRY(?FUNCTION_NAME, Cond, Pre, TC, Post).

do_partial_recv_and_close_2(Config, Addr) ->
    Msg = "the quick brown fox jumps over a lazy dog 0123456789\n",
    Len = length(Msg),
    {ok,L} = ?LISTEN(Config, 0, [{ip, Addr}, {active,false}]),
    {ok,P} = inet:port(L),
    Server = self(),
    Client =
	spawn_link(
	  fun () ->
		  receive after 2000 -> ok end,
		  case ?CONNECT(Config, Addr, P, [{ip, Addr}, {active,false}]) of
                      {ok, S} ->
                          ok = gen_tcp:send(S, Msg),
                          receive {Server,close} -> ok end,
                          receive after 2000 -> ok end,
                          ok = gen_tcp:close(S);
                      {error, eaddrnotavail = Reason} ->
                          ?SKIPE(connect_failed_str(Reason))
                  end
	  end),
    {ok, A} = gen_tcp:accept(L),
    Client ! {Server, close},
    %% {error, closed} = gen_tcp:recv(A, Len+1),
    %% inet:setopts(A, [{debug, true}]),
    case gen_tcp:recv(A, Len+1) of
	{error, closed} ->
	    %% inet:setopts(A, [{debug, false}]),
	    gen_tcp:close(A),
	    ok;
	{error, BadReason} ->
	    ?P("unexpected failure (should be 'closed'): "
	       "~n   ~p", [BadReason]),
	    %% inet:setopts(A, [{debug, false}]),
	    gen_tcp:close(A),
	    error;
	{ok, Msg} ->
	    ?P("unexpected success (with 'expected' message): "
	       "~n   ~p", [Msg]),
	    %% inet:setopts(A, [{debug, false}]),
	    gen_tcp:close(A),
	    error;
	{ok, BadMsg} ->
	    ?P("unexpected success (with *unexpected* message): "
	       "~n   ~p", [BadMsg]),
	    %% inet:setopts(A, [{debug, false}]),
	    gen_tcp:close(A),
	    error
    end.

%%% Here we tests that gen_tcp:recv/2 will return {error,closed} following
%%% a send operation of a huge amount data when the other end closed the socket.
%%%
partial_recv_and_close_3(Config) when is_list(Config) ->
    Cond = fun() -> ok end,
    Pre  = fun() -> case ?WHICH_LOCAL_ADDR(inet) of
                        {ok, Addr} ->
                            Addr;
                        {error, Reason} ->
                            throw({skip, Reason})
                    end
           end,
    TC   = fun(Addr) -> do_partial_recv_and_close_3(Config, Addr) end,
    Post = fun(_) -> ok end,
    ?TC_TRY(?FUNCTION_NAME, Cond, Pre, TC, Post).

do_partial_recv_and_close_3(Config, Addr) ->
    [do_partial_recv_and_close_4(Config, Addr) || _ <- lists:seq(0, 20)],
    ok.

do_partial_recv_and_close_4(Config, Addr) ->
    Parent = self(),
    spawn_link(fun() ->
		       {ok,L} = ?LISTEN(Config, 0,
                                        [{ip, Addr}, {active,false}]),
		       {ok, {_,Port}} = inet:sockname(L),
		       Parent ! {port,Port},
		       {ok,S} = gen_tcp:accept(L),
		       gen_tcp:recv(S, 1),
		       gen_tcp:close(S)
	       end),
    receive
	{port,Port} -> ok
    end,
    Much = ones(8*64*1024),
    S = case ?CONNECT(Config, Addr, Port, [{ip, Addr}, {active, false}]) of
            {ok, Sock} ->
                Sock;
        {error, eaddrnotavail = Reason} ->
            ?SKIPT(connect_failed_str(Reason))
    end,

    %% Send a lot of data (most of it will be queued).
    %% The receiver will read one byte and close the connection.
    %% The write operation will fail.
    gen_tcp:send(S, Much),

    %% We should always get {error,closed} here.
    {error, closed} = gen_tcp:recv(S, 0).
    

test_prio_put_get(Config, Addr) ->
    Tos = 3 bsl 5,
    ?P("test_prio_put_get -> create listen socket"),
    {ok,L1} = ?LISTEN(Config, 0, [{ip, Addr}, {active,false}]),
    ?P("test_prio_put_get -> set opts prio (= 3)"),
    ok = inet:setopts(L1,[{priority,3}]),
    ?P("test_prio_put_get -> set opts tos (= ~p)", [Tos]),
    ok = inet:setopts(L1,[{tos,Tos}]),
    ?P("test_prio_put_get -> verify opts prio and tos"),
    {ok,[{priority,3},{tos,Tos}]} = inet:getopts(L1,[priority,tos]),
    ?P("test_prio_put_get -> set opts prio (= 3)"),
    ok = inet:setopts(L1,[{priority,3}]), % Dont destroy each other
    ?P("test_prio_put_get -> verify opts prio and tos"),
    {ok,[{priority,3},{tos,Tos}]} = inet:getopts(L1,[priority,tos]),
    ?P("test_prio_put_get -> set opts reuseaddr (= true)"),
    ok = inet:setopts(L1,[{reuseaddr,true}]), % Dont let others destroy
    ?P("test_prio_put_get -> verify opts prio and tos"),
    {ok,[{priority,3},{tos,Tos}]} = inet:getopts(L1,[priority,tos]),
    ?P("test_prio_put_get -> close listen socket"),
    gen_tcp:close(L1),
    ?P("test_prio_put_get -> done"),
    ok.

test_prio_accept(Config, Addr) ->
    ?P("test_prio_accept -> create listen socket"),
    {ok, Sock} = ?LISTEN(Config, 0, [binary, {ip, Addr}, {packet,0},{active,false},
                                     {reuseaddr,true},{priority,4}]),
    ?P("test_prio_accept -> get port number of listen socket"),
    {ok, Port} = inet:port(Sock),
    ?P("test_prio_accept -> connect to port ~p", [Port]),
    Sock2 = case ?CONNECT(Config, Addr, Port, [binary,
                                               {ip, Addr},
                                               {packet,0},
                                               {active,false},
                                               {reuseaddr,true},
                                               {priority,4}]) of
                {ok, S2} -> 
                    S2;
                {error, eaddrnotavail = Reason} ->
                    ?SKIPT(connect_failed_str(Reason))
            end,
    ?P("test_prio_accept -> connected => accept connection"),
    {ok, Sock3} = gen_tcp:accept(Sock),
    ?P("test_prio_accept -> accepted => getopts prio for listen socket"),
    {ok, [{priority,4}]} = inet:getopts(Sock,  [priority]),
    ?P("test_prio_accept -> getopts prio for connected socket"),
    {ok, [{priority,4}]} = inet:getopts(Sock2, [priority]),
    ?P("test_prio_accept -> getopts prio for accepted socket"),
    {ok, [{priority,4}]} = inet:getopts(Sock3, [priority]),
    ?P("test_prio_accept -> close listen socket"),
    gen_tcp:close(Sock),
    ?P("test_prio_accept -> close connected socket"),
    gen_tcp:close(Sock2),
    ?P("test_prio_accept -> close accepted socket"),
    gen_tcp:close(Sock3),
    ?P("test_prio_accept -> done"),
    ok.

test_prio_accept2(Config, Addr) ->
    Tos1 = 4 bsl 5,
    Tos2 = 3 bsl 5,
    ?P("test_prio_accept2 -> create listen socket"),
    {ok, Sock} = ?LISTEN(Config, 0, [binary, {ip, Addr}, {packet,0},{active,false},
                                    {reuseaddr,true},{priority,4},
                                    {tos,Tos1}]),
    ?P("test_prio_accept2 -> get port number of listen socket"),
    {ok, Port} = inet:port(Sock),
    ?P("test_prio_accept2 -> connect to port ~p", [Port]),
    Sock2 = case ?CONNECT(Config, Addr, Port, [binary,
                                               {ip, Addr},
                                               {packet,0},
                                               {active,false},
                                               {reuseaddr,true},
                                               {priority,4},
                                               {tos,Tos2}]) of
                {ok, S2} ->
                    S2;
                {error, eaddrnotavail = Reason} ->
                    ?SKIPT(connect_failed_str(Reason))
            end,
    ?P("test_prio_accept2 -> connected => accept connection"),
    {ok, Sock3} = gen_tcp:accept(Sock),
    ?P("test_prio_accept2 -> accepted => getopts prio and tos for listen socket"),
    {ok,[{priority,4},{tos,Tos1}]} = inet:getopts(Sock,[priority,tos]),
    ?P("test_prio_accept2 -> getopts prio and tos for connected socket"),
    {ok,[{priority,4},{tos,Tos2}]} = inet:getopts(Sock2,[priority,tos]),
    ?P("test_prio_accept2 -> getopts prio and tos for accepted socket"),
    {ok,[{priority,4},{tos,Tos1}]} = inet:getopts(Sock3,[priority,tos]),
    ?P("test_prio_accept2 -> close listen socket"),
    gen_tcp:close(Sock),
    ?P("test_prio_accept2 -> close connected socket"),
    gen_tcp:close(Sock2),
    ?P("test_prio_accept2 -> close accepted socket"),
    gen_tcp:close(Sock3),
    ?P("test_prio_accept2 -> done"),
    ok.

test_prio_accept3(Config, Addr) ->
    Tos1 = 4 bsl 5,
    Tos2 = 3 bsl 5,
    ?P("test_prio_accept3 -> create listen socket"),
    {ok, Sock} = ?LISTEN(Config, 0,[binary,{ip, Addr},{packet,0},{active,false},
                                    {reuseaddr,true},
                                    {tos,Tos1}]),
    ?P("test_prio_accept3 -> get port number of listen socket"),
    {ok,Port} = inet:port(Sock),
    ?P("test_prio_accept3 -> connect to port ~p", [Port]),
    Sock2 = case ?CONNECT(Config, Addr, Port, [binary,
                                               {ip, Addr},
                                               {packet,0},
                                               {active,false},
                                               {reuseaddr,true},
                                               {tos,Tos2}]) of
                {ok, S2} ->
                    S2;
        {error, eaddrnotavail = Reason} ->
            ?SKIPT(connect_failed_str(Reason))
    end,
    ?P("test_prio_accept3 -> connected => accept connection"),
    {ok, Sock3} = gen_tcp:accept(Sock),
    ?P("test_prio_accept3 -> "
       "accepted => getopts prio and tos for listen socket"),
    {ok, [{priority,0},{tos,Tos1}]} = inet:getopts(Sock,  [priority,tos]),
    ?P("test_prio_accept3 -> getopts prio and tos for connected socket"),
    {ok, [{priority,0},{tos,Tos2}]} = inet:getopts(Sock2, [priority,tos]),
    ?P("test_prio_accept3 -> getopts prio and tos for accepted socket"),
    {ok, [{priority,0},{tos,Tos1}]} = inet:getopts(Sock3, [priority,tos]),
    ?P("test_prio_accept3 -> close listen socket"),
    gen_tcp:close(Sock),
    ?P("test_prio_accept3 -> close connected socket"),
    gen_tcp:close(Sock2),
    ?P("test_prio_accept3 -> close accepted socket"),
    gen_tcp:close(Sock3),
    ?P("test_prio_accept3 -> done"),
    ok.
    
test_prio_accept_async(Config, Addr) ->
    Tos1 = 4 bsl 5,
    Tos2 = 3 bsl 5,
    Ref = make_ref(),
    ?P("test_prio_accept_async -> create prio server"),
    spawn(?MODULE, priority_server, [Config, Addr, {self(),Ref}]),
    Port = receive
               {Ref,P} -> P
           after 5000 -> ct:fail({error,"helper process timeout"})
           end,
    receive
    after 3000 -> ok
    end,
    ?P("test_prio_accept_async -> connect to port ~p", [Port]),
    Sock2 = case ?CONNECT(Config, Addr, Port, [binary,
					      {ip, Addr},
					      {packet,0},
                                              {active,false},
                                              {reuseaddr,true},
                                              {priority,4},
                                              {tos,Tos2}]) of
                {ok, S2} ->
                    S2;
                {error, eaddrnotavail = Reason} ->
                    ?SKIPT(connect_failed_str(Reason))
            end,
    ?P("test_prio_accept_async -> "
       "connected => await prio and tos for listen socket"),
    receive
        {Ref,{ok,[{priority,4},{tos,Tos1}]}} ->
            ok;
        {Ref,Error} ->
            ct:fail({mismatch,Error})
    after 5000 -> ct:fail({error,"helper process timeout"})
    end,
    ?P("test_prio_accept_async -> await prio and tos for accepted socket"),
    receive
        {Ref,{ok,[{priority,4},{tos,Tos1}]}} ->
            ok;
        {Ref,Error2} ->
            ct:fail({mismatch,Error2})
    after 5000 -> ct:fail({error,"helper process timeout"})
    end,

    ?P("test_prio_accept_async -> getopts prio and tos for connected socket"),
    {ok,[{priority,4},{tos,Tos2}]} = inet:getopts(Sock2, [priority,tos]),
    ?P("test_prio_accept_async -> close connected socket"),
    catch gen_tcp:close(Sock2),
    ?P("test_prio_accept_async -> done"),
    ok.

priority_server(Config, Addr, {Parent,Ref}) ->
    Tos1 = 4 bsl 5,
    {ok,Sock}=?LISTEN(Config, 0,[binary, {ip, Addr}, {packet,0},{active,false},
                                {reuseaddr,true},{priority,4},
                                {tos,Tos1}]),
    {ok,Port} = inet:port(Sock),
    Parent ! {Ref,Port},
    {ok,Sock3}=gen_tcp:accept(Sock),
    Parent ! {Ref, inet:getopts(Sock,[priority,tos])},
    Parent ! {Ref, inet:getopts(Sock3,[priority,tos])},
    ok.

test_prio_fail(Config, Addr) ->
    ?P("test_prio_fail -> create listen socket"),
    {ok,L} = ?LISTEN(Config, 0, [{ip, Addr}, {active,false}]),
    ?P("test_prio_fail -> try set (and fail) opts prio (= 1000)"),
    {error,_} = inet:setopts(L,[{priority,1000}]),
    ?P("test_prio_fail -> close listen socket"),
    gen_tcp:close(L),
    ?P("test_prio_fail -> done"),
    ok.

test_prio_udp(Addr) ->
    Tos = 3 bsl 5,
    ?P("test_prio_udp -> create UDP socket (open)"),
    {ok,S} = gen_udp:open(0,[{ip, Addr}, {active,false},binary,{tos, Tos},
                             {priority,3}]),
    ?P("test_prio_udp -> getopts prio and tos"),
    {ok,[{priority,3},{tos,Tos}]} = inet:getopts(S,[priority,tos]),
    ?P("test_prio_fail -> close socket"),
    gen_udp:close(S),
    ?P("test_prio_fail -> done"),
    ok.

%% Tests the so_priority and ip_tos options on sockets when applicable.
so_priority(Config) when is_list(Config) ->
    Cond = fun() ->
		   case ?IS_SOCKET_BACKEND(Config) of
		       true ->
		           is_socket_supported(),
                           has_support_sock_priority();
		       false ->
			   ok
		   end
    	 end,
    Pre  = fun() -> case ?WHICH_LOCAL_ADDR(inet) of
                        {ok, Addr} ->
                            Addr;
                        {error, Reason} ->
                            throw({skip, Reason})
                    end
           end,
    TC   = fun(Addr) -> do_so_priority(Config, Addr) end,
    Post = fun(_) -> ok end,
    ?TC_TRY(?FUNCTION_NAME, Cond, Pre, TC, Post).

do_so_priority(Config, Addr) ->
    ?P("create listen socket"),
    {ok, L} = ?LISTEN(Config, 0, [{ip, Addr}, {active,false}]),
    ?P("set opts on listen socket: prio to 1"),
    ok = inet:setopts(L,[{priority,1}]),
    ?P("verify prio"),
    case inet:getopts(L,[priority]) of
	{ok,[{priority,1}]} ->
            ?P("close listen socket"),
	    gen_tcp:close(L),
	    test_prio_put_get(Config, Addr),
	    test_prio_accept(Config, Addr),
	    test_prio_accept2(Config, Addr),
	    test_prio_accept3(Config, Addr),
	    test_prio_accept_async(Config, Addr),
	    test_prio_fail(Config, Addr),
	    test_prio_udp(Addr),
            ?P("done"),
	    ok;
	_X ->
	    case os:type() of
		{unix,linux} ->
		    case os:version() of
			{X,Y,_} when (X > 2) or ((X =:= 2) and (Y >= 4)) ->
                            ?P("so prio should work on this version: "
                               "~n      ~p", [_X]),
			    ct:fail({error,
					   "so_priority should work on this "
					   "OS, but does not"});
			_ ->
			    {skip, "SO_PRIORITY not suppoorted"}
		    end;
		_ ->
		   {skip, "SO_PRIORITY not suppoorted"}
	    end
    end.



%% IP_RECVTOS and IP_RECVTCLASS for IP_PKTOPTIONS
%% does not seem to be implemented in Linux until kernel 3.1
%%
%% It seems pktoptions does not return valid values
%% for IPv4 connect sockets.  On the accept socket
%% we get valid values, but on the connect socket we get
%% the default values for TOS and TTL.
%%
%% Therefore the argument CheckConnect that enables
%% checking the returned values for the connect socket.
%% It is only used for recvtclass that is an IPv6 option
%% and there we get valid values from both socket ends.

has_support_ip_pktoptions() ->
    has_support_ip_option(pktoptions).

has_support_ip_recvtos() ->
    has_support_ip_option(recvtos).

has_support_ip_recvttl() ->
    has_support_ip_option(recvttl).

has_support_ipv6_pktoptions() ->
    has_support_ipv6_option(pktoptions).

has_support_ipv6_tclass() ->
    has_support_ipv6_option(tclass).

has_support_ip_option(Opt) ->
    has_support_option(ip, Opt).

has_support_ipv6_option(Opt) ->
    has_support_option(ipv6, Opt).

has_support_option(Level, Option) ->
    try socket:is_supported(options, Level, Option)
    catch
	_:_:_ -> false % Any platform that does not support socket!
    end.

has_os_support_recvtos() ->
    has_os_support_recvtos(os:type(), os:version()).

has_os_support_recvtos({unix, linux}, Version) ->
    not semver_lt(Version, {3,1,0});
has_os_support_recvtos(_, _) ->
    true.

has_os_support_recvttl() ->
    has_os_support_recvttl(os:type(), os:version()).

has_os_support_recvttl({unix, linux}, Version) ->
    not semver_lt(Version, {2,7,0});
has_os_support_recvttl(_, _) ->
    %% We should not even get here, but just in case...
    false.

has_os_support_recvtclass() ->
    has_os_support_recvtclass(os:type(), os:version()).

has_os_support_recvtclass({unix, linux}, Version) ->
    not semver_lt(Version, {3,1,0});
has_os_support_recvtclass(_, _) ->
    true.

semver_lt({X1,Y1,Z1} = V1, {X2,Y2,Z2} = V2) ->
    ?P("semver_lt -> OS version check:"
       "~n   (Actual)  Version 1: ~p"
       "~n   (Request) Version 2: ~p", [V1, V2]),
    if
        X1 > X2 -> ?P("semver_lt -> X1 > X2: ~p > ~p", [X1, X2]), false;
        X1 < X2 -> ?P("semver_lt -> X1 < X2: ~p < ~p", [X1, X2]), true;
        Y1 > Y2 -> ?P("semver_lt -> Y1 > Y2: ~p > ~p", [Y1, Y2]), false;
        Y1 < Y2 -> ?P("semver_lt -> Y1 < Y2: ~p < ~p", [Y1, Y2]), true;
        Z1 > Z2 -> ?P("semver_lt -> Z1 > Z2: ~p > ~p", [Z1, Z2]), false;
        Z1 < Z2 -> ?P("semver_lt -> Z1 < Z2: ~p < ~p", [Z1, Z2]), true;
        true    -> ?P("semver_lt -> default"), false
    end;
semver_lt(V1, {_,_,_} = V2) ->
    ?P("semver_lt -> fallback OS version check when: "
       "~n   Version 1: ~p"
       "~n   Version 2: ~p", [V1, V2]),
    false.

recvtos(Config) ->
    test_pktoptions(
      Config,
      inet, [{recvtos,tos,96}],
      fun() ->
              has_support_ip_recvtos() andalso
                  has_os_support_recvtos() 
     end,
      "recvtos",
      false).

recvtosttl(Config) ->
    test_pktoptions(
      Config,
      inet, [{recvtos,tos,96},{recvttl,ttl,33}],
      fun() ->
              has_support_ip_recvtos() andalso
		  has_support_ip_recvttl() andalso
                  has_os_support_recvtos() andalso
                  has_os_support_recvttl()
      end,
      "recvtos and/or recvttl",
      false).

recvttl(Config) ->
    test_pktoptions(
      Config,
      inet, [{recvttl,ttl,33}],
      fun() ->
              has_support_ip_recvttl() andalso
                  has_os_support_recvttl()
      end,
      "recvttl",
      false).

recvtclass(Config) ->
    {ok,IFs} = inet:getifaddrs(),
    case
        [Name ||
            {Name,Opts} <- IFs,
            lists:member({addr,{0,0,0,0,0,0,0,1}}, Opts)]
    of
        [_] ->
            test_pktoptions(
              Config,
              inet6, [{recvtclass,tclass,224}],
              fun() ->
                      has_support_ipv6_tclass() andalso
                          has_os_support_recvtclass()
              end,
              "tclass",
              true);
        [] ->
            {skip,{ipv6_not_supported,IFs}}
    end.

test_pktoptions(Config, Family, Spec, OptCond, OptStr, CheckConnect) ->
    ?P("test_pktoptions -> begin test with"
       "~n   Config:       ~p"
       "~n   Family:       ~p"
       "~n   Spec:         ~p"
       "~n   CheckConnect: ~p",
       [Config, Family, Spec, CheckConnect]),
    PktOptsCond = fun(inet)  -> has_support_ip_pktoptions();
		     (inet6) -> has_support_ipv6_pktoptions()
		  end,
    try PktOptsCond(Family) of
	true ->
	    ?P("pktoptions supported for family ~w", [Family]),
	    case OptCond() of
		true ->
		    ?P("options supported: "
		       "~n   ~p", [Spec]),
		    test_pktoptions(Config, Family, Spec, CheckConnect);
		false ->
		    {skip, ?F("Option(s) ~s not supported", [OptStr])}
	    end;
        false ->
            {skip,
             ?F("Option 'pktoptions' not supported for family ~w", [Family])}
    catch
        _:_:_ ->
            {skip,
             ?F("Option 'pktoptions' not supported for family ~w", [Family])}
    end.
%%
test_pktoptions(Config, Family, Spec, CheckConnect) ->
    ?P("test_pktoptions -> begin test with"
       "~n   Config:       ~p"
       "~n   Family:       ~p"
       "~n   Spec:         ~p"
       "~n   CheckConnect: ~p",
       [Config, Family, Spec, CheckConnect]),
    Timeout = 5000,
    RecvOpts = [RecvOpt || {RecvOpt,_,_} <- Spec],
    TrueRecvOpts = [{RecvOpt,true} || {RecvOpt,_,_} <- Spec],
    FalseRecvOpts = [{RecvOpt,false} || {RecvOpt,_,_} <- Spec],
    Opts = [Opt || {_,Opt,_} <- Spec],
    OptsVals = [{Opt,Val} || {_,Opt,Val} <- Spec],
    Address =
        case Family of
            inet ->
                {127,0,0,1};
            inet6 ->
                {0,0,0,0,0,0,0,1}
        end,
    %%
    %% Set RecvOpts on listen socket
    ?P("try create listen socket with: ~p", [TrueRecvOpts]),
    {ok, L} =
        ?LISTEN(Config, 
                0,
                [Family,binary,{active,false},{send_timeout,Timeout}
                 |TrueRecvOpts]),
    {ok, P} = inet:port(L),
    ?P("get (recv) options for listen socket: "
       "~n   ~p", [RecvOpts]),
    {ok, TrueRecvOpts} = inet:getopts(L, RecvOpts),
    ?P("get options for listen socket: "
       "~n   ~p", [Opts]),
    {ok, OptsValsDefault} = inet:getopts(L, Opts),

    %%
    %% Set RecvOpts and Option values on connect socket
    ?P("create connect socket with"
       "~n   ~p", [TrueRecvOpts ++ OptsVals]),
    {ok, S2} =
        ?CONNECT(Config,
                 Address, P,
                 [Family,binary,{active,false},{send_timeout,Timeout}
                  |TrueRecvOpts ++ OptsVals],
                 Timeout),
    ?P("get (recv) options for connect socket: "
       "~n   ~p", [RecvOpts]),
    {ok, TrueRecvOpts} = inet:getopts(S2, RecvOpts),
    ?P("get options for connect socket: "
       "~n   ~p", [Opts]),
    {ok, OptsVals} = inet:getopts(S2, Opts),

    %%
    %% Accept socket inherits the options from listen socket
    ?P("try create accept socket"),
    {ok, S1} = gen_tcp:accept(L, Timeout),
    ?P("get (recv) options for accept socket: "
       "~n   ~p", [RecvOpts]),
    {ok, TrueRecvOpts} = inet:getopts(S1, RecvOpts),

    ?P("get options for accept socket: "
       "~n   ~p", [Opts]),
    {ok, OptsValsDefault} = inet:getopts(S1, Opts),
    ?P("accept socket option values: "
       "~n   ~p", [OptsValsDefault]),

%%%    %%
%%%    %% Handshake
%%%    ok = gen_tcp:send(S1, <<"hello">>),
%%%    {ok,<<"hello">>} = gen_tcp:recv(S2, 5, Timeout),
%%%    ok = gen_tcp:send(S2, <<"hi">>),
%%%    {ok,<<"hi">>} = gen_tcp:recv(S1, 2, Timeout),

    %%
    %% Verify returned remote options
    VerifyRemOpts =
        fun(S, Role) ->
                case inet:getopts(S, [pktoptions]) of
                    {ok, []} ->
                        ?SKIPT("pktoptions not supported");
                    {ok, [{pktoptions, PktOpts1}]} ->
                        ?P("PktOptions (~w): "
                           "~n      ~p", [Role, PktOpts1]),
                        PktOpts1;
                    {ok, UnexpOK1} ->
                        ?P("Unexpected OK (~w): "
                           "~n   ~p"
                           "~n", [Role, UnexpOK1]),
                        exit({unexpected_getopts_ok,
                              Role,
                              Spec,
                              TrueRecvOpts,
                              OptsVals,
                              OptsValsDefault,
                              UnexpOK1});
                    {error, UnexpERR1} ->
                        ?P("Unexpected ERROR (~w): "
                           "~n   ~p"
                           "~n", [Role, UnexpERR1]),
                        exit({unexpected_getopts_failure,
                              Role,
                              Spec,
                              TrueRecvOpts,
                              OptsVals,
                              OptsValsDefault,
                              UnexpERR1})
                end
        end,
    ?P("verify dest (accept)"),
    OptsVals1 = VerifyRemOpts(S1, dest),
    ?P("verify orig (connect)"),
    OptsVals2 = VerifyRemOpts(S2, orig),
    %% {ok,[{pktoptions,OptsVals1}]} = inet:getopts(S1, [pktoptions]),
    %% {ok,[{pktoptions,OptsVals2}]} = inet:getopts(S2, [pktoptions]),
    (Result1 = sets_eq(OptsVals1, OptsVals))
        orelse ?P("Accept differs: ~p neq ~p", [OptsVals1,OptsVals]),
    (Result2 = sets_eq(OptsVals2, OptsValsDefault))
        orelse ?P("Connect differs: ~p neq ~p",
                  [OptsVals2, OptsValsDefault]),
    %%
    ?P("close connect socket"),
    ok = gen_tcp:close(S2),
    ?P("close accept socket"),
    ok = gen_tcp:close(S1),
    %%
    %%
    %% Clear RecvOpts on listen socket and set Option values
    ?P("clear (recv) options on listen socket"),
    ok = inet:setopts(L, FalseRecvOpts ++ OptsVals),
    {ok,FalseRecvOpts} = inet:getopts(L, RecvOpts),
    ?P("set  options on listen socket"),
    {ok,OptsVals} = inet:getopts(L, Opts),

    %%
    %% Set RecvOpts on connecting socket
    %%
    ?P("create connect socket with"
       "~n   ~p", [TrueRecvOpts]),
    {ok,S4} =
        ?CONNECT(Config, 
          Address, P,
          [Family,binary,{active,false},{send_timeout,Timeout}
          |TrueRecvOpts],
          Timeout),
    ?P("get (recv) options on connect socket"),
    {ok,TrueRecvOpts} = inet:getopts(S4, RecvOpts),
    ?P("get options on connect socket"),
    {ok,OptsValsDefault} = inet:getopts(S4, Opts),

    %%
    %% Accept socket inherits the options from listen socket
    ?P("create accept socket"),
    {ok,S3} = gen_tcp:accept(L, Timeout),
    ?P("get (recv) options on accept socket"),
    {ok,FalseRecvOpts} = inet:getopts(S3, RecvOpts),
    {ok,OptsVals} = inet:getopts(S3, Opts),
    %%
    %% Verify returned remote options
    ?P("verify pktoptions on accept socket"),
    {ok,[{pktoptions,[]}]} = inet:getopts(S3, [pktoptions]),
    ?P("verify pktoptions on connect socket"),
    {ok,[{pktoptions,OptsVals4}]} = inet:getopts(S4, [pktoptions]),
    ?P("verify options set"),
    (Result3 = sets_eq(OptsVals4, OptsVals))
        orelse ?P("Accept2 differs: ~p neq ~p", [OptsVals4, OptsVals]),
    %%
    ?P("close connect socket"),
    ok = gen_tcp:close(S4),
    ?P("close accept socket"),
    ok = gen_tcp:close(S3),
    ?P("close listen socket"),
    ok = gen_tcp:close(L),
    ?P("verify final result"
       "~n   Result1:       ~p"
       "~n   Check Connect: ~p"
       "~n   Result2:       ~p"
       "~n   Result3:       ~p",
      [Result1, CheckConnect, Result2, Result3]),
    (Result1 and ((not CheckConnect) or (Result2 and Result3)))
        orelse
        exit({failed,
              [{OptsVals1,OptsVals4,OptsVals},
               {OptsVals2,OptsValsDefault}]}),
    ?P("done"),
    ok.

sets_eq(L1, L2) ->
    lists:sort(L1) == lists:sort(L2).



%% Accept test utilities (suites are below)

millis() ->
    erlang:monotonic_time(millisecond).
	
collect_accepts(0, _) -> [];
collect_accepts(N, Tmo) ->
    A = millis(),
    receive
	{accepted, P, {error, eaddrnotavail = Reason}} ->
            ?P("~p Failed accept: ~p", [P, Reason]),
            ?SKIPT(accept_failed_str(Reason));

        {accepted, P, Msg} ->
            ?P("received 'accepted' from ~p: "
               "~n      ~p", [P, Msg]),
            NextN = if N =:= infinity -> N; true -> N - 1 end,
	    [{P,Msg}] ++ collect_accepts(NextN, Tmo - (millis()-A))

    after Tmo ->
            ?P("accept timeout (~w)", [Tmo]),
	    []
    end.

-define(EXPECT_ACCEPTS(Pattern,N,Timeout),
	(fun() ->
                 case collect_accepts((N), (Timeout)) of
		     Pattern ->
			 ok;
		     Other__ ->
			 {error, {unexpected, {Other__, messages()}}}
		 end
	 end)()).
	
collect_connects(Tmo) ->
    A = millis(),
    receive
	{connected, P, {error, eaddrnotavail = Reason}} ->
            ?P("~p Failed connect: ~p", [P, Reason]),
            ?SKIPT(connect_failed_str(Reason));

	{connected,P,Msg} ->
            ?P("received connected from ~p: "
               "~n      ~p", [P, Msg]),
	    [{P,Msg}] ++ collect_connects(Tmo-(millis() - A))

    after Tmo ->
	    []
    end.
   
-define(EXPECT_CONNECTS(Pattern,Timeout),
	(fun() ->
		 case collect_connects(Timeout) of
		     Pattern ->
			 ok;
		     Other ->
			 {error,{unexpected,Other}}
		 end
	 end)()).

mktmofun(Tmo,Parent,LS) ->
    fun() ->
            ?P("[acceptor] mktmofun:fun -> try accept"),
            AcceptResult = catch gen_tcp:accept(LS, Tmo),            
            ?P("[acceptor] mktmofun:fun -> accepted: "
               "~n   ~p", [AcceptResult]),
            Parent ! {accepted,self(), AcceptResult}
    end.

%% Accept tests
%% Test singular accept.
primitive_accept(Config) when is_list(Config) ->
    Cond = fun() -> ok end,
    Pre  = fun() -> case ?WHICH_LOCAL_ADDR(inet) of
                        {ok, Addr} ->
                            Addr;
                        {error, Reason} ->
                            throw({skip, Reason})
                    end
           end,
    TC   = fun(Addr) -> do_primitive_accept(Config, Addr) end,
    Post = fun(_) -> ok end,
    ?TC_TRY(?FUNCTION_NAME, Cond, Pre, TC, Post).

do_primitive_accept(Config, Addr) ->
    LSock =
        case ?LISTEN(Config, 0, [{ip, Addr}]) of
            {ok, LS} ->
                LS;
            {error, LReason} ->
                ?SKIPT(listen_failed_str(LReason))
        end,
    {ok, PortNo} = inet:port(LSock),
    Parent = self(),
    F = fun() -> Parent ! {accepted,self(),gen_tcp:accept(LSock)} end,
    P = spawn(F),
    case ?CONNECT(Config, Addr, PortNo, [{ip, Addr}]) of
        {ok, _} ->
            ok;
        {error, eaddrnotavail = CReason} ->
            ?SKIPT(connect_failed_str(CReason))
    end,        
    receive
        {accepted,P,{ok,P0}} when is_port(P0) ->
            ok;
        {accepted,P,Other0} ->
            {error,Other0}
    after 500 ->
              {error,timeout}
    end.

	
%% Closing listen socket when multi-accepting.
multi_accept_close_listen(Config) when is_list(Config) ->
    Cond = fun() -> ok end,
    Pre  = fun() -> case ?WHICH_LOCAL_ADDR(inet) of
                        {ok, Addr} ->
                            Addr;
                        {error, Reason} ->
                            throw({skip, Reason})
                    end
           end,
    TC   = fun(Addr) -> do_multi_accept_close_listen(Config, Addr) end,
    Post = fun(_) -> ok end,
    ?TC_TRY(?FUNCTION_NAME, Cond, Pre, TC, Post).

do_multi_accept_close_listen(Config, Addr) ->
    ?P("try create listen socket"),
    LS = case ?LISTEN(Config, 0, [{ip, Addr}]) of
             {ok, LSocket} ->
                 LSocket;
             {error, eaddrnotavail = Reason} ->
                 ?SKIPT(listen_failed_str(Reason))
         end,
    Parent = self(),
    F = fun() ->
                ?P("started"),
                Accepted = gen_tcp:accept(LS),
                ?P("accept result: ~p", [Accepted]),
                Parent ! {accepted,self(),Accepted}
        end,
    ?P("create acceptor processes"),
    spawn(F),
    spawn(F),
    spawn(F),
    spawn(F),
    ?P("sleep some"),
    ct:sleep(?SECS(2)),
    ?P("close (listen) socket"),
    gen_tcp:close(LS),
    ?P("await accepts"),
    ok = ?EXPECT_ACCEPTS([{_,{error,closed}},{_,{error,closed}},
                          {_,{error,closed}},{_,{error,closed}}],4,500),
    ?P("done"),
    ok.
	
%% Single accept with timeout.
accept_timeout(Config) when is_list(Config) ->
    Cond = fun() -> ok end,
    Pre  = fun() -> case ?WHICH_LOCAL_ADDR(inet) of
                        {ok, Addr} ->
                            Addr;
                        {error, Reason} ->
                            throw({skip, Reason})
                    end
           end,
    TC   = fun(Addr) -> do_accept_timeout(Config, Addr) end,
    Post = fun(_) -> ok end,
    ?TC_TRY(?FUNCTION_NAME, Cond, Pre, TC, Post).

do_accept_timeout(Config, Addr) ->
    LS = case ?LISTEN(Config, 0, [{ip, Addr}]) of
             {ok, LSocket} ->
                 LSocket;
             {error, eaddrnotavail = Reason} ->
                 ?SKIPT(listen_failed_str(Reason))
         end,
    Parent = self(),
    F = fun() -> Parent ! {accepted,self(),gen_tcp:accept(LS,1000)} end,
    P = spawn(F),
    ok = ?EXPECT_ACCEPTS([{P,{error,timeout}}],1,2000).

%% Check that multi-accept timeouts happen in the correct order.
accept_timeouts_in_order(Config) when is_list(Config) ->
    Cond = fun() -> ok end,
    Pre  = fun() -> case ?WHICH_LOCAL_ADDR(inet) of
                        {ok, Addr} ->
                            Addr;
                        {error, Reason} ->
                            throw({skip, Reason})
                    end
           end,
    TC   = fun(Addr) -> do_accept_timeouts_in_order(Config, Addr) end,
    Post = fun(_) -> ok end,
    ?TC_TRY(?FUNCTION_NAME, Cond, Pre, TC, Post).

do_accept_timeouts_in_order(Config, Addr) ->
    LS = case ?LISTEN(Config, 0, [{ip, Addr}]) of
             {ok, LSocket} ->
                 LSocket;
             {error, eaddrnotavail = Reason} ->
                 ?SKIPT(listen_failed_str(Reason))
         end,
    Parent = self(),
    P1 = spawn(mktmofun(1000,Parent,LS)),
    P2 = spawn(mktmofun(1200,Parent,LS)),
    P3 = spawn(mktmofun(1300,Parent,LS)),
    P4 = spawn(mktmofun(1400,Parent,LS)),
    ok = ?EXPECT_ACCEPTS([{P1,{error,timeout}},{P2,{error,timeout}},
                          {P3,{error,timeout}},{P4,{error,timeout}}],infinity,2000).

%% Check that multi-accept timeouts happen in the correct order (more).
accept_timeouts_in_order2(Config) when is_list(Config) ->
    Cond = fun() -> ok end,
    Pre  = fun() -> case ?WHICH_LOCAL_ADDR(inet) of
                        {ok, Addr} ->
                            Addr;
                        {error, Reason} ->
                            throw({skip, Reason})
                    end
           end,
    TC   = fun(Addr) -> do_accept_timeouts_in_order2(Config, Addr) end,
    Post = fun(_) -> ok end,
    ?TC_TRY(?FUNCTION_NAME, Cond, Pre, TC, Post).

do_accept_timeouts_in_order2(Config, Addr) ->
    LS = case ?LISTEN(Config, 0, [{ip, Addr}]) of
             {ok, LSocket} ->
                 LSocket;
             {error, eaddrnotavail = Reason} ->
                 ?SKIPT(listen_failed_str(Reason))
         end,
    Parent = self(),
    P1 = spawn(mktmofun(1400,Parent,LS)),
    P2 = spawn(mktmofun(1300,Parent,LS)),
    P3 = spawn(mktmofun(1200,Parent,LS)),
    P4 = spawn(mktmofun(1000,Parent,LS)),
    ok = ?EXPECT_ACCEPTS([{P4,{error,timeout}},{P3,{error,timeout}},
                          {P2,{error,timeout}},{P1,{error,timeout}}],infinity,2000).

%% Check that multi-accept timeouts happen in the correct order (even more).
accept_timeouts_in_order3(Config) when is_list(Config) ->
    Cond = fun() -> ok end,
    Pre  = fun() -> case ?WHICH_LOCAL_ADDR(inet) of
                        {ok, Addr} ->
                            Addr;
                        {error, Reason} ->
                            throw({skip, Reason})
                    end
           end,
    TC   = fun(Addr) -> do_accept_timeouts_in_order3(Config, Addr) end,
    Post = fun(_) -> ok end,
    ?TC_TRY(?FUNCTION_NAME, Cond, Pre, TC, Post).

do_accept_timeouts_in_order3(Config, Addr) ->
    LS = case ?LISTEN(Config, 0, [{ip, Addr}]) of
             {ok, LSocket} ->
                 LSocket;
             {error, eaddrnotavail = Reason} ->
                 ?SKIPT(listen_failed_str(Reason))
         end,
    Parent = self(),
    P1 = spawn(mktmofun(1200,Parent,LS)),
    P2 = spawn(mktmofun(1400,Parent,LS)),
    P3 = spawn(mktmofun(1300,Parent,LS)),
    P4 = spawn(mktmofun(1000,Parent,LS)),
    ok = ?EXPECT_ACCEPTS([{P4,{error,timeout}},{P1,{error,timeout}},
                          {P3,{error,timeout}},{P2,{error,timeout}}],infinity,2000).

%% Check that multi-accept timeouts happen in the correct order after
%% mixing millsec and sec timeouts.
accept_timeouts_in_order4(Config) when is_list(Config) ->
    Cond = fun() -> ok end,
    Pre  = fun() -> case ?WHICH_LOCAL_ADDR(inet) of
                        {ok, Addr} ->
                            Addr;
                        {error, Reason} ->
                            throw({skip, Reason})
                    end
           end,
    TC   = fun(Addr) -> do_accept_timeouts_in_order4(Config, Addr) end,
    Post = fun(_) -> ok end,
    ?TC_TRY(?FUNCTION_NAME, Cond, Pre, TC, Post).

do_accept_timeouts_in_order4(Config, Addr) ->
    LS = case ?LISTEN(Config, 0, [{ip, Addr}]) of
             {ok, LSocket} ->
                 LSocket;
             {error, eaddrnotavail = Reason} ->
                 ?SKIPT(listen_failed_str(Reason))
         end,
    Parent = self(),
    P1 = spawn(mktmofun(200,Parent,LS)),
    P2 = spawn(mktmofun(400,Parent,LS)),
    P3 = spawn(mktmofun(1000,Parent,LS)),
    P4 = spawn(mktmofun(600,Parent,LS)),
    ok = ?EXPECT_ACCEPTS([{P1,{error,timeout}},{P2,{error,timeout}},
			  {P4,{error,timeout}},{P3,{error,timeout}}],infinity,2000).

%% Check that multi-accept timeouts happen in the correct order after
%% mixing millsec and sec timeouts (more).
accept_timeouts_in_order5(Config) when is_list(Config) ->
    Cond = fun() -> ok end,
    Pre  = fun() -> case ?WHICH_LOCAL_ADDR(inet) of
                        {ok, Addr} ->
                            Addr;
                        {error, Reason} ->
                            throw({skip, Reason})
                    end
           end,
    TC   = fun(Addr) -> do_accept_timeouts_in_order5(Config, Addr) end,
    Post = fun(_) -> ok end,
    ?TC_TRY(?FUNCTION_NAME, Cond, Pre, TC, Post).

do_accept_timeouts_in_order5(Config, Addr) ->
    LS = case ?LISTEN(Config, 0, [{ip, Addr}]) of
             {ok, LSocket} ->
                 LSocket;
             {error, eaddrnotavail = Reason} ->
                 ?SKIPT(listen_failed_str(Reason))
         end,
    Parent = self(),
    P1 = spawn(mktmofun(400,Parent,LS)),
    P2 = spawn(mktmofun(1000,Parent,LS)),
    P3 = spawn(mktmofun(600,Parent,LS)),
    P4 = spawn(mktmofun(200,Parent,LS)),
    ok = ?EXPECT_ACCEPTS([{P4,{error,timeout}},{P1,{error,timeout}},
			  {P3,{error,timeout}},{P2,{error,timeout}}],infinity,2000).

%% Check that multi-accept timeouts happen in the correct order after
%% mixing millsec and sec timeouts (even more).
accept_timeouts_in_order6(Config) when is_list(Config) ->
    Cond = fun() -> ok end,
    Pre  = fun() ->
		   ?P("try get local address"),
		   {ok, Addr} = ?WHICH_LOCAL_ADDR(inet),
		   ?P("try create listen socket"), 
		   case ?LISTEN(Config, 0, [{ip, Addr}]) of
		       {ok, LSocket} ->
			   #{socket => LSocket};
		       {error, eaddrnotavail = Reason} ->
			   ?P("failed creating socket: ~p", [Reason]),
			   {skip, listen_failed_str(Reason)}
		   end
	   end,
    TC   = fun(I) -> do_accept_timeouts_in_order6(I) end,
    Post = fun(#{socket := LSock}) ->
		   gen_tcp:close(LSock)
	   end,
    ?TC_TRY(?FUNCTION_NAME, Cond, Pre, TC, Post).

do_accept_timeouts_in_order6(#{socket := LS}) ->    
    Parent = self(),

    ?P("create acceptor 1 with timeout 1000"),
    P1 = spawn(mktmofun(1000,Parent,LS)),

    ?P("create acceptor 2 with timeout 400"),
    P2 = spawn(mktmofun(400,Parent,LS)),

    ?P("create acceptor 3 with timeout 600"),
    P3 = spawn(mktmofun(600,Parent,LS)),

    ?P("create acceptor 4 with timeout 200"),
    P4 = spawn(mktmofun(200,Parent,LS)),

    ?P("await accept timeouts from (in order): "
       "~n   Acceptor 4: ~p"
       "~n   Acceptor 2: ~p"
       "~n   Acceptor 3: ~p"
       "~n   Acceptor 1: ~p", [P4, P2, P3, P1]),
    ok = ?EXPECT_ACCEPTS([{P4,{error,timeout}},
                          {P2,{error,timeout}},
			  {P3,{error,timeout}},
                          {P1,{error,timeout}}],
                         infinity, 2000).

%% Check that multi-accept timeouts happen in the correct order after
%% mixing millsec and sec timeouts (even more++).
accept_timeouts_in_order7(Config) when is_list(Config) ->
    Cond = fun() -> ok end,
    Pre  = fun() -> case ?WHICH_LOCAL_ADDR(inet) of
                        {ok, Addr} ->
                            Addr;
                        {error, Reason} ->
                            throw({skip, Reason})
                    end
           end,
    TC   = fun(Addr) -> do_accept_timeouts_in_order7(Config, Addr) end,
    Post = fun(_) -> ok end,
    ?TC_TRY(?FUNCTION_NAME, Cond, Pre, TC, Post).

do_accept_timeouts_in_order7(Config, Addr) ->
    LS = case ?LISTEN(Config, 0, [{ip, Addr}]) of
             {ok, LSocket} ->
                 LSocket;
             {error, eaddrnotavail = Reason} ->
                 ?SKIPT(listen_failed_str(Reason))
         end,
    Parent = self(),
    P1 = spawn(mktmofun(1000,Parent,LS)),
    P2 = spawn(mktmofun(200,Parent,LS)),
    P3 = spawn(mktmofun(1200,Parent,LS)),
    P4 = spawn(mktmofun(600,Parent,LS)),
    P5 = spawn(mktmofun(400,Parent,LS)),
    P6 = spawn(mktmofun(800,Parent,LS)),
    P7 = spawn(mktmofun(1600,Parent,LS)),
    P8 = spawn(mktmofun(1400,Parent,LS)),
    ok = ?EXPECT_ACCEPTS([{P2,{error,timeout}},{P5,{error,timeout}},
			  {P4,{error,timeout}},{P6,{error,timeout}},
			  {P1,{error,timeout}},{P3,{error,timeout}},
			  {P8,{error,timeout}},{P7,{error,timeout}}],infinity,2000).

%% Check that multi-accept timeouts behave correctly when
%% mixed with successful timeouts.
%% Note that on Windows with inet_backend = socket we 
%% have *no* control over the accept order!
accept_timeouts_mixed(Config) when is_list(Config) ->
    Cond = fun() ->
		   is_windows() andalso
		       ?IS_SOCKET_BACKEND(Config) andalso
		       ?SKIPT("Not compat with 'socket of Windows'"),
		   ok
	   end,
    Pre  = fun() -> case ?WHICH_LOCAL_ADDR(inet) of
                        {ok, Addr} ->
                            Addr;
                        {error, Reason} ->
                            throw({skip, Reason})
                    end
           end,
    TC   = fun(Addr) -> do_accept_timeouts_mixed(Config, Addr) end,
    Post = fun(_) -> ok end,
    ?TC_TRY(?FUNCTION_NAME, Cond, Pre, TC, Post).

do_accept_timeouts_mixed(Config, Addr) ->
    ?P("create listen socket"),
    LS = case ?LISTEN(Config, 0, [{ip, Addr}]) of
             {ok, LSocket} ->
                 LSocket;
             {error, eaddrnotavail = Reason} ->
                 ?SKIPT(listen_failed_str(Reason))
         end,
    Parent = self(),
    {ok, PortNo} = inet:port(LS),

    ?P("listen socket"
       "~n   ~p"
       "~n   Port: ~p", [LS, PortNo]),

    ?P("create acceptor process 1 (with timeout 1000)"),
    P1 = spawn(mktmofun(1000,Parent,LS)),

    ?P("await 1 (~p) accepting", [P1]),
    wait_until_accepting(P1,500),

    ?P("create acceptor process 2 (with timeout 2000)"),
    P2 = spawn(mktmofun(2000,Parent,LS)),

    ?P("await 2 (~p) accepting", [P2]),
    wait_until_accepting(P2,500),

    ?P("create acceptor process 3 (with timeout 3000)"),
    P3 = spawn(mktmofun(3000,Parent,LS)),

    ?P("await 3 (~p) accepting", [P3]),
    wait_until_accepting(P3,500),

    ?P("create acceptor process 4 (with timeout 4000)"),
    P4 = spawn(mktmofun(4000,Parent,LS)),

    ?P("await 4 (~p) accepting", [P4]),
    wait_until_accepting(P4,500),

    ?P("expect accept from 1 (~p) with timeout", [P1]),
    ok = ?EXPECT_ACCEPTS([{P1,{error,timeout}}],infinity,1500),

    ?P("connect"),
    case ?CONNECT(Config, Addr, PortNo, [{ip, Addr}]) of
        {ok, _} ->
            ok;
        {error, eaddrnotavail = Reason1} ->
            ?SKIPT(connect_failed_str(Reason1))
    end,

    ?P("expect accept from 2 (~p) with success", [P2]),
    if is_port(LS) ->
            ok = ?EXPECT_ACCEPTS([{P2,{ok,Port0}}] when is_port(Port0),
                                                        infinity,100);
       true ->
            case ?EXPECT_ACCEPTS([{P2,{ok,_}}],infinity,100) of
		ok ->
		    ok;
		{error, Reason2} ->
		    ?P("Failed accept: "
		       "~n   P2:     ~p"
		       "~n   Reason: ~p", [P2, Reason2]),
		    ct:fail(unexpected_accepts)
	    end
    end,

    ?P("expect accept from 3 (~p) with timeout", [P3]),
    ok = ?EXPECT_ACCEPTS([{P3,{error,timeout}}],infinity,2000),

    ?P("connect"),
    case ?CONNECT(Config, Addr, PortNo, [{ip, Addr}]) of
        {error, eaddrnotavail = Reason3} ->
            ?SKIPT(connect_failed_str(Reason3));
        _  ->
            ok
    end,

    ?P("expect accept from 4 (~p) with success", [P4]),
    if is_port(LS) ->
            ok = ?EXPECT_ACCEPTS([{P4,{ok,Port1}}] when is_port(Port1),
                                                        infinity,100);
       true ->
            ok = ?EXPECT_ACCEPTS([{P4,{ok,_Port1}}],infinity,100)
    end,

    ?P("done"),
    ok.

%% Check that single acceptor behaves as expected when killed.
killing_acceptor(Config) when is_list(Config) ->
    Cond = fun() -> ok end,
    Pre  = fun() -> case ?WHICH_LOCAL_ADDR(inet) of
                        {ok, Addr} ->
                            Addr;
                        {error, Reason} ->
                            throw({skip, Reason})
                    end
           end,
    TC   = fun(Addr) -> do_killing_acceptor(Config, Addr) end,
    Post = fun(_) -> ok end,
    ?TC_TRY(?FUNCTION_NAME, Cond, Pre, TC, Post).

do_killing_acceptor(Config, Addr) ->
    ?P("create listen socket"),
    case ?LISTEN(Config, 0, [{ip, Addr}]) of
        {ok, LSocket} when is_port(LSocket) ->
            do_killing_acceptor_inet(LSocket);
        {ok, LSocket} ->
            do_killing_acceptor_socket(LSocket);
        {error, eaddrnotavail = Reason} ->
            ?SKIPT(listen_failed_str(Reason))
    end,
    ?P("done"),
    ok.

do_killing_acceptor_inet(LS) ->
    ?P("validate state - listening"),
    validate_acceptor_state(LS, [listen], []),

    ?P("create acceptor process"),
    Pid = spawn(
            fun() ->
                    erlang:display({accepted,self(),gen_tcp:accept(LS)})
            end),
    ?P("sleep some"),
    receive after 100 -> ok
    end,

    ?P("validate state - accepting"),
    validate_acceptor_state(LS, [accepting], []),

    ?P("kill acceptor"),
    exit(Pid, kill),
    ?P("sleep some"),
    receive after 100 -> ok
    end,

    ?P("validate state - listening"),
    validate_acceptor_state(LS, [listen], [accepting]),

    ?P("cleanup"),
    (catch gen_tcp:close(LS)),
    ok.

do_killing_acceptor_socket(LS) ->
    ?P("validate state - listening"),
    validate_acceptor_state(LS, 0, [listening], []),

    ?P("create acceptor process"),
    Pid = spawn(
            fun() ->
                    erlang:display({accepted,self(),gen_tcp:accept(LS)})
            end),
    ?P("sleep some"),
    ct:sleep(100),

    ?P("validate state - accepting"),
    validate_acceptor_state(LS, 1, [accepting], []),

    ?P("kill acceptor"),
    exit(Pid, kill),
    ?P("sleep some"),
    ct:sleep(1000),

    ?P("validate state - listening"),
    validate_acceptor_state(LS, 0, [listening], [accepting]),

    ?P("cleanup"),
    (catch gen_tcp:close(LS)),
    ok.
    
validate_acceptor_state(LS, ExpStates, ExpNotStates) when is_port(LS) ->
    case inet:info(LS) of
        #{states := States} ->

            ?P("try validate (listen socket) state when: "
               "~n   Exp States:     ~p"
               "~n   Exp Not States: ~p"
               "~n   States:         ~p", [ExpStates, ExpNotStates, States]),

            %% State *shall* contain ExpStates => States1 =/= States
            States1 = States -- ExpStates,

            %% State shall *not* contain ExpNotStates => States2 =:= States
            States2 = States -- ExpNotStates,

            if
                (States1 =/= States) andalso
                (States2 =:= States) ->
                    ?P("validated: "
                       "~n    Expected States:     ~p"
                       "~n    Expected Not States: ~p",
                       [ExpStates, ExpNotStates]),
                    ok;
               true ->
                    ?P("invalid states: "
                       "~n   Expected States:     ~p"
                       "~n   Expected Not States: ~p"
                       "~n   States:              ~p",
                       [ExpStates, ExpNotStates, States]),
                    ct:fail("Invalid state(s)")
            end;

        InvalidInfo ->
            ?P("invalid info: "
               "~n   Expected States:     ~p"
               "~n   Expected Not States: ~p"
               "~n   Invalid Info:        ~p",
               [ExpStates, ExpNotStates, InvalidInfo]),
            ct:fail("Invalid state")
    end.

validate_acceptor_state(LS, ExpNumAcc, ExpState, ExpNotState) ->
    case inet:info(LS) of
        #{num_acceptors := ExpNumAcc, rstates := States} ->
            ?P("try validate state when: "
               "~n   Expected State:     ~p"
               "~n   Expected Not State: ~p"
               "~n   RStates:            ~p", [ExpState, ExpNotState, States]),

            %% States *shall* contain ExpState => States1 =/= States
            States1 = States -- ExpState,
            
            %% States shall *not* contain ExpNotState => States2 =:= States
            States2 = States -- ExpNotState,

            if
                (States1 =/= States) andalso
                (States2 =:= States) ->
                    ?P("validated: "
                       "~n    Expected States:     ~p"
                       "~n    Expected Not States: ~p",
                       [ExpState, ExpNotState]),
                    ok;
               true ->
                    ?P("invalid states: "
                       "~n   Expected State:     ~p"
                       "~n   Expected Not State: ~p"
                       "~n   States:             ~p",
                       [ExpState, ExpNotState, States]),
                    ct:fail("Invalid state(s)")
            end;

        #{num_acceptors := NumAcc, rstates := RStates, wstates := WStates} ->
            ?P("invalid state: "
               "~n   Expected Num Acceptors: ~w"
               "~n   Num Acceptors:          ~w"
               "~n   Expected State:         ~p"
               "~n   Expected Not State:     ~p"
               "~n   RStates:                ~p"
               "~n   WStates:                ~p",
               [ExpNumAcc, NumAcc, ExpState, RStates, WStates]),
            ct:fail("Invalid state");

        InvalidInfo ->
            ?P("invalid info: "
               "~n   Expected Num Acceptors: ~w"
               "~n   Expected State:         ~p"
               "~n   Expected Not State:     ~p"
               "~n   Invalid Info:           ~p",
               [ExpNumAcc, ExpNumAcc, ExpState, InvalidInfo]),
            ct:fail("Invalid state")
    end.
    

%% Check that multi acceptors behaves as expected when killed.
killing_multi_acceptors(Config) when is_list(Config) ->
    Cond = fun() -> ok end,
    Pre  = fun() -> case ?WHICH_LOCAL_ADDR(inet) of
                        {ok, Addr} ->
                            Addr;
                        {error, Reason} ->
                            throw({skip, Reason})
                    end
           end,
    TC   = fun(Addr) -> do_killing_multi_acceptors(Config, Addr) end,
    Post = fun(_) -> ok end,
    ?TC_TRY(?FUNCTION_NAME, Cond, Pre, TC, Post).

do_killing_multi_acceptors(Config, Addr) ->
    ?P("create listen socket"),
    case ?LISTEN(Config, 0, [{ip, Addr}]) of
        {ok, LSocket} when is_port(LSocket) ->
            do_killing_multi_acceptors_inet(LSocket);
        {ok, LSocket} ->
            do_killing_multi_acceptors_socket(LSocket);
        {error, eaddrnotavail = Reason} ->
            ?SKIPT(listen_failed_str(Reason))
    end,
    ?P("done"),
    ok.

do_killing_multi_acceptors_inet(LS) ->
    ?P("validate state - listen"),
    validate_acceptor_state(LS, [listen], []),

    Parent = self(),
    F1  = fun() -> Parent ! {accepted,self(),gen_tcp:accept(LS)} end,
    Tmo = 1000,
    F2  = mktmofun(1000,Parent,LS),
    ?P("create first acceptor"),
    Pid1 = spawn(F1),
    ?P("create second acceptor - with timeout"),
    Pid2 = spawn(F2),

    ?P("sleep some"),
    receive after 100 -> ok end,

    ?P("validate state - accepting"),
    validate_acceptor_state(LS, [accepting], []),

    ?P("kill first acceptor"),
    exit(Pid1, kill),

    ?P("sleep some"),
    receive after 100 -> ok end,

    ?P("validate state - still accepting"),
    validate_acceptor_state(LS, [accepting], []),

    ?P("await second acceptor exit (timeout)"),
    %% In order to avoid race condition, double the time
    case ?EXPECT_ACCEPTS([{Pid2, {error,timeout}}], 1, 2 * Tmo) of
	ok ->
	    ?P("second acceptor - expected result"),
	    ok;
	Any ->
	    ?P("second acceptor - failed:"
	       "~n      ~p", [Any]),
	    %% Check what Pid2 is doing
	    Pid2Info1 = process_info(Pid2),
	    Pid2Msgs1 = process_info(Pid2, messages),
	    %% Check if this is just a race...
	    ?SLEEP(?SECS(1)),
	    Pid2Info2 = process_info(Pid2),
	    Pid2Msgs2 = process_info(Pid2, messages),
	    ?P("second acceptor failed - check ~p"
	       "~n      Info 1: ~p"
	       "~n      Msgs 1: ~p"
	       "~n   After 1 sec sleep:"
	       "~n      Info 2: ~p"
	       "~n      Msgs 2: ~p",
	       [Pid2, Pid2Info1, Pid2Msgs1, Pid2Info2, Pid2Msgs2]),
	    ct:fail({unexpected_accepts, Any})
    end,

    ?P("validate state - *not* accepting"),
    validate_acceptor_state(LS, [listen], [accepting]),

    ?P("cleanup"),
    (catch gen_tcp:close(LS)),
    ok.

do_killing_multi_acceptors_socket(LS) ->
    ?P("validate state - listening"),
    validate_acceptor_state(LS, 0, [listening], []),

    Parent = self(),
    F = fun() -> Parent ! {accepted,self(),gen_tcp:accept(LS)} end,
    F2 = mktmofun(1000,Parent,LS),
    ?P("create first acceptor"),
    Pid = spawn(F),
    ?P("create second acceptor - with timeout"),
    Pid2 = spawn(F2),

    ?P("sleep some"),
    ct:sleep(100),

    ?P("validate state - accepting"),
    validate_acceptor_state(LS, 2, [accepting], []),

    ?P("kill first acceptor"),
    exit(Pid, kill),
    ?P("sleep some"),
    ct:sleep(100),

    ?P("validate state - (still) accepting"),
    validate_acceptor_state(LS, 1, [accepting], []),

    ?P("await second acceptor exit - timeout"),
    ok = ?EXPECT_ACCEPTS([{Pid2,{error,timeout}}],1,1000),

    ?P("validate state - listening"),
    validate_acceptor_state(LS, 0, [listening], [accepting]),

    ?P("cleanup"),
    (catch gen_tcp:close(LS)),
    ok.


%% Check that multi acceptors behaves as expected when killed (more).
killing_multi_acceptors2(Config) when is_list(Config) ->
    Cond = fun() -> ok end,
    Pre  = fun() -> case ?WHICH_LOCAL_ADDR(inet) of
                        {ok, Addr} ->
                            Addr;
                        {error, Reason} ->
                            throw({skip, Reason})
                    end
           end,
    TC   = fun(Addr) -> do_killing_multi_acceptors2(Config, Addr) end,
    Post = fun(_) -> ok end,
    ?TC_TRY(?FUNCTION_NAME, Cond, Pre, TC, Post).

do_killing_multi_acceptors2(Config, Addr) ->
    ?P("create listen socket"),
    case ?LISTEN(Config, 0, [{ip, Addr}]) of
        {ok, LSocket} when is_port(LSocket) ->
            do_killing_multi_acceptors2_inet(Config, LSocket);
        {ok, LSocket} ->
            do_killing_multi_acceptors2_socket(Config, LSocket);
        {error, eaddrnotavail = Reason} ->
            ?SKIPT(listen_failed_str(Reason))
    end,
    ?P("done"),
    ok.

do_killing_multi_acceptors2_inet(Config, LS) ->
    ?P("validate state - listen"),
    validate_acceptor_state(LS, [listen], []),

    Parent = self(),
    ?P("get port number for listen socket"),
    {ok, {Addr, PortNo}} = inet:sockname(LS),

    F = fun() -> Parent ! {accepted,self(),gen_tcp:accept(LS)} end,
    F2 = mktmofun(1000,Parent,LS),

    ?P("create acceptor process 1"),
    Pid = spawn(F),
    ?P("create acceptor process 2"),
    Pid2 = spawn(F),
    ?P("wait some"),
    receive after 100 -> ok
    end,

    ?P("validate state - accepting"),
    validate_acceptor_state(LS, [accepting], []),

    ?P("kill acceptor 1"),
    exit(Pid,kill),

    ?P("sleep some"),
    receive after 100 -> ok
    end,

    ?P("validate state - (still) accepting"),
    {ok, L2} = prim_inet:getstatus(LS),
    true  = lists:member(accepting, L2),

    ?P("kill acceptor 2"),
    exit(Pid2, kill),

    ?P("sleep some"),
    receive after 100 -> ok
    end,

    ?P("validate state - listening"),
    validate_acceptor_state(LS, [listen], [accepting]),

    ?P("create acceptor 3"),
    Pid3 = spawn(F2),

    ?P("wait some"),
    receive after 100 -> ok
    end,

    ?P("validate state - accepting"),
    validate_acceptor_state(LS, [accepting], []),

    ?P("connect to port ~p", [PortNo]),
    ?CONNECT(Config, Addr, PortNo, [{ip, Addr}]),

    ?P("await accept"),
    ok = ?EXPECT_ACCEPTS([{Pid3,{ok,CSock}}] when is_port(CSock),1,100),

    ?P("validate state - listening"),
    validate_acceptor_state(LS, [listen], [accepting]),

    ?P("cleanup"),
    (catch gen_tcp:close(LS)),
    ok.

do_killing_multi_acceptors2_socket(Config, LS) ->
    ?P("validate state - listening"),
    validate_acceptor_state(LS, 0, [listening], []),

    Parent = self(),
    ?P("get port number for listen socket"),
    {ok, {Addr, PortNo}} = inet:sockname(LS),

    F = fun() -> Parent ! {accepted,self(),gen_tcp:accept(LS)} end,
    F2 = mktmofun(1000,Parent,LS),

    ?P("create acceptor process 1"),
    Pid = spawn(F),
    ?P("create acceptor process 2"),
    Pid2 = spawn(F),

    ?P("wait some"),
    ct:sleep(100),

    ?P("validate state - accepting"),
    validate_acceptor_state(LS, 2, [accepting], []),

    ?P("kill acceptor 1"),
    exit(Pid,kill),

    ?P("sleep some"),
    ct:sleep(100),

    ?P("validate state - (still) accepting"),
    validate_acceptor_state(LS, 1, [accepting], []),

    ?P("kill acceptor 2"),
    exit(Pid2, kill),

    ?P("sleep some"),
    receive after 100 -> ok
    end,

    ?P("validate state - listening"),
    validate_acceptor_state(LS, 0, [listening], [accepting]),

    ?P("create acceptor 3"),
    Pid3 = spawn(F2),

    ?P("wait some"),
    ct:sleep(100),

    ?P("validate state - accepting"),
    validate_acceptor_state(LS, 1, [accepting], []),

    ?P("connect to port ~p", [PortNo]),
    ?CONNECT(Config, Addr, PortNo, [{ip, Addr}]),

    ?P("await accept"),
    ok = ?EXPECT_ACCEPTS([{Pid3,{ok, _CSock}}],1,100),

    ?P("validate state - listening"),
    validate_acceptor_state(LS, 0, [listening], [accepting]),

    ?P("cleanup"),
    (catch gen_tcp:close(LS)),
    ok.


%% Checks that multi-accept works when more than one accept can be
%% done at once (wb test of inet_driver).
several_accepts_in_one_go(Config) when is_list(Config) ->
    Cond = fun() -> ok end,
    Pre  = fun() -> case ?WHICH_LOCAL_ADDR(inet) of
                        {ok, Addr} ->
                            Addr;
                        {error, Reason} ->
                            throw({skip, Reason})
                    end
           end,
    TC   = fun(Addr) -> do_several_accepts_in_one_go(Config, Addr) end,
    Post = fun(_) -> ok end,
    ?TC_TRY(?FUNCTION_NAME, Cond, Pre, TC, Post).

do_several_accepts_in_one_go(Config, Addr) ->
    ?P("create listen socket"),
    NumActors = 8,
    LS = case ?LISTEN(Config, 0, [{ip, Addr}, {backlog, NumActors}]) of
             {ok, LSock} ->
                 LSock;
             {error, eaddrnotavail = Reason} ->
                 ?SKIPT(listen_failed_str(Reason))
         end,
    Parent = self(),
    {ok, PortNo} = inet:port(LS),
    F1 = fun() ->
		 ?P("acceptor starting"),
		 Parent ! {accepted,self(),gen_tcp:accept(LS)}
         end,
    F2 = fun() ->
		 ?P("connector starting"),
		 Parent ! {connected,self(),
                           ?CONNECT(Config, Addr, PortNo, [{ip, Addr}])}
         end,
    Ns = lists:seq(1, NumActors),
    ?P("start acceptors"),
    _  = [spawn(F1) || _ <- Ns],
    ?P("await accept timeouts"),
    ok = ?EXPECT_ACCEPTS([],1,500), % wait for tmo
    ?P("start connectors"),
    _  = [spawn(F2) || _ <- Ns],
    ?P("await accepts"),
    ok = ?EXPECT_ACCEPTS([{_,{ok,_}},{_,{ok,_}},{_,{ok,_}},{_,{ok,_}},{_,{ok,_}},{_,{ok,_}},{_,{ok,_}},{_,{ok,_}}],NumActors,15000),
    ?P("await connects"),
    ok = ?EXPECT_CONNECTS([{_,{ok,_}},{_,{ok,_}},{_,{ok,_}},{_,{ok,_}},{_,{ok,_}},{_,{ok,_}},{_,{ok,_}},{_,{ok,_}}],1000),
    ?P("done"),
    ok.

flush(Msgs) ->
    erlang:yield(),
    receive Msg -> flush([Msg|Msgs])
    after     0 -> lists:reverse(Msgs)
    end.

wait_until_accepting(Proc,0) ->
    exit({timeout_waiting_for_accepting,Proc});
wait_until_accepting(Proc,N) ->
    case process_info(Proc,current_function) of
        {current_function, {prim_inet, accept0, 3}} ->
            case process_info(Proc, status) of
                {status,waiting} ->
		    ?P("[prim_inet] ~p accepting when n = ~w", [Proc, N]),
                    ok;
                _O1 ->
                    receive 
                    after 5 ->
                            wait_until_accepting(Proc, N-1)
                    end
            end;
        {current_function, {gen, do_call, 4}} ->
            case process_info(Proc, status) of
                {status,waiting} -> 
		    ?P("[gen] ~p accepting when n = ~w", [Proc, N]),
                    ok;
                _O1 ->
                    receive 
                    after 5 ->
                            wait_until_accepting(Proc, N-1)
                    end
            end;
        _O2 ->
            receive 
            after 5 ->
                    wait_until_accepting(Proc, N-1)
            end
    end.


%% Check that accept returns {error, system_limit}
%% (and not {error, enfile}) when running out of ports.
accept_system_limit(Config) when is_list(Config) ->
    Cond = fun() ->
		   case ?IS_SOCKET_BACKEND(Config) of
		       true ->
			   {skip, "Not compliant with socket"};
		       false ->
			   ok
		   end
	   end,
    TC   = fun() -> do_accept_system_limit(Config) end,
    ?TC_TRY(accept_system_limit, Cond, TC).

do_accept_system_limit(Config) ->
    ?P("create listen socket"),
    LS = case ?LISTEN(Config, 0, []) of
             {ok, LSocket} ->
                 LSocket;
             {error, eaddrnotavail = Reason} ->
                 ?SKIPT(listen_failed_str(Reason))
        end,             
    {ok, {Addr, Port}} = inet:sockname(LS),
    ?P("listen socket \"bound\" to:"
       "~n      Address: ~p"
       "~n      Port:    ~p", [Addr, Port]),
    Me = self(),
    ?P("create connector"),
    Connector = spawn_link(fun() ->
                                   connector(Config, Port, Me)
                           end),
    ?P("sync with connector (~p)", [Connector]),
    receive {Connector, sync} -> Connector ! {self(), continue} end,
    ?P("begin accepting"),
    ok = acceptor(Connector, LS, false, []),
    ?P("stop connector (~p)", [Connector]),
    Connector ! stop,
    ?P("done"),
    ok.

acceptor(Connector, LS, GotSL, A) ->
    case gen_tcp:accept(LS, 1000) of
        {ok, S} ->
            acceptor(Connector, LS, GotSL, [S|A]);
        {error, eaddrnotavail = Reason} ->
            ?SKIPE(accept_failed_str(Reason));
        {error, system_limit} ->
            ?P("acceptor: "
               "system limit => *almost* done (~w)", [length(A)]),
            acceptor(Connector, LS, true, A);
        {error, timeout} when GotSL ->
            ?P("acceptor: timeout (with system limit) => done (~w)",
               [length(A)]),
            ok;
        {error, timeout} ->
            ?P("acceptor: timeout *without* system limit => failure"
               "~n     Number of Accepted: ~w",
               [length(A)]),
            error
    end.

connector(Config, AccPort, Tester) ->
    ?P("[connector] start"),
    ManyPorts = open_ports([]),
    ?P("[connector] length(ManyPorts): ~p", [length(ManyPorts)]),
    Tester ! {self(), sync},
    ?P("[connector] await continute from tester (~p)", [Tester]),
    receive {Tester, continue} -> timer:sleep(100) end,
    ?P("[connector] begin connecting"),
    ConnF =
        fun(Port) ->
                case (catch ?CONNECT(Config, {127,0,0,1}, AccPort)) of
                    {ok, Sock} ->
                        ?P("[connector] success: "
                           "~n      ~p", [Sock]),
                        Sock;
                    {error, eaddrnotavail = Reason} ->
                        ?SKIPE(connect_failed_str(Reason));
                    _Error ->
                        ?P("[connector] failure: "
                           "~n      ~p", [_Error]),
                        port_close(Port)
                end
        end,
    R = [ConnF(Port) || Port <- lists:sublist(ManyPorts, 10)],
    ?P("[connector] await stop"),
    receive stop -> ?P("[connector] stop (~w)", [length(R)]), R end.

open_ports(L) ->
    case catch open_port({spawn_driver, "ram_file_drv"}, []) of
	Port when is_port(Port) ->
	    open_ports([Port|L]);
	{'EXIT', {system_limit, _}} ->
	    {L1, L2} = lists:split(5, L),
	    [port_close(Port) || Port <- L1],
	    L2
    end.


%% Check that active once and tcp_close messages behave as expected.
active_once_closed(Config) when is_list(Config) ->
    Cond = fun() -> ok end,
    Pre  = fun() -> case ?WHICH_LOCAL_ADDR(inet) of
                        {ok, Addr} ->
                            Addr;
                        {error, Reason} ->
                            throw({skip, Reason})
                    end
           end,
    TC   = fun(Addr) -> do_active_once_closed(Config, Addr) end,
    Post = fun(_) -> ok end,
    ?TC_TRY(?FUNCTION_NAME, Cond, Pre, TC, Post).

do_active_once_closed(Config, Addr) ->
    Send = fun(Socket, Data) ->
                   case gen_tcp:send(Socket, Data) of
                       {error, #{info := econnaborted}} ->
                           {error, econnaborted};
                       X ->
                           X
                   end
           end,
    ?P("stage 1"),
    (fun() ->
	     ?P("[stage1] begin setup"),
	     {Loop,A} = setup_closed_ao(Config, Addr),
	     ?P("[stage1] begin send"),
	     Loop({{error,closed},{error,econnaborted}},
                  fun() -> Send(A, "Hello") end),
	     ?P("[stage1] try set active:once => expect success"),
	     ok = inet:setopts(A, [{active,once}]),
	     ?P("[stage1] await socket closed"),
	     ok = receive {tcp_closed, A} -> ok after 1000 -> error end,
	     ?P("[stage1] try set active:once => expect failure (einval)"),
	     {error,einval} = inet:setopts(A,[{active,once}]),
	     ?P("[stage1] await socket closed - expect timeout"),
	     ok = receive {tcp_closed, A} -> error after 1000 -> ok end,
	     ?P("[stage1] done"),
	     ok
     end)(),
    ?P("stage 2"),
    (fun() ->
	     ?P("[stage2] begin setup"),
	     {Loop,A} = setup_closed_ao(Config, Addr),
	     ?P("[stage2] begin send"),
	     Loop({{error,closed},{error,econnaborted}},
                  fun() -> Send(A, "Hello") end),
	     ?P("[stage2] try set active:true => expect success"),
	     ok = inet:setopts(A,[{active,true}]),
	     ?P("[stage2] await socket closed"),
	     ok = receive {tcp_closed, A} -> ok after 1000 -> error end,
	     ?P("[stage2] try set active:true => expect failure (einval)"),
	     {error,einval} = inet:setopts(A,[{active,true}]),
	     ?P("[stage2] await socket closed - expect timeout"),
	     ok = receive {tcp_closed, A} -> error after 1000 -> ok end,
	     ?P("[stage2] done"),
	     ok
     end)(),
    ?P("stage 3"),
    (fun() ->
	     ?P("[stage3] begin setup"),
	     {Loop,A} = setup_closed_ao(Config, Addr),
	     ?P("[stage3] begin send"),
	     Loop({{error,closed},{error,econnaborted}},
                  fun() -> Send(A, "Hello") end),
	     ?P("[stage3] try set active:true => expect success"),
	     ok = inet:setopts(A,[{active,true}]),
	     ?P("[stage3] await socket closed"),
	     ok = receive {tcp_closed, A} -> ok after 1000 -> error end,
	     ?P("[stage3] try set active:once => expect failure (einval)"),
	     {error,einval} = inet:setopts(A,[{active,once}]),
	     ?P("[stage3] await socket closed - expect timeout"),
	     ok = receive {tcp_closed, A} -> error after 1000 -> ok end,
	     ?P("[stage3] done"),
	     ok
     end)(),
    ?P("stage 4"),
    (fun() ->
	     ?P("[stage4] begin setup"),
	     {Loop,A} = setup_closed_ao(Config, Addr),
	     ?P("[stage4] begin send"),
	     Loop({{error,closed},{error,econnaborted}},
			fun() -> Send(A, "Hello") end),
	     ?P("[stage1] try set active:once => expect success"),
	     ok = inet:setopts(A,[{active,once}]),
	     ?P("[stage4] await socket closed"),
	     ok = receive {tcp_closed, A} -> ok after 1000 -> error end,
	     ?P("[stage4] try set active:true => expect failure (einval)"),
	     {error,einval} = inet:setopts(A,[{active,true}]),
	     ?P("[stage4] await socket closed - expect timeout"),
	     ok = receive {tcp_closed, A} -> error after 1000 -> ok end,
	     ?P("[stage4] done"),
	     ok
     end)(),
    ?P("stage 5"),
    (fun() ->
	     ?P("[stage5] begin setup"),
	     {Loop,A} = setup_closed_ao(Config, Addr),
	     ?P("[stage5] begin send"),
	     Loop({{error,closed},{error,econnaborted}},
			fun() -> Send(A,"Hello") end),
	     ?P("[stage5] try set active:false => expect success"),
	     ok = inet:setopts(A,[{active,false}]),
	     ?P("[stage5] await socket closed => expect timeout"),
	     ok = receive {tcp_closed, A} -> error after 1000 -> ok end,
	     ?P("[stage5] try set active:once => expect success"),
	     ok = inet:setopts(A,[{active,once}]),
	     ?P("[stage5] await socket closed"),
	     ok = receive {tcp_closed, A} -> ok after 1000 -> error end,
	     ?P("[stage5] done"),
	     ok
     end)(),
    ?P("done"),
    ok.

%% Check that active n and tcp_close messages behave as expected.
active_n_closed(Config) when is_list(Config) ->
    Cond = fun() -> ok end,
    Pre  = fun() -> case ?WHICH_LOCAL_ADDR(inet) of
                        {ok, Addr} ->
                            Addr;
                        {error, Reason} ->
                            throw({skip, Reason})
                    end
           end,
    TC   = fun(Addr) -> do_active_n_closed(Config, Addr) end,
    Post = fun(_) -> ok end,
    ?TC_TRY(?FUNCTION_NAME, Cond, Pre, TC, Post).

do_active_n_closed(Config, Addr) ->
    ?P("create listen socket"),
    {ok, L} = ?LISTEN(Config, 0, [binary, {ip, Addr}, {active, false}]),

    P = self(),

    {ok, Port} = inet:port(L),

    ClientF =
        fun() ->
                ?P("[client] started"),
                Payload = <<0:50000/unit:8>>,
                Cnt = 10000,
                ?P("[client] send size"),
                P ! {size, Cnt * byte_size(Payload)},
                ?P("[client] try connect"),
                S = case ?CONNECT(Config, Addr, Port,
                                  [binary, {ip, Addr}, {active, false}]) of
                        {ok, CS} ->
                            ?P("[client] connected"),
                            P ! {continue, self()},
                            CS;
                        {error, eaddrnotavail = Reason} ->
                            ?SKIPE(connect_failed_str(Reason))
                    end,
                ?P("[client] send payload"),
                _ = [gen_tcp:send(S, Payload) || _ <- lists:seq(1, Cnt)],
                ?P("[client] close socket"),
                gen_tcp:close(S),
                ?P("[client] done"),
                exit(ok)
        end,
    ?P("create client process"),
    {Pid, MRef} = spawn_monitor(ClientF),

    ?P("await size"),
    receive {size, SendSize} -> SendSize end,
    ?P("await continue or down"),
    receive
        {continue, Pid} ->
            ?P("got continue"),
            ok;
        {'DOWN', MRef, process, Pid, {skip, _} = SKIP} ->
            ?P("got *unexpected* skip"),
            gen_tcp:close(L),
            throw(SKIP);
        {'DOWN', MRef, process, Pid, ConnectRes} ->
            ?P("got *unexpected* crash: "
              "~n   ~p", [ConnectRes]),
            exit({unexpected, connect, ConnectRes})
    end,
    {ok, S} = gen_tcp:accept(L),
    inet:setopts(S, [{active, 10}]),
    ?P("start collecting data"),
    RecvSize = anc_await_closed_and_down(S, Pid, MRef),

    ?P("close listen socket"),
    gen_tcp:close(L),

    ?P("validate size"),
    if SendSize =:= RecvSize ->
            ?P("done"),
            ok;
       true ->
            ct:fail("Send and Recv size not equal: ~p ~p", [SendSize, RecvSize])
    end.


anc_await_closed_and_down(S, Pid, MRef) ->
    anc_await_closed_and_down(S, Pid, MRef, 0, false, false).

anc_await_closed_and_down(_S, _Pid, _MRef, Size, true, true) ->
    Size;
anc_await_closed_and_down(S, Pid, MRef, Size, Closed, Down) ->
    receive
        {tcp, S, Bin} ->
            %% ?P("got a chunk (~w) of data", [byte_size(Bin)]),
            anc_await_closed_and_down(S, Pid, MRef,
                                      byte_size(Bin) + Size, Closed, Down);
        {tcp_closed, S} ->
            ?P("got closed -> we are done: ~w", [Size]),
            anc_await_closed_and_down(S, Pid, MRef, Size, true, Down);
        {tcp_passive, S} ->
            %% ?P("got passive -> active"),
            inet:setopts(S, [{active, 10}]),
            anc_await_closed_and_down(S, Pid, MRef, Size, Closed, true);
        {'DOWN', MRef, process, Pid, ok} ->
            ?P("Received expected down message regarding client"),
            anc_await_closed_and_down(S, Pid, MRef, Size, Closed, true);

        {'DOWN', MRef, process, Pid, Reason} ->
            ?P("Received UNEXPECTED down message regarding client:"
               "~n   Reason:    ~p"
               "~n   Port Info: ~p",
               [Reason, (catch erlang:port_info(S))]),
            ct:fail({unexpected_client_down, Reason}); 

       Msg ->
            ?P("ignore: ~p", [Msg]),
            anc_await_closed_and_down(S, Pid, MRef, Size, Closed, Down)
    end.


send_timeout_cfg(Config) ->
    send_timeout_cfg(Config, default).

send_timeout_cfg(Config, Case) ->
    case ?IS_SOCKET_BACKEND(Config) of
        true when (Case =:= send_timeout_check_length) ->
            {100, 3000, binary:copy(<<$a:8>>, 1*1024),   5*1024};
        true ->
            {100, 3000, binary:copy(<<$a:8>>, 10*1024),  5*1024};
        false ->
            {1,   1000, binary:copy(<<$a:8>>, 1*1024),   16*1024}
    end.    

%% Test the send_timeout socket option.
send_timeout_basic_wo_autoclose(Config) when is_list(Config) ->
    Pre  = fun() ->
                   Dir = filename:dirname(code:which(?MODULE)),
                   ?P("create node"),
                   {ok, RNode} = ?START_NODE(?UNIQ_NODE_NAME, "-pa " ++ Dir),
		   {ok, Addr}  = ?WHICH_LOCAL_ADDR(inet),
                   #{addr => Addr, rnode => RNode}
           end,
    Case = fun(#{addr := Addr, rnode := Node}) ->
                   do_send_timeout_basic_wo_autoclose(Config, Addr, Node)
           end,
    Post = fun(#{rnode := Node}) ->
                   ?P("stop node ~p", [Node]),
                   ?STOP_NODE(Node)
           end,
    ?TC_TRY(?FUNCTION_NAME, Pre, Case, Post).

do_send_timeout_basic_wo_autoclose(Config, Addr, RNode) ->
    ?P("begin"),
    {TslTimeout, SndTimeout, BinData, SndBuf} = send_timeout_cfg(Config),
    send_timeout_basic(Config, Addr, BinData, SndBuf, TslTimeout, SndTimeout,
		       false, RNode),
    ?P("done"),
    ok.

%% Test the send_timeout socket option.
send_timeout_basic_w_autoclose(Config) when is_list(Config) ->
    Pre  = fun() ->
                   Dir = filename:dirname(code:which(?MODULE)),
                   ?P("create node"),
                   {ok, RNode} = ?START_NODE(?UNIQ_NODE_NAME, "-pa " ++ Dir),
		   {ok, Addr}  = ?WHICH_LOCAL_ADDR(inet),
                   #{addr => Addr, rnode => RNode}
           end,
    Case = fun(#{addr := Addr, rnode := Node}) ->
                   do_send_timeout_basic_w_autoclose(Config, Addr, Node)
           end,
    Post = fun(#{rnode := Node}) ->
                   ?P("stop node ~p", [Node]),
                   ?STOP_NODE(Node)
           end,
    ?TC_TRY(?FUNCTION_NAME, Pre, Case, Post).

do_send_timeout_basic_w_autoclose(Config, Addr, RNode) ->
    ?P("begin"),
    {TslTimeout, SndTimeout, BinData, SndBuf} =
        send_timeout_cfg(Config, send_timeout_basic_w_autoclose),
    send_timeout_basic(Config, Addr, BinData, SndBuf, TslTimeout, SndTimeout,
		       true, RNode),
    ?P("done"),
    ok.

send_timeout_basic(Config, Addr, BinData, SndBuf, TslTimeout, SndTimeout,
		   AutoClose, RNode) ->
    ?P("[basic] sink"),
    {A, Pid}              = setup_timeout_sink(Config, RNode,
                                               Addr, SndTimeout,
                                               AutoClose, SndBuf),
    Send                  = fun() -> gen_tcp:send(A, BinData) end,
    {{error, timeout}, _} = timeout_sink_loop(Send, TslTimeout),

    %% Check that the socket is not busy/closed...
    ?P("[basic] verify socket not busy/closed"),
    case gen_tcp:send(A, BinData) of
	{error, Reason} ->
	    ?P("[basic] (expected) send failure"),
	    after_send_timeout(AutoClose, Reason),
	    (catch gen_tcp:close(A)),
	    exit(Pid, kill),
	    ok;
	ok ->
            %% Note that there is no active reader on the other end,
            %% so a 'channel' has been filled, should remain filled.
	    ?P("[basic] UNEXPECTED send success"),
	    (catch gen_tcp:close(A)),
	    exit(Pid, kill),
	    ct:fail("Unexpected send success")
    end.


%% Test the send_timeout socket option.
send_timeout_check_length(Config) when is_list(Config) ->
    Cond = fun() ->
                   Key = kernel_factor,
                   case lists:keysearch(Key, 1, Config) of
                       {value, {Key, Factor}} when (Factor > 6) ->
                           {skip, ?F("Too slow (factor = ~w)", [Factor])};
                       _ ->
                           ok
                   end
           end,
    Pre  = fun() ->
                   Dir = filename:dirname(code:which(?MODULE)),
                   ?P("create node"),
                   {ok, RNode} = ?START_NODE(?UNIQ_NODE_NAME, "-pa " ++ Dir),
		   {ok, Addr}  = ?WHICH_LOCAL_ADDR(inet),
                   #{addr => Addr, rnode => RNode}
           end,
    Case = fun(#{addr := Addr, rnode := Node}) ->
                   do_send_timeout_check_length(Config, Addr, Node)
           end,
    Post = fun(#{rnode := Node}) ->
                   ?P("stop node ~p", [Node]),
                   ?STOP_NODE(Node)
           end,
    ?TC_TRY(?FUNCTION_NAME, Cond, Pre, Case, Post).

do_send_timeout_check_length(Config, Addr, RNode) ->
    ?P("begin"),
    {TslTimeout, SndTimeout, BinData, SndBuf} =
        send_timeout_cfg(Config, send_timeout_check_length),

    %% Check timeout length.
    ?P("spawn sink process (check timeout length)"),
    Self = self(),
    {Pid, Mon} = spawn_monitor(
                   fun() ->
                           {A, _} = setup_timeout_sink(Config, RNode,
						       Addr, SndTimeout,
                                                       true, SndBuf),
                           Send = fun() ->
                                          %% <TMP>
                                          %% snmp:enable_trace(),
                                          %% snmp:set_trace([{gen_tcp_socket,
                                          %%                  [{scope, send}]},
                                          %%                 {socket, [{scope,getopt}]},
                                          %%                 {socket, [{scope,send}]}],
                                          %%                [{timestamp, true},
                                          %%                 {return_trace, true}]),
                                          %% inet:setopts(A, [{debug, true}]),
                                          Res = gen_tcp:send(A, BinData),
                                          %% inet:setopts(A, [{debug, false}]),
                                          %% snmp:disable_trace(),
                                          %% </TMP>
                                          Self ! Res,
                                          Res
                                  end,
                           {{error, timeout}, _} =
			       timeout_sink_loop(Send, TslTimeout)
                   end),
    Diff = get_max_diff(Pid),
    ?P("Max time for send: ~p", [Diff]),
    true = (Diff > (SndTimeout - 500)) and (Diff < (SndTimeout + 500)),

    %% Wait for the process to die.
    ?P("await (timeout checker) process death"),
    receive {'DOWN', Mon, process, Pid, _} -> ok end,

    ?P("done"),
    ok.

%% Test the send_timeout socket option.
send_timeout_para_wo_autoclose(Config) when is_list(Config) ->
    Cond = fun() ->
                   Key = kernel_factor,
                   case lists:keysearch(Key, 1, Config) of
                       {value, {Key, Factor}} when (Factor > 6) ->
                           {skip, ?F("Too slow (factor = ~w)", [Factor])};
                       _ ->
                           ok
                   end
           end,
    Pre  = fun() ->
                   Dir = filename:dirname(code:which(?MODULE)),
                   ?P("create node"),
                   {ok, RNode} = ?START_NODE(?UNIQ_NODE_NAME, "-pa " ++ Dir),
		   {ok, Addr}  = ?WHICH_LOCAL_ADDR(inet),
                   #{addr => Addr, rnode => RNode}
           end,
    Case = fun(#{addr := Addr, rnode := Node}) ->
                   do_send_timeout_para_wo_autoclose(Config, Addr, Node)
	   end,
    Post = fun(#{rnode := Node}) ->
                   ?P("stop node ~p", [Node]),
                   ?STOP_NODE(Node)
           end,
    ?TC_TRY(?FUNCTION_NAME, Cond, Pre, Case, Post).

do_send_timeout_para_wo_autoclose(Config, Addr, RNode) ->
    ?P("begin"),
    {TslTimeout, SndTimeout, BinData, SndBuf} = send_timeout_cfg(Config),

    %% Check that parallel writers do not hang forever
    ?P("check parallel writers wo autoclose"),
    send_timeout_para(Config, Addr, BinData, SndBuf, TslTimeout, SndTimeout,
		      false, RNode),

    ?P("done"),
    ok.

%% Test the send_timeout socket option.
%% send_timeout/send_timeout_close behaves differently on 
%% inet_backend 'socket' (compared to inet), so we skip
%% this test case (until we can re-write).
send_timeout_para_w_autoclose(Config) when is_list(Config) ->
    Cond = fun() ->
                   case ?IS_SOCKET_BACKEND(Config) of
                       true ->
                           {skip, "Unstable with 'socket' backend"};
                       false ->
                           Key = kernel_factor,
                           case lists:keysearch(Key, 1, Config) of
                               {value, {Key, Factor}} when (Factor > 6) ->
                                   {skip,
                                    ?F("Too slow (factor = ~w)", [Factor])};
                               _ ->
                                   ok
                           end
                   end
           end,
    Pre  = fun() ->
                   Dir = filename:dirname(code:which(?MODULE)),
                   ?P("create node"),
                   {ok, RNode} = ?START_NODE(?UNIQ_NODE_NAME, "-pa " ++ Dir),
		   {ok, Addr}  = ?WHICH_LOCAL_ADDR(inet),
                   #{addr => Addr, rnode => RNode}
           end,
    Case = fun(#{addr := Addr, rnode := Node}) ->
                   do_send_timeout_para_w_autoclose(Config, Addr, Node)
           end,
    Post = fun(#{rnode := Node}) ->
                   ?P("stop node ~p", [Node]),
                   ?STOP_NODE(Node)
           end,
    ?TC_TRY(?FUNCTION_NAME, Cond, Pre, Case, Post).

do_send_timeout_para_w_autoclose(Config, Addr, RNode) ->
    ?P("begin"),
    {TslTimeout, SndTimeout, BinData, SndBuf} =
        send_timeout_cfg(Config, send_timeout_para_w_autoclose),

    %% Check that parallel writers do not hang forever
    ?P("check parallel writers wo autoclose"),
    send_timeout_para(Config, Addr, BinData, SndBuf, TslTimeout, SndTimeout,
		      true, RNode),

    ?P("done"),
    ok.

send_timeout_para(Config, Addr, BinData, BufSz, TslTimeout, SndTimeout,
		  AutoClose, RNode) ->
    ?P("[para] sink -> entry with"
       "~n      size(BinData): ~p"
       "~n      BufSz:         ~p"
       "~n      SndTimeout:    ~p"
       "~n      AutoClose:     ~p",
       [byte_size(BinData), BufSz, SndTimeout, AutoClose]),
    {A, Pid} = setup_timeout_sink(Config, RNode,
                                  Addr, SndTimeout, AutoClose, BufSz),
    Self = self(),
    SenderFun = fun() ->
                        ?P("[para:sender] starting"),
			Send = fun() -> gen_tcp:send(A, BinData) end,
			Self ! {self(), timeout_sink_loop(Send, TslTimeout)}
		end,
    ?P("[para] spawn sender process 1"),
    Snd1 = spawn_link(SenderFun),
    ?P("[para] spawn sender process 2"),
    Snd2 = spawn_link(SenderFun),

    SockInfo    = fun() -> (catch inet:info(A)) end,
    SockTimeout = fun() ->
                          try inet:getopts(A, [send_timeout]) of
                              {ok, [V2]} ->
                                  V2;
                              {error, R2} ->
                                  ?F("ERROR: ~p", [R2]);
                              X2 ->
                                  ?F("UNKNOWN: ~p", [X2])
                          catch
                              C2:E2:S2 ->
                                  ?F("CAUGHT: ~p, ~p, ~p", [C2, E2, S2])
                          end
                  end,

    ?P("[para] await first sender timeout when"
       "~n   Sender 1: ~p"
       "~n   Sender 2: ~p", [Snd1, Snd2]),
    First =
        receive
            {Snd1, {{error, timeout}, N}} ->
                ?P("[para] timeout received from sender 1 (~p, ~p)", [Snd1, N]),
                1;
            {Snd2, {{error, timeout}, N}} ->
                ?P("[para] timeout received from sender 2 (~p, ~p)", [Snd2, N]),
                2;

            {'EXIT', _Pid, {timetrap_timeout, _Timeout, _Stack}} ->
                %% The test case (timetrap) has timed out, which either means
                %% we are running on very slow hw or some system functions
                %% are slowing us down (this test case should never normally
                %% time out like this).
                ?P("Test case timetrap timeout - check for system events"),
                case kernel_test_global_sys_monitor:events(?SECS(5)) of
                    SysEvs when (SysEvs =/= []) ->
                        ?P("timetrap timeout with system events: "
                           "~n   System Events: ~p"
                           "~n   Sender 1 Info: ~p"
                           "~n   Sender 2 Info: ~p"
                           "~n   Socket Info:   ~p",
                           [SysEvs,
                            process_info(Snd1), process_info(Snd2),
                            SockInfo()]),
                        ?SKIPT(?F("TC system ~w events", [length(SysEvs)]));
                    {error, Reason} ->
                        ?P("TC timetrap timeout but failed get system events: "
                           "~n   Reason:        ~p"
                           "~n   Sender 1 Info: ~p"
                           "~n   Sender 2 Info: ~p"
                           "~n   Socket Info:   ~p",
                           [Reason,
                            process_info(Snd1), process_info(Snd2),
                            SockInfo()]),
                        exit({timetrap, {failed_get_sys_evs, Reason}});
                    [] ->
                        ?P("TC timetrap *without* system events: "
                           "~n   Sender 1 Info: ~p"
                           "~n   Sender 2 Info: ~p"
                           "~n   Socket Info:   ~p",
                           [process_info(Snd1), process_info(Snd2),
                            SockInfo()]),
                        exit(timetrap)
                end

        after 20000 ->
                SockInfo1 = SockInfo(),
                SockTo1   = SockTimeout(),
                ?P("[para] UNEXPECTED timeout(1,~w) when:"
                   "~n   Sender 1 Info: ~p"
                   "~n   Sender 2 Info: ~p"
                   "~n   Socket Info:   ~p"
                   "~n   Send Timeout:  ~p"
                   "~n   Message Queue: ~p",
                   [AutoClose,
                    (catch process_info(Snd1)),
                    (catch process_info(Snd2)),
                    SockInfo1, SockTo1,
                    flush([])]),
                Snd1 ! {info_and_die, SockInfo, SockTimeout},
                Snd2 ! {info_and_die, SockInfo, SockTimeout},
                ct:sleep(?SECS(1)),
                exit({timeout, AutoClose})
        end,

    Second = if (First =:= 1) -> 2; true -> 1 end,
    ?P("[para] await second sender ~w error", [Second]),
    receive
	{Snd1, {{error, Error_1}, N_1}} ->
            ?P("[para] error (~p) received from sender 1 (~p, ~p)",
               [Error_1, Snd1, N_1]),
            after_send_timeout(AutoClose, Error_1);
	{Snd2, {{error, Error_1}, N_1}} ->
            ?P("[para] error (~p) received from sender 2 (~p, ~p)",
               [Error_1, Snd2, N_1]),
            after_send_timeout(AutoClose, Error_1)
    after 10000 ->
            if (Second =:= 1) ->
                    SockInfo21 = SockInfo(),
                    SockTo21   = SockTimeout(),
                    ?P("[para] UNEXPECTED timeout(2, ~w):"
                       "~n   Sender 1 Info: ~p"
                       "~n   Socket Info:   ~p"
                       "~n   Send Timeout:  ~p"
                       "~n   Message Queue: ~p",
                       [AutoClose,
                        (catch process_info(Snd1)),
                        SockInfo21, SockTo21,
                        flush([])]),
                Snd1 ! {info_and_die, SockInfo, SockTimeout};
               true ->
                    SockInfo22 = SockInfo(),
                    SockTo22   = SockTimeout(),
                    ?P("[para] UNEXPECTED timeout(2, ~w):"
                       "~n   Sender 2 Info: ~p"
                       "~n   Socket Info:   ~p"
                       "~n   Send Timeout:  ~p"
                       "~n   Message Queue: ~p",
                       [AutoClose,
                        (catch process_info(Snd2)),
                        SockInfo22, SockTo22,
                        flush([])]),
                    Snd2 ! {info_and_die, SockInfo, SockTimeout}
            end,
            ct:sleep(?SECS(1)),
	    exit({timeout, AutoClose, Second})
    end,

    ?P("[para] socket info: "
       "~n   ~p", [SockInfo()]),
    {error, Error_2} = gen_tcp:send(A, BinData),
    after_send_timeout(AutoClose, Error_2),
    ?P("[para] cleanup - await sender terminations"),
    st_await_sender_termination(Snd1, Snd2),
    ?P("[para] cleanup - close socket"),
    send_timeout_close(A),
    ?P("[para] cleanup - kill sink"),
    exit(Pid, kill),
    ?P("[para] done"),
    ok.

%% Spawn a closer process, transfer "ownership" of the socket
%% to it and then send it the socket (to close) at its leisure.
send_timeout_close(Sock) ->
    F = fun() ->
                receive
                    {close, S} ->
                        (catch gen_tcp:close(S)),
                        exit(normal)
                end
        end,
    Pid = spawn_link(F),
    case gen_tcp:controlling_process(Sock, Pid) of
        ok ->
            Pid ! {close, Sock},
            ok;
        {error, Reason} ->
            ?P("failed transfering ownership to closer process: "
               "~n   ~p", [Reason]),
            exit(Pid, kill),
            (catch gen_tcp:close(Sock))
    end.
    
st_await_sender_termination(undefined, undefined) ->
    ok;
st_await_sender_termination(Sender1, Sender2) ->
    receive
        {'EXIT', Pid, Reason} when (Pid =:= Sender1) ->
            ?P("sender 1 (~p) terminated: "
               "~n   ~p", [Pid, Reason]),
            st_await_sender_termination(undefined, Sender2);
        {'EXIT', Pid, Reason} when (Pid =:= Sender2) ->
            ?P("sender 2 (~p) terminated: "
               "~n   ~p", [Pid, Reason]),
            st_await_sender_termination(Sender1, undefined)
    end.
            
get_max_diff(Pid) when is_pid(Pid) ->
    receive
	ok ->
	    get_max_diff2(0)
    after 10000 ->
            ?P("timeout awaiting first send result (ok) from sender ~p:"
               "~n   Sender process info: ~p",
               [Pid, pi(Pid)]),
	    exit(timeout)
    end.

get_max_diff2(Max) ->
    T1 = millis(),
    receive
	ok ->
	    Diff = millis() - T1,
	    if
		Diff > Max ->
		    ?P("new max send time: ~w", [Diff]),
		    get_max_diff2(Diff);
		true ->
		    get_max_diff2(Max)
	    end;
	{error, timeout} ->
	    Diff = millis() - T1,
	    if
		Diff > Max ->
		    ?P("timeout diff (> prev max send to): ~w", [Diff]),
		    Diff;
		true ->
		    Max
	    end
    after 10000 ->
              exit(timeout)
    end.
	    
after_send_timeout(AutoClose, Reason) ->
    case Reason of
        timeout              when AutoClose =:= false -> ok;
        {timeout, _RestData} when AutoClose =:= false -> ok;
        enotconn             when AutoClose =:= true  -> ok;
	closed               when AutoClose           -> ok;
        _ ->
            ?P("after_send_timeout -> "
               "~n      AutoClose: ~w"
               "~n      Reason:    ~p", [AutoClose, Reason]),
            exit({after_send_timeout, AutoClose, Reason})
    end.


%% Test the send_timeout socket option for active sockets.
send_timeout_active(Config) when is_list(Config) ->
    Cond = fun() -> ok end,
    Pre  = fun() -> case ?WHICH_LOCAL_ADDR(inet) of
                        {ok, Addr} ->
                            Addr;
                        {error, Reason} ->
                            throw({skip, Reason})
                    end
           end,
    TC   = fun(Addr) -> do_send_timeout_active(Config, Addr) end,
    Post = fun(_) -> ok end,
    ?TC_TRY(?FUNCTION_NAME, Cond, Pre, TC, Post).

do_send_timeout_active(Config, Addr) ->
    Dir = filename:dirname(code:which(?MODULE)),
    {ok, RNode} = ?START_NODE(?UNIQ_NODE_NAME, "-pa " ++ Dir),
    do_send_timeout_active(Config, Addr, false, RNode),
    do_send_timeout_active(Config, Addr, true, RNode),
    ?STOP_NODE(RNode),
    ok.

do_send_timeout_active(Config, Addr, AutoClose, RNode) ->
    {A,C} = setup_active_timeout_sink(Config, RNode, Addr, 1, AutoClose),
    inet:setopts(A, [{active, once}]),
    Mad = spawn_link(RNode, fun() -> mad_sender(C) end),
    ListData = lists:duplicate(1000, $a),
    F = fun() ->
                ?P("[sink action] await data"),
		receive
		    {tcp, _Sock, _Data} ->
                        ?P("[sink action] active -> once"),
			inet:setopts(A, [{active, once}]),
                        ?P("[sink action] send payload"),
			Res = gen_tcp:send(A, ListData),
			Res;
		    Unexpected ->
			?P("[sink action] unexpected message: "
                           "~n      ~p", [Unexpected]),
			Unexpected
		end
	end,
    {{error, timeout}, _} = timeout_sink_loop(F, 1),
    unlink(Mad),
    exit(Mad, kill),
    flush(),
    ok.

mad_sender(S) ->
    put(action,  nothing),
    put(sent,    0),
    put(elapsed, 0),
    mad_sender(S, 0).

mad_sender(S, N) ->
    U = rand:uniform(1000000),
    put(action, send),
    Start   = erlang:monotonic_time(),
    Ret     = gen_tcp:send(S, integer_to_list(U)),
    Stop    = erlang:monotonic_time(),
    Elapsed = get(elapsed),
    put(elapsed, Elapsed + (Stop - Start)),
    put(action, sent),
    N2 = N + 1,
    put(sent,   N2),
    case Ret of
        ok ->
            mad_sender(S, N + 1);
        {error, timeout} = ERROR1 ->
            ?P("mad_sender -> send failed: timeout"
               "~n   Number of sends:     ~w"
               "~n   Elapsed (send) time: ~w msec",
               [N2,
                erlang:convert_time_unit(get(elapsed), native, millisecond)]),
            ERROR1;
        {error, {timeout, RestData}} = ERROR2 ->
            ?P("mad_sender -> "
               "send failed: timeout with ~w bytes of rest data"
               "~n   Number of sends:     ~w"
               "~n   Elapsed (send) time: ~w msec",
               [byte_size(RestData),
                N2,
                erlang:convert_time_unit(get(elapsed), native, millisecond)]),
            ERROR2;
        {error, Reason} = ERROR3 ->
            ?P("mad_sender -> send failed: "
               "~n   ~p"
               "~n   Number of sends:     ~w"
               "~n   Elapsed (send) time: ~w msec",
               [Reason,
                N2,
                erlang:convert_time_unit(get(elapsed), native, millisecond)]),
            ERROR3;
        ERROR4 ->
            ?P("mad_sender -> send failed: "
               "~n   ~p"
               "~n   Number of sends:     ~w"
               "~n   Elapsed (send) time: ~w msec",
               [ERROR4,
                N2,
                erlang:convert_time_unit(get(elapsed), native, millisecond)]),
            ERROR4
    end.

flush() ->
    receive
	_X ->
	    flush()
    after 0 ->
	    ok
    end.

setup_closed_ao(Config, Addr) ->
    Dir = filename:dirname(code:which(?MODULE)),
    ?P("[setup] start node"),
    R = case ?START_NODE(?UNIQ_NODE_NAME, "-pa " ++ Dir) of
            {ok, Node} ->
                Node;
            {error, Reason} ->
                ?SKIPT(?F("failed starting node: ~p", [Reason]))
        end,
    ?P("[setup] get (\"proper\")local address"),
    {ok, Addr} = ?LIB:which_local_addr(inet),
    Host = get_hostname(node()),
    ?P("[setup] create listen socket (with ~p)", [Addr]),
    L = case ?LISTEN(Config, 0, [{ip, Addr}, {active,false},{packet,2}]) of
            {ok, LSock} ->
                LSock;
            {error, eaddrnotavail = LReason} ->
                (catch ?STOP_NODE(R)),
                ?SKIPT(listen_failed_str(LReason))
        end,
    {ok, Port} = inet:port(L),
    ?P("[setup] listen socket port: "
       "~n   Port: ~p", [Port]),
    Fun = fun(F) ->
                  receive
                      {From,X} when is_function(X) ->
                          From ! {self(),X()}, F(F);
                      die -> ok
                  end
          end,
    ?P("[setup] create remote runner"),
    Pid = rpc:call(R,erlang,spawn,[fun() -> Fun(Fun) end]),
    Remote = fun(Fu) ->
                     Pid ! {self(), Fu},
                     receive {Pid,X} -> X end
             end,
    Connect = fun() -> 
                      ?CONNECT(Config, Addr, Port,
                               [{ip, Addr}, {active, false}, {packet, 2}]) 
              end,
    ?P("[setup] create (remote) connection"),
    C = case Remote(Connect) of
            {ok, CSock} ->
                CSock;
            {error, eaddrnotavail = CReason} ->
                (catch ?STOP_NODE(R)),
                ?SKIPT(connect_failed_str(CReason))
        end,
    ?P("[setup] accept (local) connection"),
    A = case gen_tcp:accept(L) of
            {ok, ASock} ->
                ASock;
            {error, eaddrnotavail = AReason} ->
                (catch ?STOP_NODE(R)),
                ?SKIPT(accept_failed_str(AReason))
        end,
    ?P("[setup] send (local) and receive (remote) message"),
    gen_tcp:send(A,"Hello"),
    {ok, "Hello"} = Remote(fun() -> gen_tcp:recv(C,0) end),
    ?P("[setup] close (remote) connection"),
    ok =  Remote(fun() -> gen_tcp:close(C) end),
    Loop2 = fun(_,_,_,0) ->
		    {failure, timeout}; 
	       (L2,{MA,MB},F2,N) ->
		    case F2() of
			MA -> ?P("[setup] action result (MA): ~p", [MA] ), MA;
			MB -> ?P("[setup] action result (MB): ~p", [MB] ), MB;
			Other -> ?P("[setup] Loop2: ~p",[Other]),
				 receive after 1000 -> ok end,
				 L2(L2,{MA,MB},F2,N-1)
		    end
	    end,
    Loop = fun(Match2,F3) ->  Loop2(Loop2,Match2,F3,10) end,
    ?P("[setup] stop node"),
    ?STOP_NODE(R),
    ?P("[setup] done"),
    {Loop,A}.
    
setup_timeout_sink(Config, RNode, Addr, Timeout, AutoClose, BufSz) ->
    ?P("[sink setup] create listen socket"),
    {ok, L} = ?LISTEN(Config, 0, [{ifaddr,             Addr},
                                  {active,             false},
				  {packet,             4},
				  {sndbuf,             BufSz},
				  {send_timeout,       Timeout},
				  {send_timeout_close, AutoClose}]),

    ?P("listen socket created with: "
       "~n   Send Timeout Opts: ~p",
       [oki(inet:getopts(L, [send_timeout, send_timeout_close]))]),
    Fun = fun(N, F) ->
		  receive
		      {From,X} when is_function(X) ->
			  From ! {self(),X()}, F(N+1,F);
                      {From, iterations} ->
                          From ! {self(), N}, F(N, F);
		      die ->
                          ok
		  end
	  end,
    ?P("[sink setup] start remote runner process (on ~p)", [RNode]),
    Pid =  rpc:call(RNode, erlang, spawn, [fun() -> Fun(0,Fun) end]),
    {ok, Port} = inet:port(L),
    Remote = fun(Fu) ->
		     Pid ! {self(), Fu},
		     receive
                         {Pid,X} -> X
		     end
	     end,
    ?P("[sink setup] connect from remote node (~p)", [RNode]),
    {ok, C} = Remote(fun() ->
			     ?CONNECT(Config, Addr, Port,
				      [{ifaddr, Addr},
                                       {active, false},
				       {packet, 4},
				       {recbuf, BufSz div 2},
				       {sndbuf, BufSz div 2}])
		     end),
    ?P("[sink setup] accept"),
    {ok, A} = gen_tcp:accept(L),
    ?P("[sink setup] accepted with options: "
       "~n   Send Timeout Opts: ~p"
       "~n   => send 'test' message",
       [oki(inet:getopts(A, [send_timeout, send_timeout_close]))]),
    gen_tcp:send(A, "Hello"),
    ?P("[sink setup] 'test' message sent - "
       "recv 'test' message on remote node (~p)", [RNode]),
    {ok, "Hello"} = Remote(fun() -> gen_tcp:recv(C,0) end),
    ?P("[sink setup] cleanup - close listen socket"),
    (catch gen_tcp:close(L)),

    ?P("[sink setup] done when: "
       "~n   Accepted socket: ~p"
       "~n      Buffer Info: ~p"
       "~n      SockName:    ~p"
       "~n      PeerName:    ~p"
       "~n   Connected socket: ~p"
       "~n      Buffer Info: ~p"
       "~n      SockName:    ~p"
       "~n      PeerName:    ~p",
       [A,
        oki(inet:getopts(A, [buffer, recbuf, sndbuf])),
        oki(inet:sockname(A)),
        oki(inet:peername(A)),
        C,
        oki(Remote(fun() -> inet:getopts(C, [buffer, recbuf, sndbuf]) end)),
        oki(Remote(fun() -> inet:sockname(C) end)),
        oki(Remote(fun() -> inet:peername(C) end))]),

    ?P("[sink setup] done"),

    {A, Pid}.

oki({ok, V}) -> V;
oki(E)       -> E.

setup_active_timeout_sink(Config, RNode, Addr, Timeout, AutoClose) ->
    ListenOpts =  [binary,
                   {ifaddr,             Addr},
		   {active,             false},
		   {packet,             0},
		   {nodelay,            true},
		   {keepalive,          true},
		   {send_timeout,       Timeout},
		   {send_timeout_close, AutoClose}],
    {ok, L} = ?LISTEN(Config, 0, ListenOpts),
    Fun = fun(F) ->
		  receive
		      {From,X} when is_function(X) ->
			  From ! {self(),X()},
			  F(F);
		      die -> ok
		  end
	  end,
    Pid = rpc:call(RNode, erlang, spawn, [fun() -> Fun(Fun) end]),
    {ok, Port} = inet:port(L),
    Remote = fun(Fu) ->
		     Pid ! {self(), Fu},
		     receive {Pid,X} -> X
		     end
	     end,
    {ok, C} = Remote(fun() ->
			     ?CONNECT(Config, Addr, Port, [{ip,     Addr},
			                                   {active, false}])
		     end),
    {ok, A} = gen_tcp:accept(L),
    gen_tcp:send(A, "Hello"),
    {ok, "H"++_} = Remote(fun() -> gen_tcp:recv(C, 0) end),
    {A, C}.

%% timeout_sink_loop(Action) ->
%%     timeout_sink_loop(Action, 1).

timeout_sink_loop(Action, To) ->
    put(action,   nothing),
    put(sent,     0),
    put(elapsed,  0),
    put(send_max, 0),
    put(lsendts,  "-"), % Last Send TS (time stamp)
    timeout_sink_loop(Action, To, 0).

timeout_sink_loop(Action, To, N) ->
    put(action, send),
    Start   = erlang:monotonic_time(),
    Ret     = Action(),
    Stop    = erlang:monotonic_time(),
    LSendTS = ?FTS(),
    SendT   = Stop - Start,
    Elapsed = get(elapsed),
    put(elapsed, Elapsed + SendT),
    SendMax = get(send_max),
    if (SendT > SendMax) -> put(send_max, SendT);
       true              -> ok
    end,
    put(action, sent),
    put(lsendts, LSendTS),
    N2 = N + 1,
    put(sent,   N2),
    case Ret of
	ok ->
	    receive
                {info_and_die, SockInfo, SockTimeout} ->
                    ?P("[sink-loop] info and die: "
                       "~n   Socket Info:  ~p"
                       "~n   Send Timeout: ~p",
                       [SockInfo(), SockTimeout()]),
                    exit(normal)
            after To -> ok end,
	    timeout_sink_loop(Action, To, N+1);
	{error, {timeout, RestData}} ->
            ?P("[sink-loop] action result: "
               "~n   Number of actions: ~p"
               "~n   Elapsed time:      ~p msec"
               "~n   Result:            timeout with ~w bytes of rest data",
               [N2,
                erlang:convert_time_unit(get(elapsed), native, millisecond),
                byte_size(RestData)]),
	    {{error, timeout}, N2};
	Other ->
            ?P("[sink-loop] action result: "
               "~n   Number of actions: ~p"
               "~n   Elapsed time:      ~p msec"
               "~n   Result:            ~p",
               [N2,
                erlang:convert_time_unit(get(elapsed), native, millisecond),
                Other]),
	    {Other, N2}
    end.


%% =========================================================================

send_timeout_resume(Config) when is_list(Config) ->
    ct:timetrap(?SECS(16)),
    Cond = fun() ->
                   case ?IS_SOCKET_BACKEND(Config) of
                       true ->
                           {skip, "Unstable with 'socket' backend"};
                       false ->
                           Key = kernel_factor,
                           case lists:keysearch(Key, 1, Config) of
                               {value, {Key, Factor}} when (Factor > 6) ->
                                   {skip,
                                    ?F("Too slow (factor = ~w)", [Factor])};
                               _ ->
                                   ok
                           end
                   end
           end,
    Pre  = fun() ->
                   Dir = filename:dirname(code:which(?MODULE)),
                   ?P("create node"),
                   {ok, RNode} = ?START_NODE(?UNIQ_NODE_NAME, "-pa " ++ Dir),
                   RNode
           end,
    Case = fun(Node) -> do_send_timeout_resume(Config, Node, 13) end,
    Post = fun(Node) ->
                   ?P("stop node ~p", [Node]),
                   ?STOP_NODE(Node)
           end,
    ?TC_TRY(?FUNCTION_NAME, Cond, Pre, Case, Post).

do_send_timeout_resume(Config, RNode, BlockPow) ->
    BlockSize = 1 bsl BlockPow,
    1         = rand:uniform(1),
    Seed      = rand:export_seed(),
    ListenOpts =
        [inet,
         binary,
         {backlog, 2},
         {active,  false}],
    ConnectOpts =
        [inet,
         {send_timeout, 0},
         {active,       false},
         binary],
    StreamOpts =
        [{high_watermark, BlockSize},
         {low_watermark,  BlockSize bsr 1},
         {sndbuf,         BlockSize},
         {recbuf,         BlockSize},
         {buffer,         BlockSize bsl 1}],
    Client = self(),
    Tag = make_ref(),
    {Server, Mref} =
        spawn_opt(
          RNode,
          fun () ->
                  send_timeout_resume_srv(
                    Config, Seed, Client, Tag, ListenOpts, StreamOpts)
          end, [monitor, link]),
    ?P("Client=~p Server=~p Tag=~p~n", [Client, Server, Tag]),
    receive
        {Tag, port, Port} ->
            ok;
        {'DOWN', Mref, _, _, Port} ->
            %% Use variable Port just to get export from case
            ct:fail(Port)
    end,
    ?P("connecting to ~p~n", [Port]),
    {ok, C} = ?CONNECT(Config, localhost, Port, ConnectOpts, 2000),
    try
        ok = inet:setopts(C, StreamOpts),
        ?P("client StreamOpts: ~p~n",
           [inet:getopts(C, optnames(StreamOpts))]),
        receive
            {Tag, send} ->
                ok;
            {'DOWN', Mref, _, _, Error2} ->
                ct:fail(Error2)
        end,
        RetryTimeout = str_which_retry_timeout(),
        ?P("send"),
        {N, Timeouts} =
            do_send_timeout_resume_send(C, Server, Tag,
                                        RetryTimeout, BlockSize),
        ?P("await server (~p) reply (DOWN)", [Server]),
        receive
            {'DOWN', Mref, _, _, Result} ->
                ?P("received DOWN message from server:"
                   "~n   N:        ~p"
                   "~n   Timeouts: ~p"
                   "~n   Result:   ~p", [N, Timeouts, Result]),
                case Result of
                    {Tag, ok, Count}
                      when Count =:= N * BlockSize,
                           %% We should get 10 time-outs.
                           %% If we do not get more than one, it seems
                           %% we get stuck when trying to poll the
                           %% send buffer with send_timeout = 0,
                           %% so that did not work
                           1 < Timeouts ->
                        ?P("count checked out"),
                        ok;
                    {Tag, ok, Count} when Count =:= N * BlockSize ->
                        ?P("Unexpected number of timeouts: ~w", [Timeouts]),
                        ct:fail(Result);
                    {Tag, ok, Count} ->
                        ?P("Unexpected counts: "
                           "~n      Got:      ~p"
                           "~n      Expected: ~p", [Count, N*BlockSize]),
                        ct:fail(Result);
                    {Tag, Res, _Count} ->
                        ?P("Unexpected res: "
                           "~n      Res: ~p", [Res]),
                        ct:fail(Result);
                    _ ->
                        ct:fail(Result)
                end
        end
    after
        ?P("after: kill (failsafe) server"),
        exit(Server, failsafe),
        ?P("after: close socket"),
        gen_tcp:close(C),
        ?P("after: done"),
        ok
    end.

optnames(Opts) ->
    [Name || {Name, _} <- Opts].

str_which_retry_timeout() ->
    case os:type() of
        {unix, darwin} ->
            %% This is really sketchy, but it seems to "work"...
            %% Don't know if its the processor (M1) or if its the
            %% OS/darwin version (darwin 21.x).
            %% But since we don't have any intel macs running 21...
            case os:version() of
                {Major, _, _} when (Major >= 20) ->
                    25;
                _ ->
                    100
            end;
        {unix, freebsd} ->
            %% Has seen this on FreeBSD 12.2 and later.
            case os:version() of
                {Major, _, _} when (Major >= 13) ->
                    25;
                {Major, Minor, _} when (Major =:= 12) andalso
                                       (Minor >= 2) ->
                    25;
                _ ->
                    100
            end;
        _ ->
            100
    end.
    
%% Fill buffers
do_send_timeout_resume_send(S, Server, Tag, RetryTimeout, BlockSize) ->
    ?P("try send-timeout-resume with"
       "~n   RetryTimeout: ~w ms"
       "~n   BlockSize:    ~w", [RetryTimeout, BlockSize]),
    do_send_timeout_resume_send(S, Server, Tag, 0, RetryTimeout, BlockSize).

do_send_timeout_resume_send(S, Server, Tag, N, RetryTimeout, BlockSize) ->
    Bin = random_data(BlockSize),
    case send_timeout_repeat(S, Server, Tag, N, Bin, RetryTimeout, 0) of
        0 ->
            do_send_timeout_resume_send(S, Server, Tag,
                                        N + 1, RetryTimeout, BlockSize);
        Timeouts ->
            ok = gen_tcp:close(S),
            {N + 1, Timeouts}
    end.

send_timeout_repeat(S, Server, Tag, N, Bin, RetryTimeout, Timeouts) ->
    case gen_tcp:send(S, Bin) of
        ok ->
            ?P("send_timeout_repeat -> success => done when"
               "~n      N:           ~p"
               "~n      Timeouts:    ~p"
               "~n      Socket Info: ~p", [N, Timeouts, (catch inet:info(S))]),
            Timeouts;
        {error, Reason} ->
            case Reason of
                timeout ->
                    ?P("send_timeout_repeat -> timeout:"
                       "~n      S:           ~p"
                       "~n      N:           ~p"
                       "~n      Timeouts:    ~p"
                       "~n      Socket Info: ~p",
                       [S, N, Timeouts, (catch inet:info(S))]),
                    Server ! {Tag, rec},
                    receive after RetryTimeout -> ok end,
                    send_timeout_repeat(
                      S, Server, Tag, N, <<>>, RetryTimeout, Timeouts + 1);
                {timeout, RestData} ->
                    ?P("send_timeout_repeat -> timeout with RestData: "
                       "~n      S:           ~p"
                       "~n      N:           ~p"
                       "~n      Timeouts:    ~p"
                       "~n      Socket Info: ~p",
                       [S, N, Timeouts, (catch inet:info(S))]),
                    Server ! {Tag, rec},
                    receive after RetryTimeout -> ok end,
                    send_timeout_repeat(
                      S, Server, Tag, N, RestData, RetryTimeout, Timeouts + 1);
                _ ->
                    ?P("send_timeout_repeat -> unexpected send failure: "
                       "~n      Reason:      ~p"
                       "~n   when"
                       "~n      N:           ~p"
                       "~n      Timeouts:    ~p"
                       "~n      Socket Info: ~p",
                       [Reason, N, Timeouts, (catch inet:info(S))]),
                    error({Reason, N, Timeouts})
            end
    end.

random_data(0) ->
    <<>>;
random_data(Size) ->
    <<(rand:uniform(256) - 1), (random_data(Size - 1))/binary>>.

compare_data(<<>>, Count) ->
    Count;
compare_data(<<Byte, Bin/binary>>, Count) ->
    case rand:uniform(256) - 1 of
        Byte ->
            compare_data(Bin, Count + 1);
        _ ->
            error({diff, Count})
    end.

send_timeout_resume_srv(Config, Seed, Client, Tag, ListenOpts, StreamOpts) ->
    rand:seed(Seed),
    {ok, L} = ?LISTEN(Config, 0, ListenOpts),
    ?P("[server] get listen StreamOpts -> ~p",
       [inet:getopts(L, optnames(StreamOpts))]),
    {ok, P} = inet:port(L),
    Client ! {Tag, port, P},
    %%
    {ok, A} = gen_tcp:accept(L, 2000),
    ?P("[server] accept success ~p", [A]),
    ok = inet:setopts(A, StreamOpts),
    ?P("[server] get accept StreamOpts -> ~p",
       [inet:getopts(A, optnames(StreamOpts))]),
    Client ! {Tag, send},
    %%
    receive
        {Tag, rec} ->
            ?P("[server] received recv command - now wait some time"),
            receive after 5000 -> ok end,
            ?P("[server] begin receiving (on ~p)", [A]),
            exit({Tag, ok, send_timeout_resume_srv(A, 0)})
    end.

send_timeout_resume_srv(S, Count) ->
    case gen_tcp:recv(S, 0) of
        {ok, Data} ->
            Count_1 = compare_data(Data, Count),
            send_timeout_resume_srv(S, Count_1);
        {error, closed} ->
            Count;
        {error, Reason} ->
            error({Reason, Count})
    end.



has_superfluous_schedulers() ->
    case {erlang:system_info(schedulers),
	  erlang:system_info(logical_processors)} of
	{S, unknown} when S > 1 -> true;
	{S, P} when S > P -> true;
	_ -> false
    end.


%% Leaking message from inet_drv {inet_reply,P,ok}
%% when a socket sending resumes working after a send_timeout.
%% Should we even bother testing this if 'inet_backend = socket'?
otp_7731(Config) when is_list(Config) ->
    Cond = fun() -> ok end,
    Pre  = fun() -> case ?WHICH_LOCAL_ADDR(inet) of
                        {ok, Addr} ->
                            Addr;
                        {error, Reason} ->
                            throw({skip, Reason})
                    end
           end,
    TC   = fun(Addr) -> do_otp_7731(Config, Addr) end,
    Post = fun(_) -> ok end,
    ?TC_TRY(?FUNCTION_NAME, Cond, Pre, TC, Post).

do_otp_7731(Config, Addr) ->
    ?P("[ctrl] create server"),
    ME = self(),
    ServerPid = spawn_link(fun() -> otp_7731_server(Config, Addr, ME) end),
    ?P("[ctrl] await listening port (number) from server"),
    receive {ServerPid, ready, PortNum} -> ok end,

    ?P("[ctrl] connect to server on port ~w", [PortNum]),
    {ok, Socket} = ?CONNECT(Config, Addr, PortNum,
                            [binary,
                             {ip,           Addr},
                             {active,       false},
                             {packet,       raw},
                             {send_timeout, 1000}]),

    ?P("[ctrl] send data"),
    otp_7731_send(Socket),
    ?P("[ctrl] sending complete - order server to recv"),
    ServerPid ! {self(), recv},
    ?P("[ctrl] await 'recv complete' from server"),
    receive {ServerPid, ok} -> ?P("[ctrl] received 'recv complete'"), ok end,

    %% Now make sure inet_drv does not leak any internal messages.
    ?P("[ctrl] waiting for leaking messages..."),
    receive Msg ->
            ?P("[ctrl] got unexpected message: "
               "~n      ~p", [Msg]),
	    ct:fail({unexpected, Msg})
    after 1000 ->
	    ok
    end,
    ?P("[ctrl] no leaking messages - cleanup"),
    (catch gen_tcp:close(Socket)),
    ServerPid ! {self(), die},
    ?P("[ctrl] done."),
    ok.
    
otp_7731_send(Socket) ->
    Bin = <<1:10000>>,
    ?P("[client] sending ~p bytes...", [byte_size(Bin)]),
    case gen_tcp:send(Socket, Bin) of
        ok ->
            otp_7731_send(Socket);
        {error, {timeout, RestData}} ->
            ?P("[client] send timeout with ~w bytes of rest data",
               [byte_size(RestData)]),
            ok;
        {error, timeout} ->
            ?P("[client] send timeout"),
            ok
    end.

otp_7731_server(Config, Addr, Ctrl) ->
    ?P("[server] create listen socket"),
    {ok, LSocket} =
        ?LISTEN(Config, 0, [binary, {ip, Addr}, {packet, raw}, {active, false}]),
    {ok, {_, PortNum}} = inet:sockname(LSocket),
    ?P("[server] listening on port number ~p", [PortNum]),
    Ctrl ! {self(), ready, PortNum},

    ?P("[server] accept"),
    {ok, CSocket} = gen_tcp:accept(LSocket),
    ?P("[server] accepted - close listen socket"),
    gen_tcp:close(LSocket),

    ?P("[server] await recv order"),
    receive {Ctrl, recv} -> ok end,
    
    ?P("[server] start receiving..."),
    otp_7731_recv(CSocket),

    ?P("[server] announce recv done"),
    Ctrl ! {self(), ok},

    ?P("[server] finished, (connection) closing..."),
    gen_tcp:close(CSocket),
    receive {Ctrl, die} -> ok end,
    ?P("[server] done"),
    exit(normal).


otp_7731_recv(Socket) ->
    case gen_tcp:recv(Socket, 0, 1000) of
        {ok, Bin} ->
            ?P("[server] received ~p bytes", [size(Bin)]),
            otp_7731_recv(Socket);
        {error, timeout} ->
            ?P("[server] receive timeout - done recv"),
            ok
    end.


%% OTP-7615: TCP-ports hanging in CLOSING state when sending large
%% buffer followed by a recv() that returns error due to closed
%% connection.
%% OTP-7615 Leaking closed ports.
%% This is a specific inet-driver bug, skip this when using 'socket'
zombie_sockets(Config) when is_list(Config) ->
    Cond = fun() ->
                   case ?IS_SOCKET_BACKEND(Config) of
                       true ->
                           {skip, "Inet driver specific test"};
                       false ->
                           ok
                   end
           end,
    Pre  = fun() -> case ?WHICH_LOCAL_ADDR(inet) of
                        {ok, Addr} ->
                            Addr;
                        {error, Reason} ->
                            throw({skip, Reason})
                    end
           end,
    TC   = fun(Addr) -> do_zombie_sockets(Config, Addr) end,
    Post = fun(_) -> ok end,
    ?TC_TRY(?FUNCTION_NAME, Cond, Pre, TC, Post).

do_zombie_sockets(Config, Addr) ->
    register(zombie_collector,self()),
    Calls = 10,
    ?P("create zombie server"),
    Server = spawn_link(?MODULE, zombie_server, [Config, Addr, self(), Calls]),
    {Server, ready, PortNum} = receive Msg -> Msg  end,
    ?P("Ports before = ~p",[lists:sort(erlang:ports())]),
    zombie_client_loop(Config, Calls, Addr, PortNum),
    Ports = lists:sort(zombie_collector(Calls, [])),
    Server ! terminate,
    ?P("Collected ports = ~p", [Ports]),
    [] = zombies_alive(Ports, 10),
    timer:sleep(1000),
    ?P("done"),
    ok.

zombie_client_loop(_Config, 0, _, _) ->
    ?P("[zombie client] done"),
    ok;
zombie_client_loop(Config, N, Addr, PortNum) when is_integer(PortNum) ->
    ?P("[zombie client][~w] try connect", [N]),
    {ok, Socket} = ?CONNECT(Config, Addr, PortNum,
                            [binary,
                             {ip,     Addr},
                             {active, false},
                             {packet, raw}]),
    ?P("[zombie client] connected - now close ~p", [Socket]),
    gen_tcp:close(Socket), % to make server recv fail
    zombie_client_loop(Config, N-1, Addr, PortNum).


zombie_collector(0, Acc) ->
    ?P("[zombie collector] done: "
       "~n   ~p", [Acc]),
    Acc;
zombie_collector(N, Acc) ->
    receive 
	{closed, Socket} -> 
            ?P("[zombie collector] ~p closed", [Socket]),
	    zombie_collector(N-1, [Socket|Acc]);
	E -> 
	    {unexpected, E, Acc}
    end.
	    
zombies_alive(Ports, WaitSec) ->
    Alive = lists:sort(erlang:ports()),
    ?P("[zombies alive][~w] Alive: ~p", [WaitSec, Alive]),
    Zombies = lists:filter(fun(P) -> lists:member(P, Alive) end, Ports),
    case Zombies of
	[] -> [];
	_ ->
	    case WaitSec of
		0 -> Zombies;
		_ -> timer:sleep(1000), % Wait some more for zombies to die
		     zombies_alive(Zombies, WaitSec-1)
	    end
    end.

zombie_server(Config, Addr, Pid, Calls) ->
    ?P("[zombie server] try create listen socket with backlog: ~w", [Calls]),
    {ok, LSock} = ?LISTEN(Config, 0, [binary, {ip, Addr}, {packet, raw},
                                      {active, false}, {backlog, Calls}]),
    {ok, {_, PortNum}} = inet:sockname(LSock),
    ?P("[zombie server] Listening on ~w with port number ~p", [LSock, PortNum]),
    BigBin = list_to_binary(lists:duplicate(100*1024, 77)),
    ?P("[zombie server] send ready"),
    Pid ! {self(), ready, PortNum},
    zombie_accept_loop(LSock, BigBin, Calls),
    ?P("[zombie server] await terminate"),
    terminate = receive Msg -> Msg end,
    ?P("[zombie server] terminating"),
    ok.

zombie_accept_loop(_, _, 0) ->
    ?P("[zombie server] accept loop done"),
    ok;
zombie_accept_loop(Socket, BigBin, Calls) ->
    ?P("[zombie server][~w] try accept", [Calls]),
    case gen_tcp:accept(Socket) of
	{ok, NewSocket} ->
            ?P("[zombie server][~w] accepted ~p - create handler",
               [Calls, NewSocket]),
	    spawn_link(fun() -> zombie_server_handler(NewSocket, BigBin) end),
	    zombie_accept_loop(Socket, BigBin, Calls-1);
	E ->
	    E
    end.

zombie_server_handler(Socket, Bin) ->
    ?P("[zombie server handler] got connection on ~p - attempt send", [Socket]),
    gen_tcp:send(Socket, Bin),
    ?P("[zombie server handler] Sent data, waiting for reply on ~p", [Socket]),
    case gen_tcp:recv(Socket, 4) of
        {error, closed} ->
            ?P("[zombie server handler] recv: closed (expected)"),
            ok;
        {error, econnaborted} -> % may be returned on Windows
            ?P("[zombie server handler] recv: econnaborted (expected)"),
            ok;
        {error, Reason} ->
            ?P("[zombie server handler] UNEXPECTED recv failure reason: ~p",
               [Reason]),
            exit({unexpected_recv_error_reason, Reason});
        {ok, _} ->
            ?P("[zombie server handler] UNEXPECTED recv success"),
            exit(unexpected_recv_success)
	  end,
    ?P("[zombie server handler] close socket ~p", [Socket]),
    gen_tcp:close(Socket),
    ?P("[zombie server handler] socket closed: inform collector"),
    zombie_collector ! {closed, Socket}.


%% Hanging send on windows when sending iolist with more than 16 binaries.
otp_7816(Config) when is_list(Config) ->
    ct:timetrap(?MINS(2)),
    Cond = fun() ->
		   %% With 'socket on Windows' we have actually no way to
		   %% actually *know* that nothing is sent even after a timeout
		   %% (and the send cancel that socket issues). The I/O 
		   %% Completion Port framework may well have buffers still
		   %% handle the data and send it as soon as it can.
		   %% Basically, data is "out of our hands" as soon as we
		   %% give it to the framework. Cancel may have "no effect"
		   %% even if the completion operation is reported as
		   %% 'aborted'.
		   %% So, this test case simply does not work.
		   case os:type() of
		        {win32, nt} ->
			   case ?IS_SOCKET_BACKEND(Config) of
			       true ->
				   {skip,
				    "Not compatible with 'socket on Windows'"};
			       false ->
				   ok
				       end;
		       _ ->
			   ok
		   end
	   end,
    Pre  = fun() -> case ?WHICH_LOCAL_ADDR(inet) of
                        {ok, Addr} ->
                            Addr;
                        {error, Reason} ->
                            throw({skip, Reason})
                    end
           end,
    TC   = fun(Addr) -> do_otp_7816(Config, Addr) end,
    Post = fun(_) -> ok end,
    ?TC_TRY(?FUNCTION_NAME, Cond, Pre, TC, Post).

do_otp_7816(Config, Addr) ->
    Ctrl = self(),
    ?P("[ctrl] create server process..."),
    Server = spawn_link(fun() -> otp_7816_server(Config, Addr, Ctrl) end),
    ?P("[ctrl] await server process ready..."),
    receive {Server, ready, PortNum} -> ok end,

    ?P("[ctrl] connect to server..."),
    {ok, Socket} = ?CONNECT(Config, Addr, PortNum,
                            [binary,
                             {ip,           Addr},
                             {active,       false},
                             {packet,       4},
                             {send_timeout, 10}]),

    %% We use the undocumented feature that sending can be resumed after
    %% a send_timeout without any data loss if the peer starts to receive data.
    %% Unless of course the 7816-bug is in affect, in which case the write event
    %% for the socket is lost on windows and not all data is sent.

    ?P("[ctrl] begin sending..."),

    [otp_7816_ctrl(Socket, 18, BinSize, Server) ||
	BinSize <- lists:seq(1000, 2000, 123)],

    ?P("[ctrl] sending complete - close socket"),

    ok = gen_tcp:close(Socket),
    ?P("[ctrl] stop server"),
    Server ! {self(), closed},
    ?P("[ctrl] await server stopped"),
    {Server, closed} = receive M -> M end,
    ?P("[ctrl] done"),
    ok.


otp_7816_ctrl(Socket, BinNr, BinSize, Server) ->
    ?P("[ctrl] create payload (BinSz: ~w)...", [BinSize]),
    Data = lists:duplicate(BinNr, <<1:(BinSize*8)>>),
    ?P("[ctrl] socket info prior to start sending: "
       "~n      ~p", [inet:info(Socket)]),
    Ctrl   = self(),
    Client = spawn_link(fun() -> otp_7816_send_data(Ctrl, Socket, Data) end),
    SentBytes =
	receive
	    {Client, continue, Loops} ->
		?P("[ctrl] received continue from client: ~p", [Loops]),
		SB = Loops * BinNr * BinSize,
		Server ! {self(), recv, SB},
		SB
	end,
    ct:sleep(1000),
    ?P("[ctrl] socket info after sending ~w bytes: "
       "~n      ~p", [SentBytes, inet:info(Socket)]),
    ?P("[ctrl] await server result..."),
    ok = receive
	     {Server, SR} ->
		 ?P("[ctrl] server result: ~p", [SR]),
		 SR
	 end,
    ?P("[ctrl] await client termination..."),
    ok = receive
	     {'EXIT', Client, normal} ->
		 ?P("[ctrl] client normal exit"),
		 ok;
	     {'EXIT', Client, CR} ->
		 ?P("[ctrl] client unexpected exit reason: ~p", [CR]),
		 CR
	 end,
    ?P("[ctrl] done with BinSz: ~p", [BinSize]),
    ok.
    

otp_7816_send_data(Ctrl, Socket, Data) ->
    otp_7816_send_data(Ctrl, Socket, Data, 0).

otp_7816_send_data(Ctrl, Socket, Data, Loops) ->
    ?P("[client] sending data (~w bytes, ~w)...", [iolist_size(Data), Loops]),
    case gen_tcp:send(Socket, Data) of
	ok ->
	    otp_7816_send_data(Ctrl, Socket, Data, Loops+1);

	{error, timeout} when is_port(Socket) ->
	    %% For the 'classic' sockets, when the OS buffers are
	    %% full, the rest data are put into the (inet driver)
	    %% internal, for later sending. SO, it can be counted
	    %% as sent.
	    ?P("[client] send timeout when Loops: ~p (+1)", [Loops]),
	    Ctrl ! {self(), continue, Loops + 1},
	    exit(normal);

	{error, timeout} ->
	    %% For inet_backend = 'socket' when we nothing of the
	    %% message was sent.
	    ?P("[client] send timeout when Loops: ~p", [Loops]),
	    Ctrl ! {self(), continue, Loops},
	    exit(normal);

	{error, {timeout, RestData}} ->
	    %% A timeout means that **some** of the data was not sent,
	    %% currently there is no way to know how much.
	    %% NOTE THAT THIS MEANS THAT WE MAY HAVE A PARTIAL PACKAGE
	    %% WRITTEN, INCLUDING A HEADER THAT INDICATES A DATA
	    %% SIZE THAT IS **NOT** PRESENT!!
	    %% So for this trest case to work, we need to write the rest.
	    %% But we cannot do that without first setting the package to raw.
	    %%
	    ?P("[client] send timeout"
	       "~n      with ~w bytes of rest data"
	       "~n      when Loops: ~p", [byte_size(RestData), Loops]),
	    Ctrl ! {self(), continue, Loops + 1},
	    ?P("[client] packet to 'raw'..."),
	    ok = inet:setopts(Socket, [{packet, raw}, {send_timeout, 1000}]),
	    ?P("[client] send ~w bytes of rest data...",
	       [byte_size(RestData)]),
	    ok = gen_tcp:send(Socket, RestData),
	    ?P("[client] packet (back) to '4'..."),
	    ok = inet:setopts(Socket, [{packet, 4}, {send_timeout, 10}]),
	    ?P("[client] done"),
	    exit(normal)

    end.
    
    
otp_7816_server(Config, Addr, Ctrl) ->
    ?P("[server] create listening socket"),
    {ok, LSocket} = ?LISTEN(Config, 0, [binary,  {ip, Addr},
                                        {packet, 4},
                                        {active, false}]),
    {ok, {_, PortNum}} = inet:sockname(LSocket),
    ?P("[server] listening on ~w with port number ~p", [LSocket, PortNum]),
    Ctrl ! {self(), ready, PortNum},

    ?P("[server] accept connection..."),
    {ok, ASocket} = gen_tcp:accept(LSocket),
    ?P("[server] connection accepted..."),
    gen_tcp:close(LSocket),

    otp_7816_server_loop(ASocket, Ctrl),

    ?P("[server] terminating").


otp_7816_server_loop(Socket, Ctrl) ->
    ?P("[server] waiting for order..."),
    receive 
	{Ctrl, recv, RecvBytes} -> 
	    ?P("[server] start receiving (~w bytes)...", [RecvBytes]),

	    ok = otp_7816_recv(Socket, RecvBytes),
	    
	    Ctrl ! {self(), ok},
	    otp_7816_server_loop(Socket, Ctrl);
	
	{Ctrl, closed} ->
	    {error, closed} = gen_tcp:recv(Socket, 0, 1000),
	    Ctrl ! {self(), closed}
    end.

otp_7816_recv(Socket, BytesLeft) ->
    otp_7816_recv(Socket, BytesLeft, 1).

otp_7816_recv(_, 0, _) ->
    ?P("[server] got all data"),
    ok;
otp_7816_recv(Socket, BytesLeft, N) ->
    ?P("[server,~w] try recv (~p bytes left)", [N, BytesLeft]),
    case gen_tcp:recv(Socket, 0, 1000) of
	{ok, Bin} when (byte_size(Bin) =< BytesLeft) andalso
		       (byte_size(Bin) > 0) -> 
	    ?P("[server,~w] received ~p of ~p bytes",
	       [N, size(Bin), BytesLeft]),
	    otp_7816_recv(Socket, BytesLeft - byte_size(Bin), N+1);
	{ok, Bin} ->
	    ?P("[server,~w] received unexpected data: "
	       "~n   Expected:    ~p bytes"
	       "~n   Received:    ~p bytes"
	       "~n   Socket Info: ~p",
	       [N, BytesLeft, byte_size(Bin), inet:info(Socket)]),
	    {error, {unexpected_data, BytesLeft, byte_size(Bin)}};
	{error, timeout} ->
	    ?P("[server,~w] got receive timeout when expecting more data:"
	       "~n      Socket Info: ~p", [N,inet:info(Socket)]),
	    {error, timeout}
    end.


%% ----------------------------------------------------------------------

%% Receive a packet with a faulty packet header.
otp_8102(Config) when is_list(Config) ->
    Cond = fun() -> ok end,
    Pre  = fun() -> case ?WHICH_LOCAL_ADDR(inet) of
                        {ok, Addr} ->
                            Addr;
                        {error, Reason} ->
                            throw({skip, Reason})
                    end
           end,
    TC   = fun(Addr) -> do_otp_8102(Config, Addr) end,
    Post = fun(_) -> ok end,
    ?TC_TRY(?FUNCTION_NAME, Cond, Pre, TC, Post).

do_otp_8102(Config, Addr) ->
    {ok, LSocket} = ?LISTEN(Config, 0, [{ip, Addr}]),
    {ok, {_, PortNum}} = inet:sockname(LSocket),
    ?P("Listening on ~w with port number ~p", [LSocket, PortNum]),

    [otp_8102_do(Config, LSocket, Addr, PortNum, otp_8102_packet(Type, Size))
     || Size <- lists:seq(-10,-1), 
	Type <- [4, {cdr,big}, {cdr,little}]],
    
    gen_tcp:close(LSocket),
    ok.

otp_8102_packet(4, Size) ->
    {<<Size:32/big>>, 4};
otp_8102_packet({cdr,big}, Size) ->
    {<<"GIOP",0,0,0,0,Size:32/big>>, cdr};
otp_8102_packet({cdr,little}, Size) ->
    {<<"GIOP",0,0,1,0,Size:32/little>>, cdr}.

otp_8102_do(Config, LSocket, Addr, PortNum, {Bin,PType}) ->

    ?P("Connect with packet option ~p ...",[PType]),
    {ok, RSocket} = ?CONNECT(Config, Addr, PortNum, [binary,
                                                     {ip,     Addr},
                                                     {packet, PType},
                                                     {active, true}]),
    {ok, SSocket} = gen_tcp:accept(LSocket),

    ?P("Got connection, sending ~p...",[Bin]),

    ok = gen_tcp:send(SSocket, Bin),

    ?P("Sending complete...",[]),

    {tcp_error,RSocket,emsgsize} = receive M -> M end,

    ?P("Got error msg, ok."),
    gen_tcp:close(SSocket),    
    gen_tcp:close(RSocket).

%% Verify packet_size handles long HTTP header lines.
otp_9389(Config) when is_list(Config) ->
    Cond = fun() -> ok end,
    Pre  = fun() -> case ?WHICH_LOCAL_ADDR(inet) of
                        {ok, Addr} ->
                            Addr;
                        {error, Reason} ->
                            throw({skip, Reason})
                    end
           end,
    TC   = fun(Addr) -> do_otp_9389(Config, Addr) end,
    Post = fun(_) -> ok end,
    ?TC_TRY(?FUNCTION_NAME, Cond, Pre, TC, Post).

do_otp_9389(Config, Addr) ->
    {ok, LS} = ?LISTEN(Config, 0, [{ip, Addr}, {active,false}]),
    {ok, {_, PortNum}} = inet:sockname(LS),
    ?P("Listening on ~w with port number ~p", [LS, PortNum]),
    OrigLinkHdr = "/" ++ string:chars($S, 8192),
    _Server = spawn_link(
                fun() ->
                        {ok, S} = gen_tcp:accept(LS),
                        ok = inet:setopts(S, [{packet_size, 16384}]),
                        ok = otp_9389_loop(S, OrigLinkHdr),
                        ok = gen_tcp:close(S)
                end),
    {ok, S} = ?CONNECT(Config, Addr, PortNum,
                       [binary, {ip, Addr}, {active, false}]),
    Req = "GET / HTTP/1.1\r\n"
        ++ "Host: " ++ inet_parse:ntoa(Addr) ++ "\r\n"
        ++ "Link: " ++ OrigLinkHdr ++ "\r\n\r\n",
    ok = gen_tcp:send(S, Req),
    ok = inet:setopts(S, [{packet, http}]),
    {ok, {http_response, {1,1}, 200, "OK"}} = gen_tcp:recv(S, 0),
    ok = inet:setopts(S, [{packet, httph}, {packet_size, 16384}]),
    {ok, {http_header, _, 'Content-Length', _, "0"}} = gen_tcp:recv(S, 0),
    {ok, {http_header, _, "Link", _, LinkHdr}} = gen_tcp:recv(S, 0),
    true = (LinkHdr == OrigLinkHdr),
    ok = gen_tcp:close(S),
    ok = gen_tcp:close(LS),
    ok.

otp_9389_loop(S, OrigLinkHdr) ->
    ok = inet:setopts(S, [{active,once},{packet,http}]),
    receive
        {http, S, {http_request, 'GET', _, _}} ->
            ok = otp_9389_loop(S, OrigLinkHdr, undefined)
    after
        3000 ->
            error({timeout,request_line})
    end.
otp_9389_loop(S, OrigLinkHdr, ok) ->
    Resp = "HTTP/1.1 200 OK\r\nContent-length: 0\r\n" ++
        "Link: " ++ OrigLinkHdr ++ "\r\n\r\n",
    ok = gen_tcp:send(S, Resp);
otp_9389_loop(S, OrigLinkHdr, State) ->
    ok = inet:setopts(S, [{active,once}, {packet,httph}]),
    receive
        {http, S, http_eoh} ->
            otp_9389_loop(S, OrigLinkHdr, ok);
        {http, S, {http_header, _, "Link", _, LinkHdr}} ->
            LinkHdr = OrigLinkHdr,
            otp_9389_loop(S, OrigLinkHdr, State);
        {http, S, {http_header, _, _Hdr, _, _Val}} ->
            otp_9389_loop(S, OrigLinkHdr, State);
        {http, S, {http_error, Err}} ->
            error({error, Err})
    after
        3000 ->
            error({timeout,header})
    end.

wrapping_oct() ->
    [{timetrap, {minutes,20}}].

%% Check that 64bit octet counters work.
wrapping_oct(Config) when is_list(Config) ->
    Cond = fun() -> ok end,
    Pre  = fun() -> case ?WHICH_LOCAL_ADDR(inet) of
                        {ok, Addr} ->
                            Addr;
                        {error, Reason} ->
                            throw({skip, Reason})
                    end
           end,
    TC   = fun(Addr) -> do_wrapping_oct(Config, Addr) end,
    Post = fun(_) -> ok end,
    ?TC_TRY(?FUNCTION_NAME, Cond, Pre, TC, Post).

%% {recbuf, 8192}, {sndbuf, 8192}
do_wrapping_oct(Config, Addr) ->
    ?P("[ctrl] create listen socket"),
    Ctrl = self(),
    {ok, LSock} = ?LISTEN(Config, 0, [{ip, Addr}, {active,false},{mode,binary}]),
    {ok, LPort} = inet:port(LSock),
    ?P("[ctrl] spawn acceptor"),
    Acceptor = spawn_link(fun() -> oct_acceptor(Ctrl, LSock) end),
    ?P("[ctrl] spawn pump"),
    Pump     = spawn_link(fun() -> 
                                  oct_datapump(Ctrl,
                                               Config, Addr, LPort, 16#10000FFFF)
                          end),
    ?P("[ctrl] await acceptor socket"),
    ASock = wc_await_socket("acceptor", Acceptor),
    ?P("[ctrl] await pump socket"),
    PSock = wc_await_socket("pump", Pump),
    ?P("[ctrl] await completion (from pump)"),
    Res = wc_await_completion(Acceptor, ASock, Pump, PSock),
    ?P("[ctrl] close listen socket"),
    gen_tcp:close(LSock),
    ?P("[ctrl] verify result"),
    ok = Res,
    ?P("[ctrl] done"),
    ok.

wc_await_socket(Tag, Pid) ->
    receive
        {Pid, socket, AS} ->
            ?P("received ~s socket: "
               "~n      ~p", [Tag, AS]),
            AS
    end.

wc_await_completion(Acceptor, ASock, Pump, PSock) ->
    wc_await_completion(Acceptor, ASock, Pump, PSock, 1, undefined).

wc_await_completion(undefined = _Acceptor, _ASock,
                    undefined = _Pump,     _PSock, 
                    Loops, Res) ->
    ?P("completed after ~w loops", [Loops]),
    Res;
wc_await_completion(Acceptor, ASock, Pump, PSock, Loops, CRes) ->
    receive
        {'EXIT', Pump, Res} ->
            ?P("[ctrl] Received pump exit: "
               "~n   Loops:  ~w"
               "~n   Reason: ~p", [Loops, Res]),
            wc_await_completion(Acceptor,  ASock,
                                undefined, PSock,
                                Loops + 1, Res);
        {'EXIT', Acceptor, Res} ->
            ?P("[ctrl] Received acceptor exit: "
               "~n   Loops:  ~w"
               "~n   Reason: ~p", [Loops, Res]),
            wc_await_completion(undefined, ASock,
                                Pump,      PSock,
                                Loops + 1, CRes)
                
    after 10000 ->
            ASockInfo = wc_sock_info(ASock),
            AccInfo   = wc_proc_info(Acceptor),
            PSockInfo = wc_sock_info(PSock),
            PumpInfo  = wc_proc_info(Pump),
            ?P("Info ~w while waiting for clompletion: "
               "~n   Acceptor Socket Info: ~p"
               "~n   Acceptor Info:        ~p"
               "~n   Pump Socket Info:     ~p"
               "~n   Pump Info:            ~p",
               [Loops, ASockInfo, AccInfo, PSockInfo, PumpInfo]),
            wc_await_completion(Acceptor,  ASock,
                                Pump,      PSock,
                                Loops + 1, CRes)
    end.
            
wc_sock_info(S) ->
    try inet:info(S)
    catch
        _:_:_ ->
            undefined
    end.

wc_proc_info(P) when is_pid(P) ->
    try erlang:process_info(P)
    catch
        _:_:_ ->
            undefined
    end;
wc_proc_info(_) ->
    undefined.

%% {recbuf, 16*1024}, {sndbuf, 16*1024}
oct_datapump(Ctrl, Config, Addr, Port, N) ->
    ?P("[pump] connect to listener"),
    {ok, CSock} = ?CONNECT(Config, Addr, Port,
			   [{ip, Addr}, {active, false}, {mode, binary}]),
    ?P("[pump] announce to ctrl"),
    Ctrl ! {self(), socket, CSock},
    {ok, [{sndbuf,SndBuf}]} = inet:getopts(CSock, [sndbuf]),
    ?P("[pump] connected - start 'pumping' with"
       "~n      SndBuf: ~w", [SndBuf]),
    put(action,  nothing),
    put(sent,    0),
    put(elapsed, 0),
    put(rem_bytes, N),
    oct_pump(CSock, N, binary:copy(<<$a:8>>,100000), 0, 0).

oct_pump(S, N, _, _, _Sent) when N =< 0 ->
    ?P("[pump] done"),
    (catch gen_tcp:close(S)),
    exit(ok);
oct_pump(S, N, Bin, Last, Sent) ->
    put(action, send),
    Start   = erlang:monotonic_time(nanosecond),
    Res     = gen_tcp:send(S, Bin),
    Stop    = erlang:monotonic_time(nanosecond),
    Elapsed = get(elapsed),
    put(elapsed, Elapsed + (Stop - Start)),
    put(action,  sent),
    put(sent,    Sent+1),
    case Res of
	ok ->
	    case inet:getstat(S) of
		{ok, Stat} ->
		    {_, R} = lists:keyfind(send_oct, 1, Stat),
		    case (R < Last) of
			true ->
			    ?P("[pump] send counter error ~p < ~p", [R, Last]),
                            (catch gen_tcp:close(S)),
			    exit({error, {output_counter, R, Last, N}});
			false ->
                            put(rem_bytes, N - byte_size(Bin)),
			    oct_pump(S, N-byte_size(Bin), Bin, R, Sent+1)
		    end;
		{error, StatReason} ->
		    ?P("[pump] get stat failed:"
		       "~n      Reason:    ~p"
		       "~n   when"
		       "~n      Remaining: ~p"
		       "~n      Last:      ~p", [StatReason, N, Last]),
		    (catch gen_tcp:close(S)),
		    exit({error, {stat_failure, StatReason, N, Last}})
	    end;
	{error, SendReason} ->
	    ?P("[pump] send failed:"
	       "~n      Reason:    ~p"
	       "~n   when"
	       "~n      Remaining: ~p"
	       "~n      Last:      ~p", [SendReason, N, Last]),
	    (catch gen_tcp:close(S)),
	    exit({error, {send_failure, SendReason, N, Last}})
    end.
    

oct_acceptor(Ctrl, LSock) ->
    ?P("[acceptor] accept connection"),
    {ok, ASock} = gen_tcp:accept(LSock),
    ?P("[acceptor] announce to ctrl"),
    Ctrl ! {self(), socket, ASock},
    {ok, [{recbuf,RecBuf}]} = inet:getopts(ASock, [recbuf]),
    ?P("[acceptor] connection accepted - start receiving with: "
       "~n      RecBuf: ~w", [RecBuf]),
    put(action,  nothing),
    put(recv,    0),
    put(elapsed, 0),
    oct_aloop(ASock, inet:info(ASock), 0, 0).

oct_aloop(S, LastInfo, Received, Times) ->
    put(action, recv),
    Start   = erlang:monotonic_time(),
    Res     = gen_tcp:recv(S, 0),
    Stop    = erlang:monotonic_time(),
    Elapsed = get(elapsed),
    put(elapsed, Elapsed + (Stop - Start)),
    put(action,  received),
    put(recv,    Times+1),
    case Res of
	{ok, _} ->
            #{counters := #{recv_oct := R} = _Stat} = Info = inet:info(S),
            case (R < Received) of
                true ->
                    ?P("[acceptor] recv counter error:"
                       "~n      Recv Cnt:  ~p"
                       "~n      Received:  ~p"
                       "~n      Times:     ~p"
                       "~n      Info:      ~p"
                       "~n      Last Info: ~p",
                       [R, Received, Times, Info, LastInfo]),
                    (catch gen_tcp:close(S)),
                    {error, {output_counter, R, Received, Times}};
                false ->
                    case Times rem 16#FFFFF of
                        0 ->
                            ?P("[acceptor] read: ~p"
                               "~n      Times: ~w"
                               "~n      Info:  ~p",
                               [R, Times, Info]);
                        _ ->
                            ok
                    end,
                    oct_aloop(S, Info, R, Times+1)
            end;

	{error, RecvReason} ->
	    ?P("[acceptor] receive failed:"
	       "~n      Reason:   ~p"
	       "~n   when"
	       "~n      Received: ~p"
	       "~n      Times:    ~p", [RecvReason, Received, Times]),
	    (catch gen_tcp:close(S)),
            ct:sleep(1000), % Just give the 'pump' a chance to get there first
	    exit(closed)
    end.

ok({ok,V}) -> V.

get_hostname(Name) ->
    "@"++Host = lists:dropwhile(fun(C) -> C =/= $@ end, atom_to_list(Name)),
    Host.

otp_13939(doc) ->
    ["Check that writing to a remotely closed socket doesn't block forever "
     "when exit_on_close is false."];
otp_13939(suite) ->
    [];
otp_13939(Config) when is_list(Config) ->
    {Pid, Ref} = spawn_opt(
        fun() ->
            {ok, Listener} = ?LISTEN(Config, 0, [{exit_on_close, false}]),
            {ok, Port} = inet:port(Listener),

            spawn_link(
                fun() ->
                    {ok, Client} = ?CONNECT(Config, "localhost", Port,
                        [{active, false}]),
                    ok = gen_tcp:close(Client)
                end),

            {ok, Accepted} = gen_tcp:accept(Listener),

            ok = gen_tcp:send(Accepted, <<0:(10*1024*1024*8)>>),

            %% The bug surfaces when there's a delay between the send
            %% operations; inet:getstat is a red herring.
            timer:sleep(100),

            {error, Code} = gen_tcp:send(Accepted, <<0:(10*1024*1024*8)>>),
            ct:pal("gen_tcp:send returned ~p~n", [Code])
        end, [link, monitor]),

    receive
        {'DOWN', Ref, process, Pid, normal} ->
            ok
    after 1000 ->
        demonitor(Ref, [flush]),
        exit(Pid, normal),
        ct:fail("Server process blocked on send.")
    end.


%% No point in running this as the test case with inet_backend = socket
%% as it tests a bug in the inet driver that cannot reproduced with
%% inet_backend = socket.
otp_12242(Config) when is_list(Config) ->
    Cond = fun() ->
		   case os:type() of
		       {win32,_} ->
			   %% Even if we set sndbuf and recbuf to small sizes
			   %% Windows either happily accepts to send GBytes of
			   %% data in no time, so the second send below that
			   %% is supposed to time out just succeeds, or the 
			   %% first send that is supposed to fill the inet_drv
			   %% I/O queue and start waiting for when more data
			   %% can be sent instead sends all data but suffers
			   %% a send failure that closes the socket.
			   {skip, backpressure_broken_on_win32};
		       _ ->
			   case ?IS_SOCKET_BACKEND(Config) of
			       true ->
				   {skip, "Not compliant with socket"};
			       false ->
				   ok
			   end
		   end
	   end,
    TC = fun() -> do_otp_12242(Config) end,
    ?TC_TRY(otp_12242, Cond, TC).

do_otp_12242(Config) when is_list(Config) ->
    %% Find the IPv4 address of an up and running interface
    %% that is not loopback nor pointtopoint
    {ok, IFList} = inet:getifaddrs(),
    ?P("IFList "
       "~n      ~p", [IFList]),
    case
	lists:flatten(
	  [lists:filtermap(
	     fun ({addr, Addr}) when (tuple_size(Addr) =:= 4) ->
		     {true, Addr};
		 (_) ->
		     false
	     end, Opts)
	   || {_,Opts} <- IFList,
	      case lists:keyfind(flags, 1, Opts) of
		  {_,Flags} ->
		      lists:member(up, Flags)
			  andalso
			  lists:member(running, Flags)
			  andalso
			  not lists:member(loopback, Flags)
			  andalso
			  not lists:member(pointtopoint, Flags);
		  false ->
		      false
	      end])
    of
	[Addr|_] ->
	    otp_12242(Config, Addr);
	Other ->
	    ?SKIPT({no_external_address, Other})
    end.

%%
otp_12242(Config, Addr) when (tuple_size(Addr) =:= 4) ->
    ct:timetrap(30000),
    ?P("Using address ~p", [Addr]),
    Bufsize  = 16 * 1024,
    Datasize = 128 * 1024 * 1024, % At least 1 s on GBit interface
    Blob     = binary:copy(<<$x>>, Datasize),
    LOpts =
        [{backlog,   4},
	 {reuseaddr, true},
	 {ip,        Addr},
         binary,
	 {active,    false},
         {recbuf,    Bufsize},
	 {sndbuf,    Bufsize},
	 {buffer,    Bufsize}],
    COpts =
        [binary,
	 {active,       false},
	 {ip,           Addr},
         {linger,       {true, 1}}, % 1 s
         {send_timeout, 500},
         {recbuf,       Bufsize},
	 {sndbuf,       Bufsize},
	 {buffer,       Bufsize}],
    Dir = filename:dirname(code:which(?MODULE)),
    {ok, ListenerNode} = ?START_NODE(?UNIQ_NODE_NAME, "-pa " ++ Dir),
    Tester = self(),
    ?P("create listener"),
    {Listener, ListenerMRef} =
        spawn_opt(
          ListenerNode,
          fun () ->
		  ?P("create listen socket"),
                  {ok,L}     = ?LISTEN(Config, 0, LOpts),
                  {ok,LPort} = inet:port(L),
		  ?P("inform tester about port number: ~w", [LPort]),
                  Tester ! {self(), port, LPort},
		  ?P("try accept"),
                  {ok, A}    = gen_tcp:accept(L),
		  ?P("accepted - close listen socket"),
                  ok         = gen_tcp:close(L),
		  ?P("await close order"),
                  receive
                      {Tester, stop} ->
			  ?P("close order received - close accepted socket"),
                          ok = gen_tcp:close(A)
                  end
          end, [link, monitor]),
    ?P("await listen port"),
    LPort = receive {Listener,port,P} -> P end,
    ?P("try connect to ~w", [LPort]),
    {ok,C} = ?CONNECT(Config, Addr, LPort, COpts, infinity),
    ?P("connected - get buffers"),
    {ok, ReadCOpts} = inet:getopts(C, [recbuf,sndbuf,buffer]),
    ?P("connected sockets buffers:"
       "~n      ~p", [ReadCOpts]),

    otp_12242_2(C, Blob, Datasize),

    ?P("send listener stop"),
    Listener ! {Tester, stop},
    ?P("await listener termination"),
    wait(ListenerMRef),
    ?P("stop listener node"),
    ?STOP_NODE(ListenerNode),
    ?P("done"),
    ok.
    

otp_12242_2(C, Blob, Datasize) ->
    %% Fill the buffers
    ?P("sending ~p bytes", [Datasize]),
    case gen_tcp:send(C, Blob) of
        ok ->
            ?P("sent ~p bytes", [Datasize]),
            otp_12242_3(C, Blob, Datasize);
        {error, {timeout, _RestData}} ->
            %% We filled the buffers and timed out;
            %% this is probably the socket backend - give up.
            ok;
        {error, timeout} ->
            %% The same as the previous clause
            ok
    end,
    _ = gen_tcp:close(C),
    ok.

otp_12242_3(C, Blob, Datasize) ->
    %% Try to ensure that the close call is in progress
    %% before the owner proceeds with sending
    CloserMRef = otp_12242_closer(C),
    
    ?P("await tref"),
    receive
        {tref,Tref} ->
	    ?P("tref received - now await trigger timeout"),
            receive {timeout,Tref,_} -> ok end,
            ?P("trigger timeout received - try send ~p bytes again",
	       [Datasize]),
            %% Now should the close be in progress...
            %% All buffers are full, remote end is not reading,
            %% and the send timeout is 1 s so this will timeout:
            {error, timeout} = gen_tcp:send(C, Blob),
            ?P("expected timeout - update send_timeout (to 10000)"),
            ok = inet:setopts(C, [{send_timeout, 10000}]),
            %% There is a hidden timeout here.  Port close is sampled
            %% every 5 s by prim_inet:send_recv_reply.
            %% Linger is 3 s so the Closer will finish this send:
            ?P("try send ~p bytes - expect error (closed)", [Datasize]),
            {error, closed} = gen_tcp:send(C, Blob),
            ?P("await closer termination"),
            normal = wait(CloserMRef),
            ok
    end.

otp_12242_closer(C) ->
    Owner = self(),
    {_Closer, CloserMref} =
        spawn_opt(
          fun () ->
                  ?P("[closer] starting"),
                  Owner ! {tref, erlang:start_timer(50, Owner, closing)},
                  ?P("[closer] calling gen_tcp:close(C)"),
                  try gen_tcp:close(C) of
                      Result ->
                          ?P("[closer] gen_tcp:close(C) -> ~p", [Result]),
                          ok = Result
                  catch
                      Class:Reason:Stacktrace ->
                          ?P("[closer] caught gen_tcp:close(C):"
			     "~n      Error Class:  ~p"
			     "~n      Error:        ~p"
			     "~n      Stack trace:  ~p",
                            [Class, Reason, Stacktrace]),
                          erlang:raise(Class, Reason, Stacktrace)
                  end
          end, [link, monitor]),
    CloserMref.


wait(Mref) ->
    receive {'DOWN',Mref,_,_,Reason} -> Reason end.

%% OTP-15536
%% Test that send error works correctly for delay_send
delay_send_error(Config) ->
    ?P("create listen socket"),
    {ok, Addr} = ?WHICH_LOCAL_ADDR(inet),
    {ok, L}    = ?LISTEN(Config, 0, [{ip,        Addr},
                                     {reuseaddr, true},
                                     {packet,    1},
                                     {active,    false}]),
    {ok, {_, PortNum}} = inet:sockname(L),

    delay_send_error(Config, L, Addr, PortNum, false),
    delay_send_error(Config, L, Addr, PortNum, true),
    ?P("close listen socket"),
    ok = gen_tcp:close(L).

delay_send_error(Config, L, Addr, PortNum, Active) ->
    ?P("try connect - with delay_send:true active:~p",[Active]),
    {ok, C} = ?CONNECT(Config, Addr, PortNum,
                       [{ip,         Addr},
                        {packet,     1},
                        {active,     Active},
                        {delay_send, true}]),
    ?P("try accept"),
    {ok, A} = gen_tcp:accept(L),
    %% Do a couple of sends first to see that it works
    ?P("send data"),
    ok = gen_tcp:send(C, "hello"),
    ?P("send data"),
    ok = gen_tcp:send(C, "hello"),
    ?P("send data"),
    ok = gen_tcp:send(C, "hello"),
    %% Close the receiver
    ?P("close receiver (accepted socket)"),
    ok = gen_tcp:shutdown(C, write),
    %%
    ?P("send data"),
    case gen_tcp:send(C, "hello") of
        ok ->
            ?P("send data"),
            case gen_tcp:send(C, "hello") of
                ok ->
                    delay_send_error2(C);
                {error, closed} ->
                    ?P("closed (expected)"),
                    ok
            end;

        {error, closed} ->
            ?P("closed (expected)"),
            ok;

        {error, #{info := eshutdown = R}} ->
            ?P("~w (expected)", [R]),
            ok;
        {error, eshutdown = R} ->
            ?P("~w (expected)", [R]),
            ok
    end,
    ?P("close accepted socket"),
    ok = gen_tcp:close(A),
    ?P("close connected socket"),
    ok = gen_tcp:close(C).


delay_send_error2(Sock) ->
    delay_send_error2(Sock, 3).

delay_send_error2(Sock, 0) ->
    gen_tcp:close(Sock),
    ct:fail("Unexpected send success");
delay_send_error2(Sock, N) ->
    %% Sleep in order for delay_send to have time to trigger
    %% This used to result in a double free
    timer:sleep(1000),
    case gen_tcp:send(Sock, "hello") of
        ok ->
            delay_send_error2(Sock, N-1);
        {error, closed} ->
            ?P("closed (expected, ~w)", [N]),
            ok;
        {error, Reason} ->
            ct:fail(?F("Unexpected send error: ~p", [Reason]))
    end.

    


%%%%%%%%%%%%%%%%%%%%%%%%%%%%%%%%%%%%%%%%%%%%%%%%%%%%%%%%%%%%%%%%%%%%%%%%%%%


-define(MAX_WORKERS, 30).

%% 30-second test for gen_tcp in {active, N} mode,
%% ensuring it does not get stuck.
%% Verifies that erl_check_io properly handles extra EPOLLIN signals.
%% We do not bother with this test case on inet_backend = socket
%% since the test is about the inet-driver!
bidirectional_traffic(Config) when is_list(Config) ->
    ct:timetrap(?SECS(30)),
    Cond = fun() ->
		   case ?IS_SOCKET_BACKEND(Config) of
		       true ->
			   {skip, "Inet driver specific test"};
		       false ->
			   ok
		   end
	   end,
    Pre  = fun() ->
		   Addr =
		       case ?WHICH_LOCAL_ADDR(inet) of
			   {ok, A} ->
			       A;
			   {error, Reason} ->
			       ?SKIPT({skip, Reason})
		       end,
                   NumOnlineScheds = erlang:system_info(schedulers_online),
                   NumWorkers0     = NumOnlineScheds * 2,
                   {NumWorkers, ActiveN} =
                       if
                           (NumWorkers0 =< 10) ->
                               {NumWorkers0, 20};
                           (NumWorkers0 =< 20) ->
                               {NumWorkers0, 18};
                           (NumWorkers0 =< ?MAX_WORKERS) ->
                               {NumWorkers0, 15};
                           true ->
                               {?MAX_WORKERS, 15}
                       end,
                   ?P("pre ->"
                      "~n   Number Of Online Schedulers: ~w"
                      "~n   =>"
                      "~n      Use workers: ~w"
                      "~n      ActiveN:     ~w",
                      [NumOnlineScheds, NumWorkers, ActiveN]),
                   Payload = bdt_payload(32),
                   {ok, LSock} = ?LISTEN(Config,
                                         0,
                                         [binary,
                                          {ip,        Addr},
					  {packet,    0},
                                          {active,    false},
                                          {reuseaddr, true}]),
                   %% get all sockets to know failing ends
                   ?P("pre -> listen socket created: "
                      "~n      ~p", [LSock]),
                   #{lsock       => LSock,
		     addr        => Addr,
                     num_workers => NumWorkers,
                     payload     => Payload,
                     %% The point of this is to make it "easy" to 
                     %% "configure" this value...
                     active_n    => ActiveN}
           end,
    Case = fun(Info) -> do_bidirectional_traffic(Config, Info) end,
    Post = fun(#{lsock := LSock}) ->
                   ?P("post -> close listen socket"),
                   (catch gen_tcp:close(LSock))
           end,
    ?TC_TRY(?FUNCTION_NAME,
            Cond, Pre, Case, Post).

bdt_payload(N) ->
    rand:bytes(N).
    

do_bidirectional_traffic(Config, #{lsock       := LSock,
                                   num_workers := NumWorkers} = Info) ->
    ?P("case -> begin"),
    {ok, Port} = inet:port(LSock),
    ?P("case -> listen socket port number ~w", [Port]),
    Control = self(),
    ?P("case -> create ~w receivers", [NumWorkers]),
    Receivers = [spawn_link(fun () -> 
				    exchange(Config,
                                             Info#{port => Port,
                                                   ctrl => Control})
			    end) || _ <- lists:seq(1, NumWorkers)],
    ?P("case -> await the result"),
    %% Should we not collect as many as possible?
    %% To see how many as issues?
    Result =
	%% If any of the receivers report, we have an error
        receive
            {timeout, Socket, Total} ->
                ?P("case -> timeout msg for ~p: received ~w", [Socket, Total]),
                {fail, {timeout, Socket, Total}};
	    {error, Socket, Reason} ->
                ?P("case -> error msg for ~p: ~p", [Socket, Reason]),
                {fail, {error, Socket, Reason}}
        after 30000 ->
                %% if it does not fail in 30 seconds, it most likely works
                ?P("case -> timeout => success"),
                ok
        end,
    ?P("case -> ensure all receivers terminated"),
    %% [begin unlink(Rec), exit(Rec, kill) end || Rec <- Receivers],
    bt_terminate_receivers(Receivers),
    ?P("case -> done"),
    Result.

%% The point of this (function) is so that the 'receivers' should
%% get a chance to "tell us" what they are up to...
bt_terminate_receivers(Recvs) ->
    bt_terminate_receivers_nice(Recvs),
    ?SLEEP(?SECS(1)),
    bt_terminate_receivers_force(Recvs).

bt_terminate_receivers_nice(Recvs) ->
    [begin
         unlink(Recv),
         Recv ! terminate
     end || Recv <- Recvs].

bt_terminate_receivers_force(Recvs) ->
    [exit(Recv, kill) || Recv <- Recvs].
    
exchange(Config, #{lsock    := LSock,
		   addr     := Addr,
                   port     := Port, 
                   payload  := Payload,
                   ctrl     := Control,
                   active_n := ActiveN}) ->
    %% spin up client
    _ClntRcv = spawn_link(
        fun () ->
                ?P("exchange:client -> connect"),
                {ok, Client} =
                    ?CONNECT(Config,
			     Addr,
			     Port,
			     [binary,
			      {ip, Addr}, {packet, 0}, {active, ActiveN}]),
                ?P("exchange:client -> connected: ~p"
                   "~n      PeerName: ~p"
                   "~n      SockName: ~p",
                   [Client,
                    oki(inet:peername(Client)), oki(inet:sockname(Client))]),
                put(role, connected),
                send_recv_loop(Client, Payload, Control, ActiveN)
        end),
    ?P("exchange -> accept"),
    {ok, Socket} = gen_tcp:accept(LSock),
    ?P("exchange -> accepted: ~p"
       "~n      PeerName: ~p"
       "~n      SockName: ~p",
       [Socket, oki(inet:peername(Socket)), oki(inet:sockname(Socket))]),
    %% sending process
    put(role, accepted),
    send_recv_loop(Socket, Payload, Control, ActiveN).

send_recv_loop(Socket, Payload, Control, ActiveN) ->
    %% {active, N} must be set to active > 12 to trigger the issue
    %% {active, 30} seems to trigger it quite often & reliably
    Role = get(role),
    ?P("[~w] set (initial) active: ~p", [Role, ActiveN]),
    inet:setopts(Socket, [{active, ActiveN}]),
    ?P("[~w] spawn sender", [Role]),
    _Snd = spawn_link(
        fun Sender() ->
            case gen_tcp:send(Socket, Payload) of
                ok ->
                    Sender();
                {error, closed} ->
                    ?P("[~w,sender] Socket closed", [Role]),
                    exit(normal);
                {error, Reason} ->
                    ?P("[~w,sender] Send failed: "
                       "~n      ~p", [Role, Reason]),
                    exit({send_failed, Reason})
            end
        end),
    ?P("[~w] begin recv", [Role]),
    recv(Socket, 0, 0, 0, Control, ActiveN).

recv(Socket, Total, TotIter, TotAct, Control, ActiveN) ->
    receive
        terminate ->
            ?P("[~w,recv] received terminate message when"
               "~n      Total received:    ~w"
               "~n      Total iterations:  ~w"
               "~n      Total activations: ~w"
               "~n      Socket:            ~p"
               "~n      Socket Info:       ~p",
               [get(role),
                Total, TotIter, TotAct,
                Socket, (catch inet:info(Socket))]),
            (catch gen_tcp:close(Socket)),
            exit(normal);

        {tcp, Socket, Data} ->
            recv(Socket,
                 Total + byte_size(Data), TotIter + 1, TotAct,
                 Control, ActiveN);
        {tcp_passive, Socket} ->
            inet:setopts(Socket, [{active, ActiveN}]),
            recv(Socket, Total, TotIter, TotAct + 1, Control, ActiveN);
        {tcp_closed, Socket} ->
            ?P("[~w,recv] closed when"
               "~n      Total received:    ~w"
               "~n      Total iterations:  ~w"
               "~n      Total activations: ~w"
               "~n      Socket Info:       ~p",
	       [get(role), Total, TotIter, TotAct, (catch inet:info(Socket))]),
	    ok;

        Other ->
            ?P("[~w,recv] received unexpected message"
               "~n      Msg:               ~p"
               "~n   when:"
               "~n      Total received:    ~w"
               "~n      Total iterations:  ~w"
               "~n      Total activations: ~w"
               "~n      Socket:            ~p"
               "~n      PeerName:          ~p"
               "~n      SockName:          ~p"
               "~n      Socket Info:       ~p",
               [get(role),
                Other,
                Total, TotIter, TotAct,
                Socket, oki(inet:peername(Socket)), oki(inet:sockname(Socket)),
                (catch inet:info(Socket))]),
            (catch gen_tcp:close(Socket)),
            Control ! {error, Socket, Other}

    after 2000 ->
            %% no data received in 2 seconds => test failed
            ?P("[~w,recv timeout] received nothing when:"
               "~n      Total received:    ~w"
               "~n      Total iterations:  ~w"
               "~n      Total activations: ~w"
               "~n      Socket:            ~p"
               "~n      PeerName:          ~p"
               "~n      SockName:          ~p"
               "~n      Socket Info:       ~p",
               [get(role),
                Total, TotIter, TotAct,
                Socket, oki(inet:peername(Socket)), oki(inet:sockname(Socket)),
                (catch inet:info(Socket))]),
            (catch gen_tcp:close(Socket)),
            Control ! {timeout, Socket, Total}
    end.


%%%%%%%%%%%%%%%%%%%%%%%%%%%%%%%%%%%%%%%%%%%%%%%%%%%%%%%%%%%%%%%%%%%%%%%%%%%

%% This is the most basic of tests.
%% We create a listen socket, then spawns processes that create
%% monitors to it...
socket_monitor1(Config) when is_list(Config) ->
    ct:timetrap(?MINS(1)),
    Cond = fun() -> ok end,
    Pre  = fun() -> case ?WHICH_LOCAL_ADDR(inet) of
                        {ok, Addr} ->
                            Addr;
                        {error, Reason} ->
                            throw({skip, Reason})
                    end
           end,
    TC   = fun(Addr) -> do_socket_monitor1(Config, Addr) end,
    Post = fun(_) -> ok end,
    ?TC_TRY(?FUNCTION_NAME, Cond, Pre, TC, Post).

do_socket_monitor1(Config, Addr) ->
    ?P("begin"),
    Self         = self(),
    Type         = ?SOCKET_TYPE(Config),
    {ok, LSock1} = ?LISTEN(Config, 0, [{ip, Addr}]),
    F  = fun(S, Fun) -> spawn_monitor(fun() -> Fun(S, Self) end) end,
    F1 = fun(Socket, Parent) when is_pid(Parent) ->
		 ?P("[client] create monitor"),
		 MRef = inet:monitor(Socket),
		 Parent ! {self(), ready},
		 sm_await_socket_down(MRef, Socket, Type)
	 end,
    ?P("spawn client"),
    {Pid1, Mon1} = F(LSock1, F1),
    ?P("await client ready"),
    sm_await_client_ready(Pid1),
    ?P("close socket"),
    gen_tcp:close(LSock1),
    ?P("await client termination"),
    sm_await_down(Pid1, Mon1, ok),
    ?P("done"),
    ok.

sm_await_socket_down(ExpMon, ExpSock, ExpType) ->
    sm_await_socket_down(ExpMon, ExpSock, ExpType, "client").

sm_await_socket_down(ExpMon, ExpSock, ExpType, Name) ->
    receive
	{'DOWN', Mon, Type, Sock, Info} when (Type =:= ExpType) andalso 
					     (Mon  =:= ExpMon)  andalso 
					     (Sock =:= ExpSock) ->
	    ?P("[~s] received expected (socket) down message: "
	       "~n   Mon:  ~p"
	       "~n   Type: ~p"
	       "~n   Sock: ~p"
	       "~n   Info: ~p", [Name, Mon, Type, Sock, Info]),
	    exit(ok);

	Any ->
	    ?P("[~s] received unexpected message: "
	       "~n   ~p", [Name, Any]),
	    exit({unexpected_message, Any})
    end.

sm_await_client_ready(Pid) ->
    sm_await_client_ready(Pid, "client").

sm_await_client_ready(Pid, Name) ->
    receive
	{Pid, ready} ->
	    ?P("received ~s ready", [Name])
    end.

sm_await_down(Pid, Mon, ExpRes) ->
    receive
	{'DOWN', Mon, process, Pid, ExpRes} ->
	    ?P("received expected process down message from ~p", [Pid]),
	    ok;
	{'DOWN', Mon, process, Pid, UnexpRes} ->
	    ?P("received unexpected process down message from ~p: "
	       "~n   ~p", [Pid, UnexpRes]),
	    ct:fail({unexpected_down, UnexpRes})
    end.


%%%%%%%%%%%%%%%%%%%%%%%%%%%%%%%%%%%%%%%%%%%%%%%%%%%%%%%%%%%%%%%%%%%%%%%%%%%

%% This is the most basic of tests.
%% We create "many" listen socket(s), then spawns processes that create
%% monitors to them...
socket_monitor1_manys(Config) when is_list(Config) ->
    ct:timetrap(?MINS(1)),
    Cond = fun() -> ok end,
    Pre  = fun() -> case ?WHICH_LOCAL_ADDR(inet) of
                        {ok, Addr} ->
                            Addr;
                        {error, Reason} ->
                            throw({skip, Reason})
                    end
           end,
    TC   = fun(Addr) -> do_socket_monitor1_manys(Config, Addr) end,
    Post = fun(_) -> ok end,
    ?TC_TRY(?FUNCTION_NAME, Cond, Pre, TC, Post).

do_socket_monitor1_manys(Config, Addr) ->
    ?P("begin"),
    Self         = self(),
    Type         = ?SOCKET_TYPE(Config),
    ?P("[client] create socket(s)"),
    {ok, LSock1} = ?LISTEN(Config, 0, [{ip, Addr}]),
    {ok, LSock2} = ?LISTEN(Config, 0, [{ip, Addr}]),
    {ok, LSock3} = ?LISTEN(Config, 0, [{ip, Addr}]),
    {ok, LSock4} = ?LISTEN(Config, 0, [{ip, Addr}]),
    {ok, LSock5} = ?LISTEN(Config, 0, [{ip, Addr}]),
    F  = fun(S, Fun) -> spawn_monitor(fun() -> Fun(S, Self) end) end,
    F1 = fun(Sockets, Parent) when is_list(Sockets) andalso is_pid(Parent) ->
		 ?P("[client] create monitor(s)"),
		 Monitors = [{inet:monitor(Socket), Socket} ||
				Socket <- Sockets],
		 Parent ! {self(), ready},
		 sm_await_socket_down2(Monitors, Type)
	 end,
    ?P("spawn client"),
    {Pid1, Mon1} = F([LSock1, LSock2, LSock3, LSock4, LSock5], F1),
    ?P("await client ready"),
    sm_await_client_ready(Pid1),
    ?P("close socket(s)"),
    gen_tcp:close(LSock1),
    gen_tcp:close(LSock2),
    gen_tcp:close(LSock3),
    gen_tcp:close(LSock4),
    gen_tcp:close(LSock5),
    ?P("await client termination"),
    sm_await_down(Pid1, Mon1, ok),
    ?P("done"),
    ok.


sm_await_socket_down2(Monitors, ExpType) ->
    sm_await_socket_down2(Monitors, ExpType, "client").

sm_await_socket_down2([], _ExpType, Name) ->
    ?P("[~s] all sockets down", [Name]),
    exit(ok);
sm_await_socket_down2(Mons, ExpType, Name) when is_list(Mons) ->
    ?P("[~s] await socket down", [Name]),
    receive
	{'DOWN', Mon, Type, Sock, Info} when (Type =:= ExpType) ->
	    ?P("[~s] received expected (socket) down message: "
	       "~n   Mon:  ~p"
	       "~n   Type: ~p"
	       "~n   Sock: ~p"
	       "~n   Info: ~p", [Name, Mon, Type, Sock, Info]),
	    case lists:keysearch(Mon, 1, Mons) of
		{value, {Mon, Sock}} ->
		    Mons2 = lists:keydelete(Mon, 1, Mons),
		    sm_await_socket_down2(Mons2, ExpType, Name);
		{value, Value} ->
		    ?P("[~s] Unexpected socket down: "
		       "~n   Value: ~p", [Name, Value]),
		    ct:fail({unexpected_monitor, Mon, Value});
		false ->
		    ct:fail({unknown_monitor, Mon})
	    end
    end.



%%%%%%%%%%%%%%%%%%%%%%%%%%%%%%%%%%%%%%%%%%%%%%%%%%%%%%%%%%%%%%%%%%%%%%%%%%%

%% This is the most basic of tests.
%% We create a listen socket, then spawn client process(es) that create
%% monitors to it...
socket_monitor1_manyc(Config) when is_list(Config) ->
    ct:timetrap(?MINS(1)),
    Cond = fun() -> ok end,
    Pre  = fun() -> case ?WHICH_LOCAL_ADDR(inet) of
                        {ok, Addr} ->
                            Addr;
                        {error, Reason} ->
                            throw({skip, Reason})
                    end
           end,
    TC   = fun(Addr) -> do_socket_monitor1_manyc(Config, Addr) end,
    Post = fun(_) -> ok end,
    ?TC_TRY(?FUNCTION_NAME, Cond, Pre, TC, Post).

do_socket_monitor1_manyc(Config, Addr) ->
    ?P("begin"),
    Self         = self(),
    Type         = ?SOCKET_TYPE(Config),
    {ok, LSock1} = ?LISTEN(Config, 0, [{ip, Addr}]),
    F  = fun(S, Fun, Name) ->
		 spawn_monitor(fun() -> Fun(S, Name, Self) end)
	 end,
    F1 = fun(Socket, Name, Parent) when is_list(Name) andalso is_pid(Parent) ->
		 ?P("[~s] monitor socket", [Name]),
		 MRef = inet:monitor(Socket),
		 Parent ! {self(), ready},
		 sm_await_socket_down(MRef, Socket, Type)
	 end,
    ?P("spawn client(s)"),
    {Pid1, Mon1} = F(LSock1, F1, "client1"),
    {Pid2, Mon2} = F(LSock1, F1, "client2"),
    {Pid3, Mon3} = F(LSock1, F1, "client3"),
    {Pid4, Mon4} = F(LSock1, F1, "client4"),
    {Pid5, Mon5} = F(LSock1, F1, "client5"),
    ?P("await client(s) ready"),
    sm_await_client_ready(Pid1, "client1"),
    sm_await_client_ready(Pid2, "client2"),
    sm_await_client_ready(Pid3, "client3"),
    sm_await_client_ready(Pid4, "client4"),
    sm_await_client_ready(Pid5, "client5"),
    ?P("close socket"),
    gen_tcp:close(LSock1),
    ?P("await client(s) termination"),
    sm_await_down(Pid1, Mon1, ok),
    sm_await_down(Pid2, Mon2, ok),
    sm_await_down(Pid3, Mon3, ok),
    sm_await_down(Pid4, Mon4, ok),
    sm_await_down(Pid5, Mon5, ok),
    ?P("done"),
    ok.


%%%%%%%%%%%%%%%%%%%%%%%%%%%%%%%%%%%%%%%%%%%%%%%%%%%%%%%%%%%%%%%%%%%%%%%%%%%

%% This is the most basic of tests.
%% We create a listen socket, then spawns processes that create
%% monitors to it...
socket_monitor1_demon_after(Config) when is_list(Config) ->
    ct:timetrap(?MINS(1)),
    Cond = fun() -> ok end,
    Pre  = fun() -> case ?WHICH_LOCAL_ADDR(inet) of
                        {ok, Addr} ->
                            Addr;
                        {error, Reason} ->
                            throw({skip, Reason})
                    end
           end,
    TC   = fun(Addr) -> do_socket_monitor1_demon_after(Config, Addr) end,
    Post = fun(_) -> ok end,
    ?TC_TRY(?FUNCTION_NAME, Cond, Pre, TC, Post).

do_socket_monitor1_demon_after(Config, Addr) ->
    ?P("begin"),
    Self         = self(),
    Type         = ?SOCKET_TYPE(Config),
    {ok, LSock1} = ?LISTEN(Config, 0, [{ip, Addr}]),
    F  = fun(S, Fun) -> spawn_monitor(fun() -> Fun(S, Self) end) end,
    F1 = fun(Socket, Parent) when is_pid(Parent) ->
		 ?P("[client] create monitor"),
		 MRef = inet:monitor(Socket),
		 ?P("[client] sleep some"),
		 ?SLEEP(?SECS(1)),
		 ?P("[client] cancel (socket) monitor"),
		 inet:cancel_monitor(MRef),
		 ?P("[client] announce ready"),
		 Parent ! {self(), ready},
		 sm_await_no_socket_down(MRef, Socket, Type)
	 end,
    ?P("spawn client"),
    {Pid1, Mon1} = F(LSock1, F1),
    ?P("await client ready"),
    sm_await_client_ready(Pid1),
    ?P("close socket"),
    gen_tcp:close(LSock1),
    ?P("await client termination"),
    sm_await_down(Pid1, Mon1, ok),
    ?P("done"),
    ok.


sm_await_no_socket_down(ExpMon, ExpSock, ExpType) ->
    sm_await_no_socket_down(ExpMon, ExpSock, ExpType, "client").

sm_await_no_socket_down(ExpMon, ExpSock, ExpType, Name) ->
    receive
	{'DOWN', Mon, Type, Sock, Info} when (Type =:= ExpType) andalso 
					     (Mon  =:= ExpMon)  andalso 
					     (Sock =:= ExpSock) ->
	    ?P("[~s] received unexpected (socket) down message: "
	       "~n   Mon:  ~p"
	       "~n   Type: ~p"
	       "~n   Sock: ~p"
	       "~n   Info: ~p", [Name, Mon, Type, Sock, Info]),
	    exit({unexpected_down, Mon, Type, Sock, Info});

	Any ->
	    ?P("[~s] received unexpected message: "
	       "~n   ~p", [Name, Any]),
	    exit({unexpected_message, Any})

    after 1000 ->
	    ?P("[~s] expected message timeout", [Name]),
	    exit(ok)
    end.


%%%%%%%%%%%%%%%%%%%%%%%%%%%%%%%%%%%%%%%%%%%%%%%%%%%%%%%%%%%%%%%%%%%%%%%%%%%

%% This is the most basic of tests.
%% Spawn a process that creates a (listen) socket, then spawns processes
%% that create monitors to it...
socket_monitor2(Config) when is_list(Config) ->
    ct:timetrap(?MINS(1)),
    Cond = fun() -> ok end,
    Pre  = fun() -> case ?WHICH_LOCAL_ADDR(inet) of
                        {ok, Addr} ->
                            Addr;
                        {error, Reason} ->
                            throw({skip, Reason})
                    end
           end,
    TC   = fun(Addr) -> do_socket_monitor2(Config, Addr) end,
    Post = fun(_) -> ok end,
    ?TC_TRY(?FUNCTION_NAME, Cond, Pre, TC, Post).

do_socket_monitor2(Config, Addr) ->
    ?P("begin"),
    Type         = ?SOCKET_TYPE(Config),
    Self         = self(),
    {OwnerPid, OwnerMon} =
	spawn_monitor(fun() ->
			      ?P("[owner] create (listen) socket"),
			      {ok, L} = ?LISTEN(Config, 0, [{ip, Addr}]),
			      ?P("[owner] send (listen) socket to ctrl"),
			      Self ! {socket, L},
			      ?P("[owner] ready"),
			      receive
				  {Self, die} ->
				      exit(normal)
			      end
		      end),
    LSock1 = receive
		 {socket, L} ->
		     ?P("received socket from owner"),
		     L;
		 {'DOWN', OwnerMon, process, OwnerPid, OwnerReason} ->
		     ?P("received unexpected owner termination: "
			"~n   ~p", [OwnerReason]),
		     ct:fail({unexpected_owner_termination, OwnerReason})
	     end,
    F  = fun(S, Fun) -> spawn_monitor(fun() -> Fun(S, Self) end) end,
    F1 = fun(Socket, Parent) when is_pid(Parent) ->
		 ?P("[client] create monitor"),
		 MRef = inet:monitor(Socket),
		 Parent ! {self(), ready},
		 sm_await_socket_down(MRef, Socket, Type)
	 end,
    ?P("spawn client"),
    {Pid1, Mon1} = F(LSock1, F1),
    ?P("spawn client"),
    sm_await_client_ready(Pid1),
    ?P("kill owner"),
    exit(OwnerPid, kill),
    ?P("await owner termination"),
    sm_await_down(OwnerPid, OwnerMon, killed),
    ?P("await client termination"),
    sm_await_down(Pid1, Mon1, ok),
    ?P("done"),
    ok.


%%%%%%%%%%%%%%%%%%%%%%%%%%%%%%%%%%%%%%%%%%%%%%%%%%%%%%%%%%%%%%%%%%%%%%%%%%%

%% This is the most basic of tests.
%% Spawn a process that creates "many" (listen) socket(s), then spawns
%% a process that create monitors to them...

socket_monitor2_manys(Config) when is_list(Config) ->
    ct:timetrap(?MINS(1)),
    Cond = fun() -> ok end,
    Pre  = fun() -> case ?WHICH_LOCAL_ADDR(inet) of
                        {ok, Addr} ->
                            Addr;
                        {error, Reason} ->
                            throw({skip, Reason})
                    end
           end,
    TC   = fun(Addr) -> do_socket_monitor2_manys(Config, Addr) end,
    Post = fun(_) -> ok end,
    ?TC_TRY(?FUNCTION_NAME, Cond, Pre, TC, Post).

do_socket_monitor2_manys(Config, Addr) ->
    ?P("begin"),
    Type         = ?SOCKET_TYPE(Config),
    Self         = self(),
    ?P("spawn owner"),
    {OwnerPid, OwnerMon} =
	spawn_monitor(fun() ->
			      ?P("[owner] create (listen) socket(s)"),
			      {ok, L1} = ?LISTEN(Config, 0, [{ip, Addr}]),
			      {ok, L2} = ?LISTEN(Config, 0, [{ip, Addr}]),
			      {ok, L3} = ?LISTEN(Config, 0, [{ip, Addr}]),
			      {ok, L4} = ?LISTEN(Config, 0, [{ip, Addr}]),
			      {ok, L5} = ?LISTEN(Config, 0, [{ip, Addr}]),
			      ?P("[owner] send (listen) socket(s) to ctrl"),
			      Self ! {socket, [L1, L2, L3, L4, L5]},
			      ?P("[owner] ready"),
			      receive
				  {Self, die} ->
				      exit(normal)
			      end
		      end),
    ?P("await sockets (from owner)"),
    LSocks = receive
		 {socket, Socks} ->
		     ?P("received socket(s) from owner"),
		     Socks;
		 {'DOWN', OwnerMon, process, OwnerPid, OwnerReason} ->
		     ?P("received unexpected owner termination: "
			"~n   ~p", [OwnerReason]),
		     ct:fail({unexpected_owner_termination, OwnerReason})
	     end,
    F  = fun(S, Fun) -> spawn_monitor(fun() -> Fun(S, Self) end) end,
    F1 = fun(Sockets, Parent) when is_list(Sockets) andalso is_pid(Parent) ->
		 ?P("[client] create monitor(s)"),
		 Monitors = [{inet:monitor(Socket), Socket} ||
				Socket <- Sockets],
		 ?P("[client] announce ready"),
		 Parent ! {self(), ready},
		 sm_await_socket_down2(Monitors, Type)
	 end,
    ?P("spawn client"),
    {Pid1, Mon1} = F(LSocks, F1),
    ?P("await client ready"),
    sm_await_client_ready(Pid1),
    ?P("kill owner"),
    exit(OwnerPid, kill),
    ?P("await owner (~p) termination", [OwnerPid]),
    sm_await_down(OwnerPid, OwnerMon, killed),
    ?P("await client termination"),
    sm_await_down(Pid1, Mon1, ok),
    ?P("done"),
    ok.


%%%%%%%%%%%%%%%%%%%%%%%%%%%%%%%%%%%%%%%%%%%%%%%%%%%%%%%%%%%%%%%%%%%%%%%%%%%

%% This is the most basic of tests.
%% Spawn a process that creates a (listen) socket, then spawns (client)
%% processes that create monitors to it...
socket_monitor2_manyc(Config) when is_list(Config) ->
    ct:timetrap(?MINS(1)),
    Cond = fun() -> ok end,
    Pre  = fun() -> case ?WHICH_LOCAL_ADDR(inet) of
                        {ok, Addr} ->
                            Addr;
                        {error, Reason} ->
                            throw({skip, Reason})
                    end
           end,
    TC   = fun(Addr) -> do_socket_monitor2_manyc(Config, Addr) end,
    Post = fun(_) -> ok end,
    ?TC_TRY(?FUNCTION_NAME, Cond, Pre, TC, Post).

do_socket_monitor2_manyc(Config, Addr) ->
    ?P("begin"),
    Type         = ?SOCKET_TYPE(Config),
    Self         = self(),
    {OwnerPid, OwnerMon} =
	spawn_monitor(fun() ->
			      {ok, L} = ?LISTEN(Config, 0, [{ip, Addr}]),
			      Self ! {socket, L},
			      receive
				  {Self, die} ->
				      exit(normal)
			      end
		      end),
    LSock1 = receive
		 {socket, L} ->
		     ?P("received socket from owner"),
		     L;
		 {'DOWN', OwnerMon, process, OwnerPid, OwnerReason} ->
		     ?P("received unexpected owner termination: "
			"~n   ~p", [OwnerReason]),
		     ct:fail({unexpected_owner_termination, OwnerReason})
	     end,
    F  = fun(S, Fun, Name) ->
		 spawn_monitor(fun() -> Fun(S, Name, Self) end)
	 end,
    F1 = fun(Socket, Name, Parent) when is_list(Name) andalso is_pid(Parent) ->
		 ?P("[~s] create monitor", [Name]),
		 MRef = inet:monitor(Socket),
		 Parent ! {self(), ready},
		 sm_await_socket_down(MRef, Socket, Type, Name)
	 end,
    ?P("spawn client(s)"),
    {Pid1, Mon1} = F(LSock1, F1, "client1"),
    {Pid2, Mon2} = F(LSock1, F1, "client2"),
    {Pid3, Mon3} = F(LSock1, F1, "client3"),
    {Pid4, Mon4} = F(LSock1, F1, "client4"),
    {Pid5, Mon5} = F(LSock1, F1, "client5"),
    ?P("await client(s) ready"),
    sm_await_client_ready(Pid1, "client1"),
    sm_await_client_ready(Pid2, "client2"),
    sm_await_client_ready(Pid3, "client3"),
    sm_await_client_ready(Pid4, "client4"),
    sm_await_client_ready(Pid5, "client5"),
    ?P("kill owner"),
    exit(OwnerPid, kill),
    ?P("await owner termination"),
    sm_await_down(OwnerPid, OwnerMon, killed),
    ?P("await client(s) termination"),
    sm_await_down(Pid1, Mon1, ok),
    sm_await_down(Pid2, Mon2, ok),
    sm_await_down(Pid3, Mon3, ok),
    sm_await_down(Pid4, Mon4, ok),
    sm_await_down(Pid5, Mon5, ok),
    ?P("done"),
    ok.


%%%%%%%%%%%%%%%%%%%%%%%%%%%%%%%%%%%%%%%%%%%%%%%%%%%%%%%%%%%%%%%%%%%%%%%%%%%

%% This is the most basic of tests.
%% Spawn a process that creates a (listen) socket, then spawns (client)
%% processes that create monitors to it...
otp_17492(Config) when is_list(Config) ->
    ct:timetrap(?MINS(1)),
<<<<<<< HEAD
    Cond = fun() -> ok end,
    Pre  = fun() -> case ?WHICH_LOCAL_ADDR(inet) of
                        {ok, Addr} ->
                            Addr;
                        {error, Reason} ->
                            throw({skip, Reason})
                    end
           end,
    TC   = fun(Addr) -> do_otp_17492(Config, Addr) end,
    Post = fun(_) -> ok end,
    ?TC_TRY(?FUNCTION_NAME, Cond, Pre, TC, Post).
=======
    ?TC_TRY(?FUNCTION_NAME,
            fun() -> do_otp_17492(Config) end).
>>>>>>> 59d630f1

do_otp_17492(Config, Addr) ->
    ?P("begin"),

    Self = self(),

    ?P("try create listen socket"),
    {ok, L} = ?LISTEN(Config, 0, [{ip, Addr}]),

    ?P("try get (created) listen socket info"),
    try inet:info(L) of
	#{owner := Owner} = Info when is_pid(Owner) andalso (Owner =:= Self) ->
	    ?P("(created) Listen socket info: ~p", [Info]);
	OBadInfo ->
	    ?P("(created) listen socket info: ~p", [OBadInfo]),
	    (catch gen_tcp:close(L)),
	    ct:fail({invalid_created_info, OBadInfo})
    catch
	OC:OE:OS ->
	    ?P("Failed get (created) listen socket info: "
	       "~n   Class: ~p"
	       "~n   Error: ~p"
	       "~n   Stack: ~p", [OC, OE, OS]),
	    (catch gen_tcp:close(L)),
	    ct:fail({unexpected_created_info_result, {OC, OE, OS}})
    end,

    ?P("try close (listen) socket"),
    ok = gen_tcp:close(L),

    ?P("try get (closed) listen socket info"),
    try inet:info(L) of
	#{states := [closed]} = CInfo when is_port(L) ->
	    ?P("(closed) listen socket info: "
	       "~n   ~p", [CInfo]);
	#{rstates := [closed], wstates := [closed]} = CInfo ->
	    ?P("(closed) listen socket info: "
	       "~n   ~p", [CInfo]);
	CBadInfo ->
	    ?P("(closed) listen socket info: ~p", [CBadInfo]),
	    ct:fail({invalid_closed_info, CBadInfo})
    catch
	CC:CE:CS ->
	    ?P("Failed get (closed) listen socket info: "
	       "~n   Class: ~p"
	       "~n   Error: ~p"
	       "~n   Stack: ~p", [CC, CE, CS]),
	    (catch gen_tcp:close(L)),
	    ct:fail({unexpected_closed_info_result, {CC, CE, CS}})
    end,

    ?P("done"),
    ok.


%% This is the most basic of tests.
otp_18707(Config) when is_list(Config) ->
    ct:timetrap(?MINS(1)),
    ?TC_TRY(?FUNCTION_NAME,
            fun() ->
                    %% We are not actually trying to make a connection...
                    is_socket_supported(),
                    case ?EXPLICIT_INET_BACKEND() of
                        true ->
                            case ?WHICH_INET_BACKEND(Config) of
                                socket ->
                                    ok;
                                Backend ->
                                    ?SKIPT({backend, Backend})
                            end;
                        _ ->
                            ok
                    end
            end,
            fun() -> do_otp_18707(Config) end).

do_otp_18707(_Config) ->
    ?P("begin"),

    try gen_tcp:connect(#{port   => 80,
                          addr   => {127, 0, 0, 1},
                          family => inet},
                        [{inet_backend, socket}]) of
        {ok, Sock} ->
            %% Since we do not know what is going on
            %% on the machines we run the tests, this
            %% call "might" actually succeed...
            ?P("(expected) connect success"),
            gen_tcp:close(Sock),
            ok;
        {error, _Reason} ->
            ?P("expected failure: "
               "~n   ~p", [_Reason]),
            ok
    catch
        C:E:S ->
            ?P("unexpected failure: "
               "~n   C: ~p"
               "~n   E: ~p"
               "~n   S: ~p", [C, E, S]),
            ct:fail({unexpected_failure, C, E, S})
    end,

    ?P("done"),
    ok.


%%%%%%%%%%%%%%%%%%%%%%%%%%%%%%%%%%%%%%%%%%%%%%%%%%%%%%%%%%%%%%%%%%%%%%%%%%%

is_socket_supported() ->
    try socket:info() of
        _ ->
            ok
    catch
        error : notsup ->
            {skip, "esock not supported"};
        error : undef ->
            {skip, "esock not configured"}
    end.


%%%%%%%%%%%%%%%%%%%%%%%%%%%%%%%%%%%%%%%%%%%%%%%%%%%%%%%%%%%%%%%%%%%%%%%%%%%

%% Check that we can connect with the option 'bind_to_device'
%% and the inet_backend option set to socket.
%% The value types *where* mutually exclusive:
%% prim_inet: binary()
%% socket:    string()
otp_18357(Config) when is_list(Config) ->
    ct:timetrap(?SECS(30)),
    Cond = fun() ->
                   is_socket_supported(),
                   has_support_sock_bindtodevice()
           end,
    Pre  = fun() ->
                   case ?LIB:which_local_host_info(inet) of
                       {ok, [#{name := Name, addr := Addr}|_]} ->
                           ?P("~w:pre -> local host info:"
                              "~n   (IF) Name: ~p"
                              "~n   (IF) Addr: ~p",
                              [?FUNCTION_NAME, Name, Addr]),
                           #{name => Name, addr => Addr};
                       {error, Reason} ->
                           {skip, ?F("Failed get local address: ~p", [Reason])}
                   end
           end,
    Case = fun(State) -> do_otp_18357(State) end,
    Post = fun(_) -> ok end,
    ?TC_TRY(?FUNCTION_NAME, Cond, Pre, Case, Post).

do_otp_18357(#{name := Name, addr := Addr}) ->
    ?P("try create listen socket"),
    {ok, L}      = gen_tcp:listen(0, [{ifaddr, Addr}]),
    {ok, PortNo} = inet:port(L),

    ?P("try connect (with bind-to-device)"),
    C = case gen_tcp:connect(Addr, PortNo,
                             [{inet_backend,   socket},
                              {bind_to_device, list_to_binary(Name)}]) of
            {ok, CSock} ->
                CSock;
            {error, eperm = Reason} ->
                ?P("Failed connecting, ~p, skipping", [Reason]),
                (catch gen_tcp:close(L)),
                skip(Reason)
        end,

    ?P("try accept"),
    {ok, A} = gen_tcp:accept(L),

    ?P("cleanup"),
    (catch gen_tcp:close(C)),
    (catch gen_tcp:close(A)),
    (catch gen_tcp:close(L)),

    ?P("done"),
    ok.


%%%%%%%%%%%%%%%%%%%%%%%%%%%%%%%%%%%%%%%%%%%%%%%%%%%%%%%%%%%%%%%%%%%%%%%%%%%

is_windows() ->
    case os:type() of
	{win32, nt} ->
	    true;
	_ ->
	    false
    end.

is_socket_supported() ->
    try socket:info() of
        #{} ->
            ok
    catch
        error : notsup ->
            skip("esock not supported");
        error : undef ->
            skip("esock not configured")
    end.

has_support_sock_priority() ->
    has_support_socket_option_sock(priority).

has_support_sock_bindtodevice() ->
    has_support_socket_option_sock(bindtodevice).

has_support_socket_option_sock(Opt) ->
    has_support_socket_option(socket, Opt).

has_support_socket_option(Level, Option) ->
    case socket:is_supported(options, Level, Option) of
        true ->
            ok;
        false ->
            skip(?F("Not Supported: ~w option ~w", [Level, Option]))
    end.


%%%%%%%%%%%%%%%%%%%%%%%%%%%%%%%%%%%%%%%%%%%%%%%%%%%%%%%%%%%%%%%%%%%%%%%%%%%

skip(Reason) ->
    throw({skip, Reason}).


%%%%%%%%%%%%%%%%%%%%%%%%%%%%%%%%%%%%%%%%%%%%%%%%%%%%%%%%%%%%%%%%%%%%%%%%%%%

messages() ->
    pi(messages).

links() ->
    pi(links).

monitors() ->
    pi(monitors).

pi(Pid) when is_pid(Pid) ->
    process_info(Pid);

pi(Item) ->
    pi(self(), Item).

pi(Pid, Item) ->
    {Item, Val} = process_info(Pid, Item),
    Val.    


%%%%%%%%%%%%%%%%%%%%%%%%%%%%%%%%%%%%%%%%%%%%%%%%%%%%%%%%%%%%%%%%%%%%%%%%%%%

send_failed_str(Reason) ->
    ?F("Send failed: ~w", [Reason]).

connect_failed_str(Reason) ->
    ?F("Connect failed: ~w", [Reason]).

listen_failed_str(Reason) ->
    ?F("Listen failed: ~w", [Reason]).

accept_failed_str(Reason) ->
    ?F("Accept failed: ~w", [Reason]).

port_failed_str(Reason) ->
    ?F("Port failed: ~w", [Reason]).<|MERGE_RESOLUTION|>--- conflicted
+++ resolved
@@ -105,11 +105,8 @@
 	 socket_monitor2_manys/1,
 	 socket_monitor2_manyc/1,
 	 otp_17492/1,
-<<<<<<< HEAD
-	 otp_18357/1
-=======
+	 otp_18357/1,
 	 otp_18707/1
->>>>>>> 59d630f1
 	]).
 
 %% Internal exports.
@@ -9219,7 +9216,6 @@
 %% processes that create monitors to it...
 otp_17492(Config) when is_list(Config) ->
     ct:timetrap(?MINS(1)),
-<<<<<<< HEAD
     Cond = fun() -> ok end,
     Pre  = fun() -> case ?WHICH_LOCAL_ADDR(inet) of
                         {ok, Addr} ->
@@ -9231,10 +9227,6 @@
     TC   = fun(Addr) -> do_otp_17492(Config, Addr) end,
     Post = fun(_) -> ok end,
     ?TC_TRY(?FUNCTION_NAME, Cond, Pre, TC, Post).
-=======
-    ?TC_TRY(?FUNCTION_NAME,
-            fun() -> do_otp_17492(Config) end).
->>>>>>> 59d630f1
 
 do_otp_17492(Config, Addr) ->
     ?P("begin"),
@@ -9289,6 +9281,66 @@
     ?P("done"),
     ok.
 
+
+%%%%%%%%%%%%%%%%%%%%%%%%%%%%%%%%%%%%%%%%%%%%%%%%%%%%%%%%%%%%%%%%%%%%%%%%%%%
+
+%% Check that we can connect with the option 'bind_to_device'
+%% and the inet_backend option set to socket.
+%% The value types *where* mutually exclusive:
+%% prim_inet: binary()
+%% socket:    string()
+otp_18357(Config) when is_list(Config) ->
+    ct:timetrap(?SECS(30)),
+    Cond = fun() ->
+                   is_socket_supported(),
+                   has_support_sock_bindtodevice()
+           end,
+    Pre  = fun() ->
+                   case ?LIB:which_local_host_info(inet) of
+                       {ok, [#{name := Name, addr := Addr}|_]} ->
+                           ?P("~w:pre -> local host info:"
+                              "~n   (IF) Name: ~p"
+                              "~n   (IF) Addr: ~p",
+                              [?FUNCTION_NAME, Name, Addr]),
+                           #{name => Name, addr => Addr};
+                       {error, Reason} ->
+                           {skip, ?F("Failed get local address: ~p", [Reason])}
+                   end
+           end,
+    Case = fun(State) -> do_otp_18357(State) end,
+    Post = fun(_) -> ok end,
+    ?TC_TRY(?FUNCTION_NAME, Cond, Pre, Case, Post).
+
+do_otp_18357(#{name := Name, addr := Addr}) ->
+    ?P("try create listen socket"),
+    {ok, L}      = gen_tcp:listen(0, [{ifaddr, Addr}]),
+    {ok, PortNo} = inet:port(L),
+
+    ?P("try connect (with bind-to-device)"),
+    C = case gen_tcp:connect(Addr, PortNo,
+                             [{inet_backend,   socket},
+                              {bind_to_device, list_to_binary(Name)}]) of
+            {ok, CSock} ->
+                CSock;
+            {error, eperm = Reason} ->
+                ?P("Failed connecting, ~p, skipping", [Reason]),
+                (catch gen_tcp:close(L)),
+                skip(Reason)
+        end,
+
+    ?P("try accept"),
+    {ok, A} = gen_tcp:accept(L),
+
+    ?P("cleanup"),
+    (catch gen_tcp:close(C)),
+    (catch gen_tcp:close(A)),
+    (catch gen_tcp:close(L)),
+
+    ?P("done"),
+    ok.
+
+
+%%%%%%%%%%%%%%%%%%%%%%%%%%%%%%%%%%%%%%%%%%%%%%%%%%%%%%%%%%%%%%%%%%%%%%%%%%%
 
 %% This is the most basic of tests.
 otp_18707(Config) when is_list(Config) ->
@@ -9344,78 +9396,6 @@
 
 %%%%%%%%%%%%%%%%%%%%%%%%%%%%%%%%%%%%%%%%%%%%%%%%%%%%%%%%%%%%%%%%%%%%%%%%%%%
 
-is_socket_supported() ->
-    try socket:info() of
-        _ ->
-            ok
-    catch
-        error : notsup ->
-            {skip, "esock not supported"};
-        error : undef ->
-            {skip, "esock not configured"}
-    end.
-
-
-%%%%%%%%%%%%%%%%%%%%%%%%%%%%%%%%%%%%%%%%%%%%%%%%%%%%%%%%%%%%%%%%%%%%%%%%%%%
-
-%% Check that we can connect with the option 'bind_to_device'
-%% and the inet_backend option set to socket.
-%% The value types *where* mutually exclusive:
-%% prim_inet: binary()
-%% socket:    string()
-otp_18357(Config) when is_list(Config) ->
-    ct:timetrap(?SECS(30)),
-    Cond = fun() ->
-                   is_socket_supported(),
-                   has_support_sock_bindtodevice()
-           end,
-    Pre  = fun() ->
-                   case ?LIB:which_local_host_info(inet) of
-                       {ok, [#{name := Name, addr := Addr}|_]} ->
-                           ?P("~w:pre -> local host info:"
-                              "~n   (IF) Name: ~p"
-                              "~n   (IF) Addr: ~p",
-                              [?FUNCTION_NAME, Name, Addr]),
-                           #{name => Name, addr => Addr};
-                       {error, Reason} ->
-                           {skip, ?F("Failed get local address: ~p", [Reason])}
-                   end
-           end,
-    Case = fun(State) -> do_otp_18357(State) end,
-    Post = fun(_) -> ok end,
-    ?TC_TRY(?FUNCTION_NAME, Cond, Pre, Case, Post).
-
-do_otp_18357(#{name := Name, addr := Addr}) ->
-    ?P("try create listen socket"),
-    {ok, L}      = gen_tcp:listen(0, [{ifaddr, Addr}]),
-    {ok, PortNo} = inet:port(L),
-
-    ?P("try connect (with bind-to-device)"),
-    C = case gen_tcp:connect(Addr, PortNo,
-                             [{inet_backend,   socket},
-                              {bind_to_device, list_to_binary(Name)}]) of
-            {ok, CSock} ->
-                CSock;
-            {error, eperm = Reason} ->
-                ?P("Failed connecting, ~p, skipping", [Reason]),
-                (catch gen_tcp:close(L)),
-                skip(Reason)
-        end,
-
-    ?P("try accept"),
-    {ok, A} = gen_tcp:accept(L),
-
-    ?P("cleanup"),
-    (catch gen_tcp:close(C)),
-    (catch gen_tcp:close(A)),
-    (catch gen_tcp:close(L)),
-
-    ?P("done"),
-    ok.
-
-
-%%%%%%%%%%%%%%%%%%%%%%%%%%%%%%%%%%%%%%%%%%%%%%%%%%%%%%%%%%%%%%%%%%%%%%%%%%%
-
 is_windows() ->
     case os:type() of
 	{win32, nt} ->
