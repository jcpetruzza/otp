<<<<<<< HEAD
KERNEL_VSN = 8.4.1
=======
KERNEL_VSN = 8.4.2
>>>>>>> c028b855
<|MERGE_RESOLUTION|>--- conflicted
+++ resolved
@@ -1,5 +1 @@
-<<<<<<< HEAD
-KERNEL_VSN = 8.4.1
-=======
-KERNEL_VSN = 8.4.2
->>>>>>> c028b855
+KERNEL_VSN = 8.4.2