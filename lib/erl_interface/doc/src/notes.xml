<?xml version="1.0" encoding="utf-8" ?>
<!DOCTYPE chapter SYSTEM "chapter.dtd">

<chapter>
  <header>
    <copyright>
      <year>2004</year><year>2020</year>
      <holder>Ericsson AB. All Rights Reserved.</holder>
    </copyright>
    <legalnotice>
      Licensed under the Apache License, Version 2.0 (the "License");
      you may not use this file except in compliance with the License.
      You may obtain a copy of the License at
 
          http://www.apache.org/licenses/LICENSE-2.0

      Unless required by applicable law or agreed to in writing, software
      distributed under the License is distributed on an "AS IS" BASIS,
      WITHOUT WARRANTIES OR CONDITIONS OF ANY KIND, either express or implied.
      See the License for the specific language governing permissions and
      limitations under the License.

    </legalnotice>

    <title>Erl_interface Release Notes</title>
    <prepared>otp_appnotes</prepared>
    <docno>nil</docno>
    <date>nil</date>
    <rev>nil</rev>
    <file>notes.xml</file>
  </header>
  <p>This document describes the changes made to the Erl_interface application.</p>

<<<<<<< HEAD
<section><title>Erl_Interface 4.0.3</title>
=======
<section><title>Erl_Interface 4.0.2.1</title>
>>>>>>> 07d54905

    <section><title>Fixed Bugs and Malfunctions</title>
      <list>
        <item>
          <p>
	    Fix bug where sending of large data with ei_send_*/ei_rpc
	    with infinite timeout could fail when the tcp buffer
	    becomes full.</p>
          <p>
	    Fault has existed since OTP-21.</p>
          <p>
	    Own Id: OTP-17358 Aux Id: ERLERL-610 </p>
        </item>
      </list>
    </section>

<<<<<<< HEAD

    <section><title>Known Bugs and Problems</title>
      <list>
        <item>
          <p>
	    The <c>ei</c> API for decoding/encoding terms is not
	    fully 64-bit compatible since terms that have a
	    representation on the external term format larger than 2
	    GB cannot be handled.</p>
          <p>
	    Own Id: OTP-16607 Aux Id: OTP-16608 </p>
        </item>
      </list>
    </section>

=======
>>>>>>> 07d54905
</section>

<section><title>Erl_Interface 4.0.2</title>

    <section><title>Fixed Bugs and Malfunctions</title>
      <list>
        <item>
          <p>
	    Integers outside of the range [-(1 bsl 32) - 1, (1 bsl
	    32) -1] were previously intended to be printed in an
	    internal bignum format by <c>ei_print_term()</c> and
	    <c>ei_s_print_term()</c>. Unfortunately the
	    implementation has been buggy since OTP R13B02 and since
	    then produced results with random content which also
	    could crash the calling program.</p>
          <p>
	    This fix replaces the printing of the internal format
	    with printing in hexadecimal form and extend the range
	    for printing in decimal form. Currently integers in the
	    range [-(1 bsl 64), (1 bsl 64)] are printed in decimal
	    form and integers outside of this range in Erlang
	    hexadecimal form.</p>
          <p>
	    Own Id: OTP-17099 Aux Id: ERIERL-585 </p>
        </item>
      </list>
    </section>


    <section><title>Known Bugs and Problems</title>
      <list>
        <item>
          <p>
	    The <c>ei</c> API for decoding/encoding terms is not
	    fully 64-bit compatible since terms that have a
	    representation on the external term format larger than 2
	    GB cannot be handled.</p>
          <p>
	    Own Id: OTP-16607 Aux Id: OTP-16608 </p>
        </item>
      </list>
    </section>

</section>

<section><title>Erl_Interface 4.0.1</title>

    <section><title>Fixed Bugs and Malfunctions</title>
      <list>
        <item>
          <p>
	    Fix erl_interface on windows to be compiled with correct
	    flags to make internal primitives reentrant.</p>
          <p>
	    Own Id: OTP-16740</p>
        </item>
        <item>
          <p>
	    Fixed <c>ei_get_type</c> to set <c>*size</c> to zero for
	    floats, pids, port and refs according to documentation.</p>
          <p>
	    Own Id: OTP-16753 Aux Id: ERL-1288, PR-2678 </p>
        </item>
        <item>
          <p>
	    Fix ei_connect when using a dynamic node name to force
	    usage of distribution version 6.</p>
          <p>
	    This bug caused <c>erl_call -R -address</c> to not work
	    properly.</p>
          <p>
	    Own Id: OTP-16786</p>
        </item>
      </list>
    </section>


    <section><title>Improvements and New Features</title>
      <list>
        <item>
          <p>
	    Changes in order to build on the Haiku operating system.</p>
          <p>
	    Thanks to Calvin Buckley</p>
          <p>
	    Own Id: OTP-16707 Aux Id: PR-2638 </p>
        </item>
      </list>
    </section>


    <section><title>Known Bugs and Problems</title>
      <list>
        <item>
          <p>
	    The <c>ei</c> API for decoding/encoding terms is not
	    fully 64-bit compatible since terms that have a
	    representation on the external term format larger than 2
	    GB cannot be handled.</p>
          <p>
	    Own Id: OTP-16607 Aux Id: OTP-16608 </p>
        </item>
      </list>
    </section>

</section>

<section><title>Erl_Interface 4.0</title>

    <section><title>Fixed Bugs and Malfunctions</title>
      <list>
        <item>
          <p>
	    Fix various compiler warnings on 64-bit Windows.</p>
          <p>
	    Own Id: OTP-15800</p>
        </item>
        <item>
	    <p><c>erl_call</c> will now work properly on systems that
	    cannot resolve their own hostname.</p>
          <p>
	    Own Id: OTP-16604</p>
        </item>
        <item>
	    <p>Various bug fixes:</p> <list> <item>Internal error
	    checking in various functions.</item> <item><seecref
	    marker="ei_connect#ei_rpc"><c>ei_rpc()</c></seecref>
	    accepted any 2-tuple message as an rpc response.</item>
	    <item><seecref
	    marker="ei#ei_decode_ref"><c>ei_decode_ref()</c></seecref>
	    now refuse to write outside of allocated memory in case a
	    huge reference is decoded.</item> <item><seecref
	    marker="ei#ei_decode_ei_term"><c>ei_decode_ei_term()</c></seecref>
	    now reports the same term types as <seecref
	    marker="ei#ei_get_type"><c>ei_get_type()</c></seecref>.</item>
	    </list>
          <p>
	    Own Id: OTP-16623</p>
        </item>
      </list>
    </section>


    <section><title>Improvements and New Features</title>
      <list>
        <item>
	    <p>A client node can receive its node name dynamically
	    from the node that it first connects to. This featured
	    can by used by</p> <list> <item><p>starting with <c>erl
	    -sname undefined</c></p></item> <item><p>erl_interface
	    functions <c>ei_connect_init</c> and friends</p></item>
	    <item><p><c>erl_call -R</c></p></item> </list>
          <p>
	    Own Id: OTP-13812</p>
        </item>
        <item>
          <p>
	    Increased size of node incarnation numbers (aka
	    "creation"), from 2 bits to 32 bits. This will reduce the
	    risk of pids/ports/refs, from different node incarnation
	    with the same name, being mixed up.</p>
          <p>
	    Own Id: OTP-15603</p>
        </item>
        <item>
          <p>
	    Fix various build issues when compiling Erlang/OTP to the
	    IBM AIX platform.</p>
          <p>
	    Own Id: OTP-15866 Aux Id: PR-2110 </p>
        </item>
        <item>
          <p>
	    Improved node connection setup handshake protocol. Made
	    possible to agree on protocol version without dependence
	    on <c>epmd</c> or other prior knowledge of peer node
	    version. Also added exchange of node incarnation
	    ("creation") values and expanded the distribution
	    capability flag field from 32 to 64 bits.</p>
          <p>
	    Own Id: OTP-16229</p>
        </item>
        <item>
          <p>
	    New <c>erl_call</c> option <c>-address [Host]:Port</c> to
	    connect directly to a node without being dependent on
	    <c>epmd</c> to resolve the node name.</p>
          <p>
	    Own Id: OTP-16251</p>
        </item>
        <item>
          <p>
	    As announced in OTP 22.0, the deprecated parts of
	    <c>erl_interface</c> have now been removed (essentially
	    all C functions with prefix <c>erl_</c>).</p>
          <p>
	    *** POTENTIAL INCOMPATIBILITY ***</p>
          <p>
	    Own Id: OTP-16328</p>
        </item>
        <item>
          <p>
	    As announced in OTP 22.0, the previously existing limited
	    support for VxWorks has now been removed.</p>
          <p>
	    *** POTENTIAL INCOMPATIBILITY ***</p>
          <p>
	    Own Id: OTP-16329 Aux Id: OTP-15621 </p>
        </item>
        <item>
          <p>
	    New function <c>ei_connect_host_port</c> and friends to
	    allow node connection without being dependent on
	    <c>epmd</c> for node name resolution.</p>
          <p>
	    Own Id: OTP-16496 Aux Id: OTP-16251 </p>
        </item>
        <item>
	    <p>A number of new functions have been added to the
	    <c>erl_interface</c> API:</p> <list> <item><seecref
	    marker="erl_interface:ei#ei_cmp_pids"><c>ei_cmp_pids()</c></seecref></item>
	    <item><seecref
	    marker="erl_interface:ei#ei_cmp_ports"><c>ei_cmp_ports()</c></seecref></item>
	    <item><seecref
	    marker="erl_interface:ei#ei_cmp_refs"><c>ei_cmp_refs()</c></seecref></item>
	    <item><seecref
	    marker="erl_interface:ei#ei_decode_iodata"><c>ei_decode_iodata()</c></seecref></item>
	    <item><seecref
	    marker="erl_interface:ei_connect#ei_make_pid"><c>ei_make_pid()</c></seecref></item>
	    <item><seecref
	    marker="erl_interface:ei_connect#ei_make_ref"><c>ei_make_ref()</c></seecref></item>
	    </list>
          <p>
	    Own Id: OTP-16594</p>
        </item>
        <item>
	    <p>Added a <c>-timeout</c> option to <c>erl_call</c>.</p>
          <p>
	    Own Id: OTP-16624</p>
        </item>
        <item>
	    <p>The <c>erl_interface</c> <seecref
	    marker="erl_interface:registry"><c>registry</c></seecref>
	    functionality is deprecated as of OTP 23, and will be
	    removed in OTP 24. Reasonably new <c>gcc</c> compilers
	    will issue deprecation warnings when using this
	    functionality. In order to disable these warnings, define
	    the macro <c>EI_NO_DEPR_WARN</c>.</p>
          <p>
	    *** POTENTIAL INCOMPATIBILITY ***</p>
          <p>
	    Own Id: OTP-16630</p>
        </item>
        <item>
          <p>
	    Documentation improvements.</p>
          <p>
	    Own Id: OTP-16633</p>
        </item>
      </list>
    </section>


    <section><title>Known Bugs and Problems</title>
      <list>
        <item>
          <p>
	    The <c>ei</c> API for decoding/encoding terms is not
	    fully 64-bit compatible since terms that have a
	    representation on the external term format larger than 2
	    GB cannot be handled.</p>
          <p>
	    Own Id: OTP-16607 Aux Id: OTP-16608 </p>
        </item>
      </list>
    </section>

</section>

<<<<<<< HEAD
<section><title>Erl_Interface 3.13.2.1</title>

    <section><title>Fixed Bugs and Malfunctions</title>
      <list>
        <item>
          <p>
	    Fix bug where sending of large data with ei_send_*/ei_rpc
	    with infinite timeout could fail when the tcp buffer
	    becomes full.</p>
          <p>
	    Fault has existed since OTP-21.</p>
          <p>
	    Own Id: OTP-17358 Aux Id: ERLERL-610 </p>
        </item>
      </list>
    </section>


    <section><title>Known Bugs and Problems</title>
      <list>
        <item>
          <p>
	    The <c>ei</c> API for decoding/encoding terms is not
	    fully 64-bit compatible since terms that have a
	    representation on the external term format larger than 2
	    GB cannot be handled.</p>
          <p>
	    Own Id: OTP-16607 Aux Id: OTP-16608 </p>
        </item>
      </list>
    </section>

</section>

=======
>>>>>>> 07d54905
<section><title>Erl_Interface 3.13.2</title>

    <section><title>Fixed Bugs and Malfunctions</title>
      <list>
        <item>
          <p>
	    Fix link error "multiple definition of
	    `ei_default_socket_callbacks'" for gcc version 10 or when
	    built with gcc option -fno-common. Error exists since
	    OTP-21.3.</p>
          <p>
	    Own Id: OTP-16412 Aux Id: PR-2503 </p>
        </item>
      </list>
    </section>

</section>

<section><title>Erl_Interface 3.13.1</title>

    <section><title>Fixed Bugs and Malfunctions</title>
      <list>
        <item>
          <p>
	    Fix user supplied socket implementation for Windows and
	    other platforms without gcc atomics.</p>
          <p>
	    Own Id: OTP-16308</p>
        </item>
      </list>
    </section>

</section>

<section><title>Erl_Interface 3.13</title>

    <section><title>Fixed Bugs and Malfunctions</title>
      <list>
        <item>
          <p>
	    Fix bugs in <c>ei_print_term</c> for binaries and bit
	    strings causing incorrect output.</p>
          <p>
	    Own Id: OTP-15917</p>
        </item>
        <item>
          <p>
	    Fixed bug in <c>ei_decode_fun</c> for very old fun
	    encoding format. Bug exist since OTP 22.0.</p>
          <p>
	    Own Id: OTP-15996</p>
        </item>
      </list>
    </section>


    <section><title>Improvements and New Features</title>
      <list>
        <item>
	    <p><c>ei_print_term()</c> now supports printing of maps
	    and funs.</p>
          <p>
	    Own Id: OTP-15814</p>
        </item>
      </list>
    </section>

</section>

<section><title>Erl_Interface 3.12</title>

    <section><title>Fixed Bugs and Malfunctions</title>
      <list>
        <item>
          <p>
	    The vxworks configure has been updated to respect the
	    environment CFLAGS.</p>
          <p>
	    Own Id: OTP-15773</p>
        </item>
      </list>
    </section>


    <section><title>Improvements and New Features</title>
      <list>
        <item>
          <p>
	    Minor adjustments made to build system for parallel
	    configure.</p>
          <p>
	    Own Id: OTP-15340 Aux Id: OTP-14625 </p>
        </item>
        <item>
          <p>
	    The limited support for VxWorks is deprecated as of OTP
	    22, and will be removed in OTP 23.</p>
          <p>
	    *** POTENTIAL INCOMPATIBILITY ***</p>
          <p>
	    Own Id: OTP-15621</p>
        </item>
        <item>
	    <p>The old legacy <c>erl_interface</c> library (functions
	    with prefix <c>erl_</c>) is deprecated as of OTP 22, and
	    will be removed in OTP 23. This does not apply to the
	    <c>ei</c> library. Reasonably new <c>gcc</c> compilers
	    will issue deprecation warnings. In order to disable
	    these warnings, define the macro
	    <c>EI_NO_DEPR_WARN</c>.</p>
          <p>
	    *** POTENTIAL INCOMPATIBILITY ***</p>
          <p>
	    Own Id: OTP-15622</p>
        </item>
        <item>
	    <p>Added support to receive, decode, encode and send both
	    bit strings and export funs (<c>fun M:F/A</c>).</p>
	    <p>New functions <c>ei_decode_bitstring</c> and
	    <c>ei_encode_bitstring</c> have been added in order to
	    decode and encode bit strings where the number of bits is
	    not necessary divisible by 8 (a whole number of bytes).
	    The existing functions <c>ei_decode_fun</c> and
	    <c>ei_encode_fun</c> can now also handle export funs.</p>
	    <p>Before this change, bit strings and export funs sent
	    to an erl_interface c-node were encoded using an
	    undocumented fallback tuple format. For bit strings
	    <c>{Binary,BitsInLastByte}</c> and for export funs
	    <c>{M,F}</c>. Existing c-node implementations expecting
	    these tuples must be changed to instead use
	    <c>ei_decode_bitstring</c> and <c>ei_decode_fun</c>. As a
	    temporary solution you can also build erl_interface with
	    macro <c>EI_COMPAT=21</c> or call
	    <c>ei_set_compat_rel(21)</c> to receive the old fallback
	    tuples.</p>
          <p>
	    *** POTENTIAL INCOMPATIBILITY ***</p>
          <p>
	    Own Id: OTP-15712 Aux Id: OTP-15774 </p>
        </item>
      </list>
    </section>

</section>

<<<<<<< HEAD
<section><title>Erl_Interface 3.11.3.2</title>

    <section><title>Fixed Bugs and Malfunctions</title>
      <list>
        <item>
          <p>
	    Fix bug where sending of large data with ei_send_*/ei_rpc
	    with infinite timeout could fail when the tcp buffer
	    becomes full.</p>
          <p>
	    Fault has existed since OTP-21.</p>
          <p>
	    Own Id: OTP-17358 Aux Id: ERLERL-610 </p>
        </item>
      </list>
    </section>


    <section><title>Known Bugs and Problems</title>
      <list>
        <item>
          <p>
	    The <c>ei</c> API for decoding/encoding terms is not
	    fully 64-bit compatible since terms that have a
	    representation on the external term format larger than 2
	    GB cannot be handled.</p>
          <p>
	    Own Id: OTP-16607 Aux Id: OTP-16608 </p>
        </item>
      </list>
    </section>

</section>

<section><title>Erl_Interface 3.11.3.1</title>

    <section><title>Fixed Bugs and Malfunctions</title>
      <list>
        <item>
          <p>
	    Fix link error "multiple definition of
	    `ei_default_socket_callbacks'" for gcc version 10 or when
	    built with gcc option -fno-common. Error exists since
	    OTP-21.3.</p>
          <p>
	    Own Id: OTP-16412 Aux Id: PR-2503 </p>
        </item>
      </list>
    </section>


    <section><title>Known Bugs and Problems</title>
      <list>
        <item>
          <p>
	    The <c>ei</c> API for decoding/encoding terms is not
	    fully 64-bit compatible since terms that have a
	    representation on the external term format larger than 2
	    GB cannot be handled.</p>
          <p>
	    Own Id: OTP-16607 Aux Id: OTP-16608 </p>
        </item>
      </list>
    </section>

</section>

=======
>>>>>>> 07d54905
<section><title>Erl_Interface 3.11.3</title>

    <section><title>Fixed Bugs and Malfunctions</title>
      <list>
        <item>
          <p>
	    <c>erl_interface</c>/<c>ei</c> refused to use node names
	    with an alive name (the part of the node name preceding
	    the @ sign) longer than 63 characters and a host name
	    longer than 64 characters. The total amount of characters
	    allowed in a node name (alivename@hostname) was thus
	    limited to 128 characters. These limits applied both to
	    the own node name as well as node names of other nodes.
	    Ordinary Erlang nodes limit the node name length to 256
	    characters, which meant that you could not communicate
	    with certain Erlang nodes due to their node name used.</p>
          <p>
	    <c>erl_interface</c>/<c>ei</c> now allow the total amount
	    of characters in a node name to be up to 256 characters.
	    These characters may be distributed between alive name
	    and host name in whatever way needed. That is, the
	    maximum amount of characters in the alive name may be 254
	    and the maximum amount of characters in the host name may
	    be 254, but in total the node name must not exceed 256
	    characters.</p>
          <p>
	    Own Id: OTP-15781 Aux Id: ERIERL-356 </p>
        </item>
      </list>
    </section>

</section>

<section><title>Erl_Interface 3.11.2.1</title>

    <section><title>Fixed Bugs and Malfunctions</title>
      <list>
        <item>
          <p>
	    <c>erl_interface</c>/<c>ei</c> refused to use node names
	    with an alive name (the part of the node name preceding
	    the @ sign) longer than 63 characters and a host name
	    longer than 64 characters. The total amount of characters
	    allowed in a node name (alivename@hostname) was thus
	    limited to 128 characters. These limits applied both to
	    the own node name as well as node names of other nodes.
	    Ordinary Erlang nodes limit the node name length to 256
	    characters, which meant that you could not communicate
	    with certain Erlang nodes due to their node name used.</p>
          <p>
	    <c>erl_interface</c>/<c>ei</c> now allow the total amount
	    of characters in a node name to be up to 256 characters.
	    These characters may be distributed between alive name
	    and host name in whatever way needed. That is, the
	    maximum amount of characters in the alive name may be 254
	    and the maximum amount of characters in the host name may
	    be 254, but in total the node name must not exceed 256
	    characters.</p>
          <p>
	    Own Id: OTP-15781 Aux Id: ERIERL-356 </p>
        </item>
      </list>
    </section>

</section>

<section><title>Erl_Interface 3.11.2</title>

    <section><title>Fixed Bugs and Malfunctions</title>
      <list>
        <item>
          <p>
	    Fix handling of Makefile dependencies so that parallel
	    make works properly.</p>
          <p>
	    Own Id: OTP-15757</p>
        </item>
      </list>
    </section>

</section>

<section><title>Erl_Interface 3.11.1</title>

    <section><title>Fixed Bugs and Malfunctions</title>
      <list>
        <item>
          <p>
	    Fixed two bugs in the <c>erl_call</c> program. A missing
	    initialization (introduced in <c>erl_interface-3.11</c>)
	    which either caused a crash or failure to connect to or
	    start a node, and an incorrectly calculated timeout which
	    could cause failure to start an erlang node. These bugs
	    only caused failures on some platforms.</p>
          <p>
	    Own Id: OTP-15676 Aux Id: OTP-15442, ERL-881 </p>
        </item>
      </list>
    </section>

</section>

<section><title>Erl_Interface 3.11</title>

    <section><title>Improvements and New Features</title>
      <list>
        <item>
          <p>
	    Support for plugin of a <seecref
	    marker="ei_connect#ussi">user supplied socket
	    implementation</seecref> has been added.</p>
          <p>
	    Own Id: OTP-15442 Aux Id: ERIERL-258 </p>
        </item>
      </list>
    </section>

</section>

<section><title>Erl_Interface 3.10.4</title>

    <section><title>Fixed Bugs and Malfunctions</title>
      <list>
        <item>
          <p>
	    Make <c>ei_connect</c> and friends also accept state
	    <c>ok_simultaneous</c> during handshake, which means the
	    other node has initiated a connection setup that will be
	    cancelled in favor of this connection.</p>
          <p>
	    Own Id: OTP-15161 Aux Id: ERIERL-191 </p>
        </item>
        <item>
          <p>
	    Fixed bug in <c>ei_receive_msg</c>,
	    <c>ei_xreceive_msg</c>, <c>ei_receive_msg_tmo</c> and
	    <c>ei_xreceive_msg_tmo</c>. The <c>x-&gt;index</c> was
	    set to entire buffer size instead of the number of bytes
	    actually received.</p>
          <p>
	    Own Id: OTP-15171</p>
        </item>
        <item>
          <p>
	    Fixed bug in <c>ei_connect_init</c> which could be
	    provoked if called by concurrent threads.
	    <c>ei_connect_init</c> called posix interface
	    <c>gethostbyname</c> which is documented as not thread
	    safe.</p>
          <p>
	    Own Id: OTP-15191</p>
        </item>
        <item>
          <p>
	    Fixed bug in erl_compare_ext() ignoring the tail of lists
	    of otherwise equal content. Example: <c>[a | b]</c> and
	    <c>[a | c]</c> compared equal and <c>{[a], b}</c> and
	    <c>{[a], c}</c> compared equal.</p>
          <p>
	    Own Id: OTP-15277 Aux Id: PR-1929 </p>
        </item>
      </list>
    </section>

</section>

<section><title>Erl_Interface 3.10.3</title>

    <section><title>Fixed Bugs and Malfunctions</title>
      <list>
        <item>
          <p>
	    Fix bug where calling erl_init on certain platforms could
	    result in a buffer overflow bug.</p>
          <p>
	    Own Id: OTP-15033</p>
        </item>
        <item>
          <p>
	    Fixed <c>erl_call -m</c> to not deallocate module source
	    binary before it has been read.</p>
          <p>
	    Own Id: OTP-15105 Aux Id: ERL-629 </p>
        </item>
      </list>
    </section>


    <section><title>Improvements and New Features</title>
      <list>
        <item>
	    <p> The program <c>erl_call</c> calls
	    <c>erl_eval:eval_str/1</c> when it used to call
	    <c>lib:eval_str/1</c>. This means that <c>erl_call</c>
	    will fail when trying interact with an Erlang node
	    running Erlang/OTP 20 or earlier. </p>
          <p>
	    Own Id: OTP-15114 Aux Id: OTP-15072, ERL-634 </p>
        </item>
      </list>
    </section>

</section>

<section><title>Erl_Interface 3.10.2.2</title>

    <section><title>Fixed Bugs and Malfunctions</title>
      <list>
        <item>
          <p>
	    Fix handling of Makefile dependencies so that parallel
	    make works properly.</p>
          <p>
	    Own Id: OTP-15757</p>
        </item>
      </list>
    </section>

</section>

<section><title>Erl_Interface 3.10.2.1</title>

    <section><title>Fixed Bugs and Malfunctions</title>
      <list>
        <item>
          <p>
	    Make <c>ei_connect</c> and friends also accept state
	    <c>ok_simultaneous</c> during handshake, which means the
	    other node has initiated a connection setup that will be
	    cancelled in favor of this connection.</p>
          <p>
	    Own Id: OTP-15161 Aux Id: ERIERL-191 </p>
        </item>
      </list>
    </section>

</section>

<section><title>Erl_Interface 3.10.2</title>

    <section><title>Fixed Bugs and Malfunctions</title>
      <list>
        <item>
          <p>
	    Fix bug in <c>ei_connect</c> functions that may cause
	    failure due to insufficient buffer space for
	    gethostbyname_r.</p>
          <p>
	    Own Id: OTP-15022 Aux Id: ERIERL-163 </p>
        </item>
        <item>
          <p>
	    Optimize encoding/decoding for pure 7-bit ascii atoms.</p>
          <p>
	    Own Id: OTP-15023 Aux Id: ERIERL-150 </p>
        </item>
      </list>
    </section>

</section>

<section><title>Erl_Interface 3.10.1</title>

    <section><title>Fixed Bugs and Malfunctions</title>
      <list>
        <item>
	    <p> Removed all old unused files in the documentation.
	    </p>
          <p>
	    Own Id: OTP-14475 Aux Id: ERL-409, PR-1493 </p>
        </item>
      </list>
    </section>

</section>

<section><title>Erl_Interface 3.10</title>

    <section><title>Fixed Bugs and Malfunctions</title>
      <list>
        <item>
          <p>
	    Fix bug where gethostname would incorrectly fail with
	    enametoolong on Linux.</p>
          <p>
	    Own Id: OTP-14310</p>
        </item>
      </list>
    </section>


    <section><title>Improvements and New Features</title>
      <list>
        <item>
          <p>
	    Remove generation of atoms in old latin1 external format
	    in the distribution between erlang nodes,
	    <c>erl_interface</c>, and <c>jinterface</c>. The new utf8
	    format for atoms was introduced in OTP R16. An OTP 20
	    node can therefore not connect to nodes older than R16.</p>
          <p>
	    Atoms that can be encoded using latin1 are still encoded
	    by <c>term_to_binary()</c> using latin1 encoding. Note
	    that all atoms will by default be encoded using utf8 in a
	    future Erlang/OTP release. For more information see the
	    documentation of <seemfa
	    marker="erts:erlang#term_to_binary/2"><c>erlang:term_to_binary/2</c></seemfa>.</p>
          <p>
	    Own Id: OTP-14337</p>
        </item>
      </list>
    </section>

</section>

<section><title>Erl_Interface 3.9.3</title>

    <section><title>Improvements and New Features</title>
      <list>
        <item>
          <p>
	    Minor documentation update</p>
          <p>
	    Own Id: OTP-14233 Aux Id: PR-1343 </p>
        </item>
      </list>
    </section>

</section>

<section><title>Erl_Interface 3.9.2</title>

    <section><title>Fixed Bugs and Malfunctions</title>
      <list>
        <item>
          <p>
	    Fix <c>ei_connect_init</c> and <c>ei_connect_xinit</c> to
	    adjust the <c>creation</c> argument to be compatible with
	    nodes older than OTP-19.</p>
          <p>
	    Own Id: OTP-13981</p>
        </item>
      </list>
    </section>


    <section><title>Improvements and New Features</title>
      <list>
        <item>
          <p>
	    Editorial documentation changes</p>
          <p>
	    Own Id: OTP-13980</p>
        </item>
      </list>
    </section>

</section>

<section><title>Erl_Interface 3.9.1</title>

    <section><title>Fixed Bugs and Malfunctions</title>
      <list>
        <item>
          <p>
	    Look for .erlang.cookie in windows system directory if
	    HOMEDRIVE and HOMEPATH is not set. The same behaviour as
	    the VM.</p>
          <p>
	    Own Id: OTP-13849</p>
        </item>
      </list>
    </section>

</section>

<section><title>Erl_Interface 3.9</title>

    <section><title>Fixed Bugs and Malfunctions</title>
      <list>
        <item>
          <p>
	    Fix decoding of LLONG_MIN in erl_decode</p>
          <p>
	    Own Id: OTP-13666 Aux Id: ERL-158 </p>
        </item>
        <item>
          <p>
	    On windows <c>ei_decode_ulong</c> and
	    <c>ei_decode_long</c> now correctly returns an error when
	    trying to decode a number that does not fit in a long.
	    Fixed a bug on windows where enabling ei tracing would
	    cause a segmentation fault.</p>
          <p>
	    Own Id: OTP-13673</p>
        </item>
      </list>
    </section>


    <section><title>Improvements and New Features</title>
      <list>
        <item>
          <p>
	    Handle terms (pids,ports and refs) from nodes with a
	    'creation' value larger than 3. This is a preparation of
	    the distribution protocol to allow OTP 19 nodes to
	    correctly communicate with future nodes (20 or higher).
	    The 'creation' value differentiates different
	    incarnations of the same node (name).</p>
          <p>
	    Own Id: OTP-13488</p>
        </item>
      </list>
    </section>

</section>

<section><title>Erl_Interface 3.8.2</title>

    <section><title>Fixed Bugs and Malfunctions</title>
      <list>
        <item>
          <p>
	    Fix Erl_Interface build error on Debian/Hurd and
	    Debian/kFreeBSD. (Thanks to Sergei Golovan)</p>
          <p>
	    Own Id: OTP-13328</p>
        </item>
      </list>
    </section>


    <section><title>Improvements and New Features</title>
      <list>
        <item>
          <p>
	    EPMD supports both IPv4 and IPv6</p>
          <p>
	    Also affects oldest supported windows version.</p>
          <p>
	    Own Id: OTP-13364</p>
        </item>
      </list>
    </section>

</section>

<section><title>Erl_Interface 3.8.1</title>

    <section><title>Improvements and New Features</title>
      <list>
        <item>
          <p>
	    Fix the conditional selection of gethostbyname_r and
	    gethostbyaddr_r.</p>
          <p>
	    Own Id: OTP-13188</p>
        </item>
      </list>
    </section>

</section>

<section><title>Erl_Interface 3.8</title>

    <section><title>Improvements and New Features</title>
      <list>
        <item>
          <p>
	    Do not accept Nan and Infinity values</p>
          <p>
	    Erlang does not accept these values, so we return an
	    error in the C interface rather than letting them through
	    to the Erlang VM, which rejects the message with a
	    somewhat cryptic "bad external term".</p>
          <p>
	    Own Id: OTP-12801</p>
        </item>
      </list>
    </section>

</section>

<section><title>Erl_Interface 3.7.20</title>

    <section><title>Fixed Bugs and Malfunctions</title>
      <list>
        <item>
          <p>
	    Use C99 function isfinite() instead of finite() when
	    available on non GCC compilers.</p>
          <p>
	    Own Id: OTP-12268</p>
        </item>
      </list>
    </section>


    <section><title>Improvements and New Features</title>
      <list>
        <item>
          <p>
	    Distribute <c>autoconf</c> helpers to applications at
	    build time instead of having multiple identical copies
	    committed in the repository.</p>
          <p>
	    Own Id: OTP-12348</p>
        </item>
        <item>
          <p>
	    Added an .appup file for the application.</p>
          <p>
	    Own Id: OTP-12358 Aux Id: OTP-12178 </p>
        </item>
      </list>
    </section>

</section>

<section><title>Erl_Interface 3.7.19</title>

    <section><title>Fixed Bugs and Malfunctions</title>
      <list>
        <item>
          <p>
	    Added a <c>.app</c> file for the application.</p>
          <p>
	    Own Id: OTP-12178</p>
        </item>
      </list>
    </section>

</section>

<section><title>Erl_Interface 3.7.18</title>

    <section><title>Fixed Bugs and Malfunctions</title>
      <list>
        <item>
          <p>
	    Implement --enable-sanitizers[=sanitizers]. Similar to
	    debugging with Valgrind, it's very useful to enable
	    -fsanitize= switches to catch bugs at runtime.</p>
          <p>
	    Own Id: OTP-12153</p>
        </item>
      </list>
    </section>

</section>

<section><title>Erl_Interface 3.7.17</title>

    <section><title>Fixed Bugs and Malfunctions</title>
      <list>
        <item>
          <p>
	    Now works with Visual Studio.</p>
          <p>
	    Own Id: OTP-11984</p>
        </item>
      </list>
    </section>

</section>

<section><title>Erl_Interface 3.7.16</title>

    <section><title>Fixed Bugs and Malfunctions</title>
      <list>
        <item>
          <p>
	    Fix memcheck warning in gen_challange (Thanks to Olivier
	    Girondel)</p>
          <p>
	    Own Id: OTP-11608</p>
        </item>
      </list>
    </section>

</section>

<section><title>Erl_Interface 3.7.15</title>

    <section><title>Fixed Bugs and Malfunctions</title>
      <list>
        <item>
          <p>
	    Silence warnings (Thanks to Anthony Ramine)</p>
          <p>
	    Own Id: OTP-11517</p>
        </item>
      </list>
    </section>

</section>

<section><title>Erl_Interface 3.7.14</title>

    <section><title>Improvements and New Features</title>
      <list>
        <item>
          <p>
	    Introduced functionality for inspection of system and
	    build configuration.</p>
          <p>
	    Own Id: OTP-11196</p>
        </item>
        <item>
          <p>
	    Header and library files from ic and erl_interface are
	    now installed into usr/{include,lib}. Note that these
	    directories are unversioned, so the latest installed
	    version will be the one in the directory.</p>
          <p>
	    Own Id: OTP-11284</p>
        </item>
        <item>
          <p>
	    Fix location of true binary under Mac OSX. Thanks to
	    Simon Cornish.</p>
          <p>
	    Own Id: OTP-11289</p>
        </item>
      </list>
    </section>

</section>

<section><title>Erl_Interface 3.7.13</title>

    <section><title>Improvements and New Features</title>
      <list>
        <item>
          <p>
	    A guard was added to check if file descriptor is valid
	    before closing it.</p>
          <p>
	    Own Id: OTP-11167</p>
        </item>
      </list>
    </section>

</section>

<section><title>Erl_Interface 3.7.12</title>

    <section><title>Fixed Bugs and Malfunctions</title>
      <list>
        <item>
          <p>
	    Superfluous trailing comma in enum erlang_char_encoding
	    causing compile error for g++ with --pedantic option.</p>
          <p>
	    Own Id: OTP-10913 Aux Id: seq12264 </p>
        </item>
      </list>
    </section>

</section>

<section><title>Erl_Interface 3.7.11</title>

    <section><title>Fixed Bugs and Malfunctions</title>
      <list>
        <item>
          <p>
	    Revert the structs <c>erlang_pid</c>, <c>erlang_port</c>
	    and <c>erlang_ref</c> as they were before R16A (without
	    <c>node_org_enc</c>) in order to be backward compatible
	    with user code that accesses the fields of these structs.</p>
          <p>
	    Own Id: OTP-10885 Aux Id: seq12256 </p>
        </item>
      </list>
    </section>

</section>

<section><title>Erl_Interface 3.7.10</title>

    <section><title>Improvements and New Features</title>
      <list>
        <item>
	    <p>Where necessary a comment stating encoding has been
	    added to Erlang files. The comment is meant to be removed
	    in Erlang/OTP R17B when UTF-8 becomes the default
	    encoding. </p>
          <p>
	    Own Id: OTP-10630</p>
        </item>
        <item>
          <p>
	    Limited support for unicode atoms in the external format
	    and in the internal representation of the vm. This is a
	    preparative feature in order to support communication
	    with future releases of Erlang/OTP that may create
	    unicode atoms.</p>
          <p>
	    Own Id: OTP-10753</p>
        </item>
      </list>
    </section>

</section>

<section><title>Erl_Interface 3.7.9</title>

    <section><title>Improvements and New Features</title>
      <list>
        <item>
	    <p>Teach lib/erl_interface/configure.in to look for
	    pthreads support in libc (where it can be found on
	    QNX)</p> <p>A minor tweak such that this configure
	    *fails* if you pass --enable-threads and no pthreads
	    support can be found.</p> (Thanks to Per Hedeland)
          <p>
	    Own Id: OTP-10581</p>
        </item>
      </list>
    </section>

</section>

<section><title>Erl_Interface 3.7.8</title>

    <section><title>Improvements and New Features</title>
      <list>
        <item>
          <p>
	    Detect when middle endian doubles are used by a platform
	    and account for it when decoding floats. (Thanks to Mike
	    Sperber)</p>
          <p>
	    Own Id: OTP-10209</p>
        </item>
      </list>
    </section>

</section>

<section><title>Erl_Interface 3.7.7</title>

    <section><title>Fixed Bugs and Malfunctions</title>
      <list>
        <item>
	    <p>Minor suppressions and fixes of compilation
	    warnings</p>
          <p>
	    Own Id: OTP-10016</p>
        </item>
      </list>
    </section>

</section>

<section><title>Erl_Interface 3.7.6</title>

    <section><title>Fixed Bugs and Malfunctions</title>
      <list>
        <item>
          <p>
	    An error when getting global names on OS X Lion has been
	    fixed. The error caused truncated strings to be returned
	    from the function.</p>
          <p>
	    Own Id: OTP-9799</p>
        </item>
      </list>
    </section>


    <section><title>Improvements and New Features</title>
      <list>
        <item>
	    <p>Erlang/OTP can now be built using parallel make if you
	    limit the number of jobs, for instance using '<c>make
	    -j6</c>' or '<c>make -j10</c>'. '<c>make -j</c>' does not
	    work at the moment because of some missing
	    dependencies.</p>
          <p>
	    Own Id: OTP-9451</p>
        </item>
        <item>
          <p>
	    Eliminate use of deprecated regexp module</p>
          <p>
	    Own Id: OTP-9810</p>
        </item>
      </list>
    </section>

</section>

<section><title>Erl_Interface 3.7.5</title>

    <section><title>Fixed Bugs and Malfunctions</title>
      <list>
        <item>
	    <p>Align ei buffer according to size of pointers</p>
          <p>
	    Own Id: OTP-9390</p>
        </item>
        <item>
	    <p> XML files have been corrected. </p>
          <p>
	    Own Id: OTP-9550 Aux Id: OTP-9541 </p>
        </item>
        <item>
          <p>
	    Make comment and documentation reflect code in
	    erl_interface/src/misc/ei_decode_term.c (Thanks to Anneli
	    Cuss)</p>
          <p>
	    Own Id: OTP-9559</p>
        </item>
      </list>
    </section>


    <section><title>Improvements and New Features</title>
      <list>
        <item>
          <p>
	    ei: integer overflow in string/atom encoding</p>
          <p>
	    ei_encode_atom() and ei_encode_string() use strlen() to
	    get the length of the buffer. As strlen() returns an
	    unsigned long long and both ei functions take a signed
	    integer, the length fields may overflow.</p>
          <p>
	    Check so that the results of strlen can be held in a
	    signed integer. (Thanks to Michael Santos)</p>
          <p>
	    Own Id: OTP-9530</p>
        </item>
      </list>
    </section>

</section>

<section><title>Erl_Interface 3.7.4</title>

    <section><title>Fixed Bugs and Malfunctions</title>
      <list>
        <item>
          <p>
	    Fix using sizeof() for array given as function argument</p>
          <p>
	    When using the sizeof() operator for an array given as
	    function argument it returns the size of the pointer. In
	    this case, the affected function hex(char digest[16],
	    char buff[33]) will just print 4 or 8 byte instead of the
	    full length of 16 bytes, on 32bit and 64bit systems
	    respectively. (Thanks to Cristian greco)</p>
          <p>
	    Own Id: OTP-9151</p>
        </item>
        <item>
          <p>
	    Initialize <c>to</c> and <c>to_name</c> in
	    <c>erl_receive_msg</c>. (Thanks to Göran Larsson)</p>
          <p>
	    Own Id: OTP-9241</p>
        </item>
        <item>
          <p>
	    erl_interface: fix compile error(Thanks to Michael
	    Santos)</p>
          <p>
	    Own Id: OTP-9252</p>
        </item>
      </list>
    </section>

</section>

<section><title>Erl_Interface 3.7.3</title>

    <section><title>Fixed Bugs and Malfunctions</title>
      <list>
        <item>
          <p>
	    Some malformed distribution messages could cause VM to
	    crash, this is now corrected.</p>
          <p>
	    Own Id: OTP-8993</p>
        </item>
        <item>
          <p>
	    Strengthen string copy check (Thanks to Michael Santos).</p>
          <p>
	    Own Id: OTP-9071</p>
        </item>
        <item>
          <p>
	    Strengthen atom length check when decoding atoms (Thanks
	    to Michael Santos).</p>
          <p>
	    Own Id: OTP-9072</p>
        </item>
      </list>
    </section>


    <section><title>Improvements and New Features</title>
      <list>
        <item>
	    <p>Fix global registration. C node needed
	    DFLAG_DIST_MONITOR_FLAT set when connecting. Fix list
	    compare in erl_compare_ext to return correct result.
	    (Thanks to Vitaliy Batichko and Evgeny Khirin)</p>
          <p>
	    Own Id: OTP-9015</p>
        </item>
      </list>
    </section>

</section>

<section><title>Erl_Interface 3.7.2</title>

    <section><title>Fixed Bugs and Malfunctions</title>
      <list>
        <item>
          <p>
	    erl_call: remove get_hostent</p>
          <p>
	    get_hostent does not properly handle IPv4 addresses on
	    little endian platforms and fails with hostnames
	    beginning with a number. Remove get_hostent and use
	    ei_gethostbyname directly since gethostbyname supports
	    IPv4 addresses.</p>
          <p>
	    (Thanks to Michael Santos)</p>
          <p>
	    Own Id: OTP-8890</p>
        </item>
        <item>
	    <p> teach ei_x_format to handle unary - and + (Thanks to
	    Steve Vinoski)</p>
          <p>
	    Own Id: OTP-8891</p>
        </item>
        <item>
	    <p>Fix zero byte allocation in registry. (Thanks to
	    Michael Santos)</p>
          <p>
	    Own Id: OTP-8893</p>
        </item>
        <item>
	    <p> Check the length of the node name to prevent an
	    overflow. Memory error control of ei_alloc_big. (Thanks
	    to Michael Santos) </p>
          <p>
	    Own Id: OTP-8943</p>
        </item>
        <item>
          <p>
	    erl_term_len() in erl_interface could returned too large
	    values for integers (since R14B) and too small values for
	    refs (since R9B).</p>
          <p>
	    Own Id: OTP-8945</p>
        </item>
      </list>
    </section>

</section>

<section><title>Erl_Interface 3.7.1.1</title>
    <section><title>Fixed Bugs and Malfunctions</title>
      <list>
        <item>
	    <p>
		The <c>erl_interface</c> tracelevel for erlang messages was incorrect. This has now been fixed.
	    </p>
          <p>
	    Own Id: OTP-8874</p>
        </item>
    </list>
    </section>

</section>
<section><title>Erl_Interface 3.7.1</title>

    <section><title>Fixed Bugs and Malfunctions</title>
      <list>
        <item>
          <p>
	    Removed unused variable in <c>ei_decode_term.c</c>.</p>
          <p>
	    Fixed faulty deallocation in <c>erl_call</c>.</p>
          <p>
	    Own Id: OTP-8748</p>
        </item>
        <item>
	    <p>ei_connect: correct man page examples (Thanks to
	    Michael Santos)</p>
          <p>
	    Own Id: OTP-8813</p>
        </item>
        <item>
	    <p>ei: prevent overflow in <c>ei_connect_init</c> and
	    <c>ei_xconnect</c></p> <p>Add length check of the buffer
	    before copying. (Thanks to Michael Santos)</p>
          <p>
	    Own Id: OTP-8814</p>
        </item>
        <item>
	    <p>Remove DECLSPEC feature which fails on Windows Vista
	    and use the fallback implementation instead.</p>
          <p>
	    Own Id: OTP-8826</p>
        </item>
        <item>
	    <p>erl_call: fix multiple buffer overflows (Thanks to
	    Michael Santos)</p>
          <p>
	    Own Id: OTP-8827</p>
        </item>
      </list>
    </section>


    <section><title>Improvements and New Features</title>
      <list>
        <item>
	    <p>Fix incorrect writev iovec buffer handling in
	    <c>erl_interface</c> (Thanks to Steve Vinoski)</p>
          <p>
	    Own Id: OTP-8837</p>
        </item>
      </list>
    </section>

</section>

<section><title>Erl_Interface 3.7</title>

    <section><title>Improvements and New Features</title>
      <list>
        <item>
	    <p>compact IEEE 754 double encoding in external binary
	    format for ei</p> <list><item><p>Implement the compact
	    IEEE 754 double encoding in external binary format for
	    ei. Encoding for ei now always produces the NEW_FLOAT_EXT
	    format. Decoding and term printing handle both the old
	    ERL_FLOAT_EXT encoding and the new NEW_FLOAT_EXT
	    encoding. </p></item> <item><p>Legacy erl_interface code
	    also handles the new encoding, but still produces the
	    ERL_FLOAT_EXT encoding by default.</p></item>
	    <item><p>Also enable the DFLAG_NEW_FLOATS distribution
	    flag.</p></item> <item><p>ei_get_type() will return
	    ERL_FLOAT_EXT regardless if the external format is
	    encoded with ERL_FLOAT_EXT or NEW_FLOAT_EXT for
	    doubles.</p></item> <item><p>Reduce the number of copies
	    of the code for encoding and decoding doubles throughout
	    ei and erl_interface by instead calling the ei encoding
	    and decoding functions wherever possible.</p></item>
	    <item><p>Restore commented-out float tests in
	    ei_decode_SUITE and ei_encode_SUITE in
	    lib/erl_interface/test. Modify them to make them match
	    the style of other tests in the same suites.</p></item>
	    </list> <p>These changes are based on an ei float patch
	    from Serge Aleynikov originally submitted against R12B-2
	    in July 2008 and reworked by Steve Vinoski May 2010.</p>
          <p>
	    *** POTENTIAL INCOMPATIBILITY ***</p>
          <p>
	    Own Id: OTP-8684</p>
        </item>
      </list>
    </section>

</section>

<section><title>Erl_Interface 3.6.5</title>

    <section><title>Improvements and New Features</title>
      <list>
        <item>
          <p>
	    Document debug support.</p>
          <p>
	    Debug trace output for connection activity could be
	    enabled setting the trace level as an integer to the
	    EI_TRACELEVEL environment variable. This option could
	    also be read and set from a running program using
	    ei_get_tracelevel(void) and ei_set_tracelevel(int).</p>
          <p>
	    Own Id: OTP-5037</p>
        </item>
        <item>
	    <p>Cross compilation improvements and other build system
	    improvements.</p>
	    <p>Most notable:</p> <list><item> Lots of cross
	    compilation improvements. The old cross compilation
	    support was more or less non-existing as well as broken.
	    Please, note that the cross compilation support should
	    still be considered as experimental. Also note that old
	    cross compilation configurations cannot be used without
	    modifications. For more information on cross compiling
	    Erlang/OTP see the <c>$ERL_TOP/INSTALL-CROSS.md</c> file.
	    </item><item> Support for staged install using <url
	    href="http://www.gnu.org/prep/standards/html_node/DESTDIR.html">DESTDIR</url>.
	    The old broken <c>INSTALL_PREFIX</c> has also been fixed.
	    For more information see the <c>$ERL_TOP/INSTALL.md</c>
	    file. </item><item> Documentation of the <c>release</c>
	    target of the top <c>Makefile</c>. For more information
	    see the <c>$ERL_TOP/INSTALL.md</c> file. </item><item>
	    <c>make install</c> now by default creates relative
	    symbolic links instead of absolute ones. For more
	    information see the <c>$ERL_TOP/INSTALL.md</c> file.
	    </item><item> <c>$ERL_TOP/configure --help=recursive</c>
	    now works and prints help for all applications with
	    <c>configure</c> scripts. </item><item> Doing <c>make
	    install</c>, or <c>make release</c> directly after
	    <c>make all</c> no longer triggers miscellaneous
	    rebuilds. </item><item> Existing bootstrap system is now
	    used when doing <c>make install</c>, or <c>make
	    release</c> without a preceding <c>make all</c>.
	    </item><item> The <c>crypto</c> and <c>ssl</c>
	    applications use the same runtime library path when
	    dynamically linking against <c>libssl.so</c> and
	    <c>libcrypto.so</c>. The runtime library search path has
	    also been extended. </item><item> The <c>configure</c>
	    scripts of <c>erl_interface</c> and <c>odbc</c> now
	    search for thread libraries and thread library quirks the
	    same way as <c>erts</c> do. </item><item> The
	    <c>configure</c> script of the <c>odbc</c> application
	    now also looks for odbc libraries in <c>lib64</c> and
	    <c>lib/64</c> directories when building on a 64-bit
	    system. </item><item> The <c>config.h.in</c> file in the
	    <c>erl_interface</c> application is now automatically
	    generated in instead of statically updated which reduces
	    the risk of <c>configure</c> tests without any effect.
	    </item></list>
	    <p>(Thanks to Henrik Riomar for suggestions and
	    testing)</p>
	    <p>(Thanks to Winston Smith for the AVR32-Linux cross
	    configuration and testing)</p>
          <p>
	    *** POTENTIAL INCOMPATIBILITY ***</p>
          <p>
	    Own Id: OTP-8323</p>
        </item>
        <item>
          <p>
	    Change erroneous "\\0" in documentation files
	    <c>erl_notes.xml</c> and <c> erl_eterm.xml</c>.</p>
          <p>
	    Own Id: OTP-8326</p>
        </item>
        <item>
          <p>
	    Allow <c>erl_match()</c> to match <c>ERL_LONGLONG</c> and
	    <c>ERL_U_LONGLONG</c> terms (Thanks to Scott Lystig
	    Fritchie).</p>
          <p>
	    Own Id: OTP-8400</p>
        </item>
      </list>
    </section>

</section>

<section><title>Erl_Interface 3.6.4</title>

    <section><title>Improvements and New Features</title>
      <list>
        <item>
          <p>
	    The documentation is now built with open source tools
	    (xsltproc and fop) that exists on most platforms. One
	    visible change is that the frames are removed.</p>
          <p>
	    Own Id: OTP-8201</p>
        </item>
      </list>
    </section>

</section>

<section><title>Erl_Interface 3.6.3</title>

    <section><title>Fixed Bugs and Malfunctions</title>
      <list>
        <item>
          <p>
	    The manual states that erl_receive() return the reason in
	    the <c>ErlMessage</c> struct. This was not the case and
	    the function is now corrected.</p>
          <p>
	    *** POTENTIAL INCOMPATIBILITY ***</p>
          <p>
	    Own Id: OTP-4969</p>
        </item>
        <item>
          <p>
	    In <c>send_exit.c</c> an errorneous size of memory
	    allocation could occur when reallocating a buffer.</p>
          <p>
	    In <c>ei_decode_trace.c</c> the index could be updated
	    when the decoding failed.</p>
          <p>
	    In <c>ei_printterm.c</c> the index could be updated when
	    the decoding failed in lists and tuples.</p>
          <p>
	    In <c>ei_decode_term.c</c> when decoding a double
	    (ERL_FLOAT_EXT) no check was done to ensure that the last
	    of the 31 bytes was null terminated.</p>
          <p>
	    In <c>ei_decode_term.c</c> when decoding references, only
	    the first 3 bytes are read, but the index did not
	    increment by the total size.</p>
          <p>
	    In <c>ei_decode_fun.c</c> no check of correct buffer
	    allocation or data length was done.</p>
          <p>
	    In <c>ei_decode_string.c</c> the integer list string case
	    did not decode the NIL tail correctly.</p>
          <p>
	    These errors has now been fixed. (Thanks to Romain
	    Lenglet, Paul Mineiro and Paul Guyot).</p>
          <p>
	    Own Id: OTP-6117</p>
        </item>
        <item>
          <p>
	    <c>ei_decode_big</c> could be decoded with a garbage
	    byte.</p>
          <p>
	    <c>ei_encode_big</c> and <c>ei_x_encode_big</c> is now
	    available.</p>
          <p>
	    Own Id: OTP-7554</p>
        </item>
        <item>
          <p>
	    The function <c>erl_init_resolve()</c> did not conform to
	    C99 standard which caused a build error on some
	    platforms. This has now been fixed.</p>
          <p>
	    Own Id: OTP-8093</p>
        </item>
        <item>
          <p>
	    <c>Makefile.in</c> has been updated to use the LDFLAGS
	    environment variable (if set). (Thanks to Davide
	    Pesavento.)</p>
          <p>
	    Own Id: OTP-8157</p>
        </item>
      </list>
    </section>


    <section><title>Improvements and New Features</title>
      <list>
        <item>
          <p>
	    Added support for 64-bit integers in encoding/decoding.</p>
          <p>
	    Added support for better printouts of binaries.</p>
          <p>
	    Own Id: OTP-6091</p>
        </item>
      </list>
    </section>

</section>

<section><title>Erl_Interface 3.6.2</title>

    <section><title>Fixed Bugs and Malfunctions</title>
      <list>
        <item>
          <p>
	    A problem with <c>gethostbyname</c> in <c>erl_start.c</c>
	    could cause a buffer overflow. This has now been fixed.</p>
          <p>
	    Clean up of code and removed compiler warnings.</p>
          <p>
	    Own Id: OTP-7978</p>
        </item>
      </list>
    </section>

</section>

<section><title>Erl_Interface 3.6.1</title>

    <section><title>Fixed Bugs and Malfunctions</title>
      <list>
        <item>
	    <p>A faulty validation in <c>ei_reg_getpval</c> caused it
	    to never return the key-value. This has now been fixed.
	    (Thanks to Matt Stancliff)</p>
          <p>
	    Own Id: OTP-7960</p>
        </item>
      </list>
    </section>


    <section><title>Improvements and New Features</title>
      <list>
        <item>
	    <p>Minor update to the <c>configure</c> script.</p>
          <p>
	    Own Id: OTP-7959</p>
        </item>
      </list>
    </section>

</section>

<section><title>Erl_Interface 3.6.1</title>

    <section><title>Improvements and New Features</title>
      <list>
        <item>
	    <p>Minor update to the <c>configure</c> script.</p>
          <p>
	    Own Id: OTP-7959</p>
        </item>
      </list>
    </section>

</section>

<section><title>Erl_Interface 3.6</title>

    <section><title>Improvements and New Features</title>
      <list>
        <item>
          <p>
	    Nodes belonging to different independent clusters can now
	    co-exist on the same host with the help of a new
	    environment variable setting ERL_EPMD_PORT.</p>
          <p>
	    Own Id: OTP-7826</p>
        </item>
      </list>
    </section>

</section>

<section><title>Erl_Interface 3.5.9</title>

    <section><title>Fixed Bugs and Malfunctions</title>
      <list>
        <item>
          <p>
	    A type-casting bug in ei_skip_term and ei_printterm on
	    64bit platforms rendering undefined results is now
	    corrected.</p>
          <p>
	    Own Id: OTP-7577</p>
        </item>
        <item>
          <p>
	    A bug in the hostent copying code of erl_interface on
	    MacOS X/Darwin is now corrected.</p>
          <p>
	    Own Id: OTP-7593</p>
        </item>
        <item>
	    <p>A problem with building <c>erl_interface</c> on
	    FreeBSD has been fixed (Thanks to Akira Kitada).</p>
          <p>
	    Own Id: OTP-7611</p>
        </item>
      </list>
    </section>

</section>

<section><title>Erl_Interface 3.5.8</title>

    <section><title>Fixed Bugs and Malfunctions</title>
      <list>
        <item>
          <p>
	    Fixed bug in erl_interface when decoding broken data</p>
          <p>
	    Own Id: OTP-7448</p>
        </item>
      </list>
    </section>

</section>


<section><title>Erl_Interface 3.5.7</title>

    <section><title>Fixed Bugs and Malfunctions</title>
      <list>
        <item>
          <p>
	    An erroneous freeing of memory could occur when using
	    <c>ei_x_format_wo_ver</c> in erl_interface, resulting in
	    a segmentation fault.</p>
          <p>
	    Own Id: OTP-6795</p>
        </item>
        <item>
          <p>
	    A faulty compare in <c>erl_marshal</c> has now been
	    fixed. (Thanks to Simon Cornish and Paul Mineiro)</p>
          <p>
	    Own Id: OTP-7368</p>
        </item>
      </list>
    </section>

</section>

<section><title>Erl_Interface 3.5.6</title>

    <section><title>Fixed Bugs and Malfunctions</title>
      <list>
        <item>
          <p>
	    Minor documentation fixes.</p>
          <p>
	    Own Id: OTP-7183 Aux Id: OTP-7118 </p>
        </item>
      </list>
    </section>

</section>

<section><title>Erl_Interface 3.5.5.4</title>

    <section><title>Fixed Bugs and Malfunctions</title>
      <list>
        <item>
          <p>
	    The symbol __erl_errno was undefined in the single thread
	    version of the ei library, but is now defined.</p>
          <p>
	    Own Id: OTP-6887</p>
        </item>
        <item>
          <p>
	    Corrected FreeBSD build error.</p>
          <p>
	    Own Id: OTP-7093</p>
        </item>
      </list>
    </section>

</section>

  <section>
    <title>Erl_Interface 3.5.5.3</title>

    <section>
      <title>Improvements and New Features</title>
      <list type="bulleted">
        <item>
          <p>Calls to alloca in erl_marshal.c have been removed. A
            static buffer is now used instead to store node names
            temporarily.</p>
          <p>Own Id: OTP-6331 Aux Id: seq10468 </p>
        </item>
        <item>
          <p>ei_print_term interprets a list of integers with values
            from 0 to 255 as a string. If the original list contains
            the integer 0, this is considered terminator of the
            string. This is incorrect. The function has now been
            modified to not look for '\0' in a string, but always
            print all characters.</p>
          <p>Own Id: OTP-6339 Aux Id: seq10492 </p>
        </item>
      </list>
    </section>
  </section>

  <section>
    <title>Erl_Interface 3.5.5.2</title>

    <section>
      <title>Fixed Bugs and Malfunctions</title>
      <list type="bulleted">
        <item>
          <p>The combination of xeon processors with 64bit x86
            extensions and a 32bit linux could cause ei_decode_long
            and ei_decode_longlong to fail for the value LONG_MIN and
            LONGLONG_MIN. The conversion is now made more portable.</p>
          <p>Own Id: OTP-6216</p>
        </item>
      </list>
    </section>
  </section>

  <section>
    <title>Erl_Interface 3.5.5.1</title>

    <section>
      <title>Improvements and New Features</title>
      <list type="bulleted">
        <item>
          <p>Portability enhancements.</p>
          <p>Own Id: OTP-6132</p>
        </item>
      </list>
    </section>
  </section>

  <section>
    <title>Erl_Interface 3.5.5</title>

    <section>
      <title>Fixed Bugs and Malfunctions</title>
      <list type="bulleted">
        <item>
          <p>Different (and old) <c><![CDATA[config.guess]]></c> files in the
            <c><![CDATA[erts]]></c> and <c><![CDATA[erl_interface]]></c> applications would
            cause build problems on the new Intel-based iMacs.
            (Thanks to Sebastion Strollo.)</p>
          <p>Own Id: OTP-5967</p>
        </item>
        <item>
          <p>pthread header and library mismatch on linux systems (at
            least some SuSE and Debian) with both NPTL and
            Linuxthreads libraries installed.</p>
          <p>Own Id: OTP-5981</p>
        </item>
      </list>
    </section>

    <section>
      <title>Improvements and New Features</title>
      <list type="bulleted">
        <item>
          <p>Support for a C node to connect to an Erlang node on a
            standalone host has been added.</p>
          <p>Own Id: OTP-5883 Aux Id: seq10170 </p>
        </item>
      </list>
    </section>
  </section>

  <section>
    <title>Erl_interface 3.5.2</title>

    <section>
      <title>Improvements and New Features</title>
      <list type="bulleted">
        <item>
          <p>A configuration test error caused erl_interface to be
            built without support for threads. This has been
            corrected.</p>
          <p>Own Id: OTP-5456</p>
        </item>
      </list>
    </section>
  </section>

  <section>
    <title>Erl_interface 3.5.1</title>

    <section>
      <title>Improvements and New Features</title>
      <list type="bulleted">
        <item>
          <p>Changes and improvements have been made to the build and
            test environment to solve problems with failing
            erl_interface test cases.</p>
          <p>Own Id: OTP-5295 Aux Id: OTP-5387 </p>
        </item>
      </list>
    </section>
  </section>

  <section>
    <title>Erl_interface 3.5</title>

    <section>
      <title>Improvements and New Features</title>
      <list type="bulleted">
        <item>
          <p>Process identifiers and port identifiers have been
            made more unique. Previously 18 bits were used as id in
            the internal representation of process and port
            identifiers. Now 28 bits are used. </p>
          <p>The maximum
            limit on the number of concurrently existing processes
            due to the representation of pids has been increased to
            268435456 processes. The same is true for ports. This
            limit will at least on a 32-bit architecture be
            impossible to reach due to memory shortage. </p>
          <p><em>NOTE:</em> By default, the <c><![CDATA[ERTS]]></c>, and the
            <c><![CDATA[erl_interface]]></c>, <c><![CDATA[ei]]></c>, and <c><![CDATA[jinterface]]></c>
            libraries are now only guaranteed to be compatible with
            other Erlang/OTP components from the same release. It is
            possible to set each component in compatibility mode of
            an earlier release, though. See the documentation for
            respective component on how to set it in compatibility
            mode. </p>
          <p>*** POTENTIAL INCOMPATIBILITY ***</p>
          <p>Own Id: OTP-4968 Aux Id: OTP-4196 </p>
        </item>
      </list>
    </section>
  </section>

  <section>
    <title>Erl_interface 3.4.5</title>

    <section>
      <title>Fixed Bugs and Malfunctions</title>
      <list type="bulleted">
        <item>
          <p>Corrections for mistakes done for patch erl_605/OTP-4874.</p>
          <p>Own Id: OTP-4995 Aux Id: OTP-4874 </p>
        </item>
      </list>
    </section>
  </section>

  <section>
    <title>Erl_interface 3.4.4</title>

    <section>
      <title>Fixed Bugs and Malfunctions</title>
      <list type="bulleted">
        <item>
          <p>A small optimization in ei_rpc*() was added and a bug in
            ei_decode_longlong() was corrected.</p>
          <p>Own Id: OTP-4784</p>
        </item>
      </list>
    </section>
  </section>

  <section>
    <title>Erl_interface 3.4.2</title>

    <section>
      <title>Fixed Bugs and Malfunctions</title>
      <list type="bulleted">
        <item>
          <p>Strings longer than 65535 bytes were encoded wrong in
            ei/erl_interface.</p>
          <p>Own Id: OTP-4865 Aux Id: EABln07451 </p>
        </item>
      </list>
    </section>
  </section>

  <section>
    <title>Erl_interface 3.4.1</title>

    <section>
      <title>Fixed Bugs and Malfunctions</title>
      <list type="bulleted">
        <item>
          <p>erl_call -a parsed erlang terms incorrectly due to a bug
            in ei_format, which is now corrected.</p>
          <p>Own Id: OTP-4777 Aux Id: seq8099 </p>
        </item>
      </list>
    </section>
  </section>
</chapter><|MERGE_RESOLUTION|>--- conflicted
+++ resolved
@@ -31,11 +31,7 @@
   </header>
   <p>This document describes the changes made to the Erl_interface application.</p>
 
-<<<<<<< HEAD
 <section><title>Erl_Interface 4.0.3</title>
-=======
-<section><title>Erl_Interface 4.0.2.1</title>
->>>>>>> 07d54905
 
     <section><title>Fixed Bugs and Malfunctions</title>
       <list>
@@ -52,7 +48,6 @@
       </list>
     </section>
 
-<<<<<<< HEAD
 
     <section><title>Known Bugs and Problems</title>
       <list>
@@ -68,8 +63,25 @@
       </list>
     </section>
 
-=======
->>>>>>> 07d54905
+</section>
+
+<section><title>Erl_Interface 4.0.2.1</title>
+
+    <section><title>Fixed Bugs and Malfunctions</title>
+      <list>
+        <item>
+          <p>
+	    Fix bug where sending of large data with ei_send_*/ei_rpc
+	    with infinite timeout could fail when the tcp buffer
+	    becomes full.</p>
+          <p>
+	    Fault has existed since OTP-21.</p>
+          <p>
+	    Own Id: OTP-17358 Aux Id: ERLERL-610 </p>
+        </item>
+      </list>
+    </section>
+
 </section>
 
 <section><title>Erl_Interface 4.0.2</title>
@@ -349,7 +361,6 @@
 
 </section>
 
-<<<<<<< HEAD
 <section><title>Erl_Interface 3.13.2.1</title>
 
     <section><title>Fixed Bugs and Malfunctions</title>
@@ -384,8 +395,6 @@
 
 </section>
 
-=======
->>>>>>> 07d54905
 <section><title>Erl_Interface 3.13.2</title>
 
     <section><title>Fixed Bugs and Malfunctions</title>
@@ -531,7 +540,6 @@
 
 </section>
 
-<<<<<<< HEAD
 <section><title>Erl_Interface 3.11.3.2</title>
 
     <section><title>Fixed Bugs and Malfunctions</title>
@@ -599,8 +607,6 @@
 
 </section>
 
-=======
->>>>>>> 07d54905
 <section><title>Erl_Interface 3.11.3</title>
 
     <section><title>Fixed Bugs and Malfunctions</title>
