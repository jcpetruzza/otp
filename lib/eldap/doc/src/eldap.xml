<?xml version="1.0" encoding="utf-8" ?>
<!DOCTYPE erlref SYSTEM "erlref.dtd">

<erlref>
  <header>
    <copyright>
      <year>2012</year><year>2022</year>
      <holder>Ericsson AB. All Rights Reserved.</holder>
    </copyright>
    <legalnotice>
      Licensed under the Apache License, Version 2.0 (the "License");
      you may not use this file except in compliance with the License.
      You may obtain a copy of the License at
 
          http://www.apache.org/licenses/LICENSE-2.0

      Unless required by applicable law or agreed to in writing, software
      distributed under the License is distributed on an "AS IS" BASIS,
      WITHOUT WARRANTIES OR CONDITIONS OF ANY KIND, either express or implied.
      See the License for the specific language governing permissions and
      limitations under the License.

    </legalnotice>

    <title>eldap</title>
    <prepared>Peter H&ouml;gfeldt</prepared>
    <docno></docno>
    <date>2000-06-20</date>
    <rev>B</rev>
  </header>
  <module since="OTP R15B01">eldap</module>
  <modulesummary>LDAP Client</modulesummary>
  <description>
    <p>This module provides a client api to the Lightweight Directory Access Protocol (LDAP).
    </p>
    <p>References:</p>
    <list type="bulleted">
      <item> <p>RFC 4510 - RFC 4519</p> </item>
      <item> <p>RFC 2830</p> </item>
    </list>
    <p>The above publications can be found at <url href="http://www.ietf.org">IETF</url>.
    </p>
  </description>

  <section>
    <title>DATA TYPES</title>
    <p>Type definitions that are used more than once in this module:
    </p>
    <taglist>
      <tag><c>handle()</c></tag>
      <item><p>Connection handle</p></item>

      <tag><c>attribute() =</c></tag>
      <item><p><c>{Type = string(), Values=[string()]}</c></p></item>

      <tag><c>modify_op()</c></tag>
      <item><p>See 
        <seemfa marker="#mod_add/2">mod_add/2</seemfa>, 
        <seemfa marker="#mod_delete/2">mod_delete/2</seemfa>,
        <seemfa marker="#mod_replace/2">mod_replace/2</seemfa>
      </p></item>

      <tag><c>scope()</c></tag>
      <item><p>See 
        <seemfa marker="#baseObject/0">baseObject/0</seemfa>, 
        <seemfa marker="#singleLevel/0">singleLevel/0</seemfa>, 
        <seemfa marker="#wholeSubtree/0">wholeSubtree/0</seemfa>
      </p></item>

      <tag><c>dereference()</c></tag>
      <item><p>See 
        <seemfa marker="#neverDerefAliases/0">neverDerefAliases/0</seemfa>, 
        <seemfa marker="#derefInSearching/0">derefInSearching/0</seemfa>, 
        <seemfa marker="#derefFindingBaseObj/0">derefFindingBaseObj/0</seemfa>, 
        <seemfa marker="#derefAlways/0">derefAlways/0</seemfa>
      </p></item>

      <tag><c>filter()</c></tag>
      <item><p>See 
        <seemfa marker="#present/1">present/1</seemfa>, 
        <seemfa marker="#substrings/2">substrings/2</seemfa>, 
        <seemfa marker="#equalityMatch/2">equalityMatch/2</seemfa>, 
        <seemfa marker="#greaterOrEqual/2">greaterOrEqual/2</seemfa>, 
        <seemfa marker="#lessOrEqual/2">lessOrEqual/2</seemfa>, 
        <seemfa marker="#approxMatch/2">approxMatch/2</seemfa>, 
        <seemfa marker="#extensibleMatch/2">extensibleMatch/2</seemfa>, 
        <seemfa marker="#'and'/1">'and'/1</seemfa>, 
        <seemfa marker="#'or'/1">'or'/1</seemfa>, 
        <seemfa marker="#'not'/1">'not'/1</seemfa>
      </p></item>

      <tag><c>return_value() = </c></tag>
      <item><p><c>ok | {ok, {referral,referrals()}} | {error,Error}</c>
      </p></item>

      <tag><c>referrals() =</c></tag>
      <item><p><c>[Address = string()]</c> The contents of <c>Address</c> is server dependent.
      </p></item>

    </taglist>
  </section>


  <funcs>
    <func>
      <name since="OTP R15B01">open([Host]) -> {ok, Handle} | {error, Reason}</name>
      <fsummary>Open a connection to an LDAP server.</fsummary>
      <type>
	<v>Handle = handle()</v>
      </type>
      <desc>
        <p>Setup a connection to an LDAP server, the <c>HOST</c>'s are tried in order. </p>
      </desc>
    </func>
    <func>
      <name since="OTP R15B01">open([Host], [Option]) -> {ok, Handle} | {error, Reason}</name>
      <fsummary>Open a connection to an LDAP server.</fsummary>
      <type>
	<v>Handle = handle()</v>
	<v>Option = {port, integer()} | {log, function()} | {timeout, integer()} | {ssl, boolean()} | {sslopts, list()} | {tcpopts, list()}</v>
      </type>
      <desc>
        <p>Setup a connection to an LDAP server, the <c>HOST</c>'s are tried in order.</p>
	<p>The log function takes three arguments, <c>fun(Level, FormatString, [FormatArg]) end</c>.</p>
	<p>Timeout set the maximum time in milliseconds that each server request may take.</p>
	<p>All TCP socket options are accepted except 
	  <c>active</c>, <c>binary</c>, <c>deliver</c>, <c>list</c>, <c>mode</c> and <c>packet</c>
	</p>
      </desc>
    </func>
    <func>
      <name since="OTP R15B01">close(Handle) -> ok</name>
      <fsummary>Shutdown the connection.</fsummary>
      <type>
	<v>Handle = handle()</v>
      </type>
      <desc>
        <p>Shutdown the connection after sending an unbindRequest to the server. If the connection is tls the connection
	will be closed with <c>ssl:close/1</c>, otherwise with <c>gen_tcp:close/1</c>.</p>
      </desc>
    </func>
    <func>
      <name since="OTP R16B03">start_tls(Handle, Options) -> return_value()</name>
      <fsummary>Upgrade a connection to TLS.</fsummary>
      <desc>
        <p>Same as start_tls(Handle, Options, infinity)</p>
      </desc>
    </func>
    <func>
      <name since="OTP R16B03">start_tls(Handle, Options, Timeout) -> return_value()</name>
      <fsummary>Upgrade a connection to TLS.</fsummary>
      <type>
	<v>Handle = handle()</v>
	<v>Options = ssl:ssl_options()</v>
	<v>Timeout = infinity | positive_integer()</v>
      </type>
      <desc>
        <p>Upgrade the connection associated with <c>Handle</c> to a tls connection if possible.</p>
	<p>The upgrade is done in two phases: first the server is asked for permission to upgrade. Second, if the request is acknowledged, the upgrade to tls is performed.</p>
	<p>Error responses from phase one will not affect the current encryption state of the connection. Those responses are:</p>
	<taglist>
	  <tag><c>tls_already_started</c></tag>
	  <item>The connection is already encrypted.  The connection is not affected.</item>
	  <tag><c>{response,ResponseFromServer}</c></tag>
	  <item>The upgrade was refused by the LDAP server.  The <c>ResponseFromServer</c> is an atom delivered byt the LDAP server explained in section 2.3 of rfc 2830. The connection is not affected, so it is still un-encrypted.</item>
	</taglist>
	<p>Errors in the second phase will however end the connection:</p>
	<taglist>
	  <tag><c>Error</c></tag>
	  <item>Any error responded from ssl:connect/3</item>
	</taglist>
	<p>The <c>Timeout</c> parameter is for the actual tls upgrade (phase 2) while the timeout in
	<seemfa marker="#open/2">eldap:open/2</seemfa> is used for the initial negotiation about
	upgrade (phase 1).
	</p>
      </desc>
    </func>
    <func>
      <name since="OTP R15B01">simple_bind(Handle, Dn, Password) -> return_value()</name>
      <fsummary>Authenticate the connection.</fsummary>
      <type>
	<v>Handle = handle()</v>
        <v>Dn = string()</v>
        <v>Password = string()</v>
      </type>
      <desc>
        <p>Authenticate the connection using simple authentication.</p>
      </desc>
    </func>
    <func>
      <name since="OTP R15B01">add(Handle, Dn, [Attribute]) -> return_value()</name>
      <fsummary>Add an entry.</fsummary>
      <type>
	<v>Handle = handle()</v>
        <v>Dn = string()</v>
	<v>Attribute = attribute()</v>
      </type>
      <desc>
	<p> Add an entry. The entry must not exist.</p>
	<code>
  add(Handle,
      "cn=Bill Valentine, ou=people, o=Example Org, dc=example, dc=com",
       [{"objectclass", ["person"]},
        {"cn", ["Bill Valentine"]},
        {"sn", ["Valentine"]},
        {"telephoneNumber", ["545 555 00"]}]
     )
	</code>
      </desc>
    </func>
    <func>
      <name since="OTP R15B01">delete(Handle, Dn) -> return_value()</name>
      <fsummary>Delete an entry.</fsummary>
      <type>
        <v>Dn = string()</v>
      </type>
      <desc>
	<p> Delete an entry.</p>
	<code>
  delete(Handle, "cn=Bill Valentine, ou=people, o=Example Org, dc=example, dc=com")
	</code>
      </desc>
    </func>

    <func>
      <name since="OTP R15B01">mod_add(Type, [Value]) -> modify_op()</name>
      <fsummary>Create a modification operation.</fsummary>
      <type>
        <v>Type = string()</v>
        <v>Value = string()</v>
      </type>
      <desc> <p> Create an add modification operation.</p> </desc>
    </func>
    <func>
      <name since="OTP R15B01">mod_delete(Type, [Value]) -> modify_op()</name>
      <fsummary>Create a modification operation.</fsummary>
      <type>
        <v>Type = string()</v>
        <v>Value = string()</v>
      </type>
      <desc> <p> Create a delete modification operation.</p> </desc>
    </func>
    <func>
      <name since="OTP R15B01">mod_replace(Type, [Value]) -> modify_op()</name>
      <fsummary>Create a modification operation.</fsummary>
      <type>
        <v>Type = string()</v>
        <v>Value = string()</v>
      </type>
      <desc> <p> Create a replace modification operation.</p> </desc>
    </func>

    <func>
      <name since="OTP R15B01">modify(Handle, Dn, [ModifyOp]) -> return_value()</name>
      <fsummary>Modify an entry.</fsummary>
      <type>
        <v>Dn = string()</v>
        <v>ModifyOp = modify_op()</v>
      </type>
      <desc>
	<p> Modify an entry.</p>
	<code>
  modify(Handle, "cn=Bill Valentine, ou=people, o=Example Org, dc=example, dc=com",
         [eldap:mod_replace("telephoneNumber", ["555 555 00"]),
	  eldap:mod_add("description", ["LDAP Hacker"]) ])
	</code>
      </desc>
    </func>
    <func>
      <name since="OTP 18.0">modify_password(Handle, Dn, NewPasswd) -> return_value() | {ok, GenPasswd}</name>
      <fsummary>Modify the password of a user.</fsummary>
      <type>
        <v>Dn = string()</v>
        <v>NewPasswd = string()</v>
      </type>
      <desc>
	<p>Modify the password of a user. See <seemfa marker="#modify_password/4">modify_password/4</seemfa>.</p>
      </desc>
    </func>
    <func>
      <name since="OTP 18.0">modify_password(Handle, Dn, NewPasswd, OldPasswd) -> return_value() | {ok, GenPasswd}</name>
      <fsummary>Modify the password of a user.</fsummary>
      <type>
        <v>Dn = string()</v>
        <v>NewPasswd = string()</v>
        <v>OldPasswd = string()</v>
        <v>GenPasswd = string()</v>
      </type>
      <desc>
	<p>Modify the password of a user.</p>
        <list type="bulleted">
          <item>
            <p><c>Dn</c>. The user to modify. Should be "" if the
            modify request is for the user of the LDAP session.</p>
          </item>
          <item>
            <p><c>NewPasswd</c>. The new password to set. Should be ""
            if the server is to generate the password. In this case,
            the result will be <c>{ok, GenPasswd}</c>.</p>
          </item>
          <item>
            <p><c>OldPasswd</c>. Sometimes required by server policy
            for a user to change their password. If not required, use
            <seemfa marker="#modify_password/3">modify_password/3</seemfa>.</p>
          </item>
        </list>
      </desc>
    </func>
    <func>
      <name since="OTP R15B01">modify_dn(Handle, Dn, NewRDN, DeleteOldRDN, NewSupDN) -> return_value()</name>
      <fsummary>Modify the DN of an entry.</fsummary>
      <type>
        <v>Dn = string()</v>
        <v>NewRDN = string()</v>
        <v>DeleteOldRDN = boolean()</v>
        <v>NewSupDN = string()</v>
      </type>
      <desc>
	<p> Modify the DN of an entry. <c>DeleteOldRDN</c> indicates
	whether the current RDN should be removed from the attribute list after the operation.
	<c>NewSupDN</c> is the new parent that the RDN shall be moved to.  If the old parent should
	remain as parent, <c>NewSupDN</c> shall be "".</p>
	<code>
  modify_dn(Handle, "cn=Bill Valentine, ou=people, o=Example Org, dc=example, dc=com ",
            "cn=Bill Jr Valentine", true, "")
	</code>
      </desc>
    </func>
    <func>
      <name since="OTP R15B01">search(Handle, SearchOptions) -> {ok, #eldap_search_result{}} | {ok, {referral,referrals()}} | {error, Reason}</name>
      <fsummary>Search the Directory</fsummary>
      <type>
        <v>SearchOptions = #eldap_search{} | [SearchOption]</v>
        <v>SearchOption = {base, string()} | {filter, filter()} | {scope, scope()}
	| {attributes, [string()]} | {deref, dereference()} |
	| {types_only, boolean()} | {timeout, integer()}
	</v>
      </type>
      <desc>
	<p>Search the directory with the supplied the SearchOptions.
	The base and filter options must be supplied.
	Default values: scope is <c>wholeSubtree()</c>, deref is <c>derefAlways()</c>,
	types_only is <c>false</c> and timeout is <c>0</c> (meaning infinity).
	</p>
	<code>
  Filter = eldap:substrings("cn", [{any,"V"}]),
  search(Handle, [{base, "dc=example, dc=com"}, {filter, Filter}, {attributes, ["cn"]}]),
	</code>
	<p>The <c>timeout</c> option in the <c>SearchOptions</c> is for the ldap server, while
	the timeout in <seemfa marker="#open/2">eldap:open/2</seemfa> is used for each
	individual request in the search operation.
	</p>
      </desc>
    </func>

    <func>
      <name since="OTP R15B01">baseObject() -> scope()</name>
      <fsummary>Create search scope.</fsummary>
      <desc> <p> Search baseobject only.</p> </desc>
    </func>
    <func>
      <name since="OTP R15B01">singleLevel() -> scope()</name>
      <fsummary>Create search scope.</fsummary>
      <desc> <p> Search the specified level only, i.e. do not recurse.</p> </desc>
    </func>
    <func>
      <name since="OTP R15B01">wholeSubtree() -> scope()</name>
      <fsummary>Create search scope.</fsummary>
      <desc> <p> Search the entire subtree.</p> </desc>
    </func>

    <func>
      <name since="OTP R15B01">neverDerefAliases() -> dereference()</name>
      <fsummary>Create search option.</fsummary>
      <desc> <p>Never dereference aliases, treat aliases as entries.</p> </desc>
    </func>
    <func>
      <name since="OTP R15B01">derefAlways() -> dereference()</name>
      <fsummary>Create search option.</fsummary>
      <desc> <p>Always dereference aliases.</p> </desc>
    </func>
    <func>
      <name since="OTP R15B01">derefInSearching() -> dereference()</name>
      <fsummary>Create search option.</fsummary>
      <desc> <p>Dereference aliases only when searching.</p> </desc>
    </func>
    <func>
      <name since="OTP R15B01">derefFindingBaseObj() -> dereference()</name>
      <fsummary>Create search option.</fsummary>
      <desc> <p>Dereference aliases only in finding the base.</p> </desc>
    </func>

    <func>
      <name since="OTP R15B01">present(Type) -> filter()</name>
      <fsummary>Create search filter option.</fsummary>
      <type>
	<v>Type = string()</v>
      </type>
      <desc> <p>Create a filter which filters on attribute type presence.</p> </desc>
    </func>
    <func>
      <name since="OTP R15B01">substrings(Type, [SubString]) -> filter()</name>
      <fsummary>Create search filter option.</fsummary>
      <type>
	<v>Type = string()</v>
	<v>SubString = {StringPart, string()}</v>
	<v>StringPart = initial | any | final</v>
      </type>
      <desc> <p>Create a filter which filters on substrings.</p> </desc>
    </func>
    <func>
      <name since="OTP R15B01">equalityMatch(Type, Value) -> filter()</name>
      <fsummary>Create search filter option.</fsummary>
      <type>
	<v>Type = string()</v>
	<v>Value = string()</v>
      </type>
      <desc> <p>Create a equality filter.</p> </desc>
    </func>
    <func>
      <name since="OTP R15B01">greaterOrEqual(Type, Value) -> filter()</name>
      <fsummary>Create search filter option.</fsummary>
      <type>
	<v>Type = string()</v>
	<v>Value = string()</v>
      </type>
      <desc> <p>Create a greater or equal filter.</p> </desc>
    </func>
    <func>
      <name since="OTP R15B01">lessOrEqual(Type, Value) -> filter()</name>
      <fsummary>Create search filter option.</fsummary>
      <type>
	<v>Type = string()</v>
	<v>Value = string()</v>
      </type>
      <desc> <p>Create a less or equal filter.</p> </desc>
    </func>
    <func>
      <name since="OTP R15B01">approxMatch(Type, Value) -> filter()</name>
      <fsummary>Create search filter option.</fsummary>
      <type>
	<v>Type = string()</v>
	<v>Value = string()</v>
      </type>
      <desc> <p>Create a approximation match filter.</p> </desc>
    </func>
    <func>
      <name since="OTP 17.4">extensibleMatch(MatchValue, OptionalAttrs) -> filter()</name>
      <fsummary>Create search filter option.</fsummary>
      <type>
	<v>MatchValue = string()</v>
	<v>OptionalAttrs = [Attr]</v>
	<v>Attr = {matchingRule,string()} | {type,string()} | {dnAttributes,boolean()}</v>
      </type>
      <desc> <p>Creates an extensible match filter. For example, </p>
      <code>
  eldap:extensibleMatch("Bar", [{type,"sn"}, {matchingRule,"caseExactMatch"}]))
      </code>
      <p>creates a filter which performs a <c>caseExactMatch</c> on the attribute <c>sn</c> and matches with the value <c>"Bar"</c>. The default value of <c>dnAttributes</c> is <c>false</c>.</p> </desc>
    </func>
    <func>
      <name since="OTP R15B01">'and'([Filter]) -> filter()</name>
      <fsummary>Create search filter option.</fsummary>
      <type>
	<v>Filter = filter()</v>
      </type>
      <desc> <p>Creates a filter where all <c>Filter</c> must be true.</p> </desc>
    </func>
    <func>
      <name since="OTP R15B01">'or'([Filter]) -> filter()</name>
      <fsummary>Create search filter option.</fsummary>
      <type>
	<v>Filter = filter()</v>
      </type>
      <desc> <p>Create a filter where at least one of the <c>Filter</c> must be true.</p> </desc>
    </func>
    <func>
      <name since="OTP R15B01">'not'(Filter) -> filter()</name>
      <fsummary>Create search filter option.</fsummary>
      <type>
	<v>Filter = filter()</v>
      </type>
      <desc> <p>Negate a filter.</p> </desc>
    </func>
    <func>
      <name since="OTP 24.3">paged_result_control(PageSize) -&gt;
      {control, "1.2.840.113556.1.4.319", true, binary()}</name>
      <fsummary>Create a paged result control tuple</fsummary>
      <type>
        <v>PageSize = positive_integer()</v>
      </type>
      <desc>
        <p>Paged results is an extension to the LDAP protocol
        specified by RFC2696</p>
        <p>This function creates a control with the specified page
        size for use in
        <c>search/3</c>, for example:</p>
   	<code>
Control = eldap:paged_result_control(50),
{ok, SearchResults} = search(Handle, [{base, "dc=example, dc=com"}], [Control]),
	</code>     
      </desc>
    </func>
    <func>
      <name since="OTP 24.3">paged_result_control(PageSize, Cookie)
      -&gt; {control, "1.2.840.113556.1.4.319", true,
      binary()}</name>
      <fsummary>Create a paged result control tuple with the given
      Cookie</fsummary>
      <type>
        <v>PageSize = positive_integer()</v>
        <v>Cookie = binary()</v>
      </type>
      <desc>
        <p>Paged results is an extension to the LDAP protocol
        specified by RFC2696</p>
        <p>This function creates a control with the specified page
        size and cookie for use in
        <c>search/3</c> to retrieve the next results page.</p>
        <p>For example:</p>
        <code>
PageSize = 50,
Control1 = eldap:paged_result_control(PageSize),
{ok, SearchResults1} = search(Handle, [{base, "dc=example, dc=com"}], [Control1]),
%% retrieve the returned cookie from the search results
{ok, Cookie1} = eldap:paged_result_cookie(SearchResults1),
Control2 = eldap:paged_result_control(PageSize, Cookie1),
{ok, SearchResults2} = eldap:search(Handle, [{base, "dc=example,dc=com"}], [Control2]),
%% etc
	</code>
      </desc>
    </func>
    <func>
      <name since="OTP 24.3">paged_result_cookie(SearchResult)
      -&gt; binary()</name>
      <fsummary>Extract a cookie from search results for use in the
      subsequent search.</fsummary>
      <type>
        <v>SearchResult = #eldap_search_result{}</v>
      </type>
      <desc>
        <p>Paged results is an extension to the LDAP protocol
        specified by RFC2696.</p>
        <p>This function extracts the cookie returned from the
        server as a result of a paged search result.</p>
        <p>If the returned cookie is the empty string
        <c>""</c>, then these search results represent the last in
        the series.</p>
      </desc>
    </func>
    <func>
<<<<<<< HEAD
      <name since="@OTP-18480@">info(Handle) -> connection_info()</name>
=======
      <name since="OTP @OTP-18480@">info(Handle) -> connection_info()</name>
>>>>>>> 58771d01
      <fsummary>Returns information about the LDAP connection.
      </fsummary>
      <type>
	<v>connection_info() = #{socket := Socket, socket_type := tcp | ssl}</v>
	<v>Socket = ssl:sslsocket() | gen_tcp:socket()</v>
      </type>
      <desc><p>Currently available information reveals the socket and the transport
       protocol, TCP or TLS (SSL), used by the LDAP connection.</p>
      </desc>
    </func>

  </funcs>

</erlref><|MERGE_RESOLUTION|>--- conflicted
+++ resolved
@@ -549,11 +549,7 @@
       </desc>
     </func>
     <func>
-<<<<<<< HEAD
-      <name since="@OTP-18480@">info(Handle) -> connection_info()</name>
-=======
       <name since="OTP @OTP-18480@">info(Handle) -> connection_info()</name>
->>>>>>> 58771d01
       <fsummary>Returns information about the LDAP connection.
       </fsummary>
       <type>
