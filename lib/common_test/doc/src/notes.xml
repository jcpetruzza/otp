<?xml version="1.0" encoding="utf-8" ?>
<!DOCTYPE chapter SYSTEM "chapter.dtd">

<chapter>
  <header>
    <copyright>
      <year>2004</year><year>2020</year>
      <holder>Ericsson AB. All Rights Reserved.</holder>
    </copyright>
    <legalnotice>
      Licensed under the Apache License, Version 2.0 (the "License");
      you may not use this file except in compliance with the License.
      You may obtain a copy of the License at
 
          http://www.apache.org/licenses/LICENSE-2.0

      Unless required by applicable law or agreed to in writing, software
      distributed under the License is distributed on an "AS IS" BASIS,
      WITHOUT WARRANTIES OR CONDITIONS OF ANY KIND, either express or implied.
      See the License for the specific language governing permissions and
      limitations under the License.

    </legalnotice>

    <title>Common Test Release Notes</title>
    <prepared>Peter Andersson</prepared>
    <responsible>Peter Andersson</responsible>
    <docno></docno>
    <approved></approved>
    <checked></checked>
    <date>2007-12-01</date> 
    <rev>A</rev>
    <file>notes.xml</file>
    </header>

<<<<<<< HEAD
=======
<section><title>Common_Test 1.20.1</title>

    <section><title>Fixed Bugs and Malfunctions</title>
      <list>
        <item>
          <p>
	    A race condition could cause ct_netconfc:open/* to return
	    a disfunctional handle, resulting in errors when invoking
	    other api functions on it, and making it impossible to
	    establish a new connection to the server in question.
	    Similar symptoms were possible with open/* in modules
	    ct_ssh and ct_telnet.</p>
          <p>
	    Internal messages from common_test processes could be
	    left in the caller's message queue after a timeout when
	    invoking call/* in modules ct_netconfc and ct_ssh. An
	    internal process used by module ct_telnet could leak
	    memory due to stray messages.</p>
          <p>
	    Calls to ct_telnet:open/* and ct_telnet:get_data/1 could
	    hang indefinitely if the TCP connection to the server was
	    lost.</p>
          <p>
	    Own Id: OTP-17328 Aux Id: ERIERL-631 </p>
        </item>
      </list>
    </section>

</section>

>>>>>>> 1eb7ac21
<section><title>Common_Test 1.20</title>

    <section><title>Improvements and New Features</title>
      <list>
        <item>
          <p>
	    Various address sanitizer support.</p>
          <p>
	    Own Id: OTP-16959 Aux Id: PR-2965 </p>
        </item>
      </list>
    </section>

</section>

<section><title>Common_Test 1.19.1</title>

    <section><title>Improvements and New Features</title>
      <list>
        <item>
          <p>
	    Add behaviour for test suites</p>
          <p>
	    Own Id: OTP-17070</p>
        </item>
      </list>
    </section>

</section>

<section><title>Common_Test 1.19</title>

    <section><title>Improvements and New Features</title>
      <list>
        <item>
          <p>
	    The function <c>ct_property_test:init_tool/1</c> is added
	    for the cases when the user does not want
	    ct_property_test to compile properties. init_tool/1 can
	    be used to set the property_test_tool config value.</p>
          <p>
	    Own Id: OTP-16029 Aux Id: PR-2145 </p>
        </item>
        <item>
          <p>
	    The built-in Common Test Hook, <c>cth_log_redirect</c>,
	    has been updated to use the system <c>default</c> Logger
	    handler's configuration instead of its own. See the
	    section on <seeguide
	    marker="common_test:ct_hooks_chapter#built-in-cths">Built-in
	    Hooks</seeguide> in the Common Test User's Guide.</p>
          <p>
	    Own Id: OTP-16273</p>
        </item>
        <item>
          <p>
	    Calls of deprecated functions in the <seeguide
	    marker="crypto:new_api#the-old-api">Old Crypto
	    API</seeguide> are replaced by calls of their <seeguide
	    marker="crypto:new_api#the-new-api">substitutions</seeguide>.</p>
          <p>
	    Own Id: OTP-16346</p>
        </item>
      </list>
    </section>

</section>

<section><title>Common_Test 1.18.2</title>

    <section><title>Improvements and New Features</title>
      <list>
        <item>
          <p>
	    Document incl_apps cover option</p>
          <p>
	    Own Id: OTP-16039 Aux Id: ERL-795 </p>
        </item>
        <item>
          <p>
	    The <c>ct_property_test</c> has now a report function for
	    results of stateful testing.</p>
          <p>
	    Own Id: OTP-16340</p>
        </item>
        <item>
          <p>
	    Don't hide error reasons from user</p>
          <p>
	    Own Id: OTP-16364 Aux Id: PR-2480 </p>
        </item>
      </list>
    </section>

</section>

<section><title>Common_Test 1.18.1</title>

    <section><title>Improvements and New Features</title>
      <list>
        <item>
          <p>
	    The ct_property_test logging is improved.</p>
          <p>
	    Own Id: OTP-16287</p>
        </item>
      </list>
    </section>

</section>

<section><title>Common_Test 1.18</title>

    <section><title>Fixed Bugs and Malfunctions</title>
      <list>
        <item>
          <p>
	    If a ct hook is installed in the <c>suite/0</c> function
	    in a test suite, then the hook's <c>terminate/1</c>
	    function would be called several times without it's
	    <c>init/2</c> function being called first. This is now
	    corrected.</p>
          <p>
	    Own Id: OTP-15863 Aux Id: ERIERL-370 </p>
        </item>
        <item>
          <p>
	    If <c>init_per_testcase</c> fails, the test itself is
	    skipped. According to the documentation, it should be
	    possible to change the result to failed in a hook
	    function. The only available hook function in this case
	    is <c>post_init_per_testcase</c>, but changing the return
	    value there did not affect the test case result. This is
	    now corrected.</p>
          <p>
	    Own Id: OTP-15869 Aux Id: ERIERL-350 </p>
        </item>
      </list>
    </section>


    <section><title>Improvements and New Features</title>
      <list>
        <item>
          <p>
	    Add ct_netconfc support for NETCONF 1.1 (RFC 6241). The
	    1.1 base capability can be sent in hello, and RFC 6242
	    chunk framing is applied when both client and server
	    advertise 1.1 support.</p>
          <p>
	    Own Id: OTP-15789</p>
        </item>
        <item>
          <p>
	    Correct lib_dir paths in common_tests opaque data
	    structure that is passed to ct_release_test callback
	    modules in functions upgrade_init/2, upgrade_upgraded/2
	    and upgrade_downgraded/2. The incorrect paths may cause
	    confusion when debugging although it will not cause any
	    incorrect behavior on the part of common_test as it is
	    currently not used.</p>
          <p>
	    Own Id: OTP-15934</p>
        </item>
      </list>
    </section>

</section>

<section><title>Common_Test 1.17.3</title>

    <section><title>Fixed Bugs and Malfunctions</title>
      <list>
        <item>
          <p>
	    All incorrect (that is, all) uses of "can not" has been
	    corrected to "cannot" in source code comments,
	    documentation, examples, and so on.</p>
          <p>
	    Own Id: OTP-14282 Aux Id: PR-1891 </p>
        </item>
      </list>
    </section>


    <section><title>Improvements and New Features</title>
      <list>
        <item>
	    <p> Use <c>ssh</c> instead of <c>rsh</c> as the default
	    remote shell. </p>
          <p>
	    Own Id: OTP-15633 Aux Id: PR-1787 </p>
        </item>
      </list>
    </section>

</section>

<section><title>Common_Test 1.17.2.1</title>

    <section><title>Fixed Bugs and Malfunctions</title>
      <list>
        <item>
          <p>
	    If a ct hook is installed in the <c>suite/0</c> function
	    in a test suite, then the hook's <c>terminate/1</c>
	    function would be called several times without it's
	    <c>init/2</c> function being called first. This is now
	    corrected.</p>
          <p>
	    Own Id: OTP-15863 Aux Id: ERIERL-370 </p>
        </item>
        <item>
          <p>
	    If <c>init_per_testcase</c> fails, the test itself is
	    skipped. According to the documentation, it should be
	    possible to change the result to failed in a hook
	    function. The only available hook function in this case
	    is <c>post_init_per_testcase</c>, but changing the return
	    value there did not affect the test case result. This is
	    now corrected.</p>
          <p>
	    Own Id: OTP-15869 Aux Id: ERIERL-350 </p>
        </item>
      </list>
    </section>

</section>

<section><title>Common_Test 1.17.2</title>

    <section><title>Fixed Bugs and Malfunctions</title>
      <list>
        <item>
          <p>
	    The test result when a hook function fails is in general
	    the same as if the function that the hook is associated
	    with fails. For example, if <c>post_init_per_testcase</c>
	    fails the result is that the test case is skipped, as is
	    the case when <c>init_per_testcase</c> fails.This,
	    however, was earlier not true for timetrap timeouts or
	    other error situations where the process running the hook
	    function was killed. This is now corrected, so the error
	    handling should be the same no matter how the hook
	    function fails.</p>
          <p>
	    *** POTENTIAL INCOMPATIBILITY ***</p>
          <p>
	    Own Id: OTP-15717 Aux Id: ERIERL-334 </p>
        </item>
        <item>
          <p>
	    In some rare cases, when two common_test nodes used the
	    same log directory, a timing problem could occur which
	    caused common_test to crash because it's log cache file
	    was unexpectedly empty. This is now corrected.</p>
          <p>
	    Own Id: OTP-15758 Aux Id: ERIERL-342 </p>
        </item>
      </list>
    </section>


    <section><title>Improvements and New Features</title>
      <list>
        <item>
          <p>
	    Two new common_test hook functions are introduced:</p>
          <p>
	    <c>post_groups/2</c>, which is called after
	    <c>Suite:groups/0</c><br/> <c>post_all/3</c>, which is
	    called after <c>Suite:all/0</c></p>
          <p>
	    These functions allow modifying the return values from
	    the <c>groups/0</c> and <c>all/0</c> functions,
	    respectively.</p>
          <p>
	    A new term, <c>{testcase,TestCase,RepeatProperties}</c>
	    is now also allowed in the return from <c>all/0</c>. This
	    can be used for repeating a single test case a specific
	    number of times, or until it fails or succeeds once.</p>
          <p>
	    Own Id: OTP-14746 Aux Id: ERIERL-143 </p>
        </item>
      </list>
    </section>

</section>

<section><title>Common_Test 1.17.1</title>

    <section><title>Improvements and New Features</title>
      <list>
        <item>
          <p>
	    OTP internal test improvements.</p>
          <p>
	    Own Id: OTP-15716</p>
        </item>
      </list>
    </section>

</section>

<section><title>Common_Test 1.17</title>

    <section><title>Fixed Bugs and Malfunctions</title>
      <list>
        <item>
          <p>
	    A bug caused <c>ct:encrypt_config_file/3</c> and
	    <c>ct:decrypt_config_file/3</c> to fail with
	    <c>badmatch</c> if input parameter <c>KeyOrFile</c> was
	    <c>{key,string()}</c>. This is now corrected.</p>
          <p>
	    Own Id: OTP-15540</p>
        </item>
        <item>
          <p>
	    The status of a test case which failed with timetrap
	    timeout in <c>end_per_testcase</c> could not be modified
	    by returning <c>{fail,Reason}</c> from a
	    <c>post_end_per_testcase</c> hook function. This is now
	    corrected.</p>
          <p>
	    Own Id: OTP-15584 Aux Id: ERIERL-282 </p>
        </item>
      </list>
    </section>


    <section><title>Improvements and New Features</title>
      <list>
        <item>
          <p>
	    A new variant of the <c>newline</c> option to
	    <c>ct_telnet:cmd/3</c> and <c>ct_telnet:send/3</c> is
	    added, which allows to specify a string to append as
	    newline indicator on a command. By default, the value is
	    "\n", but in some cases it is required to be "\r\n",
	    which this option allows.</p>
          <p>
	    A faulty regular expression given as parameter to
	    <c>ct_telnet:expect/2,3</c> would earlier crash and look
	    like an internal error in common_test. A better error
	    indication is now given, but the test case will still
	    fail.</p>
          <p>
	    Own Id: OTP-15229 Aux Id: ERIERL-203 </p>
        </item>
        <item>
          <p>
	    Since the yang RFC allows more than one top element of
	    config data in an <c>edit-config</c> element,
	    <c>ct_netconfc:edit_config/3,4,5</c> can now take a list
	    of XML elements.</p>
          <p>
	    Own Id: OTP-15298</p>
        </item>
      </list>
    </section>

</section>

<section><title>Common_Test 1.16.1</title>

    <section><title>Fixed Bugs and Malfunctions</title>
      <list>
        <item>
          <p>
	    The Logger handler cth_log_redirect earlier called the
	    report callback (report_cb) before calling the logger
	    formatter. In some cases this would fail, since
	    cth_log_redirect could not handle report callbacks with
	    two arguments. This is now corrected, so only the
	    formatter will call the report callback.</p>
          <p>
	    Own Id: OTP-15307</p>
        </item>
      </list>
    </section>

</section>

<section><title>Common_Test 1.16</title>

    <section><title>Improvements and New Features</title>
      <list>
        <item>
	    <p>Use the compiler option <c>nowarn_export_all</c> to
	    disable <c>export_all</c> warnings when automatically
	    compiling test suites.</p>
          <p>
	    Own Id: OTP-14810</p>
        </item>
        <item>
          <p>
	    Use uri_string module instead of http_uri.</p>
          <p>
	    Own Id: OTP-14902</p>
        </item>
      </list>
    </section>

</section>

<section><title>Common_Test 1.15.4.4</title>

    <section><title>Improvements and New Features</title>
      <list>
        <item>
          <p>
	    The ct_property_test logging is improved.</p>
          <p>
	    Own Id: OTP-16287</p>
        </item>
      </list>
    </section>

</section>

<section><title>Common_Test 1.15.4.3</title>

    <section><title>Fixed Bugs and Malfunctions</title>
      <list>
        <item>
          <p>
	    If a ct hook is installed in the <c>suite/0</c> function
	    in a test suite, then the hook's <c>terminate/1</c>
	    function would be called several times without it's
	    <c>init/2</c> function being called first. This is now
	    corrected.</p>
          <p>
	    Own Id: OTP-15863 Aux Id: ERIERL-370 </p>
        </item>
        <item>
          <p>
	    If <c>init_per_testcase</c> fails, the test itself is
	    skipped. According to the documentation, it should be
	    possible to change the result to failed in a hook
	    function. The only available hook function in this case
	    is <c>post_init_per_testcase</c>, but changing the return
	    value there did not affect the test case result. This is
	    now corrected.</p>
          <p>
	    Own Id: OTP-15869 Aux Id: ERIERL-350 </p>
        </item>
      </list>
    </section>

</section>

<section><title>Common_Test 1.15.4.2</title>

    <section><title>Fixed Bugs and Malfunctions</title>
      <list>
        <item>
          <p>
	    The test result when a hook function fails is in general
	    the same as if the function that the hook is associated
	    with fails. For example, if <c>post_init_per_testcase</c>
	    fails the result is that the test case is skipped, as is
	    the case when <c>init_per_testcase</c> fails.This,
	    however, was earlier not true for timetrap timeouts or
	    other error situations where the process running the hook
	    function was killed. This is now corrected, so the error
	    handling should be the same no matter how the hook
	    function fails.</p>
          <p>
	    *** POTENTIAL INCOMPATIBILITY ***</p>
          <p>
	    Own Id: OTP-15717 Aux Id: ERIERL-334 </p>
        </item>
        <item>
          <p>
	    In some rare cases, when two common_test nodes used the
	    same log directory, a timing problem could occur which
	    caused common_test to crash because it's log cache file
	    was unexpectedly empty. This is now corrected.</p>
          <p>
	    Own Id: OTP-15758 Aux Id: ERIERL-342 </p>
        </item>
      </list>
    </section>


    <section><title>Improvements and New Features</title>
      <list>
        <item>
          <p>
	    Two new common_test hook functions are introduced:</p>
          <p>
	    <c>post_groups/2</c>, which is called after
	    <c>Suite:groups/0</c><br/> <c>post_all/3</c>, which is
	    called after <c>Suite:all/0</c></p>
          <p>
	    These functions allow modifying the return values from
	    the <c>groups/0</c> and <c>all/0</c> functions,
	    respectively.</p>
          <p>
	    A new term, <c>{testcase,TestCase,RepeatProperties}</c>
	    is now also allowed in the return from <c>all/0</c>. This
	    can be used for repeating a single test case a specific
	    number of times, or until it fails or succeeds once.</p>
          <p>
	    Own Id: OTP-14746 Aux Id: ERIERL-143 </p>
        </item>
        <item>
          <p>
	    OTP internal test improvements.</p>
          <p>
	    Own Id: OTP-15716</p>
        </item>
      </list>
    </section>

</section>

<section><title>Common_Test 1.15.4.1</title>

    <section><title>Fixed Bugs and Malfunctions</title>
      <list>
        <item>
          <p>
	    The status of a test case which failed with timetrap
	    timeout in <c>end_per_testcase</c> could not be modified
	    by returning <c>{fail,Reason}</c> from a
	    <c>post_end_per_testcase</c> hook function. This is now
	    corrected.</p>
          <p>
	    Own Id: OTP-15584 Aux Id: ERIERL-282 </p>
        </item>
      </list>
    </section>

</section>

<section><title>Common_Test 1.15.4.0.1</title>

    <section><title>Fixed Bugs and Malfunctions</title>
      <list>
        <item>
          <p>
	    The status of a test case which failed with timetrap
	    timeout in <c>end_per_testcase</c> could not be modified
	    by returning <c>{fail,Reason}</c> from a
	    <c>post_end_per_testcase</c> hook function. This is now
	    corrected.</p>
          <p>
	    Own Id: OTP-15584 Aux Id: ERIERL-282 </p>
        </item>
      </list>
    </section>

</section>

<section><title>Common_Test 1.15.4</title>

    <section><title>Fixed Bugs and Malfunctions</title>
      <list>
        <item>
          <p>
	    Fixed problem with 'skip_groups' in combination with 'all
	    suites' option in test specification.</p>
          <p>
	    Own Id: OTP-14953</p>
        </item>
      </list>
    </section>

</section>

<section><title>Common_Test 1.15.3</title>

    <section><title>Improvements and New Features</title>
      <list>
        <item>
          <p>
	    A new function, <c>ct:remaining_test_procs/0</c>, returns
	    the identity of test- and group leader processes that are
	    still running at the time of the call.</p>
          <p>
	    Own Id: OTP-13832</p>
        </item>
        <item>
          <p>
	    A "latest test result" link is now displayed in the
	    footer of each test index page, which performs a jump to
	    the most recently generated test index. This is useful
	    for making quick comparisons of results between test runs
	    without having to traverse the log file tree.</p>
          <p>
	    Own Id: OTP-14281</p>
        </item>
      </list>
    </section>

</section>

<section><title>Common_Test 1.15.2</title>

    <section><title>Improvements and New Features</title>
      <list>
        <item>
          <p>
	    General Unicode improvements.</p>
          <p>
	    Own Id: OTP-14462</p>
        </item>
      </list>
    </section>

</section>

<section><title>Common_Test 1.15.1</title>

    <section><title>Fixed Bugs and Malfunctions</title>
      <list>
        <item>
          <p>
	    In OTP-20.0, the behavior of c, make, and ct_make was
	    changed so that in some cases the beam files by default
	    would be written to the directory where the source files
	    were found. This is now changed back to the old behavior
	    so beam files are by default written to current
	    directory.</p>
          <p>
	    Own Id: OTP-14489 Aux Id: ERL-438 </p>
        </item>
      </list>
    </section>

</section>

<section><title>Common_Test 1.15</title>

    <section><title>Fixed Bugs and Malfunctions</title>
      <list>
        <item>
          <p>
	    Errors in the documentation for user HTML stylesheets
	    have been corrected.</p>
          <p>
	    Own Id: OTP-14332 Aux Id: seq13299 </p>
        </item>
        <item>
	    <p>Internal code change: Calls to <c>catch</c> followed
	    by a call to <c>erlang:get_stacktrace/0</c> has been
	    rewritten to use <c>try</c> instead of <c>catch</c> to
	    make the code future-proof.</p>
          <p>
	    Own Id: OTP-14400</p>
        </item>
      </list>
    </section>


    <section><title>Improvements and New Features</title>
      <list>
        <item>
	    <p>The <c>ct_slave</c> modules now handle nodenames in
	    the same way as nodenames passed to <c>-sname</c>. That
	    means <c>ct_slave:start('b@127.0.0.1').</c> will now
	    work.</p>
          <p>
	    Own Id: OTP-13806</p>
        </item>
        <item>
          <p>
	    Added the new option, <c>keep_logs</c>. If setting the
	    value for this option to an integer, N, common_test will
	    remove all ct_run.* directories in the current log
	    directory, except the N newest.</p>
          <p>
	    Own Id: OTP-14179</p>
        </item>
        <item>
          <p>
	    The existing <c>ct_netconfc:open/1,2</c> opens an SSH
	    connection with one SSH channel realizing one Netconf
	    session. To allow testing of multiple sessions over the
	    same SSH connection, the following functions are added to
	    <c>ct_netconfc</c>:</p>
          <p>
	    * <c>connect/1,2</c> - establish an SSH connection *
	    <c>disconnect/1</c> - close the given SSH connection *
	    <c>session/1,2,3</c> - open an ssh channel on the given
	    connection and send 'hello' to start a Netconf session</p>
          <p>
	    Own Id: OTP-14284</p>
        </item>
        <item>
	    <p> Miscellaneous updates due to atoms containing
	    arbitrary Unicode characters. </p>
          <p>
	    Own Id: OTP-14285</p>
        </item>
        <item>
          <p>
	    The function ct_ssh:shell/2,3 is added.</p>
          <p>
	    Own Id: OTP-14415 Aux Id: seq13315 </p>
        </item>
      </list>
    </section>

</section>

<section><title>Common_Test 1.14</title>

    <section><title>Fixed Bugs and Malfunctions</title>
      <list>
        <item>
	    <p>The following corrections and improvements are done in
	    the common_test hook handling:</p> <list> <item> <p>An
	    extra argument, <c>Suite</c>, is added as the first
	    argument to each of the following hook callback
	    functions:</p> <list>
	    <item><c>pre_init_per_group</c></item>
	    <item><c>post_init_per_group</c></item>
	    <item><c>pre_end_per_group</c></item>
	    <item><c>post_end_per_group</c></item>
	    <item><c>pre_init_per_testcase</c></item>
	    <item><c>post_init_per_testcase</c></item>
	    <item><c>pre_end_per_testcase</c></item>
	    <item><c>post_end_per_testcase</c></item>
	    <item><c>on_tc_fail</c></item>
	    <item><c>on_tc_skip</c></item> </list> <p>For backwards
	    compatibility, if the new function is not exported from a
	    hook callback module, <c>common_test</c> will fall back
	    to the old interface and call the function without the
	    <c>Suite</c> argument.</p> </item> <item> <p>If either
	    <c>init_per_suite</c> or <c>end_per_suite</c> exists, but
	    not the other, then the non-existing function will be
	    reported as failed with reason <c>undef</c> in the test
	    log. The same goes for <c>init/end_per_group</c>. This
	    has always been a requirement according to the user's
	    guide, but now <c>common_test</c> is more explicit in the
	    report.</p> </item> <item> <p>If <c>init_per_suite</c>
	    was exported from a test suite, but not
	    <c>end_per_suite</c>, then <c>pre/post_end_per_suite</c>
	    was called with <c>Suite=ct_framework</c> instead of the
	    correct suite name. This is now corrected.</p> </item>
	    <item> <p>If <c>end_per_group</c> was exported from a
	    suite, but not <c>init_per_group</c>, then
	    <c>end_per_group</c> was never called. This is now
	    corrected.</p> </item> <item> <p>Tests that were skipped
	    before calling <c>pre_init_per_*</c> got faulty calls to
	    the corresponding <c>post_init_per_*</c>. E.g. if a test
	    was skipped because <c>suite/0</c> failed, then
	    <c>post_init_per_suite</c> would be called even though
	    <c>pre_init_per_suite</c> and <c>init_per_suite</c> were
	    not called. This is now corrected so a <c>post_*</c>
	    callback will never be called unless the corresponding
	    <c>pre_*</c> callback has been called first.</p> </item>
	    <item> <p>Tests that were skipped before or in
	    <c>init_per_testcase</c> got faulty calls to
	    <c>pre_end_per_testcase</c> and
	    <c>post_end_per_testcase</c>. This is now corrected so
	    <c>pre/post_end_per_testcase</c> are not called when
	    <c>end_per_testcase</c> is not called.</p> </item> <item>
	    <p>If an exit signal causes the test case process to die
	    while running <c>init_per_testcase</c>, the case was
	    earlier reported as failed with reason <c>{skip,...}</c>.
	    This is now corrected so the case will be marked as
	    skipped.</p> </item> <item> <p>If an exist signal causes
	    the test case process to die while running
	    <c>end_per_testcase</c>, the case was earlier marked as
	    failed. This is now corrected so the status of the test
	    case is not changed - there is only a warning added to
	    the comment field.</p> </item> <item> <p>If a test case
	    was skipped because of option
	    <c>{force_stop,skip_rest}</c> or because of a failed
	    sequence, then no <c>tc_start</c> event would be sent,
	    only <c>tc_done</c>. This is now corrected so both events
	    are sent.</p> </item> <item> <p>When skipping or failing
	    in a configuration function, the configuration function
	    itself would get <c>{auto_skipped,Reason}</c>,
	    <c>{skipped,Reason}</c> or <c>{failed,Reason}</c> in the
	    hook callbacks <c>on_tc_skip</c> or <c>on_tc_fail</c>.
	    The other test cases that were skipped as a result of
	    this would only get <c>Reason</c> in <c>on_tc_skip</c>.
	    This is now corrected so even the configuration function
	    that caused the skip/fail will only get <c>Reason</c> in
	    the hook callback.</p> </item> </list>
          <p>
	    Own Id: OTP-10599 Aux Id: kunagi-344 [255] </p>
        </item>
        <item>
          <p>
	    When a test case was skipped by a <c>skip_cases</c>
	    statement in a test spec, then <c>cth_surefire</c> would
	    erroneously mark the previous test case as skipped in the
	    xml report. The actually skipped test case would not be
	    present in the xml report at all. This is now corrected.</p>
          <p>
	    Own Id: OTP-14129 Aux Id: seq13244 </p>
        </item>
        <item>
	    <p>The <c>multiply_timetraps</c> and
	    <c>scale_timetraps</c> options did not work with test
	    specifications, which has been corrected.</p>
          <p>
	    Own Id: OTP-14210</p>
        </item>
      </list>
    </section>


    <section><title>Improvements and New Features</title>
      <list>
        <item>
          <p>
	    ct_testspec:get_tests/1 is added. This is used by rebar3
	    to get all directories that must be compiled when running
	    tests from testspec - instead of implementing testspec
	    parsing in rebar3.</p>
          <p>
	    Own Id: OTP-14132</p>
        </item>
      </list>
    </section>

</section>

<section><title>Common_Test 1.13</title>

    <section><title>Fixed Bugs and Malfunctions</title>
      <list>
        <item>
          <p>
	    Some types of printouts to screen during test runs
	    (including <c>ct:print/1,2,3,4</c>) used the local
	    <c>user</c> process as IO device and these printouts
	    would not be visible when e.g. running tests via a shell
	    on a remote node. A default Common Test group leader
	    process has been introduced to solve the problem. This
	    process routes printouts to the group leader of the
	    starting process, if available, otherwise to <c>user</c>.</p>
          <p>
	    Own Id: OTP-13973 Aux Id: ERL-279 </p>
        </item>
        <item>
          <p>
	    Some Common Test processes, that act as I/O group leaders
	    for test cases, would not terminate as expected at the
	    end of test runs. This error has been corrected.</p>
          <p>
	    Own Id: OTP-14026 Aux Id: ERL-287 </p>
        </item>
        <item>
          <p>
	    The logging verbosity feature was incorrectly documented.
	    The default verbosity levels for test runs is e.g. not 50
	    (<c>?STD_VERBOSITY</c>), but 100 (<c>?MAX_VERBOSITY</c>).
	    Also, some of the examples had errors and flaws. The
	    corresponding chapter (5.18) in the User's Guide has been
	    updated.</p>
          <p>
	    Own Id: OTP-14044 Aux Id: seq13223 </p>
        </item>
      </list>
    </section>


    <section><title>Improvements and New Features</title>
      <list>
        <item>
          <p>
	    A feature to let the user specify headings to log
	    printouts has been added. The heading is specified as
	    <c>{heading,string()}</c> in the <c>Opts</c> list
	    argument to <c>ct:pal/3,4,5</c>, <c>ct:print/3,4,5</c>,
	    or <c>ct:log/3,4,5</c>. If the heading option is omitted,
	    the category name, or <c>"User"</c>, is used as the
	    heading instead.</p>
          <p>
	    Own Id: OTP-14043 Aux Id: seq13226 </p>
        </item>
      </list>
    </section>

</section>

<section><title>Common_Test 1.12.3</title>

    <section><title>Fixed Bugs and Malfunctions</title>
      <list>
        <item>
          <p>
	    If the telnet server would pause during transmission of a
	    line of text before terminating the line, the
	    <c>ct_telnet:expect/3</c> function would print the line
	    twice in the test case HTML log. This problem has been
	    fixed.</p>
          <p>
	    Own Id: OTP-13730 Aux Id: seq13135 </p>
        </item>
        <item>
          <p>
	    The functions <c>ct:set_verbosity/2</c> and
	    <c>ct:get_verbosity/1</c> have been added in order to
	    make it possible for test cases, CT Hooks, or test
	    framework functions, to modify and read verbosity levels
	    for logging.</p>
          <p>
	    Own Id: OTP-13841</p>
        </item>
        <item>
	    <p><c>make</c> (tools) and <c>ct_make</c> (common_test)
	    would crash if an Erlang source file contained a
	    <c>-warning()</c> directive.</p>
          <p>
	    Own Id: OTP-13855</p>
        </item>
      </list>
    </section>

</section>

<section><title>Common_Test 1.12.2</title>

    <section><title>Fixed Bugs and Malfunctions</title>
      <list>
        <item>
          <p>
	    The following modules were missing in
	    common_test.app.src: ct_groups, ct_property_test,
	    ct_release_test, ct_webtool, ct_webtool_sup,
	    test_server_gl. They have now been added.</p>
          <p>
	    Own Id: OTP-13475</p>
        </item>
        <item>
          <p>
	    Common Test printed incorrect timestamps for received
	    error reports.</p>
          <p>
	    Own Id: OTP-13615 Aux Id: seq13124 </p>
        </item>
      </list>
    </section>

</section>

<section><title>Common_Test 1.12.1</title>

    <section><title>Fixed Bugs and Malfunctions</title>
      <list>
        <item>
          <p>
	    The <c>nodelay</c> option used to be enabled
	    (<c>true</c>) by default for sockets opened by the Common
	    Test telnet client. This appeared to cause communication
	    problems with telnet servers on some systems, and
	    therefore the option is no longer used. Its value may
	    instead be specified in the telnet connection settings.
	    See the man page for <c>ct_telnet</c> for details. Please
	    note that the interface function <c>connect</c> in
	    <c>unix_telnet</c> has been updated with an extra
	    argument and is now <c>unix_telnet:connect/7</c>.</p>
          <p>
	    Own Id: OTP-13462 Aux Id: seq13077 </p>
        </item>
        <item>
          <p>
	    Fix bug in cth_surefire: When a pre_init_per_suite hook
	    fails before reaching the
	    cth_surefire:pre_init_per_suite, cth_surefire produced
	    incorrect XML.</p>
          <p>
	    Own Id: OTP-13513</p>
        </item>
        <item>
          <p>
	    The <c>ct:get_timetrap_info/0</c> function has been
	    updated to return more information about timetrap
	    scaling.</p>
          <p>
	    Own Id: OTP-13535</p>
        </item>
        <item>
          <p>
	    A problem with stylesheet HTML tags getting incorrectly
	    escaped by Common Test has been corrected.</p>
          <p>
	    Own Id: OTP-13536</p>
        </item>
        <item>
          <p>
	    The <c>ct_run</c> start flag <c>-no_esc_chars</c> and
	    <c>ct:run_test/1</c> start option <c>{esc_chars,Bool}</c>
	    have been introduced to make it possible to disable
	    automatic escaping of characters. Automatic escaping of
	    special HTML characters printed with <c>io:format/1,2</c>
	    and <c>ct:pal/1,2,3,4</c> was introduced in Common Test
	    1.12. The new flag/option may be used to disable this
	    feature for backwards compatibility reasons. (The option
	    is also supported in test specifications).</p>
          <p>
	    Own Id: OTP-13537</p>
        </item>
      </list>
    </section>

</section>

<section><title>Common_Test 1.12</title>

    <section><title>Fixed Bugs and Malfunctions</title>
      <list>
        <item>
          <p>
	    This update fixes the problem with generic printouts in
	    the html log file not having special characters escaped.
	    Printouts made with <c>io:format/2</c> and
	    <c>ct:pal/2</c> will now get special characters escaped
	    automatically. Common Test will not attempt to escape
	    characters printed with <c>ct:log/2</c> since it is
	    assumed that the user may want to print html tagged data
	    using this function. A new function, <c>ct:log/5</c>, has
	    been added, which offers optional escaping of characters.
	    The latter function may also be used to print text to the
	    log without headers and CSS class wrapping (analogue to
	    <c>io:format/2</c>).</p>
          <p>
	    Own Id: OTP-13003 Aux Id: seq13005 </p>
        </item>
        <item>
          <p>
	    Commit 4cf832f1ad163f5b25dd8a6f2d314c169c23c82f
	    erroneously removed logging of open and close of netconf
	    connections. This is now corrected.</p>
          <p>
	    Own Id: OTP-13386</p>
        </item>
        <item>
          <p>
	    The directory to which nodes started with
	    <c>test_server:start_node/3</c> writes their
	    erl_crash.dump is changed. The crashdumps were earlier
	    written to the directory of test_server.beam, but in
	    later versions of Microsoft Windows this is no longer
	    writable (even for administrators). The framework
	    (common_test) log directory is now used instead.</p>
          <p>
	    Own Id: OTP-13388</p>
        </item>
      </list>
    </section>


    <section><title>Improvements and New Features</title>
      <list>
        <item>
          <p>
	    This update makes it possible to specify multiple
	    instances of the same group or test case in one test
	    specification term in order to repeat execution. Example:
	    <c>{groups, "./", my_SUITE, [my_group, my_group], {cases,
	    all}}, or {cases, "./", my_SUITE, [my_tc, my_tc,
	    my_tc]}.</c></p>
          <p>
	    Own Id: OTP-13241 Aux Id: seq12979 </p>
        </item>
        <item>
          <p>
	    Two new CT hook functions have been added:
	    <c>post_init_per_testcase/4</c> and
	    <c>pre_end_per_testcase/3</c>. With these hook functions,
	    it is possible to perform arbitrary actions (including
	    modifications of test execution, test state and results)
	    immediately before and after the execution of the test
	    case.</p>
          <p>
	    Own Id: OTP-13242 Aux Id: seq12991 </p>
        </item>
        <item>
          <p>
	    The <c>ct_netconfc</c> was earlier very restrictive as to
	    which SSH options the user could set. This is now
	    changed, and any SSH option is now allowed. The netconf
	    client will simply pass on any option, which it does not
	    recognize, to SSH.</p>
          <p>
	    Own Id: OTP-13338 Aux Id: seq13053,seq13069 </p>
        </item>
      </list>
    </section>

</section>

<section><title>Common_Test 1.11.2</title>

    <section><title>Fixed Bugs and Malfunctions</title>
      <list>
        <item>
          <p>
	    If a ssh package contained more than one netconf end tag,
	    then the second end tag was never detected in
	    ct_netconfc:handle_data. Instead it was included in the
	    XML data given to the xmerl parser, which then failed.
	    The problem was introduced by OTP-13007, and has now been
	    corrected.</p>
          <p>
	    Own Id: OTP-13323</p>
        </item>
      </list>
    </section>

</section>

<section><title>Common_Test 1.11.1</title>

    <section><title>Fixed Bugs and Malfunctions</title>
      <list>
        <item>
          <p>
	    When data from the netconf server was split into many ssh
	    packages, the netconf client performed really bad. This
	    is now improved.</p>
          <p>
	    Own Id: OTP-13007</p>
        </item>
        <item>
          <p>
	    In ct_netconfc, if a timer expired 'at the same time' as
	    the server sent the rpc-reply, the timeout message might
	    already be in the client's message queue when the client
	    removed the timer ref from its 'pending' list. This
	    caused a crash in the client since the timer ref could no
	    longer be found when handling the timeout message. This
	    problem is now fixed by always flushing the timeout
	    message from the message queue when canceling a timer.</p>
          <p>
	    Own Id: OTP-13008</p>
        </item>
        <item>
          <p>
	    The error logger handler ct_conn_log_h did not respect
	    the 'silent' option, and tried to print to an undefined
	    file descriptor. This has been corrected.</p>
          <p>
	    Own Id: OTP-13035</p>
        </item>
        <item>
          <p>
	    If the user would let the test run proceed after test
	    suite compilation failure, Common Test did not set the
	    exit status to indicate failure as expected. This has
	    been corrected. Also, the 'abort_if_missing_suites'
	    option now makes Common Test abort the test run without
	    asking the user if compilation fails, even if access to
	    stdin/stdout exists.</p>
          <p>
	    Own Id: OTP-13173 Aux Id: seq12978 </p>
        </item>
        <item>
          <p>
	    With the Common Test 'create_priv_dir' start option set
	    to 'auto_per_tc', the name of the priv directory for a
	    configuration function could clash with the name of the
	    priv directory for a test case, which would cause Test
	    Server failure. This error has been corrected.</p>
          <p>
	    Own Id: OTP-13181</p>
        </item>
      </list>
    </section>

</section>

<section><title>Common_Test 1.11</title>

    <section><title>Fixed Bugs and Malfunctions</title>
      <list>
        <item>
          <p>
	    The status of an aborted test due to test suite
	    compilation error has changed from 'auto_skipped' to
	    'failed'. This affects both the textual log file, event
	    handling and CT hook callbacks. The logging of
	    compilation failures has also been improved, especially
	    in the case of multiple test suites failing compilation.</p>
          <p>
	    Own Id: OTP-10816</p>
        </item>
        <item>
          <p>
	    The Test Server source code parser (erl2html2) failed to
	    handle the macro tuple in the syntax tree returned by
	    epp_dodger. This error has been corrected.</p>
          <p>
	    Own Id: OTP-12740</p>
        </item>
        <item>
	    <p>New options to make it possible to specify ssh_port in
	    a .spec file: [{node_start, [{ssh_port, 9999}]}].</p>
	    <p>And also to specify additional ssh options like paths
	    to public-key files: [{node_start, [{ssh_opts,
	    [{user_dir, "/home/shrek/e2/"}]}]}].</p>
          <p>
	    Own Id: OTP-12809</p>
        </item>
      </list>
    </section>


    <section><title>Improvements and New Features</title>
      <list>
        <item>
          <p>
	    Earlier there was no way to add optional parameters like
	    default-operation to an edit-config request sent with
	    ct_netconfc:edit_config/3,4, you had to use
	    ct_netconfc:send_rpc/2,3. For simplicity and completion,
	    a new optional argument, OptParams, is now added to the
	    edit_config function.</p>
          <p>
	    Own Id: OTP-10446 Aux Id: kunagi-266 [177] </p>
        </item>
        <item>
          <p>
	    When running OTP tests using the ts interface, it is now
	    possible to specify so called test categories per OTP
	    application. A test category is represented by a CT test
	    specification and defines an arbitrary subset of existing
	    test suites, groups and cases. Examples of test
	    categories are 'smoke' (smoke tests) and 'bench'
	    (benchmarks). (Call ts:help() for more info). Also,
	    functions for reading terms from the current test
	    specification during test, ct:get_testspec_terms/0 and
	    ct:get_testspec_terms/1, have been implemented.</p>
          <p>
	    Own Id: OTP-11962</p>
        </item>
        <item>
          <p>
	    Obsolete scripts and make file operations have been
	    removed and the installation chapter in the Common Test
	    User's Guide has been updated.</p>
          <p>
	    Own Id: OTP-12421</p>
        </item>
        <item>
          <p>
	    The 'keep_alive' interval has been reduced to 8 seconds,
	    which is two seconds shorter than the default
	    'idle_timeout' value for ct_telnet:expect/3. This way,
	    the telnet server receives a NOP message (which might
	    trigger an action) before the operation times out. Also
	    the TCP option 'nodelay' has been enabled per default for
	    all telnet connections, in order to reduce the risk for
	    communication timeouts.</p>
          <p>
	    Own Id: OTP-12678 Aux Id: seq12818 </p>
        </item>
        <item>
          <p>
	    When the ct_run program is executed without any flags,
	    "-dir ." is now used as default start flag. Similarly,
	    the option {dir,"."} is used by ct:run_test/1 if called
	    with an empty list. Also, the help text (ct_run -help)
	    has been updated, as well as the Running Tests chapter in
	    the Common Test User's Guide.</p>
          <p>
	    Own Id: OTP-12684 Aux Id: seq12865 </p>
        </item>
      </list>
    </section>

</section>

<section><title>Common_Test 1.10.1</title>

    <section><title>Fixed Bugs and Malfunctions</title>
      <list>
        <item>
          <p>
	    A fault in the Common Test logger process, that caused
	    the application to crash when running on a long name
	    node, has been corrected.</p>
          <p>
	    Own Id: OTP-12643</p>
        </item>
        <item>
          <p>
	    A 'wait_for_prompt' option in ct_telnet:expect/3 has been
	    introduced which forces the function to not return until
	    a prompt string has been received, even if other expect
	    patterns have already been found.</p>
          <p>
	    Own Id: OTP-12688 Aux Id: seq12818 </p>
        </item>
        <item>
          <p>
	    If the last expression in a test case causes a timetrap
	    timeout, the stack trace is ignored and not printed to
	    the test case log file. This happens because the
	    {Suite,TestCase,Line} info is not available in the stack
	    trace in this scenario, due to tail call elimination.
	    Common Test has been modified to handle this situation by
	    inserting a {Suite,TestCase,last_expr} tuple in the
	    correct place and printing the stack trace as expected.</p>
          <p>
	    Own Id: OTP-12697 Aux Id: seq12848 </p>
        </item>
        <item>
          <p>
	    Fixed a buffer problem in ct_netconfc which could cause
	    that some messages where buffered forever.</p>
          <p>
	    Own Id: OTP-12698 Aux Id: seq12844 </p>
        </item>
        <item>
          <p>
	    The VTS mode in Common Test has been modified to use a
	    private version of the Webtool application (ct_webtool).</p>
          <p>
	    Own Id: OTP-12704 Aux Id: OTP-10922 </p>
        </item>
        <item>
          <p>
	    Add possibility to add user capabilities in
	    <c>ct_netconfc:hello/3</c>.</p>
          <p>
	    Own Id: OTP-12707 Aux Id: seq12846 </p>
        </item>
      </list>
    </section>

</section>

<section><title>Common_Test 1.10</title>

    <section><title>Fixed Bugs and Malfunctions</title>
      <list>
        <item>
          <p>
	    The tests overview file, index.html, did not always get
	    updated correctly after a new test run. This was because
	    of a bug in the Common Test log cache mechanism which has
	    now been corrected.</p>
          <p>
	    Own Id: OTP-11400</p>
        </item>
        <item>
          <p>
	    When a successful test case returns, Common Test should,
	    according to the documentation, send a tc_done event to
	    the event handlers with Result = ok in the data field.
	    However, Common Test sets Result to the return value of
	    the test case instead. Common Test has been modified now
	    to comply with the documentation.</p>
          <p>
	    *** POTENTIAL INCOMPATIBILITY ***</p>
          <p>
	    Own Id: OTP-12279 Aux Id: seq12737, OTP-12531 </p>
        </item>
        <item>
          <p>
	    A ct_telnet:expect/3 call could never be aborted before
	    an idle_timeout, even if total_timeout had been set to a
	    lower value (i.e. a shorter time). This problem has been
	    fixed.</p>
          <p>
	    Own Id: OTP-12335</p>
        </item>
        <item>
          <p>
	    The undocumented return value {skipped,Reason} from
	    config functions and test cases was handled
	    inconsistently. Test cases were e.g. reported as
	    "skipped" to CT Hook functions, but "successful" to event
	    handlers. Now, the above return value is consistently
	    handled the same way as {skip,Reason} and this has also
	    been documented.</p>
          <p>
	    *** POTENTIAL INCOMPATIBILITY ***</p>
          <p>
	    Own Id: OTP-12359 Aux Id: seq12760 </p>
        </item>
        <item>
          <p>
	    The Erlang source code to HTML generator would sometimes
	    fail because epp:parse_erl_form/1 could not find and
	    expand required macros in included header files. The
	    problem has been solved by making sure common_test always
	    passes the full include path to epp. Also, a bug that
	    could cause erl_syntax:revert/1 to fail because of a
	    badly formed syntax tree has been corrected.</p>
          <p>
	    Own Id: OTP-12419</p>
        </item>
        <item>
          <p>
	    A missing group option in the ct_run help text has been
	    added.</p>
          <p>
	    Own Id: OTP-12433 Aux Id: seq12788 </p>
        </item>
        <item>
          <p>
	    Printouts by means of ct:log/2/3 or ct:pal/2/3 from the
	    hook functions on_tc_fail/2 and on_tc_skip/2 would (quite
	    unexpectedly) end up in the "unexpected i/o" log file
	    instead of in the test case log file. This behaviour has
	    been changed so that now, all printouts (including stdio
	    printouts) from these hook functions will be routed to
	    the test case log file.</p>
          <p>
	    Own Id: OTP-12468</p>
        </item>
        <item>
          <p>
	    ct_netconfc:action/3 will now - if the return type is
	    void - accept an RPC reply on the form
	    {ok,[simple_xml()]}, and in this event return only the
	    atom ok.</p>
          <p>
	    Own Id: OTP-12491 Aux Id: seq12797 </p>
        </item>
        <item>
          <p>
	    OTP-11971 erroneously changed the handling of relative
	    paths for incl_dirs specified in the cover spec file.
	    This is now corrected so these are expected to be
	    relative to the directory where the cover spec file
	    itself is stored</p>
          <p>
	    Own Id: OTP-12498 Aux Id: OTP-11971 </p>
        </item>
        <item>
          <p>
	    Some test cases have been updated to use ct:sleep/1
	    instead of timer:sleep/1. The reason being that the sleep
	    times need to be scaled to compensate for slow execution
	    (e.g. when cover is running).</p>
          <p>
	    Own Id: OTP-12574</p>
        </item>
      </list>
    </section>


    <section><title>Improvements and New Features</title>
      <list>
        <item>
          <p>
	    Common Test now exports a function,
	    ct:get_event_mgr_ref/0, that returns the name of the
	    Common Test event manager. This makes it possible to plug
	    in event handlers to the event manager while tests are
	    running (using the gen_event API).</p>
          <p>
	    Own Id: OTP-12506 Aux Id: seq12802 </p>
        </item>
        <item>
          <p>
	    When a test case (or configuration function) fails
	    because of an exit signal from a linked process, Common
	    Test previously passed only the reason for process
	    termination to the CT post hook functions and the event
	    handlers (in the tc_done event). This has been changed so
	    that now the tuple {'EXIT',ReasonForProcessTermination}
	    is passed instead. This makes it much easier in the CT
	    post hook functions to distinguish a failure of this sort
	    from other types of errors and from the return value of a
	    successful test case.</p>
          <p>
	    *** POTENTIAL INCOMPATIBILITY ***</p>
          <p>
	    Own Id: OTP-12531 Aux Id: OTP-12279 </p>
        </item>
        <item>
          <p>
	    A new feature has been introduced in ct_telnet:get_data/1
	    that makes it possible to automatically poll the telnet
	    connection in case an incomplete string (one that has not
	    yet been terminated by a newline) remains in the receive
	    buffer. The polling is controlled by two new telnet
	    config values, which are documented in the ct_telnet
	    reference manual. The polling mechanism is disabled by
	    default (making the get_data/1 function backwards
	    compatible).</p>
          <p>
	    Own Id: OTP-12627</p>
        </item>
      </list>
    </section>

</section>

<section><title>Common_Test 1.9</title>

    <section><title>Fixed Bugs and Malfunctions</title>
      <list>
        <item>
          <p>
	    The source code to html code generator in Test Server
	    (and Common Test) would fail to generate anchors in the
	    html code for functions with non-expandable macros,
	    resulting in bad html links to such functions. This
	    correction lets the code generator ignore macros that
	    can't be expanded (i.e. not pre-process them), so that
	    correct anchors will always be produced.</p>
          <p>
	    Own Id: OTP-11766 Aux Id: seq12556 </p>
        </item>
        <item>
          <p>
	    OTP-11971 erroneously changed the handling of relative
	    paths (import/export files) specified in the cover spec
	    file. This is now corrected so these are expected to be
	    relative to the directory where the cover spec file
	    itself is stored.</p>
          <p>
	    Own Id: OTP-12031</p>
        </item>
        <item>
          <p>
	    Common Test would sometimes crash while trying to print
	    large amounts of SASL reports to log on a computer with a
	    slow file system. This problem (due to an error in IO
	    message buffering in ct_logs) has been fixed.</p>
          <p>
	    Own Id: OTP-12159</p>
        </item>
        <item>
          <p>
	    The common_test telnet client, ct_telnet and friends, had
	    some unstable test cases. Some of these were caused by
	    the unix_telnet callback sending an extra newline after
	    sending the password. This caused the sever to send an
	    extra prompt back which confused the tests. The extra
	    newline is no longer sent.</p>
          <p>
	    Also, debug printouts and logging from the telnet client
	    is improved, and some test cases are slightly modified in
	    order to stabilize the test.</p>
          <p>
	    Own Id: OTP-12329</p>
        </item>
        <item>
          <p>
	    ct_netconfc did not expect the return value
	    {error,timeout} from ssh_connection:subsystem/4. This has
	    been corrected.</p>
          <p>
	    Own Id: OTP-12334</p>
        </item>
      </list>
    </section>


    <section><title>Improvements and New Features</title>
      <list>
        <item>
          <p>
	    A new option, <c>{newline,boolean()}</c> is added to all
	    functions in <c>ct_telnet</c> that send data (command
	    strings) to the telnet server. By default,
	    <c>ct_telnet</c> adds a newline to all command strings,
	    and by setting the new option to <c>false</c> this
	    behavior is turned off.</p>
          <p>
	    Own Id: OTP-12252 Aux Id: seq12730 </p>
        </item>
        <item>
          <p>
	    Distribute <c>autoconf</c> helpers to applications at
	    build time instead of having multiple identical copies
	    committed in the repository.</p>
          <p>
	    Own Id: OTP-12348</p>
        </item>
      </list>
    </section>

</section>

<section><title>Common_Test 1.8.2</title>

    <section><title>Fixed Bugs and Malfunctions</title>
      <list>
        <item>
          <p>
	    Ticket OTP-11971 introduced a runtime dependency towards
	    test_server-3.7.1, since the interface between
	    test_server and common_test was changed. Erroneously, the
	    common_test.app file was not updated according to this.
	    This has now been corrected.</p>
          <p>
	    Own Id: OTP-12037</p>
        </item>
      </list>
    </section>


    <section><title>Improvements and New Features</title>
      <list>
        <item>
          <p>
	    Warning: this is experimental and may disappear or change
	    without previous warning.</p>
          <p>
	    Experimental support for running Quickcheck and PropEr
	    tests from common_test suites is added to common_test.
	    See the reference manual for the new module
	    <c>ct_property_testing</c>.</p>
          <p>
	    Experimental property tests are added under
	    <c>lib/{inet,ssh}/test/property_test</c>. They can be run
	    directly or from the commont_test suites
	    <c>inet/ftp_property_test_SUITE.erl</c> and
	    <c>ssh/test/ssh_property_test_SUITE.erl</c>.</p>
          <p>
	    See the code in the <c>test</c> directories and the man
	    page for details.</p>
          <p>
	    (Thanks to Tuncer Ayaz for a patch adding Triq)</p>
          <p>
	    Own Id: OTP-12119</p>
        </item>
      </list>
    </section>

</section>

<section><title>Common_Test 1.8.1</title>

    <section><title>Fixed Bugs and Malfunctions</title>
      <list>
        <item>
          <p>
	    Substrings in long telnet messages would sometimes get
	    wrongly reversed. This error has been corrected.</p>
          <p>
	    Own Id: OTP-11871 Aux Id: seq12581 </p>
        </item>
        <item>
          <p>
	    The basic_html logging mode in Common Test (for
	    compatibility with old browsers) generated HTML code with
	    unbalanced tags. This has been fixed.</p>
          <p>
	    Own Id: OTP-11917 Aux Id: seq12598 </p>
        </item>
        <item>
          <p>
	    The mechanism for running code cover analysis with
	    common_test has been improved. Earlier, if a test run
	    consisted of multiple tests, cover would be started and
	    stopped for each test. This would give "intermediate"
	    cover logs available from the "Coverage log" link on the
	    test suite result pages. To accumulate cover data over
	    all tests, the 'export' option had to be used in the
	    cover spec file. This was not well documented, and the
	    functionality was quite confusing.</p>
          <p>
	    Using the 'nodes' option in the cover spec file would
	    fail when the test run consisted of multiple tests, since
	    the specified nodes would only be included in the cover
	    analysis of the first test.</p>
          <p>
	    The repeated compilation and analysis of the same modules
	    was also very time consuming.</p>
          <p>
	    To overcome these problems, ct will now only cover
	    compile and analyze modules once per test run, i.e. once
	    for each cover spec file. The log file is available via a
	    new button on the top level index page. The old "Coverage
	    log" links on the test suite result pages still exist,
	    but they all point to the same log containing the
	    accumulated result.</p>
          <p>
	    Own Id: OTP-11971</p>
        </item>
        <item>
          <p>
	    If multiple tests would run simultaneously on different
	    Erlang nodes, writing their logs to the same directory,
	    then there would often be entries in the all_runs.html
	    log file showing incomplete results (all zeroes) upon
	    completion. This problem was caused by a bug in the
	    Common Test log cache mechanism, which has been fixed.</p>
          <p>
	    Own Id: OTP-11988 Aux Id: seq12611 </p>
        </item>
      </list>
    </section>

</section>

<section><title>Common_Test 1.8</title>

    <section><title>Fixed Bugs and Malfunctions</title>
      <list>
        <item>
          <p>
	    The error generated if a test case process received an
	    exit from a linked process while executing
	    init_per_testcase/2, was handled incorrectly by Common
	    Test. The problem has been solved, and Common Test now
	    reports this type of error correctly, with proper error
	    reason and exit location as well.</p>
          <p>
	    Own Id: OTP-11643</p>
        </item>
        <item>
          <p>
	    Running a parallel test case group with two or more
	    instances of the same test case would result in identical
	    log file names, and one test case instance would
	    overwrite the log file of another. This problem has been
	    solved.</p>
          <p>
	    Own Id: OTP-11644</p>
        </item>
        <item>
          <p>
	    Application upgrade (appup) files are corrected for the
	    following applications: </p>
          <p>
	    <c>asn1, common_test, compiler, crypto, debugger,
	    dialyzer, edoc, eldap, erl_docgen, et, eunit, gs, hipe,
	    inets, observer, odbc, os_mon, otp_mibs, parsetools,
	    percept, public_key, reltool, runtime_tools, ssh,
	    syntax_tools, test_server, tools, typer, webtool, wx,
	    xmerl</c></p>
          <p>
	    A new test utility for testing appup files is added to
	    test_server. This is now used by most applications in
	    OTP.</p>
          <p>
	    (Thanks to Tobias Schlager)</p>
          <p>
	    Own Id: OTP-11744</p>
        </item>
        <item>
          <p>
	    The <c>cth_surefire</c> hook would crash in
	    <c>pre_init_per_suite/3</c> if a previous hook returned
	    <c>{skip,Reason}</c> or <c>{fail,Reason}</c> instead of a
	    <c>Config</c> list. This error has been corrected, and
	    <c>cth_surefire</c> will now simply propagate the
	    received <c>InitData</c> value instead.</p>
          <p>
	    Own Id: OTP-11811</p>
        </item>
        <item>
          <p>
	    Specs of return values are corrected for
	    <c>ct_netconfc:get/2,3</c>,
	    <c>ct_netconfc:get_config/3,4</c>,
	    <c>ct_netconfc:action/2,3</c>,
	    <c>ct_netconfc:send_rpc/2,3</c> and
	    <c>ct_netconfc:send/2,3</c>.</p>
          <p>
	    Own Id: OTP-11834 Aux Id: seq12574 </p>
        </item>
      </list>
    </section>


    <section><title>Improvements and New Features</title>
      <list>
        <item>
          <p>
	    ct_telnet can now log all communication taking place
	    during a telnet session. Previously, only information
	    about ct_telnet operations and commands, as well as
	    explicitly requested data from the server, was logged.</p>
          <p>
	    Furthermore, a logging mechanism based on an Error Logger
	    event handler and a dedicated Common Test hook,
	    <c>cth_conn_log</c>, now makes it possible to print data
	    for individual connections to separate log files. Please
	    see the <c>ct_telnet</c> reference manual for more
	    information and examples.</p>
          <p>
	    Important note: A new argument, <c>ConnName</c> has been
	    added to the <c>unix_telnet:connect/5</c> callback
	    function. This forces users that use private ct_telnet
	    callback modules to update their code according to
	    <c>unix_telnet:connect/6</c>. Please see the
	    <c>unix_telnet</c> reference manual and source code
	    module for details.</p>
          <p>
	    Own Id: OTP-11440 Aux Id: seq12457 </p>
        </item>
        <item>
          <p>
	    A new timeout option has been introduced for the
	    <c>ct_telnet:expect/3</c> function. With
	    <c>{total_timeout,Time}</c> it's possible to set a time
	    limit for the complete expect operation. After
	    <c>Time</c> milliseconds, <c>expect/3</c> returns
	    <c>{error,timeout}</c>. The default value used if
	    <c>total_timeout</c> is not specified, is infinity (i.e.
	    no time limit). Please see the <c>ct_telnet</c> reference
	    manual for more information.</p>
          <p>
	    Own Id: OTP-11689</p>
        </item>
        <item>
          <p>
	    Some function specs are corrected or moved and some edoc
	    comments are corrected in order to allow use of edoc.
	    (Thanks to Pierre Fenoll)</p>
          <p>
	    Own Id: OTP-11702</p>
        </item>
        <item>
          <p>
	    Test case group name information has been added to the
	    data sent with <c>tc_user_skip</c> and
	    <c>tc_auto_skip</c> event messages, as well as the data
	    passed in calls to the CT Hook functions
	    <c>on_tc_skip/3</c> and <c>on_tc_fail/3</c>. The
	    modification only affects the function name
	    element/argument. This value remains an atom if the test
	    case in question does not belong to a test case group.
	    Otherwise a tuple <c>{FuncName,GroupName}</c>
	    (<c>{atom(),atom()}</c>) is passed instead.</p>
          <p>
	    Note that this change may (depending on the patterns used
	    for matching) require modifications of user event
	    handlers and hook modules. Please see the Event Handling
	    chapter in the Common Test User's Guide, and the
	    reference manual for <c>ct_hooks</c>, for details.</p>
          <p>
	    Note also that the Test Server framework callback
	    function <c>report/2</c> has been modified. This change
	    only affects users with test frameworks interfacing Test
	    Server rather than Common Test. See the
	    <c>test_server_ctrl</c> reference manual for details.</p>
          <p>
	    *** POTENTIAL INCOMPATIBILITY ***</p>
          <p>
	    Own Id: OTP-11732 Aux Id: seq12541 </p>
        </item>
        <item>
          <p>
	    If Common Test can't prompt the user to abort or continue
	    the test run when one or more test suites fail to
	    compile, a new option,
	    <c>{abort_if_missing_suites,Bool}</c>, can be used to
	    specify whether it should proceed with the test run, or
	    stop execution. The default value of <c>Bool</c> is
	    <c>false</c> (i.e. to proceed even if suites are
	    missing).</p>
          <p>
	    Own Id: OTP-11769</p>
        </item>
      </list>
    </section>


    <section><title>Known Bugs and Problems</title>
      <list>
        <item>
          <p>
	    common_test: Fix problems reported by Dialyzer.</p>
          <p>
	    Own Id: OTP-11525</p>
        </item>
      </list>
    </section>

</section>

<section><title>Common_Test 1.7.4</title>

    <section><title>Fixed Bugs and Malfunctions</title>
      <list>
        <item>
          <p>
	    Return values from group and testcase info functions are
	    now properly checked, and associated test cases are auto
	    skipped if a return value is invalid.</p>
          <p>
	    Own Id: OTP-10631 Aux Id: kunagi-345 [256] </p>
        </item>
        <item>
	    <p>The way Common Test handles skipping of test cases has
	    been updated. In previous versions, returning
	    <c>{skip,Reason}</c> from a configuration function (such
	    as init_per_suite or init_per_group), resulted in all
	    affected test cases getting skipped with status
	    <c>auto_skipped</c>. This was inappropriate, since this
	    status is supposed to be used to inform that Common Test
	    has taken the initiative to skip something (e.g. a test
	    case group if init_per_group failed). Therefore, in this
	    version of Common Test, whenever the user skips a suite,
	    group, or individual test case (by means of a
	    configuration function or test specification term), the
	    affected test cases get the status <c>user_skipped</c>
	    instead.</p> <p>This update has meant a few changes that
	    may affect Common Test users in various ways:</p> <list>
	    <item>The test results and statistics will be affected,
	    which is important to know when running regression tests
	    and comparing results to previous test runs.</item>
	    <item>Users that read or parse the textual log file
	    <c>suite.log</c> will notice that an auto skipped
	    function is now reported as <c>auto_skipped</c> rather
	    than <c>skipped</c> as before.</item> <item>When
	    <c>require</c> fails in an info function (such as suite/0
	    or group/1), all affected configuration functions and
	    test cases are marked as <c>auto_skipped</c>.</item>
	    <item>If Common Test detects an error in the test suite
	    (such as e.g. an invalid all/0 function), all affected
	    configuration functions and test cases are marked as
	    <c>auto_skipped</c>.</item> <item>If a repeated test run
	    session reaches a deadline with <c>force_stop</c>
	    enabled, all remaining test cases are marked as
	    <c>auto_skipped</c> rather than <c>user_skipped</c> as
	    before.</item> <item>The event messages that Common Test
	    generates during test runs have been affected by this
	    update. For details see OTP-11524.</item> </list>
          <p>
	    Own Id: OTP-11305 Aux Id: OTP-11524 </p>
        </item>
        <item>
          <p>
	    Returning {skip, Reason} from a pre_end_per_group/3 user
	    hook function would result in an exit in the Common Test
	    cth_log_redirect hook. This problem has been solved.</p>
          <p>
	    Own Id: OTP-11409 Aux Id: seq12446 </p>
        </item>
        <item>
          <p>
	    When the netconf server did not respond to the
	    close-session request, the call to
	    ct_netconfc:close_session/2 would hang forever waiting
	    for the netconf client to terminate. This has been
	    corrected. The client will now always terminate (and take
	    down the connection) if the close-session request times
	    out.</p>
          <p>
	    Own Id: OTP-11478</p>
        </item>
      </list>
    </section>


    <section><title>Improvements and New Features</title>
      <list>
        <item>
          <p>
	    Fix cth_log_redirect.erl to fulfill gen_event behaviour.
	    Thanks to Roberto Aloi.</p>
          <p>
	    Own Id: OTP-11401</p>
        </item>
        <item>
          <p>
	    The first argument of the CT hook callback function
	    <c>on_tc_skip/3</c> has been modified. When this function
	    is called for <c>init_per_group</c> or
	    <c>end_per_group</c>, the value of the first argument is
	    now <c>{init_per_group,GroupName}</c> or
	    <c>{end_per_group,GroupName}</c>.</p>
          <p>
	    Own Id: OTP-11523</p>
        </item>
        <item>
	    <p>The following modifications have been made to the
	    event messages that Common Test sends during test
	    execution:</p> <list> <item>For the <c>tc_auto_skip</c>
	    event, the value of the <c>Func</c> element has changed
	    from <c>end_per_group</c> to
	    <c>{end_per_group,GroupName}</c>.</item> <item>When
	    <c>require</c> fails in an info function, such as suite/0
	    or group/1, the init configuration function is now
	    reported as <c>auto_skipped</c> intead of <c>skipped</c>,
	    with the <c>tc_done</c> event.</item> <item>When
	    <c>require</c> fails in an info function because of a
	    configuration name already in use, the <c>tc_done</c>
	    event now reports the error with a tuple (of size 2)
	    tagged <c>failed</c> instead of <c>skipped</c>.</item>
	    </list> <p>Please see the Event Handling chapter in the
	    Common Test User's Guide for reference. </p>
          <p>
	    Own Id: OTP-11524 Aux Id: OTP-11305 </p>
        </item>
      </list>
    </section>

</section>

<section><title>Common_Test 1.7.3</title>

    <section><title>Fixed Bugs and Malfunctions</title>
      <list>
        <item>
          <p>
	    Documentation is added for ct_netconfc:send and
	    ct_netconfc:send_rpc.</p>
          <p>
	    Own Id: OTP-11132</p>
        </item>
        <item>
          <p>
	    ct_netconfc:create_subscription only allowed one XML
	    element inside the 'filter' element. According to RFC5277
	    it should be allowed to add any number of elements inside
	    the filter, so this is now corrected.</p>
          <p>
	    Own Id: OTP-11166</p>
        </item>
        <item>
          <p>
	    The error handler installed by the Common Test hook
	    cth_log_redirect did not respond to init:stop/1/2. This
	    has been corrected.</p>
          <p>
	    Own Id: OTP-11175 Aux Id: seq12356 </p>
        </item>
        <item>
          <p>
	    Calling ct:pal/2 or ct:print/2 when Common Test was not
	    running, would cause an exit. This has been changed and
	    the string is now simply printed to stdout instead.</p>
          <p>
	    Own Id: OTP-11176</p>
        </item>
        <item>
          <p>
	    Fixed problem with the cth_log_redirect hook making calls
	    to an undefined function in ct_logs.</p>
          <p>
	    Own Id: OTP-11238</p>
        </item>
        <item>
          <p>
	    When running tests with the 'repeat' option, the Common
	    Test utility process did not always terminate quickly
	    enough after a test run, causing the start of the next
	    run to fail. A monitor is now used to ensure termination
	    of the utility process after each test run.</p>
          <p>
	    Own Id: OTP-11244 Aux Id: seq12396 </p>
        </item>
        <item>
          <p>
	    Test Server installed an error handler (test_server_h)
	    only to be able to write the name of the current test
	    case to stdout whenever it received an error- or progress
	    report. This functionality was not useful and has been
	    removed. The built-in Common Test hook, cth_log_redirect,
	    has instead been improved to now also tag all error- and
	    progress reports in the log with suite-, group-, and/or
	    test case name.</p>
          <p>
	    Own Id: OTP-11263 Aux Id: seq12251 </p>
        </item>
      </list>
    </section>


    <section><title>Improvements and New Features</title>
      <list>
        <item>
          <p>
	    A new log, the "Pre- and Post Test I/O Log", has been
	    introduced, which makes it possible to capture error- and
	    progress reports, as well as printouts made with ct:log/2
	    and ct:pal/2, before and after a test run. (Some minor
	    improvements of the logging system have been made at the
	    same time). Links to the new log are found on the Common
	    Test Framework Log page. The Common Test User's Guide has
	    been updated with information about the new log and also
	    with a new section on how to synchronize external
	    applications with Common Test by means of the CT Hook
	    init and terminate functions.</p>
          <p>
	    Own Id: OTP-11272</p>
        </item>
      </list>
    </section>

</section>

<section><title>Common_Test 1.7.2</title>

    <section><title>Fixed Bugs and Malfunctions</title>
      <list>
        <item>
          <p>
	    A design flaw in the generic connection handling in
	    Common Test made it impossible to implement a connection
	    handler that could map multiple connection names (i.e.
	    configuration variable aliases) to single connection
	    pids. This problem has been solved.</p>
          <p>
	    Own Id: OTP-10126 Aux Id: kunagi-178 [89] </p>
        </item>
        <item>
          <p>
	    If a telnet connection is hanging, then a call to
	    ct_telnet:close/1 will time out after 5 seconds and the
	    connection process is brutally killed. In some cases the
	    connection would not be unregistered and attempts at
	    opening a new connection with the same name would make
	    common_test try to reuse the same connection since it
	    believed that it was still alive. This has been corrected
	    - a killed connection is now always unregistered.</p>
          <p>
	    Own Id: OTP-10648 Aux Id: seq12212 </p>
        </item>
        <item>
          <p>
	    Test performance has been improved by means of a cache
	    for the top level HTML index logs (all_runs.html and
	    index.html, in the logdir directory). This solves
	    problems with slow start up times and test execution
	    times increasing with the number of ct_run directories
	    stored in logdir. The cached index entries are stored in
	    RAM during test execution and are saved to file in logdir
	    (for faster start up times) whenever a test run finishes.</p>
          <p>
	    Own Id: OTP-10855</p>
        </item>
        <item>
          <p>
	    Testing of the test specification functionality has been
	    improved and a couple of minor bugs have been discovered
	    and corrected.</p>
          <p>
	    Own Id: OTP-10857</p>
        </item>
        <item>
          <p>
	    Links to the top level index files in some HTML footers
	    had disappeared. This error has been corrected. Also, a
	    problem with the suite overview log file not being closed
	    properly has been solved.</p>
          <p>
	    Own Id: OTP-11046</p>
        </item>
        <item>
          <p>
	    Common Test would, in case of timetrap error, print a
	    warning in the log if end_per_testcase wasn't implemented
	    in the suite, even though it's an optional function. This
	    printout has been removed.</p>
          <p>
	    Own Id: OTP-11052</p>
        </item>
      </list>
    </section>


    <section><title>Improvements and New Features</title>
      <list>
        <item>
          <p>
	    If it could not be decided which test case a certain log
	    printout belonged to, the common test framework log was
	    earlier used. Such printouts are now instead sent to
	    unexpected_io.log.html in test_server so that there is
	    only one place to look for "missing" printouts.</p>
          <p>
	    Own Id: OTP-10494 Aux Id: kunagi-319 [230] </p>
        </item>
        <item>
          <p>
	    Make cover smarter about finding source from beam.</p>
          <p>
	    In particular, search using the source path in
	    module_info if the current heuristic fails.</p>
          <p>
	    Own Id: OTP-10902</p>
        </item>
        <item>
          <p>
	    Add a variant of ct_slave:start/2 that starts a node with
	    specified options on the local host.</p>
          <p>
	    Own Id: OTP-10920</p>
        </item>
        <item>
          <p>
	    Integrate elliptic curve contribution from Andreas
	    Schultz </p>
          <p>
	    In order to be able to support elliptic curve cipher
	    suites in SSL/TLS, additions to handle elliptic curve
	    infrastructure has been added to public_key and crypto.</p>
          <p>
	    This also has resulted in a rewrite of the crypto API to
	    gain consistency and remove unnecessary overhead. All OTP
	    applications using crypto has been updated to use the new
	    API.</p>
          <p>
	    Impact: Elliptic curve cryptography (ECC) offers
	    equivalent security with smaller key sizes than other
	    public key algorithms. Smaller key sizes result in
	    savings for power, memory, bandwidth, and computational
	    cost that make ECC especially attractive for constrained
	    environments.</p>
          <p>
	    Own Id: OTP-11009</p>
        </item>
        <item>
	    <p> Postscript files no longer needed for the generation
	    of PDF files have been removed. </p>
          <p>
	    Own Id: OTP-11016</p>
        </item>
        <item>
          <p>
	    A link is added from the red error printout in a test
	    case log (for a failed test case) to the full error
	    description at the end of the log. The reason for this is
	    that the error description in the red field is sometimes
	    truncated at 50 characters in order to keep the log as
	    short and easy to read as possible.</p>
          <p>
	    Own Id: OTP-11044 Aux Id: seq12304 </p>
        </item>
        <item>
          <p>
	    A new option 'no_prompt_check' is added to
	    ct_telnet:expect/3. If this option is used, ct_telnet
	    will not wait for a prompt or a newline before attempting
	    to match the given pattern.</p>
          <p>
	    Own Id: OTP-11095</p>
        </item>
      </list>
    </section>

</section>

<section><title>Common_Test 1.7.1</title>

    <section><title>Fixed Bugs and Malfunctions</title>
      <list>
        <item>
          <p>
	    If an event handler installed in the CT Master event
	    manager took too long to respond during the termination
	    phase, CT Master crashed because of a timeout after 5
	    secs. This would leave the system in a bad state. The
	    problem has been solved by means of a 30 min timeout
	    value and if CT Master gets a timeout after that time, it
	    now kills the event manager and shuts down properly.</p>
          <p>
	    Own Id: OTP-10634 Aux Id: kunagi-347 [258] </p>
        </item>
        <item>
          <p>
	    Printing with any of the ct printout functions from an
	    event handler installed by Common Test, would cause a
	    deadlock. This problem has been solved.</p>
          <p>
	    Own Id: OTP-10826 Aux Id: seq12250 </p>
        </item>
        <item>
          <p>
	    Using the force_stop flag/option to interrupt a test run
	    caused a crash in Common Test. This problem has been
	    solved.</p>
          <p>
	    Own Id: OTP-10832</p>
        </item>
      </list>
    </section>


    <section><title>Improvements and New Features</title>
      <list>
        <item>
          <p>
	    Removed depricated run_test program, use ct_run instead.</p>
          <p>
	    *** POTENTIAL INCOMPATIBILITY ***</p>
          <p>
	    Own Id: OTP-9052</p>
        </item>
      </list>
    </section>


    <section><title>Known Bugs and Problems</title>
      <list>
        <item>
          <p>
	    Test case execution time increases with size of test run.</p>
          <p>
	    Own Id: OTP-10855</p>
        </item>
      </list>
    </section>

</section>

<section><title>Common_Test 1.7</title>

    <section><title>Fixed Bugs and Malfunctions</title>
      <list>
        <item>
          <p>
	    Severe errors detected by <c>test_server</c> (e.g. if log
	    files directories cannot be created) will now be reported
	    to <c>common_test</c> and noted in the <c>common_test</c>
	    logs.</p>
          <p>
	    Own Id: OTP-9769 Aux Id: kunagi-202 [113] </p>
        </item>
        <item>
          <p>
	    The earlier undocumented cross cover feature for
	    accumulating cover data over multiple tests has now been
	    fixed and documented.</p>
          <p>
	    Own Id: OTP-9870 Aux Id: kunagi-206 [117] </p>
        </item>
        <item>
          <p>
	    If a busy test case generated lots of error messages,
	    cth_log_redirect:post_end_per_testcase would crash with a
	    timeout while waiting for the error logger to finish
	    handling all error reports. The default timer was 5
	    seconds. This has now been extended to 5 minutes.</p>
          <p>
	    Own Id: OTP-10040 Aux Id: kunagi-173 [84] </p>
        </item>
        <item>
	    <p>When a test case failed because of a timetrap time
	    out, the <c>Config</c> data for the case was lost in the
	    following call to <c>end_per_testcase/2</c>, and also in
	    calls to the CT Hook function
	    <c>post_end_per_testcase/4</c>. This problem has been
	    solved and the <c>Config</c> data is now correctly passed
	    to the above functions after a timetrap timeout
	    failure.</p>
          <p>
	    Own Id: OTP-10070 Aux Id: kunagi-175 [86] </p>
        </item>
        <item>
          <p>
	    Some calls to deprecated and removed functions in snmp
	    are removed from ct_snmp.</p>
          <p>
	    Own Id: OTP-10088 Aux Id: kunagi-176 [87] </p>
        </item>
        <item>
	    <p>In test_server, the same process would supervise the
	    currently running test case and be group leader (and IO
	    server) for the test case. Furthermore, when running
	    parallel test cases, new temporary supervisor/group
	    leader processes were spawned and the process that was
	    group leader for sequential test cases would not be
	    active. That would lead to several problems:</p>
	    <p>* Processes started by init_per_suite will inherit the
	    group leader of the init_per_suite process (and that
	    group leader would not process IO requests when parallel
	    test cases was running). If later a parallel test case
	    caused such a processto print using (for example)
	    io:format/2, the calling would hang.</p>
	    <p>* Similarly, if a process was spawned from a parallel
	    test case, it would inherit the temporary group leader
	    for that parallel test case. If that spawned process
	    later - when the group of parallel tests have finished -
	    attempted to print something, its group leader would be
	    dead and there would be <c>badarg</c> exception.</p>
	    <p>Those problems have been solved by having group
	    leaders separate from the processes that supervises the
	    test cases, and keeping temporary group leader process
	    for parallel test cases alive until no more process in
	    the system use them as group leaders.</p>
	    <p>Also, a new <c>unexpected_io.log</c> log file
	    (reachable from the summary page of each test suite) has
	    been introduced. All unexpected IO will be printed into
	    it(for example, IO to a group leader for a parallel test
	    case that has finished).</p>
          <p>
	    Own Id: OTP-10101 Aux Id: OTP-10125 </p>
        </item>
        <item>
          <p>
	    Some bugfixes in <c>ct_snmp:</c></p>
	    <list> <item> ct_snmp will now use the value of the
	    'agent_vsns' config variable when setting the 'variables'
	    parameter to snmp application agent configuration.
	    Earlier this had to be done separately - i.e. the
	    supported versions had to be specified twice. </item>
	    <item> Snmp application failed to write notify.conf since
	    ct_snmp gave the notify type as a string instead of an
	    atom. This has been corrected. </item> </list>
          <p>
	    Own Id: OTP-10432</p>
        </item>
        <item>
          <p>
	    Some bugfixes in <c>ct_snmp</c>:</p>
	    <list> <item> Functions <c>register_users/2</c>,
	    <c>register_agents/2</c> and <c>register_usm_users/2</c>,
	    and the corresponding <c>unregister_*/1</c> functions
	    were not executable. These are corrected/rewritten.
	    </item> <item> Function <c>update_usm_users/2</c> is
	    removed, and an unregister function is added instead.
	    Update can now be done with unregister_usm_users and then
	    register_usm_users. </item> <item> Functions
	    <c>unregister_*/2</c> are added, so specific
	    users/agents/usm users can be unregistered. </item>
	    <item> Function <c>unload_mibs/1</c> is added for
	    completeness. </item> <item> Overriding configuration
	    files did not work, since the files were written in
	    priv_dir instead of in the configuration dir
	    (priv_dir/conf). This has been corrected. </item> <item>
	    Arguments to <c>register_usm_users/2</c> were faulty
	    documented. This has been corrected. </item> </list>
          <p>
	    Own Id: OTP-10434 Aux Id: kunagi-264 [175] </p>
        </item>
        <item>
          <p>
	    Faulty exported specs in common test has been corrected
	    to <c>ct_netconfc:hook_options/0</c> and
	    <c>inet:hostname/0</c></p>
          <p>
	    Own Id: OTP-10601</p>
        </item>
        <item>
          <p>
	    The netconf client in common_test did not adjust the
	    window after receiving data. Due to this, the client
	    stopped receiving data after a while. This has been
	    corrected.</p>
          <p>
	    Own Id: OTP-10646</p>
        </item>
      </list>
    </section>


    <section><title>Improvements and New Features</title>
      <list>
        <item>
	    <p>It is now possible to let a test specification include
	    other test specifications. Included specs can either be
	    joined with the source spec (and all other joined specs),
	    resulting in one single test run, or they can be executed
	    in separate test runs. Also, a start flag/option,
	    <c>join_specs</c>, has been introduced, to be used in
	    combination with the <c>spec</c> option. With
	    <c>join_specs</c>, Common Test can be told to either join
	    multiple test specifications, or run them separately.
	    Without <c>join_specs</c>, the latter behaviour is
	    default. Note that this is a change compared to earlier
	    versions of Common Test, where specifications could only
	    be joined. More information can be found in the Running
	    Tests chapter in the User's Guide (see the Test
	    Specifications section).</p>
          <p>
	    *** POTENTIAL INCOMPATIBILITY ***</p>
          <p>
	    Own Id: OTP-9881 Aux Id: kunagi-350 [261] </p>
        </item>
        <item>
          <p>
	    The <c>ct_slave:start/3</c> function now supports an
	    <c>{env,[{Var,Value}]}</c> option to extend environment
	    for the slave node.</p>
          <p>
	    Own Id: OTP-10469 Aux Id: kunagi-317 [228] </p>
        </item>
        <item>
	    <p> Some examples overflowing the width of PDF pages have
	    been corrected. </p>
          <p>
	    Own Id: OTP-10665</p>
        </item>
        <item>
          <p>
	    Update common test modules to handle unicode:</p> <list>
	    <item> Use UTF-8 encoding for all HTML files, except the
	    HTML version of the test suite generated with
	    erl2html2:convert, which will have the same encoding as
	    the original test suite (.erl) file. </item> <item>
	    Encode link targets in HTML files with
	    test_server_ctrl:uri_encode/1. </item> <item> Use unicode
	    modifier 't' with ~s when appropriate. </item> <item> Use
	    unicode:characters_to_list and
	    unicode:characters_to_binary for conversion between
	    binaries and strings instead of binary_to_list and
	    list_to_binary. </item> </list>
          <p>
	    Own Id: OTP-10783</p>
        </item>
      </list>
    </section>


    <section><title>Known Bugs and Problems</title>
      <list>
        <item>
          <p>
	    CT drops error reason when groups/0 crashes.</p>
          <p>
	    Own Id: OTP-10631 Aux Id: kunagi-345 [256] </p>
        </item>
        <item>
          <p>
	    Event handler on a ct_master node causes hanging.</p>
          <p>
	    Own Id: OTP-10634 Aux Id: kunagi-347 [258] </p>
        </item>
        <item>
          <p>
	    CT fails to open telnet conn after a timetrap timeout.</p>
          <p>
	    Own Id: OTP-10648 Aux Id: seq12212 </p>
        </item>
      </list>
    </section>

</section>

<section><title>Common_Test 1.6.3.1</title>

    <section><title>Known Bugs and Problems</title>
      <list>
        <item>
          <p>
	    The following corrections/changes are done in the
	    cth_surefire hook:</p>
	    <list> <item> Earlier there would always be a
	    'properties' element under the 'testsuites' element. This
	    would exist even if there were no 'property' element
	    inside it. This has been changed so if there are no
	    'property' elements to display, then there will not be a
	    'properties' element either. </item> <item> The XML file
	    will now (unless other is specified) be stored in the top
	    log directory. Earlier, the default directory would be
	    the current working directory for the erlang node, which
	    would mostly, but not always, be the top log directory.
	    </item> <item> The 'hostname' attribute in the
	    'testsuite' element would earlier never have the correct
	    value. This has been corrected. </item> <item> The
	    'errors' attribute in the 'testsuite' element would
	    earlier display the number of failed testcases. This has
	    been changed and will now always have the value 0, while
	    the 'failures' attribute will show the number of failed
	    testcases. </item> <item> A new attribute 'skipped' is
	    added to the 'testsuite' element. This will display the
	    number of skipped testcases. These would earlier be
	    included in the number of failed test cases. </item>
	    <item> The total number of tests displayed by the 'tests'
	    attribute in the 'testsuite' element would earlier
	    include init/end_per_suite and init/end_per_group. This
	    is no longer the case. The 'tests' attribute will now
	    only count "real" test cases. </item> <item> Earlier,
	    auto skipped test cases would have no value in the 'log'
	    attribute. This is now corrected. </item> <item> A new
	    attributes 'log' is added to the 'testsuite' element.
	    </item> <item> A new option named 'url_base' is added for
	    this hook. If this option is used, a new attribute named
	    'url' will be added to the 'testcase' and 'testsuite'
	    elements. </item> </list>
          <p>
	    Own Id: OTP-10589</p>
        </item>
      </list>
    </section>

</section>

<section><title>Common_Test 1.6.3</title>

    <section><title>Fixed Bugs and Malfunctions</title>
      <list>
        <item>
          <p>
	    The ct:run_test/1 option 'config' only worked with a
	    single config file, not a list of files. This has been
	    fixed.</p>
          <p>
	    Own Id: OTP-10495</p>
        </item>
        <item>
          <p>
	    ct_netconfc:close_session sometimes returned
	    {error,closed} because the ssh connection was closed
	    (from the server side) before the rpc-reply was received
	    by the client. This is normal and cannot be helped. It
	    has been corrected so the return will be 'ok' in this
	    case. Other error situations will still give
	    {error,Reason}.</p>
          <p>
	    Own Id: OTP-10510 Aux Id: kunagi-320 [231] </p>
        </item>
        <item>
          <p>
	    ct_netconfc:close_session sometimes returned
	    {error,closed} or (if the connection was named)
	    {error,{process_down,Pid,normal}} because the ssh
	    connection was closed (from the server side) before the
	    rpc-reply was received by the client. This is normal and
	    cannot be helped. It has been corrected so the return
	    will be 'ok' in this situation.</p>
          <p>
	    Own Id: OTP-10570</p>
        </item>
        <item>
          <p>
	    Fix bug where ct:require of same name with same config
	    would return name_in_use.</p>
          <p>
	    Own Id: OTP-10572</p>
        </item>
      </list>
    </section>


    <section><title>Improvements and New Features</title>
      <list>
        <item>
          <p>
	    A new test case group search functionality has been
	    implemented that makes Common Test search automatically
	    through the group definitions tree (the return value of
	    groups/0) and create tests for all paths of nested groups
	    that match the specification. It also allows for
	    specifying unique paths to sub groups in order to avoid
	    execution of unwanted tests. This new feature can be used
	    whenever starting a test run by means of the ct_run
	    program, the ct:run_test/1 API function, or a Test
	    Specification. Details can be found in the Test Case
	    Group Execution section in the Running Tests chapter.</p>
          <p>
	    Own Id: OTP-10466 Aux Id: kunagi-276 [187] </p>
        </item>
      </list>
    </section>


    <section><title>Known Bugs and Problems</title>
      <list>
        <item>
          <p>
	    Restore Config data if lost when test case fails.</p>
          <p>
	    Own Id: OTP-10070 Aux Id: kunagi-175 [86] </p>
        </item>
        <item>
          <p>
	    IO server error in test_server.</p>
          <p>
	    Own Id: OTP-10125 Aux Id: OTP-10101, kunagi-177 [88] </p>
        </item>
        <item>
          <p>
	    Faulty connection handling in common_test.</p>
          <p>
	    Own Id: OTP-10126 Aux Id: kunagi-178 [89] </p>
        </item>
      </list>
    </section>

</section>

<section><title>Common_Test 1.6.2.1</title>

    <section><title>Fixed Bugs and Malfunctions</title>
      <list>
        <item>
          <p>
	    The interactive mode (ct_run -shell) would not start
	    properly. This error has been fixed.</p>
          <p>
	    Own Id: OTP-10414</p>
        </item>
      </list>
    </section>

</section>

<section><title>Common_Test 1.6.2</title>

    <section><title>Fixed Bugs and Malfunctions</title>
      <list>
        <item>
          <p>
	    If a CT hook function caused a crash, this could in some
	    situations cause Common Test to terminate due to an
	    illegal IO operation. This error has been corrected.</p>
          <p>
	    Own Id: OTP-10050 Aux Id: seq12039 </p>
        </item>
        <item>
          <p>
	    The Common Test documentation states that timetraps are
	    never active during execution of CT hook functions. This
	    was only true for post hook functions, not for pre hook
	    functions. The code for CT hooks has been modified to
	    behave according to the documentation.</p>
          <p>
	    Own Id: OTP-10069</p>
        </item>
        <item>
          <p>
	    If a CT hook function would call the exit/1 or throw/1
	    BIF (possibly indirectly, e.g. as a result of a timeout
	    in gen_server:call/3), Common Test would hang. This
	    problem has been fixed.</p>
          <p>
	    Own Id: OTP-10072 Aux Id: seq12053 </p>
        </item>
        <item>
          <p>
	    The documentation has been updated with information about
	    how to deal with chaining of hooks which return
	    fail/skip.</p>
          <p>
	    Own Id: OTP-10077 Aux Id: seq12048 </p>
        </item>
        <item>
          <p>
	    When ct_hooks called the id/1 functions of multiple
	    hooks, it would reverse the order of the hooks and call
	    the proceeding init/2 calls in the wrong order. This has
	    been fixed.</p>
          <p>
	    Own Id: OTP-10135</p>
        </item>
        <item>
          <p>
	    The surefire hook now correctly handles autoskipped
	    initialization and test functions.</p>
          <p>
	    Own Id: OTP-10158</p>
        </item>
        <item>
          <p>
	    The ct:get_status/0 function failed to report status if a
	    parallel test case group was running at the time of the
	    call. This has been fixed and the return value for the
	    function has been updated. Please see the ct reference
	    manual for details.</p>
          <p>
	    Own Id: OTP-10172</p>
        </item>
      </list>
    </section>


    <section><title>Improvements and New Features</title>
      <list>
        <item>
          <p>
	    The support for "silent connections" has been updated to
	    include ssh. Also, a silent_connections term has been
	    added to the set of test specification terms.</p>
          <p>
	    Own Id: OTP-9625 Aux Id: seq11918 </p>
        </item>
        <item>
          <p>
	    It is now possible to specify an arbitrarily large tuple
	    as the requires config data when using require and
	    ct:get_config. See the ct:get_config and ct:require
	    reference manual pages for details about which keys are
	    allowed.</p>
          <p>
	    This change introduces a backwards incompatability in the
	    <c>ct:require/2</c> interface. Previously when doing
	    <c>ct:require(a_name,{key,subkey})</c>, a_name would be
	    associated with key. This has been changed to that
	    <c>a_name</c> is associated with <c>subkey</c>. This
	    change also effects using <c>require</c> in an
	    suite/group/testcase info function.</p>
          <p>
	    *** POTENTIAL INCOMPATIBILITY ***</p>
          <p>
	    Own Id: OTP-9626 Aux Id: seq11920 </p>
        </item>
        <item>
          <p>
	    The ct_run program now sets the OS process exit status
	    before it ends. Value 0 indicates a successful test
	    result, 1 indicates one or more failed or auto-skipped
	    test cases, and 2 indicates test execution failure.</p>
          <p>
	    Own Id: OTP-9865 Aux Id: OTP-10087 </p>
        </item>
        <item>
          <p>
	    It is now possible to sort the HTML tables by clicking on
	    the header elements. In order to reset a sorted table,
	    the browser window should simply be refreshed. This
	    feature requires that the browser supports javascript,
	    and has javascript execution enabled. If the 'ct_run
	    -basic_html' flag is used, no javascript code is included
	    in the generated HTML code.</p>
          <p>
	    Own Id: OTP-9896 Aux Id: seq12034, OTP-9835 </p>
        </item>
        <item>
          <p>
	    A netconf client, ct_netconfc, is added to common_test.
	    It supports basic netconf functionality over SSH. In
	    order to allow testing of both success and failure cases,
	    it is intentionally written to allow non-standard
	    behavior.</p>
          <p>
	    Own Id: OTP-10025</p>
        </item>
        <item>
          <p>
	    The test specification term {define,Constant,Value} has
	    been introduced, which makes it possible to replace
	    constant names (atom()) with values (term()) in arbitrary
	    test specification terms. The 'define' makes the (now
	    deprecated) 'alias' term obsolete. More details,
	    including examples, can be found in the Test
	    Specifications chapter in the Common Test User's Guide.</p>
          <p>
	    Own Id: OTP-10049</p>
        </item>
        <item>
          <p>
	    Verbosity levels for log printouts has been added. This
	    makes it possible to specify preferred verbosity for
	    different categories of log printouts, as well as general
	    printouts (such as standard IO), to allow control over
	    which strings get printed and which get ignored. New
	    versions of the Common Test logging functions, ct:log,
	    ct:pal and ct:print, have been introduced, with a new
	    Importance argument added. The Importance value is
	    compared to the verbosity level at runtime. More
	    information can be found in the chapter about Logging in
	    the Common Test User's Guide.</p>
          <p>
	    Own Id: OTP-10067 Aux Id: seq12050 </p>
        </item>
        <item>
          <p>
	    The return values of ct:run_test/1 and ct:run_testspec/1
	    have been changed from an uninformative 'ok' (independent
	    of the test outcome) to a value,
	    {Ok,Failed,{UserSkipped,AutoSkipped}} (all integers),
	    that presents the final test case result, or a value,
	    {error,Reason}, that informs about fatal test execution
	    failure. See details in the reference manual for ct.</p>
          <p>
	    Own Id: OTP-10087 Aux Id: OTP-9865 </p>
        </item>
        <item>
          <p>
	    The test specification syntax has been updated with new
	    and missing terms, such as 'define', 'verbosity',
	    'auto_compile', 'stylesheet', 'silent_connections',
	    'basic_html' and 'release_shell'. See the Test
	    Specification chapter in the Common Test User's Guide for
	    details.</p>
          <p>
	    Own Id: OTP-10089 Aux Id: OTP-10049 </p>
        </item>
        <item>
          <p>
	    It is now possible to pause execution of a test case, by
	    calling the ct:break/1/2 function. Execution is resumed
	    with a call to ct:continue/0/1. Break/continue also works
	    for test cases executing in parallel. See the ct
	    reference manual for details.</p>
          <p>
	    Own Id: OTP-10127</p>
        </item>
        <item>
          <p>
	    It is now possible to send user defined events from a
	    testcase which will be picked up by the installed event
	    handler.</p>
          <p>
	    Own Id: OTP-10157</p>
        </item>
        <item>
          <p>
	    A new start option, release_shell, for ct:run_test/1, has
	    been added, which makes Common Test release the shell
	    process after the test suite compilation phase is
	    finished. For details, see the Running Tests chapter in
	    the User's Guide.</p>
          <p>
	    Own Id: OTP-10248 Aux Id: OTP-10127 </p>
        </item>
      </list>
    </section>

</section>

<section><title>Common_Test 1.6.1</title>

    <section><title>Fixed Bugs and Malfunctions</title>
      <list>
        <item>
          <p>
	    Common Test adds the test suite directories to the code
	    path before executing the tests. These directories should
	    also be removed from the code path at the end of the test
	    run, which, prior to this fix, was not performed.</p>
          <p>
	    Own Id: OTP-9595</p>
        </item>
        <item>
          <p>
	    An entry is now created in the index.html file (i.e. the
	    overview file for the test run) for each repeated test
	    during a test run. This was previously not the case. Note
	    that in the top level (logdir) index file, however, only
	    the last test result is listed. For example, given the
	    test spec:
	    [{merge_tests,false},{dirs,"test1"},{dirs,"test1"}]. In
	    the index file for the test run (under
	    Logdir/ct_run.Node.Date.Time), both tests are listed. In
	    the top level index file (under Logdir), only the last
	    test is listed (one has to find the previous results
	    through the all_runs.html file).</p>
          <p>
	    Own Id: OTP-9634 Aux Id: seq11924 </p>
        </item>
        <item>
          <p>
	    After a test case timeout or abortion, the
	    end_per_testcase function executes on a new dedicated
	    process. The group leader for this process should be set
	    to the IO server for the test case, which was not done
	    properly. The result of this error was that no warnings
	    about end_per_testcase failing or timing out were ever
	    printed in the test case log. Also, help functions such
	    as e.g. test_server:stop_node/1, attempting to
	    synchronize with the IO server, would hang. The fault has
	    been corrected.</p>
          <p>
	    Own Id: OTP-9666</p>
        </item>
        <item>
          <p>
	    The ct:get_status/0 function would cause the calling
	    process to receive 'DOWN' messages if no tests were
	    running at the time of the call. This bug has been fixed.</p>
          <p>
	    Own Id: OTP-9830 Aux Id: seq11975 </p>
        </item>
        <item>
          <p>
	    A deadlock situation could occur if Common Test is
	    forwarding error_handler printouts to Test Server at the
	    same time a new test case is starting. This error has
	    been fixed.</p>
          <p>
	    Own Id: OTP-9894</p>
        </item>
        <item>
          <p>
	    A link to the ct_run program is now created, as expected,
	    in the installation bin directory (default
	    /usr/local/bin) during 'make install'.</p>
          <p>
	    Own Id: OTP-9898</p>
        </item>
        <item>
          <p>
	    Using the repeat, duration or until option with
	    ct:run_test/1, would cause an infinite loop. This has
	    been fixed.</p>
          <p>
	    Own Id: OTP-9899</p>
        </item>
        <item>
          <p>
	    Two or more test cases executing in parallel and printing
	    to screen at the same time with ct:pal/2/3 or
	    ct:print/2/3 could write into each other's "slots" and
	    create a mess of mixed strings. In order to avoid this,
	    only a single IO message is now ever sent per printout
	    call.</p>
          <p>
	    Own Id: OTP-9900 Aux Id: OTP-9904 </p>
        </item>
        <item>
          <p>
	    When a test case was killed because of a timetrap
	    timeout, the current location (suite, case and line) was
	    not printed correctly in the log files. This has been
	    corrected.</p>
          <p>
	    Own Id: OTP-9930 Aux Id: seq12002 </p>
        </item>
        <item>
          <p>
	    The wrong exit location was printed in the log file when
	    ct:fail/1 or ct_fail/2 was called.</p>
          <p>
	    Own Id: OTP-9933 Aux Id: seq12002 </p>
        </item>
        <item>
          <p>
	    Test Server and Common Test would add new error handlers
	    with each test run and fail to remove previously added
	    ones. In the case of Test Server, this would only happen
	    if SASL was not running on the test node. This has been
	    fixed.</p>
          <p>
	    Own Id: OTP-9941 Aux Id: seq12009 </p>
        </item>
        <item>
          <p>
	    If a test case process was terminated due to an exit
	    signal from a linked process, Test Server failed to
	    report the correct name of the suite and case to the
	    framework. This has been corrected.</p>
          <p>
	    Own Id: OTP-9958 Aux Id: OTP-9855 </p>
        </item>
        <item>
          <p>
	    When starting a test with ct_run and adding a directory
	    to the code path using -pa or -pz (preceding -erl_args),
	    Common Test would delete any existing directory in the
	    code path with the same base name (see
	    filename:basename/1) as the directory being added. This
	    has been fixed.</p>
          <p>
	    Own Id: OTP-9964</p>
        </item>
        <item>
          <p>
	    If passing two or more directories with the same base
	    name (see filename:basename/1) to Common Test with ct_run
	    -pa, only one of the directories would actually be added.</p>
          <p>
	    Own Id: OTP-9975 Aux Id: seq12019 </p>
        </item>
        <item>
          <p>
	    Configuration data required by the group info function
	    was deleted before the call to post_end_per_group, which
	    made it impossible for the hook function to read and use
	    the data in question. This has been fixed.</p>
          <p>
	    Own Id: OTP-9989</p>
        </item>
        <item>
          <p>
	    Disabling built-in hooks in a test specification was
	    ignored, this has now been fixed.</p>
          <p>
	    Own Id: OTP-10009</p>
        </item>
        <item>
          <p>
	    Various typographical errors corrected in documentation
	    for common_test, driver, erl_driver and windows
	    installation instructions. (Thanks to Tuncer Ayaz)</p>
          <p>
	    Own Id: OTP-10037</p>
        </item>
      </list>
    </section>


    <section><title>Improvements and New Features</title>
      <list>
        <item>
          <p>
	    A new optional feature has been introduced that enables
	    Common Test to generate priv_dir directory names that are
	    unique for each test case or config function. The name of
	    the option/flag is 'create_priv_dir' and it can be set to
	    value 'auto_per_run' (which is the default, existing,
	    behaviour), or 'auto_per_tc' or 'manual_per_tc'. If
	    'auto_per_tc' is used, Test Server creates a dedicated
	    priv_dir automatically for each test case (which can be
	    very expensive in case of many and/or repeated cases). If
	    'manual_per_tc' is used, the user needs to create the
	    priv_dir explicitly by calling the new function
	    ct:make_priv_dir/0.</p>
          <p>
	    Own Id: OTP-9659 Aux Id: seq11930 </p>
        </item>
        <item>
          <p>
	    A column for test case group name has been added to the
	    suite overview HTML log file.</p>
          <p>
	    Own Id: OTP-9730 Aux Id: seq11952 </p>
        </item>
        <item>
          <p>
	    It is now possible to use the post_end_per_testcase CT
	    hook function to print a comment for a test case in the
	    overview log file, even if the test case gets killed by a
	    timetrap or unknown exit signal, or if the
	    end_per_testcase function times out.</p>
          <p>
	    Own Id: OTP-9855 Aux Id: seq11979 </p>
        </item>
        <item>
          <p>
	    The pre- and post CT hook functions are now always called
	    for all configuration functions, even for configuration
	    functions that are not implemented in the test suite.</p>
          <p>
	    Own Id: OTP-9880 Aux Id: seq11993 </p>
        </item>
        <item>
          <p>
	    Common Test will now print error information (with a time
	    stamp) in the test case log file immediately when a test
	    case fails. This makes it easier to see when, in time,
	    the fault actually occured, and aid the job of locating
	    relevant trace and debug printouts in the log.</p>
          <p>
	    Own Id: OTP-9904 Aux Id: seq11985, OTP-9900 </p>
        </item>
        <item>
          <p>
	    Test Server has been modified to check the SASL
	    errlog_type parameter when receiving an error logger
	    event, so that it doesn't print reports of type that the
	    user has disabled.</p>
          <p>
	    Own Id: OTP-9955 Aux Id: seq12013 </p>
        </item>
        <item>
          <p>
	    The test specification term 'skip_groups' was implemented
	    in Common Test v1.6. It was never documented however,
	    which has now been attended to. Please see the Test
	    Specifications chapter in the User's Guide for
	    information.</p>
          <p>
	    Own Id: OTP-9972</p>
        </item>
        <item>
          <p>
	    The Common Test Master has been updated to use a CSS
	    style sheet for the html log files.</p>
          <p>
	    Own Id: OTP-9973</p>
        </item>
        <item>
          <p>
	    If the init_per_group/2 and end_per_group/2 functions are
	    not implemented in the test suite, Common Test calls it's
	    own local init- and end functions - previously named
	    ct_init_per_group/2 and ct_end_per_group/2 - when a group
	    is executed. These functions have been renamed
	    init_per_group/2 and end_per_group/2 respectively. Note
	    that this may affect any user event handler identifying
	    events by the old names.</p>
          <p>
	    *** POTENTIAL INCOMPATIBILITY ***</p>
          <p>
	    Own Id: OTP-9986 Aux Id: OTP-9992 </p>
        </item>
        <item>
          <p>
	    By specifying a user defined function ({M,F,A} or fun) as
	    timetrap value, either by means of an info function or by
	    calling ct:timetrap/1, it is now possible to set a
	    timetrap that will be triggered when the user function
	    returns.</p>
          <p>
	    Own Id: OTP-9988 Aux Id: OTP-9501, seq11894 </p>
        </item>
        <item>
          <p>
	    If the optional configuration functions init_per_suite/1
	    and end_per_suite/1 are not implemented in the test
	    suite, local Common Test versions of these functions are
	    called instead, and will be displayed in the overview log
	    file. Any printouts made by the pre- or
	    post_init_per_suite and pre- or post_end_per_suite hook
	    functions are saved in the log files for these functions.</p>
          <p>
	    Own Id: OTP-9992</p>
        </item>
        <item>
          <p>
	    A hook has been added to common test which outputs
	    surefire XML for usage together with CI tools such as
	    Jenkins. To enable the hook pass '-ct_hooks cth_surefire'
	    to ct_run. See the CTH documentation for more details.</p>
          <p>
	    Own Id: OTP-9995</p>
        </item>
      </list>
    </section>

</section>

<section><title>Common_Test 1.6</title>

    <section><title>Improvements and New Features</title>
      <list>
        <item>
          <p>
	    A Getting Started chapter has been added to the Common
	    Test User's Guide.</p>
          <p>
	    Own Id: OTP-9156</p>
        </item>
        <item>
          <p>
	    The test case group info function has been implemented in
	    Common Test. Before execution of a test case group, a
	    call is now made to <c>TestSuite:group(GroupName)</c>.
	    The function returns a list of test properties, e.g. to
	    specify timetrap values, require configuration data, etc
	    (analogue to the test suite- and test case info
	    function). The scope of the properties set by
	    <c>group(GroupName)</c> is all test cases and sub-groups
	    of group <c>GroupName</c>.</p>
          <p>
	    Own Id: OTP-9235</p>
        </item>
        <item>
          <p>
	    Common Test hooks are now in a final supported version.
	    The Common Test hooks allow you to abstract out
	    initialization behaviour that is common to multiple test
	    suites into one place and also extend the behaviour of a
	    suite without changing the suite itself. For more
	    information see the Common Test user's guide.</p>
          <p>
	    Own Id: OTP-9449</p>
        </item>
        <item>
          <p>
	    A new built-in common test hook has been added which
	    captures error_logger and SASL event and prints them in
	    the testcase log. To disable this (and any other built-in
	    hooks) pass 'enable_builtin_hooks false' to common test.</p>
          <p>
	    Own Id: OTP-9543</p>
        </item>
        <item>
          <p>
	    Common Test now calls info functions also for the
	    <c>init/end_per_suite/1</c> and
	    <c>init/end_per_group/2</c> configuration functions.
	    These can be used e.g. to set timetraps and require
	    external configuration data relevant only for the
	    configuration functions in question (without affecting
	    properties set for groups and test cases in the suite).
	    The info function for <c>init/end_per_suite(Config)</c>
	    is <c>init/end_per_suite()</c>, and for
	    <c>init/end_per_group(GroupName,Config)</c> it's
	    <c>init/end_per_group(GroupName)</c>. Info functions
	    cannot be used with <c>init/end_per_testcase(TestCase,
	    Config)</c>, since these configuration functions execute
	    on the test case process and will use the same properties
	    as the test case (i.e. properties set by the test case
	    info function, <c>TestCase()</c>).</p>
          <p>
	    Own Id: OTP-9569</p>
        </item>
        <item>
          <p>
	    It's now possible to read the full name of the test case
	    log file during execution. One way to do this is to
	    lookup it up as value of the key <c>tc_logfile</c> in the
	    test case <c>Config</c> list (which means it can also be
	    read by a pre- or post Common Test hook function). The
	    data is also sent with the event
	    <c>#event{name=tc_logfile,data={{Suite,Func},LogFileName}}</c>,
	    and can be read by any installed event handler.</p>
          <p>
	    Own Id: OTP-9676 Aux Id: seq11941 </p>
        </item>
        <item>
          <p>
	    The look of the HTML log files generated by Common Test
	    and Test Server has been improved (and made easier to
	    customize) by means of a CSS file.</p>
          <p>
	    Own Id: OTP-9706</p>
        </item>
        <item>
          <p>
	    Functions ct:fail(Format, Args) and ct:comment(Format,
	    Args) have been added in order to make printouts of
	    formatted error and comment strings easier (no need for
	    the user to call io_lib:format/2 explicitly).</p>
          <p>
	    Own Id: OTP-9709 Aux Id: seq11951 </p>
        </item>
        <item>
          <p>
	    The order in which ct hooks are executed for cleanup
	    hooks (i.e. *_end_per_* hooks) has been reversed.</p>
          <p>
	    *** POTENTIAL INCOMPATIBILITY ***</p>
          <p>
	    Own Id: OTP-9774 Aux Id: seq11913 </p>
        </item>
        <item>
          <p>
	    Printouts to stdout may be captured during test case
	    execution. This is useful in order to e.g. read and parse
	    tty printouts from the SUT during test case execution (if
	    necessary, say, to determine the outcome of the test).
	    The capturing session is started with
	    <c>ct:capture_start/0</c>, and stopped with
	    <c>ct:capture_stop/0</c>. The list of buffered strings is
	    read and purged with <c>ct:capture_get/0/1</c>. It's
	    possible to filter out printouts made with
	    <c>ct:log/2/3</c> and <c>ct:pal/2/3</c> from the captured
	    list of strings. This is done by calling
	    <c>capture_get/1</c> with a list of log categories to
	    exclude.</p>
          <p>
	    Own Id: OTP-9775</p>
        </item>
        <item>
          <p>
	    The syntax for specifying test case groups in the all/0
	    list has been extended to include execution properties
	    for both groups and sub-groups. The properties specified
	    in all/0 for a group overrides the properties specified
	    in the group declaration (in groups/0). The main purpose
	    of this extension is to make it possible to run the same
	    set of tests, but with different properties, without
	    having to declare copies of the group in question. Also,
	    the same syntax may be used in test specifications in
	    order to change properties of groups at the time of
	    execution, without having to edit the test suite. Please
	    see the User's Guide for details and examples.</p>
          <p>
	    Own Id: OTP-9809 Aux Id: OTP-9235 </p>
        </item>
      </list>
    </section>


    <section><title>Known Bugs and Problems</title>
      <list>
        <item>
          <p>
	    Fix problems in CT/TS due to line numbers in exceptions.</p>
          <p>
	    Own Id: OTP-9203</p>
        </item>
      </list>
    </section>

</section>

<section><title>Common_Test 1.5.5</title>

    <section><title>Fixed Bugs and Malfunctions</title>
      <list>
        <item>
          <p>
	    An error in how comments are colored in the test suite
	    overview html log file has been corrected. As result, a
	    new framework callback function, format_comment/1, has
	    been introduced.</p>
          <p>
	    Own Id: OTP-9237</p>
        </item>
        <item>
          <p>
	    Automatically generated init- and end-configuration
	    functions for test case groups caused incorrect execution
	    order of test cases. This has been corrected.</p>
          <p>
	    Own Id: OTP-9369</p>
        </item>
        <item>
          <p>
	    If multiple directories were specified with the 'logdir'
	    flag/option, Common Test would crash. This has been fixed
	    so that an error is properly reported instead.</p>
          <p>
	    Own Id: OTP-9370</p>
        </item>
        <item>
          <p>
	    If ct:log/2 was called with bad arguments, this could
	    cause the Common Test IO handling process to crash. This
	    fault has been corrected.</p>
          <p>
	    Own Id: OTP-9371 Aux Id: OTP-8933 </p>
        </item>
        <item>
          <p>
	    A bug has been fixed that made Test Server call the
	    end_tc/3 framework function with an incorrect module name
	    as first argument.</p>
          <p>
	    Own Id: OTP-9379 Aux Id: seq11863 </p>
        </item>
        <item>
          <p>
	    If a timetrap timeout occured during execution of of a
	    function in a lib module (i.e. a function called directly
	    or indirectly from a test case), the Suite argument in
	    the end_tc/3 framework callback function would not
	    correctly contain the name of the test suite, but the lib
	    module. (This would only happen if the lib module was
	    compiled with ct.hrl included). This error has been
	    solved.</p>
          <p>
	    Own Id: OTP-9398</p>
        </item>
        <item>
          <p>
	    Corrections of the vts mode. It will now report errors
	    (about e.g. incorrect config files) instead of crashing
	    or hanging. Furthermore, the requirement that the test
	    directory name must have a "_test" suffix has been
	    removed. Also, a workaround has been implemented for the
	    limitation that the file browser (in many web browsers)
	    will only return the basic file name, not the full
	    directory path (which made it impossible to have config
	    files in other directories than the main test directory).</p>
          <p>
	    Own Id: OTP-9429</p>
        </item>
        <item>
          <p>
	    Add a proplist() type</p>
          <p>
	    Recently I was adding specs to an API and found that
	    there is no canonical proplist() type defined. (Thanks to
	    Ryan Zezeski)</p>
          <p>
	    Own Id: OTP-9499</p>
        </item>
        <item>
          <p>
	    It is now possible to use the 'step' flag/option to run
	    the debugger for test suites that contain test case
	    groups. This previously caused Common Test to crash. If
	    'step config' is specified, breakpoints are now also
	    automatically set on init_per_group and end_per_group.
	    Note that breakpoints are always set automatically on
	    test case functions and this is true also for grouped
	    cases.</p>
          <p>
	    Own Id: OTP-9518 Aux Id: OTP-8933 </p>
        </item>
        <item>
          <p>
	    The test index page was not refreshed at the start of
	    each test suite which made it impossible to follow test
	    execution by means of refreshing the browser window (no
	    links to follow). This has been fixed.</p>
          <p>
	    Own Id: OTP-9520 Aux Id: OTP-8933 </p>
        </item>
        <item>
          <p>
	    If a test suite would start with a test case group
	    defined without the init_per_group/2 and end_per_group/2
	    function, init_per_suite/1 would not execute initially
	    and logging of the test run would fail. This error has
	    been fixed.</p>
          <p>
	    Own Id: OTP-9584</p>
        </item>
        <item>
          <p>
	    The "Missing Suites" link from the top level index page
	    was incorrect and has been fixed.</p>
          <p>
	    Own Id: OTP-9592</p>
        </item>
      </list>
    </section>


    <section><title>Improvements and New Features</title>
      <list>
        <item>
          <p>
	    Various corrections and updates to improve the handling
	    and reporting of errors.</p>
          <p>
	    Own Id: OTP-8933</p>
        </item>
        <item>
          <p>
	    The dir and suite start option can now be used in
	    combination. E.g. executing my_SUITE in directory
	    my_tests can either be specified as "ct_run -suite
	    my_tests/my_SUITE" or as "ct_run -dir my_tests -suite
	    my_SUITE". Furthermore, the specification:
	    ct:run_test([{suite,["./my_SUITE"]},{testcase,t1}]) is
	    now interpreted as
	    ct:run_test([{suite,"./my_SUITE"},{testcase,t1}]), i.e.
	    only testcase t1 in test suite my_SUITE - not all cases -
	    will be executed.</p>
          <p>
	    Own Id: OTP-9155</p>
        </item>
        <item>
          <p>
	    A new option, 'logopts', has been introduced, to make it
	    possible to modify some aspects of the logging behaviour
	    in Common Test (or Test Server). For example, whenever an
	    io printout is made, test_server adds newline (\n) to the
	    end of the output string. This may not always be a
	    preferred action and can therefore be disabled by means
	    of "ct_run ... -logopts no_nl" (or ct:run_test([...,
	    {logopts,[no_nl]}])). A new framework callback function,
	    get_logopts/0, has been introduced (see the ct_framework
	    module for details).</p>
          <p>
	    Own Id: OTP-9372 Aux Id: OTP-9396 </p>
        </item>
        <item>
          <p>
	    A new option, 'logopts', has been introduced, to make it
	    possible to modify some aspects of the logging behaviour
	    in Common Test (or Test Server). For example, if the html
	    version of the test suite source code should not be
	    generated during the test run (and consequently be
	    unavailable in the log file system), the feature may be
	    disabled by means of "ct_run ... -logopts no_src" (or
	    ct:run_test([..., {logopts,[no_src]}])). A new framework
	    callback function, get_logopts/0, has been introduced
	    (see the ct_framework module for details).</p>
          <p>
	    Own Id: OTP-9396 Aux Id: seq11869, OTP-9372 </p>
        </item>
        <item>
          <p>
	    CT Hooks can now be assigned a priority. The priority of
	    a CTH determines when it should execute in relation to
	    other CTHs. The CTH with the lowest priority will be
	    executed first, CTHs with equal priority will be executed
	    in the order which they were installed.</p>
          <p>
	    Own Id: OTP-9445</p>
        </item>
        <item>
          <p>
	    It is now possible to use a tuple {M,F,A}, or a fun, as
	    timetrap specification in the suite info function or test
	    case info functions. The function must return a valid
	    timeout value, as documented in the common_test man page
	    and in the User's Guide.</p>
          <p>
	    Own Id: OTP-9501 Aux Id: seq11894 </p>
        </item>
        <item>
          <p>
	    A new built-in common test hook has been added which
	    captures error_logger and SASL event and prints them in
	    the testcase log. To disable this (and any other built-in
	    hooks) pass 'enable_builtin_hooks false' to common test.</p>
          <p>
	    Own Id: OTP-9543</p>
        </item>
        <item>
          <p>
	    Common Test now has the possibility to have built-in
	    hooks which are started by default when any test is run.
	    To disable built-in hooks pass 'enable_builtin_hooks
	    false' to common test. See the common test hooks
	    documentation for more details.</p>
          <p>
	    Own Id: OTP-9564</p>
        </item>
      </list>
    </section>

</section>

<section><title>Common_Test 1.5.4</title>

    <section><title>Fixed Bugs and Malfunctions</title>
      <list>
        <item>
          <p>
	    It was previously not possible to use timetrap value
	    'infinity' with ct:timetrap/1. This has been fixed.</p>
          <p>
	    Own Id: OTP-9159</p>
        </item>
        <item>
          <p>
	    The Common Test VTS mode has been updated to be able to
	    report test results of suites that include test case
	    groups (when it would previously crash).</p>
          <p>
	    Own Id: OTP-9195</p>
        </item>
        <item>
          <p>
	    Common Test now refreshes the very top level index.html
	    page at the start of each individual test in a test run,
	    so that progress of the ongoing test can be tracked by
	    following the link to its overview page.</p>
          <p>
	    Own Id: OTP-9210 Aux Id: OTP-9054 </p>
        </item>
        <item>
          <p>
	    A bug that made it impossible to cancel the previous
	    timetrap when calling ct:timetrap/1 has been corrected.</p>
          <p>
	    Own Id: OTP-9233 Aux Id: OTP-9159 </p>
        </item>
        <item>
          <p>
	    Fix bug which would make cth's to not be removed when out
	    of scope when adding a cth in suite/0 and crashing in
	    pre_init_per_suite.</p>
          <p>
	    Own Id: OTP-9264</p>
        </item>
      </list>
    </section>


    <section><title>Improvements and New Features</title>
      <list>
        <item>
          <p>
	    It is now possible to return a tuple {fail,Reason} from
	    init_per_testcase/2. The result is that the associated
	    test case gets logged as failed without ever executing.</p>
          <p>
	    Own Id: OTP-9160 Aux Id: seq11502 </p>
        </item>
        <item>
          <p>
	    Common Test now accepts, but ignores, empty test case
	    group specifications.</p>
          <p>
	    Own Id: OTP-9161</p>
        </item>
      </list>
    </section>

</section>

<section><title>Common_Test 1.5.3</title>

    <section><title>Fixed Bugs and Malfunctions</title>
      <list>
        <item>
          <p>
	    Added an option to test specs which allow the execution
	    of tests as is, instead of doing merging of tests on the
	    same "level". See the merge_tests directive the test
	    specification documentation.</p>
          <p>
	    Own Id: OTP-9026 Aux Id: seq11768 </p>
        </item>
      </list>
    </section>


    <section><title>Improvements and New Features</title>
      <list>
        <item>
          <p>
	    Alpha release of Common Test Hooks (CTH). CTHs allow the
	    users of common test to abtract out common behaviours
	    from test suites in a much more elegant and flexible way
	    than was possible before. Note that the addition of this
	    feature may introduce minor changes in the undocumented
	    behaviour of the interface inbetween common_test and
	    test_server.</p>
          <p>
	    *** POTENTIAL INCOMPATIBILITY ***</p>
          <p>
	    Own Id: OTP-8851</p>
        </item>
      </list>
    </section>

</section>

<section><title>Common_Test 1.5.2</title>

    <section><title>Fixed Bugs and Malfunctions</title>
      <list>
        <item>
          <p>
	    Updated ct:get_status documentation to describe
	    no_tests_running return value.</p>
          <p>
	    Own Id: OTP-8895 Aux Id: seq11701 </p>
        </item>
        <item>
          <p>
	    Fixed race condition test failures in the test suites
	    testing common test's parallel groups feature.</p>
          <p>
	    Own Id: OTP-8921</p>
        </item>
        <item>
          <p>
	    The include directive of testspecs now work when used on
	    a remote node.</p>
          <p>
	    Own Id: OTP-8935 Aux Id: seq11731 </p>
        </item>
      </list>
    </section>


    <section><title>Improvements and New Features</title>
      <list>
        <item>
          <p>
	    ct:parse_table can now handle multiline sql rows</p>
          <p>
	    Own Id: OTP-8907 Aux Id: seq11702 </p>
        </item>
        <item>
          <p>
	    The run_test executable has been renamed to the less
	    generic ct_run to better work with other applications.
	    run_test will remain until R16B at which point it will be
	    removed.</p>
          <p>
	    Own Id: OTP-8936</p>
        </item>
      </list>
    </section>

</section>

<section><title>Common_Test 1.5.1</title>

    <section><title>Fixed Bugs and Malfunctions</title>
      <list>
        <item>
          <p>
	    Returning {return_group_result,failed} from end_per_group
	    in a group that is part of a sequence, did not cause the
	    proceeding cases (or groups) to get skipped. This has
	    been fixed.</p>
          <p>
	    Own Id: OTP-8753 Aux Id: seq11644 </p>
        </item>
        <item>
          <p>
	    ct:install now works as the documentation describes.</p>
          <p>
	    Own Id: OTP-8818 Aux Id: seq-11666 </p>
        </item>
      </list>
    </section>


    <section><title>Improvements and New Features</title>
      <list>
        <item>
          <p>
	    Common Test has been updated to handle start options and
	    test specification terms for test case groups (and test
	    cases in groups). Also, an option named 'label', has been
	    added that associates the test run with a name that
	    Common Test prints in the overview HTML logs.</p>
          <p>
	    Own Id: OTP-8725 Aux Id: OTP-8727 </p>
        </item>
        <item>
          <p>
	    Andrey Pampukha has been added to the AUTHORS file. Thank
	    you Andrey for your work on configuration data handling,
	    Large Scale Testing improvements, and other useful
	    updates and fixes.</p>
          <p>
	    Own Id: OTP-8803</p>
        </item>
        <item>
          <p>
	    The Configuration Data chapter in the User's Guide has
	    been updated.</p>
          <p>
	    Own Id: OTP-8804</p>
        </item>
        <item>
          <p>
	    Milliseconds are now included in timestamps in Common
	    Test log entries. (Thanks to Tomas Johansson.)</p>
          <p>
	    Own Id: OTP-8808</p>
        </item>
      </list>
    </section>

</section>

<section><title>Common_Test 1.5</title>

    <section><title>Fixed Bugs and Malfunctions</title>
      <list>
        <item>
          <p>
	    Process calls using monitors in Common Test would not
	    clear the inbox of remaining DOWN messages. This has been
	    fixed.</p>
          <p>
	    Own Id: OTP-8621 Aux Id: seq11560 </p>
        </item>
      </list>
    </section>


    <section><title>Improvements and New Features</title>
      <list>
        <item>
          <p>
	    It is now possible for the user to provide specific
	    callback modules that handle test configuration data, so
	    that data on arbitray form can be accessed (e.g. by
	    reading files or by communicating with a configuration
	    server process). Two default callback modules have been
	    introduced in Common Test: ct_config_plain and
	    ct_config_xml. The former is used to handle the
	    traditional Common Test configuration files (with terms
	    on key-value tuple form) and the latter to handle
	    configuration data on XML representation.</p>
          <p>
	    Own Id: OTP-8485</p>
        </item>
        <item>
          <p>
	    It is now possible to execute test suites that are not
	    necessarily available on the local file system, but have
	    been loaded on the test node in advance (e.g. sent as
	    binaries from a remote node and loaded by RPC). A
	    requirement is that the no_auto_compile (or
	    {auto_compile,false}) parameter has been set.</p>
          <p>
	    Own Id: OTP-8490 Aux Id: seq11500 </p>
        </item>
        <item>
          <p>
	    Test Server will now call the end_per_testcase/2 function
	    even if the test case has been terminated explicitly
	    (with abort_current_testcase/1), or after a timetrap
	    timeout. Under these circumstances the return value of
	    end_per_testcase is completely ignored. Therefore the
	    function will not be able to change the reason for test
	    case termination by returning {fail,Reason}, nor will it
	    be able to save data with {save_config,Data}.</p>
          <p>
	    Own Id: OTP-8500 Aux Id: seq11521 </p>
        </item>
        <item>
          <p>
	    It is now possible to use the test specification term
	    'init' to start Common Test nodes automatically, as well
	    as have initial function calls evaluated on the nodes. A
	    default callback module for the 'init' term, ct_slave,
	    has been introduced to enable Common Test Master to
	    perform host login and node startup operations over ssh.</p>
          <p>
	    Own Id: OTP-8570</p>
        </item>
        <item>
          <p>
	    The run_test script has been replaced by a program (with
	    the same name) which can be executed without explicit
	    installation. The start flags are the same as for the
	    legacy start script.</p>
          <p>
	    Own Id: OTP-8650</p>
        </item>
        <item>
          <p>
	    Previously, a repeat property of a test case group
	    specified the number of times the group should be
	    repeated after the main test run. I.e. {repeat,N} would
	    case the group to execute 1+N times. To be consistent
	    with the behaviour of the run_test repeat option, this
	    has been changed. N now specifies the absolute number of
	    executions instead.</p>
          <p>
	    Own Id: OTP-8689 Aux Id: seq11502 </p>
        </item>
        <item>
          <p>
	    With the run_test -erl_args option, it's possible to
	    divide the options on the run_test command line into ones
	    that Common Test should process (those preceding
	    -erl_args, and ones it should ignore (those succeeding
	    -erl_args). Options preceding -erl_args that Common Test
	    doesn't recognize are also ignored (i.e. the same
	    behaviour as earlier versions of Common Test).</p>
          <p>
	    Own Id: OTP-8690 Aux Id: OTP-8650 </p>
        </item>
        <item>
          <p>
	    Directories added with -pa or -pz in the pre-erl_args
	    part of the run_test command line will be converted from
	    relative to absolute, this to avoid problems loading user
	    modules when Common Test switches working directory
	    during the test run.</p>
          <p>
	    Own Id: OTP-8691 Aux Id: OTP-8650 </p>
        </item>
        <item>
          <p>
	    The timetrap handling has been made more user
	    controllable by means of new start options and new ct
	    interface functions. With the 'multiply_timetraps' start
	    option, it's possible to specify a value which all
	    timetrap timeout values get multiplied by. This is useful
	    e.g. to extend the timetraps temporarily while running
	    cover or trace. The 'scale_timetraps' start option
	    switches on or off the Test Server timetrap scaling
	    feature (which tries to detect if the tests may benefit
	    from extended timetraps, e.g. due to running certain test
	    tools, and performs the scaling automatically).
	    Furthermore, the ct:timetrap/1 function has been
	    introduced, which makes it possible to set/reset
	    timetraps during test execution. Also, a ct:sleep/1
	    function is now available, which takes the timetrap
	    parameters into account when calculating the time to
	    suspend the process.</p>
          <p>
	    Own Id: OTP-8693</p>
        </item>
        <item>
          <p>
	    A new run_test start option, event_handler_init, has been
	    added that takes a start argument which gets passed to
	    the init function of the event handler.</p>
          <p>
	    Own Id: OTP-8694</p>
        </item>
      </list>
    </section>

</section>

<section><title>Common_Test 1.4.7</title>

    <section><title>Fixed Bugs and Malfunctions</title>
      <list>
        <item>
          <p>
	    The auto compilation feature of Common Test did not
	    recognize if a header file included in a test suite was
	    modified (if the dir start flag/option was used). This
	    has been fixed.</p>
          <p>
	    Own Id: OTP-8396 Aux Id: seq11488, OTP-8311 </p>
        </item>
      </list>
    </section>


    <section><title>Improvements and New Features</title>
      <list>
        <item>
          <p>
	    The tc_status value in the Config list for a test case
	    that has failed because of a timetrap timeout, has
	    changed from {tc_status,timeout} to
	    {tc_status,timetrap_timeout}.</p>
          <p>
	    Own Id: OTP-8302</p>
        </item>
        <item>
	    <p>The documentation is now possible to build in an open
	    source environment after a number of bugs are fixed and
	    some features are added in the documentation build
	    process. </p>
	    <p>- The arity calculation is updated.</p>
	    <p>- The module prefix used in the function names for
	    bif's are removed in the generated links so the links
	    will look like
	    "http://www.erlang.org/doc/man/erlang.html#append_element-2"
	    instead of
	    "http://www.erlang.org/doc/man/erlang.html#erlang:append_element-2".</p>
	    <p>- Enhanced the menu positioning in the html
	    documentation when a new page is loaded.</p>
	    <p>- A number of corrections in the generation of man
	    pages (thanks to Sergei Golovan)</p>
	    <p>- The legal notice is taken from the xml book file so
	    OTP's build process can be used for non OTP
	    applications.</p>
          <p>
	    Own Id: OTP-8343</p>
        </item>
        <item>
          <p>
	    It is now possible to include the <c>ct.hrl</c> using the
	    -include_lib directive. (Thanks to Fred Hebert.)</p>
          <p>
	    Own Id: OTP-8379</p>
        </item>
        <item>
          <p>
	    The telnet client in Common Test sent [IAC,DO,NOP] to the
	    server in attempt to keep the connection alive. This is
	    not a valid sequence according to the standard, and some
	    telnet servers would terminate the connection because of
	    it. The client has been changed to send [IAC,NOP] every
	    10 secs instead, which should be a valid sequence. The
	    client does not negotiate this type of "keep alive"
	    message with the server, and if it causes problems, the
	    user may disable the keep alive feature by adding
	    {keep_alive,false} to the telnet configuration data for
	    the server/connection. Please see the ct_telnet and
	    unix_telnet manual pages for details.</p>
          <p>
	    Own Id: OTP-8450 Aux Id: OTP-8311 </p>
        </item>
      </list>
    </section>

</section>

<section><title>Common_Test 1.4.6</title>

    <section><title>Fixed Bugs and Malfunctions</title>
      <list>
        <item>
          <p>
	    If the init_per_testcase/2 function fails, the test case
	    now gets marked and counted as auto skipped, not user
	    skipped (which would previously happen).</p>
          <p>
	    Own Id: OTP-8289</p>
        </item>
      </list>
    </section>


    <section><title>Improvements and New Features</title>
      <list>
        <item>
          <p>
	    The documentation is now built with open source tools
	    (xsltproc and fop) that exists on most platforms. One
	    visible change is that the frames are removed.</p>
          <p>
	    Own Id: OTP-8201</p>
        </item>
        <item>
          <p>
	    For a failed test case, the tc_done event is supposed to
	    report info on the form {failed,Error}. Only Error was
	    reported, however, which has now been fixed.</p>
          <p>
	    Own Id: OTP-8235 Aux Id: seq-11414 </p>
        </item>
        <item>
          <p>
	    It is now possible to fail a test case from the
	    end_per_testcase/2 function, by returning {fail,Reason}.</p>
          <p>
	    Own Id: OTP-8284</p>
        </item>
        <item>
          <p>
	    It is now possible to fail a test case by having the
	    end_tc/3 framework function return {fail,Reason} for the
	    test case.</p>
          <p>
	    Own Id: OTP-8285</p>
        </item>
        <item>
          <p>
	    The test_server framework API (e.g. the end_tc/3
	    function) has been modified. See the test_server_ctrl
	    documentation for details.</p>
          <p>
	    Own Id: OTP-8286 Aux Id: OTP-8285, OTP-8287 </p>
        </item>
        <item>
          <p>
	    Various updates of the test events have been implemented.
	    The data field for some events, such as tc_done and
	    tc_auto_skip has been modified to make pattern matching
	    on the data easier and more consistent. Also the order in
	    which some events are received has been altered. E.g. the
	    tc_auto_skip event for a test case now comes after the
	    tc_done for the failed configuration function (not
	    before) which makes more sense. Note that no new events
	    have been added and that the event record remains
	    unchanged.</p>
          <p>
	    Own Id: OTP-8287 Aux Id: OTP-8235 </p>
        </item>
        <item>
          <p>
	    The marquee used for test names on the all_runs.html page
	    has been removed on request. Note that the test name
	    field has the full text string in a title tag, which is
	    displayed when hovering the mouse pointer over it (i.e.
	    if the web browser supports title tags).</p>
          <p>
	    Own Id: OTP-8288</p>
        </item>
        <item>
          <p>
	    It is now possible to refresh the top level index files
	    in an arbitrary log directory by specifying a
	    {refresh_logs,LogDir} tuple in the ct:run_test/1 options
	    list. Also the -refresh_logs flag for the run_test script
	    has been extended to take an optional LogDir argument,
	    i.e. -refresh_logs [LogDir]. If no LogDir is specified,
	    current working directory is assumed, unless the log
	    directory is set with the -logdir flag.</p>
          <p>
	    Own Id: OTP-8290</p>
        </item>
        <item>
          <p>
	    It was previously required that test suites were located
	    under a test object (or OTP application) sub-directory
	    named "test" (or under a directory named
	    "&lt;testobject&gt;_test"). This has been changed so that
	    Common Test now looks for suites primarily in a test
	    sub-directory only if the directory exists. Otherwise it
	    will assume the suites are stored in the same directory
	    the user specifies with e.g. the 'dir' start flag/option.</p>
          <p>
	    Own Id: OTP-8294</p>
        </item>
      </list>
    </section>

</section>

<section><title>Common_Test 1.4.5</title>

    <section><title>Fixed Bugs and Malfunctions</title>
      <list>
        <item>
          <p>
	    The Common Test logger process crashed if a test case in
	    a sequence (declared with sequences/0) failed. This fault
	    has been corrected.</p>
          <p>
	    Own Id: OTP-8089 Aux Id: seq11334 </p>
        </item>
      </list>
    </section>


    <section><title>Improvements and New Features</title>
      <list>
        <item>
          <p>
	    Various updates and fixes in Common Test and Test Server.</p>
          <p>
	    Own Id: OTP-8045 Aux Id: OTP-8089,OTP-8105,OTP-8163 </p>
        </item>
        <item>
          <p>
	    Errors in coverage data collection and analysis were
	    difficult to detect. The logging has been improved so
	    that more information about e.g. imported and missing
	    modules is printed to the html log files.</p>
          <p>
	    Own Id: OTP-8163 Aux Id: seq11374 </p>
        </item>
        <item>
          <p>
	    The Common Test HTML overview pages have been improved.
	    It is now possible to see if a test case has been skipped
	    explicitly or because a configuration function has
	    failed. Also, the history page (all_runs.html) now has
	    scrolling text displaying the test names. The old format
	    (showing names as a truncated string) can still be
	    generated by means of the flag/option 'basic_html'.</p>
          <p>
	    Own Id: OTP-8177</p>
        </item>
      </list>
    </section>

</section>

<section><title>Common_Test 1.4.2</title>

    <section><title>Improvements and New Features</title>
      <list>
        <item>
          <p>
	    Various corrections and improvements of Common Test and
	    Test Server.</p>
          <p>
	    Own Id: OTP-7981</p>
        </item>
      </list>
    </section>

</section>

<section><title>Common_Test 1.4.1</title>

    <section><title>Improvements and New Features</title>
      <list>
        <item>
          <p>
	    Minor updates and corrections.</p>
          <p>
	    Own Id: OTP-7897</p>
        </item>
      </list>
    </section>

</section>

<section><title>Common_Test 1.4</title>

    <section><title>Improvements and New Features</title>
      <list>
        <item>
          <p>
	    A support client module for SSH and SFTP, ct_ssh, has
	    been introduced in Common Test.</p>
          <p>
	    Own Id: OTP-7838</p>
        </item>
        <item>
          <p>
	    Test case groups have been introduced. With this feature
	    it's possible to execute groups (possibly nested) of test
	    cases, each group wrapped with a call to function
	    init_per_group/2 and end_per_group/2. Group definitions
	    are done by means of the new call-back function groups/0,
	    which should return a list of definitions. A group
	    definition contains a name tag, a list of properties and
	    a list of test cases (including possible nested group
	    definitions). The properties make it possible to execute
	    test cases in parallel, in sequence and in shuffled
	    order. It is also possible to repeat test cases according
	    to different criterias. The properties can be combined,
	    making it possible to e.g. repeat a conf case a certain
	    number of times and execute the test cases in different
	    (random) order every time. Available properties are:
	    parallel, sequence, shuffle, repeat, repeat_until_all_ok,
	    repeat_until_any_ok, repeat_until_any_fail and
	    repeat_until_all_fail. Please see the Common Test User's
	    Guide for details.</p>
          <p>
	    Own Id: OTP-7839 Aux Id: OTP-7511 </p>
        </item>
        <item>
          <p>
	    It is now possible to use DES3 encrypted configuration
	    files with Common Test.</p>
          <p>
	    Own Id: OTP-7842 Aux Id: OTP-7838 </p>
        </item>
        <item>
          <p>
	    In previous versions of Common Test, only one FTP
	    connection could be opened per configuration target name.
	    This has been updated so that multiple connections may be
	    opened. The possibility to use named connections is still
	    supported.</p>
          <p>
	    Own Id: OTP-7853 Aux Id: OTP-7838 </p>
        </item>
        <item>
          <p>
	    The Erlang mode for Emacs has been updated with new and
	    modified skeletons for Common Test and TS. Syntax for
	    test case groups in Common Test (and conf cases with
	    properties in TS) has been added and a new minimal Common
	    Test suite skeleton has been introduced.</p>
          <p>
	    Own Id: OTP-7856</p>
        </item>
      </list>
    </section>

</section>

<section><title>Common_Test 1.3.6</title>

    <section><title>Fixed Bugs and Malfunctions</title>
      <list>
        <item>
          <p>
            When running a test which includes all suites in a test
            directory, if the auto compilation would fail for one
            suite, all following suites would be excluded from the
            test. This was an unwanted behaviour and has been
            corrected. Now all suites will always be compiled and
            only the failing ones excluded from the test (and logged
            as missing).</p>
          <p>
            Own Id: OTP-7750 Aux Id: OTP-7803 </p>
        </item>
        <item>
          <p>
            The step functionality in Common Test (based on
            interaction with Debugger) was broken. This has been
            fixed, and some new step features have also been added.
            Please see the Common Test User's Guide for details.</p>
          <p>
            Own Id: OTP-7800 Aux Id: seq11106 </p>
        </item>
      </list>
    </section>


    <section><title>Improvements and New Features</title>
      <list>
        <item>
          <p>
            It is now possible for the user to specify include
            directories that Common Test will pass along to the
            compiler when suite and help modules are being compiled
            (which Common Test performs automatically before running
            tests).</p>
          <p>
            Own Id: OTP-7803 Aux Id: OTP-7750 </p>
        </item>
      </list>
    </section>

</section>

<section><title>Common_Test 1.3.5</title>

    <section><title>Fixed Bugs and Malfunctions</title>
      <list>
        <item>
          <p>
            If the Erlang runtime system was started without access
            to an erlang shell (e.g. -noshell), compilation errors
            would cause a crash in the Common Test application.
            Without access to a shell, Common Test cannot prompt the
            user to choose to continue or abort the test session, but
            must assume that the session should proceed.</p>
          <p>
            Own Id: OTP-7749 Aux Id: seq11175, seq11180 </p>
        </item>
      </list>
    </section>


    <section><title>Improvements and New Features</title>
      <list>
        <item>
          <p>
            It is now possible for the Common Test user to disable
            the auto-compile feature. This is done by specifying the
            run_test flag -no_auto_compile, or the ct:run_test/1
            option {auto_compile,false}.</p>
          <p>
            Own Id: OTP-7663</p>
        </item>
        <item>
          <p>
            A new function, ct:get_config/3, has been added to Common
            Test that makes it possible to - if a particular config
            variable has been defined in multiple config files -
            return all matching values for the variable. The order of
            the elements in the returned list is the same as the
            specified order of the config files.</p>
          <p>
            Own Id: OTP-7758 Aux Id: seq11158 </p>
        </item>
        <item>
          <p>
            Because a telnet connection was always identified by a
            config variable alias, it was impossible to open multiple
            connections using the same telnet host data entry in the
            config file. This limitation has been removed by making
            it possible to associate a connection with handle value
            only (i.e. multiple connections may be opened using the
            same config variable). See ct_telnet:open/4 for details.</p>
          <p>
            Own Id: OTP-7781</p>
        </item>
        <item>
          <p>
            A new syntax for defining default config data values has
            been introduced. In previous versions of Common Test, to
            define and access a default value for a config variable
            (in the suite info- or test case info function), an alias
            name had to be used. With the new syntax you may define
            default values without reference to aliases, like this:
            {default_config,VarName,DefaultValue}. Please see the
            User's Guide for more info.</p>
          <p>
            Own Id: OTP-7782</p>
        </item>
        <item>
          <p>
            In previous versions of Common Test, whenever a config
            variable got associated with a name (by means of a
            require statement), the config variable name was replaced
            with the new name. This introduced unwanted dependencies
            between test cases (e.g. if one test case would introduce
            a new name, the following test cases could no longer
            access the config data by means of the original
            variable). This functionality has now been updated so
            that when new names are introduced with require, they
            become aliases (references) instead of replacements.
            Hence, config data elements can always, at any time, be
            accessed by means of the original config variable names.</p>
          <p>
            Own Id: OTP-7783</p>
        </item>
      </list>
    </section>

</section>

<section><title>Common_Test 1.3.4</title>

    <section><title>Improvements and New Features</title>
      <list>
        <item>
          <p>
	    Common Test now uses the re application instead of the
	    previous rx driver to perform regular expression matching
	    on telnet strings. Since re works on all supported
	    operating systems, it is now possible to run telnet
	    sessions also on platforms such as e.g. Windows (which
	    was not the case with the previous rx driver). Note that
	    the rx driver is obsolete from now on, and will be
	    removed from Common Test after OTP R12B.</p>
          <p>
	    Own Id: OTP-7528</p>
        </item>
      </list>
    </section>

</section>

<section><title>Common_Test 1.3.3</title>

    <section><title>Improvements and New Features</title>
      <list>
        <item>
          <p>
	    Various updates and improvements, plus some minor bug
	    fixes, have been implemented in Common Test and Test
	    Server.</p>
          <p>
	    Own Id: OTP-7112</p>
        </item>
        <item>
          <p>
	    It is now possible, by means of the new function
	    ct:abort_current_testcase/1 or
	    test_server_ctrl:abort_current_testcase/1, to abort the
	    currently executing test case.</p>
          <p>
	    Own Id: OTP-7518 Aux Id: OTP-7112 </p>
        </item>
      </list>
    </section>

</section>

<section><title>Common_Test 1.3.2</title>

    <section><title>Improvements and New Features</title>
      <list>
        <item>
          <p>
	    The configure test of the rx lib in Common Test was not
	    performed during the general OTP application
	    configuration phase. This made e.g. autoconf impossible.
	    This has been changed to correspond with the normal OTP
	    build procedure.</p>
          <p>
	    Own Id: OTP-7379</p>
        </item>
      </list>
    </section>

</section>

<section><title>Common_Test 1.3.1</title>

    <section><title>Improvements and New Features</title>
      <list>
        <item>
          <p>
	    The rx library, included with common_test, failed to
	    build on on some architectures because the -fPIC compiler
	    option was missing.</p>
          <p>
	    Own Id: OTP-7111</p>
        </item>
      </list>
    </section>

</section>

  <section><title>common_test 1.3.0</title>
  </section>
</chapter><|MERGE_RESOLUTION|>--- conflicted
+++ resolved
@@ -33,8 +33,6 @@
     <file>notes.xml</file>
     </header>
 
-<<<<<<< HEAD
-=======
 <section><title>Common_Test 1.20.1</title>
 
     <section><title>Fixed Bugs and Malfunctions</title>
@@ -65,7 +63,6 @@
 
 </section>
 
->>>>>>> 1eb7ac21
 <section><title>Common_Test 1.20</title>
 
     <section><title>Improvements and New Features</title>
