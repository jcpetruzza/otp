--- conflicted
+++ resolved
@@ -33,11 +33,7 @@
     <file>notes.xml</file>
     </header>
 
-<<<<<<< HEAD
 <section><title>Common_Test 1.20.4</title>
-=======
-<section><title>Common_Test 1.20.2.1</title>
->>>>>>> 940dca3c
 
     <section><title>Fixed Bugs and Malfunctions</title>
       <list>
@@ -52,7 +48,6 @@
 
 </section>
 
-<<<<<<< HEAD
 <section><title>Common_Test 1.20.3</title>
 
     <section><title>Fixed Bugs and Malfunctions</title>
@@ -91,8 +86,21 @@
 
 </section>
 
-=======
->>>>>>> 940dca3c
+<section><title>Common_Test 1.20.2.1</title>
+
+    <section><title>Fixed Bugs and Malfunctions</title>
+      <list>
+        <item>
+          <p>
+	    Commit of generated <c>configure</c> script.</p>
+          <p>
+	    Own Id: OTP-17420 Aux Id: OTP-17398, GH-4821 </p>
+        </item>
+      </list>
+    </section>
+
+</section>
+
 <section><title>Common_Test 1.20.2</title>
 
     <section><title>Fixed Bugs and Malfunctions</title>
