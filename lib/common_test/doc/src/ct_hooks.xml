<?xml version="1.0" encoding="UTF-8" ?>
<!DOCTYPE erlref SYSTEM "erlref.dtd">

<erlref>
  <header>
    <copyright>
      <year>2010</year><year>2017</year>
      <holder>Ericsson AB. All Rights Reserved.</holder>
    </copyright>
    <legalnotice>
      Licensed under the Apache License, Version 2.0 (the "License");
      you may not use this file except in compliance with the License.
      You may obtain a copy of the License at

          http://www.apache.org/licenses/LICENSE-2.0

      Unless required by applicable law or agreed to in writing, software
      distributed under the License is distributed on an "AS IS" BASIS,
      WITHOUT WARRANTIES OR CONDITIONS OF ANY KIND, either express or implied.
      See the License for the specific language governing permissions and
      limitations under the License.

    </legalnotice>

    <title>Common Test Hooks</title>
    <prepared>Lukas Larsson</prepared>
    <responsible>Lukas Larsson</responsible>
    <docno></docno>
    <approved></approved>
    <checked></checked>
    <date>2010-12-02</date>
    <rev>PA1</rev>
    <file>ct_hooks.sgml</file>
  </header>
  <module since="OTP R14B02">ct_hooks</module> 
  <modulesummary>A callback interface on top of Common Test.</modulesummary>

  <description>

    <p>The <em>Common Test Hook (CTH)</em> framework allows extensions of the
      default behavior of <c>Common Test</c> by callbacks before and after all
      test suite calls. It is intended for advanced users of <c>Common Test</c>
      who want to abstract out behavior that is common to multiple test suites.
    </p>

    <p>In brief, CTH allows you to:</p>

    <list type="bulleted">
      <item><p>Manipulate the runtime configuration before each suite
        configuration call.</p></item>
      <item><p>Manipulate the return of all suite configuration calls and by
        extension the result of the test themselves.</p></item>
    </list>
    
    <p>The following sections describe the mandatory and optional CTH
      functions that <c>Common Test</c> calls during test execution.
      For more details, see section
      <seealso marker="ct_hooks_chapter">Common Test Hooks</seealso> in the
      User's Guide.</p>

    <p>For information about how to add a CTH to your suite, see section
      <seealso marker="ct_hooks_chapter#installing">Installing a CTH</seealso>
      in the User's Guide.</p>

    <note><p>For a minimal example of a CTH, see section
      <seealso marker="ct_hooks_chapter#example">Example CTH</seealso>
      in the User's Guide.</p></note>

  </description>

  <section>
    <title>Callback Functions</title>
    <p>The following functions define the callback interface for a CTH.</p>
  </section>
  
  <funcs>
    <func>
      <name since="OTP R14B02">Module:init(Id, Opts) -&gt; {ok, State} | {ok, State, Priority}</name>
      <fsummary>Initiates the Common Test Hook.</fsummary>
      <type>
        <v>Id = reference() | term()</v>
        <v>Opts = term()</v>
        <v>State = term()</v>
        <v>Priority = integer()</v>
      </type>
      <desc>	
        <p>MANDATORY</p>

        <p>This function is always called before any other callback function.
          Use it to initiate any common state. It is to return a state for
          this CTH.</p>

        <p><c>Id</c> is either the return value of
          <seealso marker="#Module:id-1"><c>ct_hooks:id/1</c></seealso>,
          or a <c>reference</c> (created using
          <seealso marker="erts:erlang#make_ref-0">erlang:make_ref/0</seealso>
          in ERTS) if
          <seealso marker="#Module:id-1"><c>ct_hooks:id/1</c></seealso>
          is not implemented.</p>

        <p><c>Priority</c> is the relative priority of this hook. Hooks with a
          lower priority are executed first. If no priority is specified, it 
          is set to <c>0</c>.</p>

        <p>For details about when <c>init</c> is called, see section
          <seealso marker="ct_hooks_chapter#scope">CTH Scope</seealso>
          in the User's Guide.</p>    
      </desc>
    </func>

    <func>
<<<<<<< HEAD
      <name since="OTP R14B02">Module:pre_init_per_suite(SuiteName, InitData, CTHState) -&gt; Result</name>
=======
      <name>Module:post_groups(SuiteName, GroupDefs) -&gt; NewGroupDefs</name>
      <fsummary>Called after groups/0.</fsummary>
      <type>
        <v>SuiteName = atom()</v>
        <v>GroupDefs = NewGroupDefs = [Group]</v>
        <v>Group = {GroupName,Properties,GroupsAndTestCases}</v>
        <v>GroupName = atom()</v>
        <v>Properties = [parallel | sequence | Shuffle | {GroupRepeatType,N}]</v>
        <v>GroupsAndTestCases = [Group | {group,GroupName} | TestCase | {testcase,TestCase,TCRepeatProps}]</v>
        <v>TestCase = atom()</v>
	<v>TCRepeatProps = [{repeat,N} | {repeat_until_ok,N} | {repeat_until_fail,N}]</v>
        <v>Shuffle = shuffle | {shuffle,Seed}</v>
        <v>Seed = {integer(),integer(),integer()}</v>
        <v>GroupRepeatType = repeat | repeat_until_all_ok | repeat_until_all_fail | repeat_until_any_ok | repeat_until_any_fail</v>
        <v>N = integer() | forever</v>
      </type>
      <desc>
        <p>OPTIONAL</p>

        <p>This function is called after
          <seealso marker="common_test#Module:groups-0"><c>groups/0</c></seealso>.
	  It is used to modify the test group definitions, for
	  instance to add or remove groups or change group properties.</p>

        <p><c>GroupDefs</c> is what
          <seealso marker="common_test#Module:groups-0"><c>groups/0</c></seealso>
          returned, that is, a list of group definitions.</p>

        <p><c>NewGroupDefs</c> is the possibly modified version of this list.</p>

        <p>This function is called only if the CTH is added before
          <c>init_per_suite</c> is run. For details, see section
          <seealso marker="ct_hooks_chapter#scope">CTH Scope</seealso>
          in the User's Guide.</p>

	<p>Notice that for CTHs that are installed by means of the
	  <seealso marker="common_test#Module:suite-0"><c>suite/0</c></seealso>
	  function, <c>post_groups/2</c> is called before
	  the <seealso marker="#Module:init-2"><c>init/2</c></seealso>
	  hook function. However, for CTHs that are installed by means
	  of the CT start flag,
	  the <seealso marker="#Module:init-2"><c>init/2</c></seealso>
	  function is called first.</p>

	<note>
	  <p>Prior to each test execution, Common Test does a
	    simulated test run in order to count test suites, groups
	    and cases for logging purposes. This causes
	    the <c>post_groups/2</c> hook function to always be called
	    twice. For this reason, side effects are best avoided in
	    this callback.</p>
	</note>
      </desc>
    </func>

    <func>
      <name>Module:post_all(SuiteName, Return, GroupDefs) -&gt; NewReturn</name>
      <fsummary>Called after all/0.</fsummary>
      <type>
        <v>SuiteName = atom()</v>
	<v>Return = NewReturn = Tests | {skip,Reason}</v>
	<v>Tests = [TestCase | {testcase,TestCase,TCRepeatProps} | {group,GroupName} | {group,GroupName,Properties} | {group,GroupName,Properties,SubGroups}]</v>
	<v>TestCase = atom()</v>
	<v>TCRepeatProps = [{repeat,N} | {repeat_until_ok,N} | {repeat_until_fail,N}]</v>
	<v>GroupName = atom()</v>
	<v>Properties = GroupProperties | default</v>
	<v>SubGroups = [{GroupName,Properties} | {GroupName,Properties,SubGroups}]</v>
	<v>Shuffle = shuffle | {shuffle,Seed}</v>
	<v>Seed = {integer(),integer(),integer()}</v>
	<v>GroupRepeatType = repeat | repeat_until_all_ok | repeat_until_all_fail | repeat_until_any_ok | repeat_until_any_fail</v>
	<v>N = integer() | forever</v>
        <v>GroupDefs = NewGroupDefs = [Group]</v>
        <v>Group = {GroupName,GroupProperties,GroupsAndTestCases}</v>
        <v>GroupProperties = [parallel | sequence | Shuffle | {GroupRepeatType,N}]</v>
        <v>GroupsAndTestCases = [Group | {group,GroupName} | TestCase]</v>
	<v>Reason = term()</v>
      </type>
      <desc>
        <p>OPTIONAL</p>

        <p>This function is called after
          <seealso marker="common_test#Module:all-0"><c>all/0</c></seealso>.
	  It is used to modify the set of test cases and test group to
	  be executed, for instance to add or remove test cases and
	  groups, change group properties, or even skip all tests in
	  the suite.</p>

        <p><c>Return</c> is what
          <seealso marker="common_test#Module:all-0"><c>all/0</c></seealso>
          returned, that is, a list of test cases and groups to be
          executed, or a tuple <c>{skip,Reason}</c>.</p>

        <p><c>GroupDefs</c> is what
          <seealso marker="common_test#Module:groups-0"><c>groups/0</c></seealso>
          or the <c>post_groups/2</c> hook returned, that is, a list
          of group definitions.</p>

        <p><c>NewReturn</c> is the possibly modified version of <c>Return</c>.</p>

        <p>This function is called only if the CTH is added before
          <c>init_per_suite</c> is run. For details, see section
          <seealso marker="ct_hooks_chapter#scope">CTH Scope</seealso>
          in the User's Guide.</p>

	<p>Notice that for CTHs that are installed by means of the
	  <seealso marker="common_test#Module:suite-0"><c>suite/0</c></seealso>
	  function, <c>post_all/2</c> is called before
	  the <seealso marker="#Module:init-2"><c>init/2</c></seealso>
	  hook function. However, for CTHs that are installed by means
	  of the CT start flag,
	  the <seealso marker="#Module:init-2"><c>init/2</c></seealso>
	  function is called first.</p>

	<note>
	  <p>Prior to each test execution, Common Test does a
	    simulated test run in order to count test suites, groups
	    and cases for logging purposes. This causes
	    the <c>post_all/3</c> hook function to always be called
	    twice. For this reason, side effects are best avoided in
	    this callback.</p>
	</note>
      </desc>
    </func>

    <func>
      <name>Module:pre_init_per_suite(SuiteName, InitData, CTHState) -&gt; Result</name>
>>>>>>> 54e599a8
      <fsummary>Called before init_per_suite.</fsummary>
      <type>
        <v>SuiteName = atom()</v>
        <v>InitData = Config | SkipOrFail</v>
        <v>Config = NewConfig = [{Key,Value}]</v>
        <v>CTHState = NewCTHState = term()</v>
        <v>Result = {Return, NewCTHState}</v>
        <v>Return = NewConfig | SkipOrFail</v>
        <v>SkipOrFail = {fail, Reason} | {skip, Reason}</v>
        <v>Key = atom()</v>
        <v>Value = term()</v>
        <v>Reason = term()</v>
      </type>
      <desc>	
        <p>OPTIONAL</p>

        <p>This function is called before
          <seealso marker="common_test#Module:init_per_suite-1"><c>init_per_suite</c></seealso>
          if it exists. It typically contains initialization/logging that must
          be done before <c>init_per_suite</c> is called. If
          <c>{skip,Reason}</c> or <c>{fail,Reason}</c> is returned,
          <c>init_per_suite</c> and all test cases of the suite are skipped
          and <c>Reason</c> printed in the overview log of the suite.</p>

        <p><c>SuiteName</c> is the name of the suite to be run.</p>

        <p><c>InitData</c> is the original configuration list of the test
          suite, or a <c>SkipOrFail</c> tuple if a previous CTH has returned
          this.</p>

        <p><c>CTHState</c> is the current internal state of the CTH.</p>

        <p><c>Return</c> is the result of the <c>init_per_suite</c> function.
          If it is <c>{skip,Reason}</c> or <c>{fail,Reason}</c>, 
          <seealso marker="common_test#Module:init_per_suite-1"><c>init_per_suite</c></seealso>
          is never called, instead the initiation is considered to be
          skipped or failed, respectively. If a <c>NewConfig</c> list is
          returned,
          <seealso marker="common_test#Module:init_per_suite-1"><c>init_per_suite</c></seealso>
          is called with that <c>NewConfig</c> list. For more details, see
          section <seealso marker="ct_hooks_chapter#pre">Pre Hooks</seealso>
          in the User's Guide.</p>

        <p>This function is called only if the CTH is added before
          <c>init_per_suite is run</c>. For details, see section
          <seealso marker="ct_hooks_chapter#scope">CTH Scope</seealso>
          in the User's Guide.</p>
      </desc>
    </func>

    <func>
      <name since="OTP R14B02">Module:post_init_per_suite(SuiteName, Config, Return, CTHState) -&gt; Result</name>
      <fsummary>Called after init_per_suite.</fsummary>
      <type>
        <v>SuiteName = atom()</v>
        <v>Config = [{Key,Value}]</v>
        <v>Return = NewReturn = Config | SkipOrFail | term()</v>
        <v>SkipOrFail = {fail, Reason} | {skip, Reason} | term()</v>
        <v>CTHState = NewCTHState = term()</v>
        <v>Result = {NewReturn, NewCTHState}</v>
        <v>Key = atom()</v>
        <v>Value = term()</v>
        <v>Reason = term()</v>
      </type>
      <desc>	
        <p>OPTIONAL</p>

        <p>This function is called after
          <seealso marker="common_test#Module:init_per_suite-1"><c>init_per_suite</c></seealso>
          if it exists. It typically contains extra checks to ensure that all
          the correct dependencies are started correctly.</p>

        <p><c>Return</c> is what
          <seealso marker="common_test#Module:init_per_suite-1"><c>init_per_suite</c></seealso>
          returned, that is, <c>{fail,Reason}</c>, <c>{skip,Reason}</c>, a
          <c>Config</c> list, or a term describing how
          <seealso marker="common_test#Module:init_per_suite-1"><c>init_per_suite</c></seealso>
          failed.</p>

        <p><c>NewReturn</c> is the possibly modified return value of
          <seealso marker="common_test#Module:init_per_suite-1"><c>init_per_suite</c></seealso>.
          To recover from a failure in
          <seealso marker="common_test#Module:init_per_suite-1"><c>init_per_suite</c></seealso>,
          return <c>ConfigList</c> with the <c>tc_status</c> element removed.
          For more details, see
          <seealso marker="ct_hooks_chapter#post"> Post Hooks</seealso> in
          section "Manipulating Tests" in the User's Guide.</p>

        <p><c>CTHState</c> is the current internal state of the CTH.</p>

        <p>This function is called only if the CTH is added before or in
          <c>init_per_suite</c>. For details, see section
          <seealso marker="ct_hooks_chapter#scope">CTH Scope</seealso>
          in the User's Guide.</p>
      </desc>
    </func>

    <func>
      <name since="OTP 19.3">Module:pre_init_per_group(SuiteName, GroupName, InitData, CTHState) -&gt; Result</name>
      <fsummary>Called before init_per_group.</fsummary>
      <type>
        <v>SuiteName = atom()</v>
        <v>GroupName = atom()</v>
        <v>InitData = Config | SkipOrFail</v>
        <v>Config = NewConfig = [{Key,Value}]</v>
        <v>CTHState = NewCTHState = term()</v>
        <v>Result = {NewConfig | SkipOrFail, NewCTHState}</v>
        <v>SkipOrFail = {fail,Reason} | {skip, Reason}</v>
        <v>Key = atom()</v>
        <v>Value = term()</v>
        <v>Reason = term()</v>
      </type>
      <desc>	
        <p>OPTIONAL</p>

        <p>This function is called before
          <seealso marker="common_test#Module:init_per_group-2"><c>init_per_group</c></seealso>
          if it exists. It behaves the same way as
          <seealso marker="ct_hooks#Module:pre_init_per_suite-3"><c>pre_init_per_suite</c></seealso>,
          but for function
          <seealso marker="common_test#Module:init_per_group-2"><c>init_per_group</c></seealso>
          instead.</p>

	<p>If <c>Module:pre_init_per_group/4</c> is not exported, common_test
	  will attempt to call <c>Module:pre_init_per_group(GroupName,
	  InitData, CTHState)</c> instead. This is for backwards
	  compatibility.</p>
      </desc>
    </func>

    <func>
      <name since="OTP 19.3">Module:post_init_per_group(SuiteName, GroupName, Config, Return, CTHState) -&gt; Result</name>
      <fsummary>Called after init_per_group.</fsummary>
      <type>
        <v>SuiteName = atom()</v>
        <v>GroupName = atom()</v>
        <v>Config = [{Key,Value}]</v>
        <v>Return = NewReturn = Config | SkipOrFail | term()</v>
        <v>SkipOrFail = {fail,Reason} | {skip, Reason}</v>
        <v>CTHState = NewCTHState = term()</v>
        <v>Result = {NewReturn, NewCTHState}</v>
        <v>Key = atom()</v>
        <v>Value = term()</v>
        <v>Reason = term()</v>
      </type>
      <desc>	
        <p>OPTIONAL</p>

        <p>This function is called after
          <seealso marker="common_test#Module:init_per_group-2"><c>init_per_group</c></seealso>
          if it exists. It behaves the same way as
          <seealso marker="ct_hooks#Module:post_init_per_suite-4"><c>post_init_per_suite</c></seealso>,
          but for function
          <seealso marker="common_test#Module:init_per_group-2"><c>init_per_group</c></seealso>
          instead.</p>

	<p>If <c>Module:post_init_per_group/5</c> is not exported, common_test
	  will attempt to call <c>Module:post_init_per_group(GroupName,
	  Config, Return, CTHState)</c> instead. This is for backwards
	  compatibility.</p>
      </desc>
    </func>

    <func>
      <name since="OTP 19.3">Module:pre_init_per_testcase(SuiteName, TestcaseName, InitData, CTHState) -&gt; Result</name>
      <fsummary>Called before init_per_testcase.</fsummary>
      <type>
        <v>SuiteName = atom()</v>
        <v>TestcaseName = atom()</v>
        <v>InitData = Config | SkipOrFail</v>
        <v>Config = NewConfig = [{Key,Value}]</v>
        <v>CTHState = NewCTHState = term()</v>
        <v>Result = {NewConfig | SkipOrFail, NewCTHState}</v>
        <v>SkipOrFail = {fail,Reason} | {skip, Reason}</v>
        <v>Key = atom()</v>
        <v>Value = term()</v>
        <v>Reason = term()</v>
      </type>
      <desc>	
        <p>OPTIONAL</p>

        <p>This function is called before
          <seealso marker="common_test#Module:init_per_testcase-2"><c>init_per_testcase</c></seealso>
          if it exists. It behaves the same way as
          <seealso marker="ct_hooks#Module:pre_init_per_suite-3"><c>pre_init_per_suite</c></seealso>,
          but for function
          <seealso marker="common_test#Module:init_per_testcase-2"><c>init_per_testcase</c></seealso>
          instead.</p>

	<p>If <c>Module:pre_init_per_testcase/4</c> is not exported, common_test
	  will attempt to call <c>Module:pre_init_per_testcase(TestcaseName,
	  InitData, CTHState)</c> instead. This is for backwards
	  compatibility.</p>

        <p>CTHs cannot be added here right now. That feature may be added in
          a later release, but it would right now break backwards
          compatibility.</p>
      </desc>
    </func>

    <func>
      <name since="OTP 19.3">Module:post_init_per_testcase(SuiteName, TestcaseName, Config, Return, CTHState) -&gt; Result</name>
      <fsummary>Called after init_per_testcase.</fsummary>
      <type>
        <v>SuiteName = atom()</v>
        <v>TestcaseName = atom()</v>
        <v>Config = [{Key,Value}]</v>
        <v>Return = NewReturn = Config | SkipOrFail | term()</v>
        <v>SkipOrFail = {fail,Reason} | {skip, Reason}</v>
        <v>CTHState = NewCTHState = term()</v>
        <v>Result = {NewReturn, NewCTHState}</v>
        <v>Key = atom()</v>
        <v>Value = term()</v>
        <v>Reason = term()</v>
      </type>
      <desc>	
        <p>OPTIONAL</p>

        <p>This function is called after
          <seealso marker="common_test#Module:init_per_testcase-2"><c>init_per_testcase</c></seealso>
          if it exists. It behaves the same way as
          <seealso marker="ct_hooks#Module:post_init_per_suite-4"><c>post_init_per_suite</c></seealso>,
          but for function
          <seealso marker="common_test#Module:init_per_testcase-2"><c>init_per_testcase</c></seealso>
          instead.</p>

	<p>If <c>Module:post_init_per_testcase/5</c> is not exported, common_test
	  will attempt to call <c>Module:post_init_per_testcase(TestcaseName,
	  Config, Return, CTHState)</c> instead. This is for backwards
	  compatibility.</p>
      </desc>
    </func>

    <func>
      <name since="OTP 19.3">Module:pre_end_per_testcase(SuiteName, TestcaseName, EndData, CTHState) -&gt; Result</name>
      <fsummary>Called before end_per_testcase.</fsummary>
      <type>
        <v>SuiteName = atom()</v>
        <v>TestcaseName = atom()</v>
        <v>EndData = Config</v>
        <v>Config = NewConfig = [{Key,Value}]</v>
        <v>CTHState = NewCTHState = term()</v>
        <v>Result = {NewConfig, NewCTHState}</v>
        <v>Key = atom()</v>
        <v>Value = term()</v>
        <v>Reason = term()</v>
      </type>
      <desc>	
        <p>OPTIONAL</p>

        <p>This function is called before
          <seealso marker="common_test#Module:end_per_testcase-2"><c>end_per_testcase</c></seealso>
          if it exists. It behaves the same way as
          <seealso marker="ct_hooks#Module:pre_end_per_suite-3"><c>pre_end_per_suite</c></seealso>,
          but for function
          <seealso marker="common_test#Module:end_per_testcase-2"><c>end_per_testcase</c></seealso>
          instead.</p>

        <p>This function can not change the result of the test case by returning skip or fail
	tuples, but it may insert items in <c>Config</c> that can be read in
	<c>end_per_testcase/2</c> or in <c>post_end_per_testcase/5</c>.</p>

	<p>If <c>Module:pre_end_per_testcase/4</c> is not exported, common_test
	  will attempt to call <c>Module:pre_end_per_testcase(TestcaseName,
	  EndData, CTHState)</c> instead. This is for backwards
	  compatibility.</p>
      </desc>
    </func>

    <func>
      <name since="OTP 19.3">Module:post_end_per_testcase(SuiteName, TestcaseName, Config, Return, CTHState) -&gt; Result</name>
      <fsummary>Called after end_per_testcase.</fsummary>
      <type>
        <v>SuiteName = atom()</v>
        <v>TestcaseName = atom()</v>
        <v>Config = [{Key,Value}]</v>
        <v>Return = NewReturn = Config | SkipOrFail | term()</v>
        <v>SkipOrFail = {fail,Reason} | {skip, Reason}</v>
        <v>CTHState = NewCTHState = term()</v>
        <v>Result = {NewReturn, NewCTHState}</v>
        <v>Key = atom()</v>
        <v>Value = term()</v>
        <v>Reason = term()</v>
      </type>
      <desc>	
        <p>OPTIONAL</p>

        <p>This function is called after
          <seealso marker="common_test#Module:end_per_testcase-2"><c>end_per_testcase</c></seealso>
          if it exists. It behaves the same way as
          <seealso marker="ct_hooks#Module:post_end_per_suite-4"><c>post_end_per_suite</c></seealso>,
          but for function
          <seealso marker="common_test#Module:end_per_testcase-2"><c>end_per_testcase</c></seealso>
          instead.</p>

	<p>If <c>Module:post_end_per_testcase/5</c> is not exported, common_test
	  will attempt to call <c>Module:post_end_per_testcase(TestcaseName,
	  Config, Return, CTHState)</c> instead. This is for backwards
	  compatibility.</p>
      </desc>
    </func>

    <func>
      <name since="OTP 19.3">Module:pre_end_per_group(SuiteName, GroupName, EndData, CTHState) -&gt; Result</name>
      <fsummary>Called before end_per_group.</fsummary>
      <type>
        <v>SuiteName = atom()</v>
        <v>GroupName = atom()</v>
        <v>EndData = Config | SkipOrFail</v>
        <v>Config = NewConfig = [{Key,Value}]</v>
        <v>CTHState = NewCTHState = term()</v>
        <v>Result = {NewConfig | SkipOrFail, NewCTHState}</v>
        <v>SkipOrFail = {fail,Reason} | {skip, Reason}</v>
        <v>Key = atom()</v>
        <v>Value = term()</v>
        <v>Reason = term()</v>
      </type>
      <desc>	
        <p>OPTIONAL</p>

        <p>This function is called before
          <seealso marker="common_test#Module:end_per_group-2"><c>end_per_group</c></seealso>
          if it exists. It behaves the same way as
          <seealso marker="ct_hooks#Module:pre_init_per_suite-3"><c>pre_init_per_suite</c></seealso>,
          but for function
          <seealso marker="common_test#Module:end_per_group-2"><c>end_per_group</c></seealso>
          instead.</p>

	<p>If <c>Module:pre_end_per_group/4</c> is not exported, common_test
	  will attempt to call <c>Module:pre_end_per_group(GroupName,
	  EndData, CTHState)</c> instead. This is for backwards
	  compatibility.</p>
      </desc>
    </func>

    <func>
      <name since="OTP 19.3">Module:post_end_per_group(SuiteName, GroupName, Config, Return, CTHState) -&gt; Result</name>
      <fsummary>Called after end_per_group.</fsummary>
      <type>
        <v>SuiteName = atom()</v>
        <v>GroupName = atom()</v>
        <v>Config = [{Key,Value}]</v>
        <v>Return = NewReturn = Config | SkipOrFail | term()</v>
        <v>SkipOrFail = {fail,Reason} | {skip, Reason}</v>
        <v>CTHState = NewCTHState = term()</v>
        <v>Result = {NewReturn, NewCTHState}</v>
        <v>Key = atom()</v>
        <v>Value = term()</v>
        <v>Reason = term()</v>
      </type>
      <desc>	
        <p>OPTIONAL</p>

        <p>This function is called after
          <seealso marker="common_test#Module:end_per_group-2"><c>end_per_group</c></seealso>
          if it exists. It behaves the same way as
          <seealso marker="ct_hooks#Module:post_init_per_suite-4"><c>post_init_per_suite</c></seealso>,
          but for function
          <seealso marker="common_test#Module:end_per_group-2">end_per_group</seealso>
          instead.</p>

	<p>If <c>Module:post_end_per_group/5</c> is not exported, common_test
	  will attempt to call <c>Module:post_end_per_group(GroupName,
	  Config, Return, CTHState)</c> instead. This is for backwards
	  compatibility.</p>
      </desc>
    </func>

    <func>
      <name since="OTP R14B02">Module:pre_end_per_suite(SuiteName, EndData, CTHState) -&gt; Result</name>
      <fsummary>Called before end_per_suite.</fsummary>
      <type>
        <v>SuiteName = atom()</v>
        <v>EndData = Config | SkipOrFail</v>
        <v>Config = NewConfig = [{Key,Value}]</v>
        <v>CTHState = NewCTHState = term()</v>
        <v>Result = {NewConfig | SkipOrFail, NewCTHState}</v>
        <v>SkipOrFail = {fail,Reason} | {skip, Reason}</v>
        <v>Key = atom()</v>
        <v>Value = term()</v>
        <v>Reason = term()</v>
      </type>
      <desc>	
        <p>OPTIONAL</p>

        <p>This function is called before
          <seealso marker="common_test#Module:end_per_suite-1"><c>end_per_suite</c></seealso>
          if it exists. It behaves the same way as
          <seealso marker="ct_hooks#Module:pre_init_per_suite-3"><c>pre_init_per_suite</c></seealso>,
          but for function
          <seealso marker="common_test#Module:end_per_suite-1"><c>end_per_suite</c></seealso>
          instead.</p>
      </desc>
    </func>

    <func>
      <name since="OTP R14B02">Module:post_end_per_suite(SuiteName, Config, Return, CTHState) -&gt; Result</name>
      <fsummary>Called after end_per_suite.</fsummary>
      <type>
        <v>SuiteName = atom()</v>
        <v>Config = [{Key,Value}]</v>
        <v>Return = NewReturn = Config | SkipOrFail | term()</v>
        <v>SkipOrFail = {fail,Reason} | {skip, Reason}</v>
        <v>CTHState = NewCTHState = term()</v>
        <v>Result = {NewReturn, NewCTHState}</v>
        <v>Key = atom()</v>
        <v>Value = term()</v>
        <v>Reason = term()</v>
      </type>
      <desc>	
        <p>OPTIONAL</p>

        <p>This function is called after
          <seealso marker="common_test#Module:end_per_suite-1"><c>end_per_suite</c></seealso>
          if it exists. It behaves the same way as
          <seealso marker="ct_hooks#Module:post_init_per_suite-4"><c>post_init_per_suite</c></seealso>,
          but for function
          <seealso marker="common_test#Module:end_per_suite-1"><c>end_per_suite</c></seealso>
          instead.</p>
      </desc>
    </func>

    <func>
      <name since="OTP 19.3">Module:on_tc_fail(SuiteName, TestName, Reason, CTHState) -&gt; NewCTHState</name>
      <fsummary>Called after the CTH scope ends.</fsummary>
      <type>
        <v>SuiteName = atom()</v>
        <v>TestName = init_per_suite | end_per_suite | {init_per_group,GroupName} | {end_per_group,GroupName} | {FuncName,GroupName} | FuncName</v>
        <v>FuncName = atom()</v>
        <v>GroupName = atom()</v>
        <v>Reason = term()</v>
        <v>CTHState = NewCTHState = term()</v>
      </type>
      <desc>	
        <p>OPTIONAL</p>

        <p>This function is called whenever a test case (or configuration
          function) fails. It is called after the post function is called
          for the failed test case, that is:</p>

        <list type="bulleted">
          <item><p>If <c>init_per_suite</c> fails, this function is called after
            <seealso marker="#Module:post_init_per_suite-4"><c>post_init_per_suite</c></seealso>.</p></item>
          <item><p>If a test case fails, this funcion is called after
          <seealso marker="#Module:post_end_per_testcase-5"><c>post_end_per_testcase</c></seealso>.</p></item>
        </list>

         <p>If the failed test case belongs to a test case group, the first
          argument is a tuple <c>{FuncName,GroupName}</c>, otherwise only
          the function name.</p>

        <p>The data that comes with <c>Reason</c> follows the same format as
          <seealso marker="event_handler_chapter#failreason"><c>FailReason</c></seealso>
          in event
          <seealso marker="event_handler_chapter#tc_done"><c>tc_done</c></seealso>.
          For details, see section
          <seealso marker="event_handler_chapter#events">Event Handling</seealso>
          in the User's Guide.</p>

	<p>If <c>Module:on_tc_fail/4</c> is not exported, common_test
	  will attempt to call <c>Module:on_tc_fail(TestName, Reason,
	  CTHState)</c> instead. This is for backwards
	  compatibility.</p>
      </desc>
    </func>

    <func>
      <name since="OTP 19.3">Module:on_tc_skip(SuiteName, TestName, Reason, CTHState) -&gt; NewCTHState</name>
      <fsummary>Called after the CTH scope ends.</fsummary>
      <type>
        <v>SuiteName = atom()</v>
        <v>TestName = init_per_suite | end_per_suite | {init_per_group,GroupName} | {end_per_group,GroupName} | {FuncName,GroupName} | FuncName</v>
        <v>FuncName = atom()</v>
        <v>GroupName = atom()</v>
        <v>Reason = {tc_auto_skip | tc_user_skip, term()}</v>
        <v>CTHState = NewCTHState = term()</v>
      </type>
      <desc>	
        <p>OPTIONAL</p>

        <p>This function is called whenever a test case (or configuration
          function) is skipped. It is called after the post function is called
          for the skipped test case, that is:</p>

        <list type="bulleted">
          <item><p>If <c>init_per_group</c> is skipped, this function is
            called after 
            <seealso marker="#Module:post_init_per_group-5"><c>post_init_per_group</c></seealso>.</p></item>
          <item><p>If a test case is skipped, this function is called after
          <seealso marker="#Module:post_end_per_testcase-5"><c>post_end_per_testcase</c></seealso>.</p></item>
        </list>

        <p>If the skipped test case belongs to a test case group, the first
          argument is a tuple <c>{FuncName,GroupName}</c>, otherwise only
          the function name.</p>

        <p>The data that comes with <c>Reason</c> follows the same format as
          events
          <seealso marker="event_handler_chapter#tc_auto_skip"><c>tc_auto_skip</c></seealso>
          and
          <seealso marker="event_handler_chapter#tc_user_skip"><c>tc_user_skip</c></seealso>
          For details, see section
          <seealso marker="event_handler_chapter#events">Event Handling</seealso>
          in the User's Guide.</p>

	<p>If <c>Module:on_tc_skip/4</c> is not exported, common_test
	  will attempt to call <c>Module:on_tc_skip(TestName, Reason,
	  CTHState)</c> instead. This is for backwards
	  compatibility.</p>
      </desc>
    </func>

    <func>
      <name since="OTP R14B02">Module:terminate(CTHState)</name>
      <fsummary>Called after the CTH scope ends.</fsummary>
      <type>
        <v>CTHState = term()</v>
      </type>
      <desc>	
        <p>OPTIONAL</p>

        <p>This function is called at the end of a CTH
          <seealso marker="ct_hooks_chapter#scope">scope</seealso>.</p>
      </desc>
    </func>

    <func>
      <name since="OTP R14B02">Module:id(Opts) -&gt; Id</name>
      <fsummary>Called before the init function of a CTH.</fsummary>
      <type>
        <v>Opts = term()</v>
        <v>Id = term()</v>
      </type>
      <desc>
       <p>OPTIONAL</p>
	
       <p>The <c>Id</c> identifies a CTH instance uniquely. If two CTHs return
         the same <c>Id</c>, the second CTH is ignored and subsequent calls to
         the CTH are only made to the first instance. For details, see section
         <seealso marker="ct_hooks_chapter#installing">Installing a CTH</seealso>
         in the User's Guide.</p>

       <p>This function is <em>not</em> to have any side effects, as it can 
         be called multiple times by <c>Common Test</c>.</p>

       <p>If not implemented, the CTH acts as if this function returned a call
         to <c>make_ref/0</c>.</p>
       </desc>
    </func>
  </funcs>

</erlref>

<|MERGE_RESOLUTION|>--- conflicted
+++ resolved
@@ -109,10 +109,7 @@
     </func>
 
     <func>
-<<<<<<< HEAD
-      <name since="OTP R14B02">Module:pre_init_per_suite(SuiteName, InitData, CTHState) -&gt; Result</name>
-=======
-      <name>Module:post_groups(SuiteName, GroupDefs) -&gt; NewGroupDefs</name>
+      <name since="OTP @OTP-14746@">Module:post_groups(SuiteName, GroupDefs) -&gt; NewGroupDefs</name>
       <fsummary>Called after groups/0.</fsummary>
       <type>
         <v>SuiteName = atom()</v>
@@ -168,7 +165,7 @@
     </func>
 
     <func>
-      <name>Module:post_all(SuiteName, Return, GroupDefs) -&gt; NewReturn</name>
+      <name since="OTP @OTP-14746@">Module:post_all(SuiteName, Return, GroupDefs) -&gt; NewReturn</name>
       <fsummary>Called after all/0.</fsummary>
       <type>
         <v>SuiteName = atom()</v>
@@ -237,8 +234,7 @@
     </func>
 
     <func>
-      <name>Module:pre_init_per_suite(SuiteName, InitData, CTHState) -&gt; Result</name>
->>>>>>> 54e599a8
+      <name since="OTP R14B02">Module:pre_init_per_suite(SuiteName, InitData, CTHState) -&gt; Result</name>
       <fsummary>Called before init_per_suite.</fsummary>
       <type>
         <v>SuiteName = atom()</v>
