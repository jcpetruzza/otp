--- conflicted
+++ resolved
@@ -47,12 +47,9 @@
 	ct_master_SUITE \
 	ct_misc_1_SUITE \
 	ct_hooks_SUITE \
-<<<<<<< HEAD
-	ct_netconfc_SUITE
-=======
+	ct_netconfc_SUITE \
 	ct_basic_html_SUITE \
 	ct_auto_compile_SUITE
->>>>>>> ecf119fe
 
 ERL_FILES= $(MODULES:%=%.erl)
 
