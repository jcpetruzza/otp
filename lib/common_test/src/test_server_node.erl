--- conflicted
+++ resolved
@@ -631,10 +631,6 @@
 
 find_rel_ubuntu(_Rel, UbuntuRel) when is_integer(UbuntuRel), UbuntuRel < 16 ->
     [];
-<<<<<<< HEAD
-find_rel_ubuntu(Rel, UbuntuRel) when is_integer(UbuntuRel) ->
-    Root = otp_release_path("ubuntu"),
-=======
 find_rel_ubuntu(_Rel, UbuntuRel) when is_integer(UbuntuRel), UbuntuRel < 20 ->
     find_rel_ubuntu(_Rel, 16, UbuntuRel);
 find_rel_ubuntu(_Rel, UbuntuRel) when is_integer(UbuntuRel) ->
@@ -642,8 +638,7 @@
 
 find_rel_ubuntu(Rel, MinUbuntuRel, MaxUbuntuRel) when
       is_integer(MinUbuntuRel), is_integer(MaxUbuntuRel) ->
-    Root = "/usr/local/otp/releases/ubuntu",
->>>>>>> 5ec3714f
+    Root = otp_release_path("ubuntu"),
     lists:foldl(fun (ChkUbuntuRel, Acc) ->
                         find_rel_ubuntu_aux1(Rel, Root++integer_to_list(ChkUbuntuRel))
                             ++ Acc
