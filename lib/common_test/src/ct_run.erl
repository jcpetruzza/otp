--- conflicted
+++ resolved
@@ -130,7 +130,6 @@
 
 script_start(Args) ->
     Tracing = start_trace(Args),
-<<<<<<< HEAD
     case ct_repeat:loop_test(script, Args) of
 	false ->
 	    {ok,Cwd} = file:get_cwd(),
@@ -142,17 +141,20 @@
 			    _ -> ""
 			end
 		end,
-	    io:format("~nCommon Test~s starting (cwd is ~s)~n~n", [CTVsn,Cwd]),
+	    io:format("~nCommon Test~s starting (cwd is ~s)~n~n",
+	              [CTVsn,Cwd]),
 	    Self = self(),
 	    Pid = spawn_link(fun() -> script_start1(Self, Args) end),
 	    receive
 		{'EXIT',Pid,Reason} ->
 		    case Reason of
 			{user_error,What} ->
-			    io:format("\nTest run failed!\nReason: ~p\n\n\n", [What]),
+			    io:format("\nTest run failed!\nReason: ~p\n\n\n",
+                                      [What]),
 			    finish(Tracing, ?EXIT_STATUS_TEST_RUN_FAILED, Args);
 			_ ->
-			    io:format("Test run crashed! This could be an internal error "
+			    io:format("Test run crashed! "
+                                      "This could be an internal error "
 				      "- please report!\n\n"
 				      "~p\n\n\n", [Reason]),
 			    finish(Tracing, ?EXIT_STATUS_TEST_RUN_FAILED, Args)
@@ -208,47 +210,6 @@
     ?EXIT_STATUS_TEST_RUN_FAILED.
 
 finish(Tracing, ExitStatus, Args) ->
-=======
-    Res =
-	case ct_repeat:loop_test(script, Args) of
-	    false ->
-		{ok,Cwd} = file:get_cwd(),
-		CTVsn =
-		    case filename:basename(code:lib_dir(common_test)) of
-			CTBase when is_list(CTBase) ->
-			    case string:tokens(CTBase, "-") of
-				["common_test",Vsn] -> " v"++Vsn;
-				_ -> ""
-			    end
-		    end,
-		io:format("~nCommon Test~s starting (cwd is ~s)~n~n",
-			  [CTVsn,Cwd]),
-		Self = self(),
-		Pid = spawn_link(fun() -> script_start1(Self, Args) end),
-	        receive
-		    {'EXIT',Pid,Reason} ->
-			case Reason of
-			    {user_error,What} ->
-				io:format("\nTest run failed!\nReason: ~p\n\n",
-					  [What]),
-				{error,What};
-			    _ ->
-				io:format("Test run crashed! "
-					  "This could be an internal error "
-					  "- please report!\n\n"
-					  "~p\n\n", [Reason]),
-				{error,Reason}				
-			end;
-		    {Pid,{error,Reason}} ->
-			io:format("\nTest run failed! Reason:\n~p\n\n",[Reason]),
-			{error,Reason};
-		    {Pid,Result} ->
-			Result
-		end;
-	    Result ->
-		Result
-	end,
->>>>>>> ecf119fe
     stop_trace(Tracing),
     timer:sleep(1000),
     %% it's possible to tell CT to finish execution with a call
