--- conflicted
+++ resolved
@@ -69,11 +69,8 @@
 	 fail/1, fail/2, comment/1, comment/2, make_priv_dir/0,
 	 testcases/2, userdata/2, userdata/3,
 	 timetrap/1, get_timetrap_info/0, sleep/1,
-<<<<<<< HEAD
-	 notify/2, sync_notify/2]).
-=======
+	 notify/2, sync_notify/2,
 	 break/1, break/2, continue/0, continue/1]).
->>>>>>> c41fbd49
 
 %% New API for manipulating with config handlers
 -export([add_config/2, remove_config/2]).
@@ -157,15 +154,10 @@
 %%%               {multiply_timetraps,M} | {scale_timetraps,Bool} |
 %%%               {repeat,N} | {duration,DurTime} | {until,StopTime} |
 %%%               {force_stop,Bool} | {decrypt,DecryptKeyOrFile} |
-<<<<<<< HEAD
 %%%               {refresh_logs,LogDir} | {logopts,LogOpts} | 
 %%%               {verbosity,VLevels} | {basic_html,Bool} | 
-%%%               {ct_hooks, CTHs} | {enable_builtin_hooks,Bool}
-=======
-%%%               {refresh_logs,LogDir} | {logopts,LogOpts} | {basic_html,Bool} | 
 %%%               {ct_hooks, CTHs} | {enable_builtin_hooks,Bool} |
 %%%               {noinput,Bool}
->>>>>>> c41fbd49
 %%%   TestDirs = [string()] | string()
 %%%   Suites = [string()] | [atom()] | string() | atom()
 %%%   Cases = [atom()] | atom()
@@ -1130,7 +1122,6 @@
     test_server:adjusted_sleep(Time).
 
 %%%-----------------------------------------------------------------
-<<<<<<< HEAD
 %%% @spec notify(Name,Data) -> ok
 %%%       Name = atom()
 %%%       Data = term()
@@ -1153,7 +1144,8 @@
 %%% @see //stdlib/gen_event
 sync_notify(Name,Data) ->
     ct_event:sync_notify(Name, Data).
-=======
+
+%%%-----------------------------------------------------------------
 %%% @spec break(Comment) -> ok | {error,Reason}
 %%%       Comment = string()
 %%%       Reason = {multiple_cases_running,TestCases}
@@ -1222,5 +1214,4 @@
 %%%      function - rather than <c>continue/0</c> - must be used
 %%%      in order to let the test case proceed.</p>
 continue(TestCase) -> 
-    test_server:continue(TestCase).
->>>>>>> c41fbd49
+    test_server:continue(TestCase).