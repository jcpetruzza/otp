--- conflicted
+++ resolved
@@ -32,7 +32,6 @@
   <p>This document describes the changes made to the wxErlang
     application.</p>
 
-<<<<<<< HEAD
 <section><title>Wx 2.4</title>
 
     <section><title>Improvements and New Features</title>
@@ -52,9 +51,6 @@
 </section>
 
 <section><title>Wx 2.3.1</title>
-=======
-<section><title>Wx 2.2.2.1</title>
->>>>>>> c08f5acf
 
     <section><title>Fixed Bugs and Malfunctions</title>
       <list>
@@ -69,7 +65,6 @@
 
 </section>
 
-<<<<<<< HEAD
 <section><title>Wx 2.3</title>
 
     <section><title>Improvements and New Features</title>
@@ -93,8 +88,21 @@
 
 </section>
 
-=======
->>>>>>> c08f5acf
+<section><title>Wx 2.2.2.1</title>
+
+    <section><title>Fixed Bugs and Malfunctions</title>
+      <list>
+        <item>
+	    <p>The <c>wx</c> application would fail to build on macOS
+	    with Xcode 15.</p>
+          <p>
+	    Own Id: OTP-18768 Aux Id: PR-7670 </p>
+        </item>
+      </list>
+    </section>
+
+</section>
+
 <section><title>Wx 2.2.2</title>
 
     <section><title>Fixed Bugs and Malfunctions</title>
