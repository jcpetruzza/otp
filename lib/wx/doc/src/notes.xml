--- conflicted
+++ resolved
@@ -32,17 +32,12 @@
   <p>This document describes the changes made to the wxErlang
     application.</p>
 
-<<<<<<< HEAD
 <section><title>Wx 2.0.1</title>
-=======
-<section><title>Wx 1.9.3.1</title>
->>>>>>> 940dca3c
-
-    <section><title>Fixed Bugs and Malfunctions</title>
-      <list>
-        <item>
-          <p>
-<<<<<<< HEAD
+
+    <section><title>Fixed Bugs and Malfunctions</title>
+      <list>
+        <item>
+          <p>
 	    Fix build problems when wxWidgets are built with
 	    -enable-std.</p>
           <p>
@@ -50,8 +45,6 @@
         </item>
         <item>
           <p>
-=======
->>>>>>> 940dca3c
 	    Commit of generated <c>configure</c> script.</p>
           <p>
 	    Own Id: OTP-17420 Aux Id: OTP-17398, GH-4821 </p>
@@ -61,7 +54,6 @@
 
 </section>
 
-<<<<<<< HEAD
 <section><title>Wx 2.0</title>
 
     <section><title>Fixed Bugs and Malfunctions</title>
@@ -144,8 +136,21 @@
 
 </section>
 
-=======
->>>>>>> 940dca3c
+<section><title>Wx 1.9.3.1</title>
+
+    <section><title>Fixed Bugs and Malfunctions</title>
+      <list>
+        <item>
+          <p>
+	    Commit of generated <c>configure</c> script.</p>
+          <p>
+	    Own Id: OTP-17420 Aux Id: OTP-17398, GH-4821 </p>
+        </item>
+      </list>
+    </section>
+
+</section>
+
 <section><title>Wx 1.9.3</title>
 
     <section><title>Fixed Bugs and Malfunctions</title>
@@ -1186,4 +1191,4 @@
     
 </section>
 
-</chapter>
+</chapter>