--- conflicted
+++ resolved
@@ -301,11 +301,7 @@
                                 type = type(NameT),
                                 index = Idx},
 
-<<<<<<< HEAD
-            Dec = decode(Data, Name, NameT, Mod, Opts, Avp),         %% decode
-=======
             Dec = decode1(Data, Name, NameT, Mod, Fmt, Opts, Avp),
->>>>>>> 70b228f5
             Acc = decode(T, Name, Mod, Fmt, Strict, Opts, Idx+1, AM),%% recurse
             acc(Acc, Dec, I, Name, Field, Arity, Strict, Mod, Opts);
         _ ->
