%%
%% %CopyrightBegin%
%%
%% Copyright Ericsson AB 2010-2015. All Rights Reserved.
%%
%% The contents of this file are subject to the Erlang Public License,
%% Version 1.1, (the "License"); you may not use this file except in
%% compliance with the License. You should have received a copy of the
%% Erlang Public License along with this software. If not, it can be
%% retrieved online at http://www.erlang.org/.
%%
%% Software distributed under the License is distributed on an "AS IS"
%% basis, WITHOUT WARRANTY OF ANY KIND, either express or implied. See
%% the License for the specific language governing rights and limitations
%% under the License.
%%
%% %CopyrightEnd%
%%

-module(diameter_lib).
<<<<<<< HEAD
-compile({no_auto_import, [now/0]}).
=======
-compile({nowarn_deprecated_function, [{erlang, now, 0}]}).
>>>>>>> e7a71316

-export([info_report/2,
         error_report/2,
         warning_report/2,
         now/0,
         timestamp/1,
         now_diff/1,
         micro_diff/1,
         micro_diff/2,
         time/1,
         seed/0,
         eval/1,
         eval_name/1,
         get_stacktrace/0,
         ipaddr/1,
         spawn_opts/2,
         wait/1,
         fold_tuple/3,
         fold_n/3,
         for_n/2,
         log/4]).

%% ---------------------------------------------------------------------------
%% # get_stacktrace/0
%% ---------------------------------------------------------------------------

%% Return a stacktrace with a leading, potentially large, argument
%% list replaced by an arity. Trace on stacktrace/0 to see the
%% original.

get_stacktrace() ->
    stacktrace(erlang:get_stacktrace()).

stacktrace([{M,F,A,L} | T]) when is_list(A) ->
    [{M, F, length(A), L} | T];
stacktrace(L) ->
    L.

%% ---------------------------------------------------------------------------
%% # info_report/2
%% ---------------------------------------------------------------------------

-spec info_report(Reason :: term(), T :: term())
   -> true.

info_report(Reason, T) ->
    report(fun error_logger:info_report/1, Reason, T),
    true.

%% ---------------------------------------------------------------------------
%% # error_report/2
%% # warning_report/2
%% ---------------------------------------------------------------------------

-spec error_report(Reason :: term(), T :: term())
   -> false.

error_report(Reason, T) ->
    report(fun error_logger:error_report/1, Reason, T).

-spec warning_report(Reason :: term(), T :: term())
   -> false.

warning_report(Reason, T) ->
    report(fun error_logger:warning_report/1, Reason, T).

report(Fun, Reason, T) ->
    Fun(io_lib:format("diameter: ~" ++ fmt(Reason) ++ "~n    ~p~n",
                      [Reason, T])),
    false.

fmt(T) ->
    if is_list(T) ->
            "s";
       true ->
            "p"
    end.

%% ---------------------------------------------------------------------------
%% # now/0
%% ---------------------------------------------------------------------------

-type timestamp() :: {non_neg_integer(), 0..999999, 0..999999}.
-type now() :: integer() %% monotonic time
             | timestamp().

-spec now()
   -> now().

%% Use monotonic time if it exists, fall back to erlang:now()
%% otherwise.

now() ->
    try
        erlang:monotonic_time() 
    catch
        error: undef -> erlang:now()
    end.

%% ---------------------------------------------------------------------------
%% # timestamp/1
%% ---------------------------------------------------------------------------

-spec timestamp(NowT :: now())
   -> timestamp().

timestamp({_,_,_} = T) ->  %% erlang:now()
    T;

timestamp(MonoT) ->  %% monotonic time
    MicroSecs = erlang:convert_time_resolution(MonoT + erlang:time_offset(),
                                               erlang:time_resolution(),
                                               1000000),
    Secs = MicroSecs div 1000000,
    {Secs div 1000000, Secs rem 1000000, MicroSecs rem 1000000}.

%% ---------------------------------------------------------------------------
%% # now_diff/1
%% ---------------------------------------------------------------------------

-spec now_diff(NowT :: now())
   -> {Hours, Mins, Secs, MicroSecs}
 when Hours :: non_neg_integer(),
      Mins  :: 0..59,
      Secs  :: 0..59,
      MicroSecs :: 0..999999.

%% Return timer:now_diff(now(), NowT) as an {H, M, S, MicroS} tuple
%% instead of as integer microseconds.

now_diff(Time) ->
    time(micro_diff(Time)).

%% ---------------------------------------------------------------------------
%% # micro_diff/1
%% ---------------------------------------------------------------------------

-spec micro_diff(NowT :: now())
   -> MicroSecs
 when MicroSecs :: non_neg_integer().

micro_diff({_,_,_} = T0) ->
    timer:now_diff(erlang:now(), T0);

micro_diff(T0) ->  %% monotonic time
    erlang:convert_time_resolution(erlang:monotonic_time() - T0,
                                   erlang:time_resolution(),
                                   1000000).

%% ---------------------------------------------------------------------------
%% # micro_diff/2
%% ---------------------------------------------------------------------------

-spec micro_diff(T1 :: now(), T0 :: now())
   -> MicroSecs
 when MicroSecs :: non_neg_integer().

micro_diff(T1, T0)
  when is_integer(T1), is_integer(T0) ->  %% monotonic time
    erlang:convert_time_resolution(T1 - T0,
                                   erlang:time_resolution(),
                                   1000000);

micro_diff(T1, T0) ->  %% at least one erlang:now()
    timer:now_diff(timestamp(T1), timestamp(T0)).

%% ---------------------------------------------------------------------------
%% # time/1
%%
%% Return an elapsed time as an {H, M, S, MicroS} tuple.
%% ---------------------------------------------------------------------------

-spec time(NowT | Diff)
   -> {Hours, Mins, Secs, MicroSecs}
 when NowT  :: timestamp(),
      Diff  :: non_neg_integer(),
      Hours :: non_neg_integer(),
      Mins  :: 0..59,
      Secs  :: 0..59,
      MicroSecs :: 0..999999.

time({_,_,_} = NowT) ->  %% time of day
    %% 24 hours = 24*60*60*1000000 = 86400000000 microsec
    time(timer:now_diff(NowT, {0,0,0}) rem 86400000000);

time(Micro) ->  %% elapsed time
    Seconds = Micro div 1000000,
    H = Seconds div 3600,
    M = (Seconds rem 3600) div 60,
    S = Seconds rem 60,
    {H, M, S, Micro rem 1000000}.

%% ---------------------------------------------------------------------------
%% # seed/0
%% ---------------------------------------------------------------------------

-spec seed()
   -> {timestamp(), {integer(), integer(), integer()}}.

%% Return an argument for random:seed/1.

seed() ->
    T = now(),
    {timestamp(T), seed(T)}.

%% seed/1

seed({_,_,_} = T) ->
    T;

seed(T) ->  %% monotonic time
    {erlang:phash2(node()), T, erlang:unique_integer()}.

%% ---------------------------------------------------------------------------
%% # eval/1
%%
%% Evaluate a function in various forms.
%% ---------------------------------------------------------------------------

-type f() :: {module(), atom(), list()}
           | nonempty_maybe_improper_list(fun(), list())
           | fun().

-spec eval(Fun)
   -> term()
 when Fun :: f()
           | {f()}
           | nonempty_maybe_improper_list(f(), list()).

eval({M,F,A}) ->
    apply(M,F,A);

eval([{M,F,A} | X]) ->
    apply(M, F, X ++ A);

eval([[F|X] | A]) ->
    eval([F | A ++ X]);

eval([F|A]) ->
    apply(F,A);

eval({F}) ->
    eval(F);

eval(F) ->
    F().

%% ---------------------------------------------------------------------------
%% eval_name/1
%% ---------------------------------------------------------------------------

eval_name({M,F,A}) ->
    {M, F, length(A)};

eval_name([{M,F,A} | X]) ->
    {M, F, length(A) + length(X)};

eval_name([[F|A] | X]) ->
    eval_name([F | X ++ A]);

eval_name([F|_]) ->
    F;

eval_name({F}) ->
    eval_name(F);

eval_name(F) ->
    F.

%% ---------------------------------------------------------------------------
%% # ipaddr/1
%%
%% Parse an IP address.
%% ---------------------------------------------------------------------------

-spec ipaddr([byte()] | tuple())
   -> inet:ip_address()
    | none().

%% Don't convert lists of integers since a length 8 list like
%% [$1,$0,$.,$0,$.,$0,$.,$1] is ambiguous: is it "10.0.0.1" or
%% "49:48:46:48:46:48:46:49"?
%%
%% RFC 2373 defines the format parsed for v6 addresses.

%% Be brutal.
ipaddr(Addr) ->
    try
        ip(Addr)
    catch
        error: _ ->
            erlang:error({invalid_address, erlang:get_stacktrace()})
    end.

%% Already a tuple: ensure non-negative integers of the right size.
ip(T)
  when size(T) == 4;
       size(T) == 8 ->
    Bs = 2*size(T),
    [] = lists:filter(fun(N) when 0 =< N -> 0 < N bsr Bs end,
                      tuple_to_list(T)),
    T;

%% Or not: convert from '.'/':'-separated decimal/hex.
ip(Addr) ->
    {ok, A} = inet_parse:address(Addr),  %% documented in inet(3)
    A.

%% ---------------------------------------------------------------------------
%% # spawn_opts/2
%% ---------------------------------------------------------------------------

-spec spawn_opts(server|worker, list())
   -> list().

spawn_opts(server, Opts) ->
    opts(75000, Opts);
spawn_opts(worker, Opts) ->
    opts(5000, Opts).

opts(HeapSize, Opts) ->
    [{min_heap_size, HeapSize} | lists:keydelete(min_heap_size, 1, Opts)].

%% ---------------------------------------------------------------------------
%% # wait/1
%% ---------------------------------------------------------------------------

-spec wait([pid() | reference()])
   -> ok.

wait(L) ->
    lists:foreach(fun down/1, L).

down(Pid)
  when is_pid(Pid) ->
    down(monitor(process, Pid));

down(MRef)
  when is_reference(MRef) ->
    receive {'DOWN', MRef, process, _, _} = T -> T end.

%% ---------------------------------------------------------------------------
%% # fold_tuple/3
%% ---------------------------------------------------------------------------

-spec fold_tuple(N, T0, T)
   -> tuple()
 when N  :: pos_integer(),
      T0 :: tuple(),
      T  :: tuple()
          | undefined.

%% Replace fields in T0 by those of T starting at index N, unless the
%% new value is 'undefined'.
%%
%% eg. fold_tuple(2, Hdr, #diameter_header{end_to_end_id = 42})

fold_tuple(_, T, undefined) ->
    T;

fold_tuple(N, T0, T1) ->
    {_, T} = lists:foldl(fun(V, {I,_} = IT) -> {I+1, ft(V, IT)} end,
                         {N, T0},
                         lists:nthtail(N-1, tuple_to_list(T1))),
    T.

ft(undefined, {_, T}) ->
    T;
ft(Value, {Idx, T}) ->
    setelement(Idx, T, Value).

%% ---------------------------------------------------------------------------
%% # fold_n/3
%% ---------------------------------------------------------------------------

-spec fold_n(F, Acc0, N)
   -> term()
 when F    :: fun((non_neg_integer(), term()) -> term()),
      Acc0 :: term(),
      N    :: non_neg_integer().

fold_n(F, Acc, N)
  when is_integer(N), 0 < N ->
    fold_n(F, F(N, Acc), N-1);

fold_n(_, Acc, _) ->
    Acc.

%% ---------------------------------------------------------------------------
%% # for_n/2
%% ---------------------------------------------------------------------------

-spec for_n(F, N)
   -> non_neg_integer()
 when F :: fun((non_neg_integer()) -> term()),
      N :: non_neg_integer().

for_n(F, N) ->
    fold_n(fun(M,A) -> F(M), A+1 end, 0, N).

%% ---------------------------------------------------------------------------
%% # log/4
%%
%% Called to have something to trace on for happenings of interest.
%% ---------------------------------------------------------------------------

log(_Slogan, _Mod, _Line, _Details) ->
    ok.<|MERGE_RESOLUTION|>--- conflicted
+++ resolved
@@ -18,11 +18,8 @@
 %%
 
 -module(diameter_lib).
-<<<<<<< HEAD
 -compile({no_auto_import, [now/0]}).
-=======
 -compile({nowarn_deprecated_function, [{erlang, now, 0}]}).
->>>>>>> e7a71316
 
 -export([info_report/2,
          error_report/2,
