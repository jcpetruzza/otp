<?xml version="1.0" encoding="utf-8" ?>
<!DOCTYPE chapter SYSTEM "chapter.dtd">

<chapter>
  <header>
    <copyright>
      <year>2004</year><year>2018</year>
      <holder>Ericsson AB. All Rights Reserved.</holder>
    </copyright>
    <legalnotice>
      Licensed under the Apache License, Version 2.0 (the "License");
      you may not use this file except in compliance with the License.
      You may obtain a copy of the License at
 
          http://www.apache.org/licenses/LICENSE-2.0

      Unless required by applicable law or agreed to in writing, software
      distributed under the License is distributed on an "AS IS" BASIS,
      WITHOUT WARRANTIES OR CONDITIONS OF ANY KIND, either express or implied.
      See the License for the specific language governing permissions and
      limitations under the License.

    </legalnotice>

    <title>Xmerl Release Notes</title>
    <prepared>otp_appnotes</prepared>
    <docno>nil</docno>
    <date>nil</date>
    <rev>nil</rev>
    <file>notes.xml</file>
  </header>
  <p>This document describes the changes made to the Xmerl application.</p>


<<<<<<< HEAD
<section><title>Xmerl 1.3.18</title>
=======
<section><title>Xmerl 1.3.16.1</title>
>>>>>>> 0d6eeb82

    <section><title>Fixed Bugs and Malfunctions</title>
      <list>
        <item>
<<<<<<< HEAD
          <p>
	    Improved documentation.</p>
          <p>
	    Own Id: OTP-15190</p>
        </item>
      </list>
    </section>

</section>

<section><title>Xmerl 1.3.17</title>

    <section><title>Fixed Bugs and Malfunctions</title>
      <list>
        <item>
          <p>
	    Fix typos in documentation.</p>
          <p>
	    Own Id: OTP-15039</p>
=======
	    <p>The charset detection parsing crash in some cases when
	    the XML directive is not syntactic correct.</p>
          <p>
	    Own Id: OTP-15492 Aux Id: ERIERL-283 </p>
>>>>>>> 0d6eeb82
        </item>
      </list>
    </section>

</section>

<section><title>Xmerl 1.3.16</title>

    <section><title>Fixed Bugs and Malfunctions</title>
      <list>
        <item>
	    <p> Removed all old unused files in the documentation.
	    </p>
          <p>
	    Own Id: OTP-14475 Aux Id: ERL-409, PR-1493 </p>
        </item>
      </list>
    </section>

</section>

<section><title>Xmerl 1.3.15</title>

    <section><title>Fixed Bugs and Malfunctions</title>
      <list>
        <item>
          <p>
	    Improves accumulator fun in xmerl_scan so that only one
	    #xmlText record is returned for strings which have
	    character references.</p>
          <p>
	    (Thanks to Jimmy Zöger)</p>
          <p>
	    Own Id: OTP-14377 Aux Id: PR-1369 </p>
        </item>
      </list>
    </section>

</section>

<section><title>Xmerl 1.3.14</title>

    <section><title>Fixed Bugs and Malfunctions</title>
      <list>
        <item>
	    <p> A couple of bugs are fixed in the sax parser
	    (xmerl_sax_parser). </p> <list> <item>The continuation
	    function was not called correctly when the XML directive
	    was fragmented. </item> <item>When the event callback
	    modules (xmerl_sax_old_dom and xmerl_sax_simple) got an
	    endDocument event at certain conditions the parser
	    crashed.</item> <item>Replaced internal ets table with
	    map to avoid table leakage.</item> </list>
          <p>
	    Own Id: OTP-14430</p>
        </item>
      </list>
    </section>

</section>

<section><title>Xmerl 1.3.13</title>

    <section><title>Fixed Bugs and Malfunctions</title>
      <list>
        <item>
          <p>
	    The namespace_conformant option in xmerl_scan did not
	    work when parsing documents without explicit XML
	    namespace declaration.</p>
          <p>
	    Own Id: OTP-14139</p>
        </item>
        <item>
	    <p> Fix a "well-formedness" bug in the XML Sax parser so
	    it returns an error if there are something more in the
	    file after the matching document. If one using the
	    xmerl_sax_parser:stream() a rest is allowed which then
	    can be sent to a new call of xmerl_sax_parser:stream() to
	    parse next document. </p> <p> This is done to be
	    compliant with XML conformance tests. </p>
          <p>
	    Own Id: OTP-14211</p>
        </item>
        <item>
	    <p> Fixed compiler and dialyzer warnings in the XML SAX
	    parser. </p>
          <p>
	    Own Id: OTP-14212</p>
        </item>
        <item>
	    <p> Change how to interpret end of document in the XML
	    SAX parser to comply with Tim Brays comment on the
	    standard. This makes it possible to handle more than one
	    doc on a stream, the standard makes it impossible to know
	    when the document is ended without waiting for the next
	    document (and not always even that). </p> <p> Tim Brays
	    comment: </p> <p> Trailing "Misc"<br/> The fact that
	    you're allowed some trailing junk after the root element,
	    I decided (but unfortunately too late) is a real design
	    error in XML. If I'm writing a network client, I'm
	    probably going to close the link as soon as a I see the
	    root element end-tag, and not depend on the other end
	    closing it down properly.<br/> Furthermore, if I want to
	    send a succession of XML documents over a network link,
	    if I find a processing instruction after a root element,
	    is it a trailer on the previous document, or part of the
	    prolog of the next? </p>
          <p>
	    Own Id: OTP-14213</p>
        </item>
      </list>
    </section>

</section>

<section><title>Xmerl 1.3.12</title>

    <section><title>Fixed Bugs and Malfunctions</title>
      <list>
        <item>
	    <p> Fix a number of broken links in the xmerl
	    documentation. </p>
          <p>
	    Own Id: OTP-13880</p>
        </item>
      </list>
    </section>

</section>

<section><title>Xmerl 1.3.11</title>

    <section><title>Improvements and New Features</title>
      <list>
        <item>
          <p>
	    Internal changes</p>
          <p>
	    Own Id: OTP-13551</p>
        </item>
      </list>
    </section>

</section>

<section><title>Xmerl 1.3.10</title>

    <section><title>Improvements and New Features</title>
      <list>
        <item>
	    <p> Suppress Dialyzer warnings. </p>
          <p>
	    Own Id: OTP-12862</p>
        </item>
      </list>
    </section>

</section>

<section><title>Xmerl 1.3.9</title>

    <section><title>Fixed Bugs and Malfunctions</title>
      <list>
        <item>
          <p>
	    Removed the built-in definitions of xml.xsd from the
	    xmerl_xsd module.</p>
          <p>
	    Own Id: OTP-13070</p>
        </item>
      </list>
    </section>

</section>

<section><title>Xmerl 1.3.8</title>

    <section><title>Fixed Bugs and Malfunctions</title>
      <list>
        <item>
	    <p> Remove compiler warnings in xmerl. </p>
          <p>
	    Own Id: OTP-12689</p>
        </item>
      </list>
    </section>

</section>

<section><title>Xmerl 1.3.7</title>

    <section><title>Fixed Bugs and Malfunctions</title>
      <list>
        <item>
          <p>
	    Application upgrade (appup) files are corrected for the
	    following applications: </p>
          <p>
	    <c>asn1, common_test, compiler, crypto, debugger,
	    dialyzer, edoc, eldap, erl_docgen, et, eunit, gs, hipe,
	    inets, observer, odbc, os_mon, otp_mibs, parsetools,
	    percept, public_key, reltool, runtime_tools, ssh,
	    syntax_tools, test_server, tools, typer, webtool, wx,
	    xmerl</c></p>
          <p>
	    A new test utility for testing appup files is added to
	    test_server. This is now used by most applications in
	    OTP.</p>
          <p>
	    (Thanks to Tobias Schlager)</p>
          <p>
	    Own Id: OTP-11744</p>
        </item>
      </list>
    </section>

</section>

<section><title>Xmerl 1.3.6</title>

    <section><title>Fixed Bugs and Malfunctions</title>
      <list>
        <item>
	    <p> Fixed a problem in the SAX parser when the header of
	    the next document was appearing in the buffer when using
	    xmerl_sax_parser:stream/2 function. </p>
          <p>
	    Own Id: OTP-11551 Aux Id: seq12505 </p>
        </item>
      </list>
    </section>


    <section><title>Improvements and New Features</title>
      <list>
        <item>
	    <p> The default encoding of Erlang files has been changed
	    from ISO-8859-1 to UTF-8. </p> <p> The encoding of XML
	    files has also been changed to UTF-8. </p>
          <p>
	    Own Id: OTP-10907</p>
        </item>
      </list>
    </section>

</section>

<section><title>Xmerl 1.3.5</title>

    <section><title>Improvements and New Features</title>
      <list>
        <item>
          <p>
	    Teach xmerl_xpath to resolve context namespaces in more
	    cases. Thanks to Daniel White.</p>
          <p>
	    Own Id: OTP-11461</p>
        </item>
        <item>
          <p>
	    Avoid serialization on code_server in xmerl:export().
	    Thanks to Richard Carlsson.</p>
          <p>
	    Own Id: OTP-11463</p>
        </item>
      </list>
    </section>

</section>

<section><title>Xmerl 1.3.4</title>

    <section><title>Improvements and New Features</title>
      <list>
        <item>
          <p>
	    Fixed various typos in xmerl documentation. Thanks to
	    David Welton.</p>
          <p>
	    Own Id: OTP-11224</p>
        </item>
      </list>
    </section>

</section>

<section><title>Xmerl 1.3.3</title>

    <section><title>Improvements and New Features</title>
      <list>
        <item>
	    <p>Where necessary a comment stating encoding has been
	    added to Erlang files. The comment is meant to be removed
	    in Erlang/OTP R17B when UTF-8 becomes the default
	    encoding. </p>
          <p>
	    Own Id: OTP-10630</p>
        </item>
        <item>
	    <p> Some examples overflowing the width of PDF pages have
	    been corrected. </p>
          <p>
	    Own Id: OTP-10665</p>
        </item>
      </list>
    </section>

</section>

<section><title>Xmerl 1.3.2</title>

    <section><title>Fixed Bugs and Malfunctions</title>
      <list>
        <item>
	    <p> Fix a continuation bug when a new block of bytes is
	    to be read during parsing of a default declaration. </p>
          <p>
	    Own Id: OTP-10063 Aux Id: seq12049 </p>
        </item>
      </list>
    </section>

</section>

<section><title>Xmerl 1.3.1</title>

    <section><title>Fixed Bugs and Malfunctions</title>
      <list>
        <item>
          <p>
	    Add missing spaces in xmerl doc (Thanks to Ricardo
	    Catalinas Jiménez)</p>
          <p>
	    Own Id: OTP-9873</p>
        </item>
        <item>
	    <p> Fixed a continuation error in the sax parser and
	    added latin1 as recognized encoding (not only the
	    iso-8859 variants). </p>
          <p>
	    Own Id: OTP-9961</p>
        </item>
        <item>
	    <p> Removed the unused file xmerl_xlink.hrl. Thanks to
	    Vlad Dumitrescu for informing us about it. </p>
          <p>
	    Own Id: OTP-9965</p>
        </item>
        <item>
	    <p> xmerl couldn't handle comments inside a type
	    specification. </p>
          <p>
	    Own Id: OTP-10023</p>
        </item>
        <item>
	    <p> Fix some small errors in the sax parser: error
	    message bug, removal of trailing blanks in DTD element
	    definitions and an documentation error of the startDTD
	    event in xmerl_sax_parser module. </p>
          <p>
	    Own Id: OTP-10026</p>
        </item>
      </list>
    </section>

</section>

<section><title>Xmerl 1.3</title>

    <section><title>Fixed Bugs and Malfunctions</title>
      <list>
        <item>
	    <p> Fix character check of non-characters due to change
	    in unicode module. </p>
          <p>
	    Own Id: OTP-9670</p>
        </item>
        <item>
          <p>
	    Treat , as special in xmerl_xpath_scan. (Thanks to Anneli
	    Cuss)</p>
          <p>
	    Own Id: OTP-9753</p>
        </item>
        <item>
	  <p> 
	    Fix bug in namespace handling for attributes when the  
            <c>namespace_conformant</c> flag is set to true. </p>
          <p>
	    Own Id: OTP-9821</p>
        </item>
      </list>
    </section>


    <section><title>Improvements and New Features</title>
      <list>
        <item>
	    <p> Updates to the xml scanner </p> <list> <item>
	    <p>xmerl_scan is now returning xmlComment records in the
	    output.<br/><br/> Functions <c>xmerl_scan:file/2</c> and
	    <c>xmerl_scan:string/2</c> now accepts a new option
	    <c>{comments, Flag}</c> for filtering of comments.<br/>
	    Default (<c>true</c>) is that <c>#xmlComment</c> records
	    are returned from the scanner and this flag should be set
	    to false if one don't want comments in the output. </p>
	    </item> <item> <p>Add <i>default_attrs</i>
	    option<br/><br/> When <i>default_attrs</i> is <c>true</c>
	    any attribute with a default value defined in the doctype
	    but not in the attribute axis of the currently scanned
	    element is added to it. </p> </item> <item> <p>Allow
	    whole documents to be returned<br/><br/> Functions
	    <c>xmerl_scan:file/2</c> and <c>xmerl_scan:string/2</c>
	    now accepts a new option <c>{document, true}</c> to
	    produce a whole document as a <c>xmlDocument</c> record
	    instead of just the root element node.<br/> This option
	    is the only way to get to the top-level comments and
	    processing instructions without hooking through the
	    customization functions. Those nodes are needed to
	    implement [Canonical XML][c14n-xml] support.<br/>
	    [c14n-xml]:
	    http://www.w3.org/TR/2008/PR-xml-c14n11-20080129/
	    <i>Canonical XML</i> </p> </item> <item><p>Parents and
	    namespace are tracked in <c>#xmlAttribute</c>
	    nodes</p></item> <item><p>Parents are tracked in
	    <c>#xmlPI</c> nodes</p></item> <item><p>Set <c>vsn</c>
	    field in <c>#xmlDecl</c> record</p></item> <item><p>Fix
	    namespace-conformance constraints<br/><br/> See
	    [Namespaces in XML 1.0 (Third Edition)][1]: The prefix
	    xml is by definition bound to the namespace name
	    http://www.w3.org/XML/1998/namespace. It MAY, but need
	    not, be declared, and MUST NOT be bound to any other
	    namespace name. Other prefixes MUST NOT be bound to this
	    namespace name, and it MUST NOT be declared as the
	    default namespace.<br/> The prefix xmlns is used only to
	    declare namespace bindings and is by definition bound to
	    the namespace name http://www.w3.org/2000/xmlns/. It MUST
	    NOT be declared . Other prefixes MUST NOT be bound to
	    this namespace name, and it MUST NOT be declared as the
	    default namespace. Element names MUST NOT have the prefix
	    xmlns.<br/> In XML documents conforming to this
	    specification, no tag may contain two attributes which
	    have identical names, or have qualified names with the
	    same local part and with prefixes which have been bound
	    to namespace names that are identical.<br/> [1]
	    http://www.w3.org/TR/REC-xml-names/ </p></item> </list>
	    <p> Updates of xmerl's Xpath functionality. </p> <list>
	    <item><p>Add <c>#xmlPI</c> support to
	    xmerl_xpath:write_node/1</p></item> <item><p>Fix
	    processing-instruction(name?)</p></item> <item><p>Fix
	    path filters, support more top-level primary
	    expressions</p></item> <item><p>Accumulate comments in
	    element nodes</p></item> <item><p>Implement namespace
	    axis<br/><br/> Namespace nodes are represented as
	    <c>#xmlNsNode</c> records. Now that the namespace axis is
	    correctly implemented, attributes nodes corresponding to
	    attributes that declare namespaces are ignored.<br/> See
	    [5.3 Attribute Nodes][xpath-5.3]:<br/> There are no
	    attribute nodes corresponding to attributes that declare
	    namespaces.<br/> [xpath-5.3]:
	    http://www.w3.org/TR/xpath/#attribute-nodes </p></item>
	    </list> <p> (Thanks to Anthony Ramine) </p>
          <p>
	    *** POTENTIAL INCOMPATIBILITY ***</p>
          <p>
	    Own Id: OTP-9664</p>
        </item>
        <item>
          <p>
	    Eliminate use of deprecated regexp module</p>
          <p>
	    Own Id: OTP-9810</p>
        </item>
      </list>
    </section>

</section>

<section><title>Xmerl 1.2.10</title>

    <section><title>Fixed Bugs and Malfunctions</title>
      <list>
        <item>
	    <p> Fixed a schema search bug in xmerl_xsd. </p> <p> A
	    new flag was needed in the xsd_state record so if the
	    state is saved there is an incompatibility and a state
	    conversion is needed. </p>
          <p>
	    *** INCOMPATIBILITY with R14B03 ***</p>
          <p>
	    Own Id: OTP-9410</p>
        </item>
        <item>
	    <p> Fixed xmerl_scan problems with entities in attribute
	    values. </p>
          <p>
	    Own Id: OTP-9411</p>
        </item>
        <item>
	    <p> Streaming bug in xmerl_scan. </p> <p> If the
	    continuation_fun runs out of input at the end of an
	    attribute value then it crashed. (Thanks to Simon
	    Cornish) </p>
          <p>
	    Own Id: OTP-9457</p>
        </item>
        <item>
          <p>
	    Fixed xmerl_ucs UCS2 little endian en/decoding</p>
          <p>
	    Corrected number of shift bytes in
	    xmerl_ucs:char_to_ucs2le and recursive call from
	    from_ucs2le to from_ucs4le. (Thanks to Michal Ptaszek)</p>
          <p>
	    Own Id: OTP-9548</p>
        </item>
        <item>
          <p>
	    Add latin9 (iso-8859-15) support in xmerl_ucs (Thanks to
	    David Julien)</p>
          <p>
	    Own Id: OTP-9552</p>
        </item>
        <item>
          <p>
	    Improve spelling throughout documentation, code comments
	    and error messages</p>
          <p>
	    Own Id: OTP-9555</p>
        </item>
      </list>
    </section>

</section>

<section><title>Xmerl 1.2.9</title>

    <section><title>Fixed Bugs and Malfunctions</title>
      <list>
        <item>
          <p>
	    Fix minor typos and improve punctuation in the
	    xmerl_xpath @doc comment (Thanks to Marcus Marinelli)</p>
          <p>
	    Own Id: OTP-9187</p>
        </item>
        <item>
          <p>
	    Prevent xmerl from over-normalizing character references
	    in attributes</p>
          <p>
	    Section 3.3.3 of the XML Recommendation gives the rules
	    for attribute-value normalization. One of those rules
	    requires that character references not be re-normalized
	    after being replaced with the referenced characters.
	    (Thanks to Tom Moertel)</p>
          <p>
	    Own Id: OTP-9274</p>
        </item>
        <item>
	    <p> Fixed the default encoding option in SAX parser. </p>
          <p>
	    Own Id: OTP-9288</p>
        </item>
      </list>
    </section>


    <section><title>Improvements and New Features</title>
      <list>
        <item>
	    <p> Added the xmerl test suites and examples to the open
	    source distribution. </p>
          <p>
	    Own Id: OTP-9228</p>
        </item>
      </list>
    </section>

</section>

<section><title>Xmerl 1.2.8</title>

    <section><title>Fixed Bugs and Malfunctions</title>
      <list>
        <item>
	    <p> The function xmerl_lib:expand_content/1 is mainly for
	    expanding Simple XML, but can also handle xmerl records.
	    This patch fixes an omission that caused expand_content/1
	    to not maintain the parents list when expanding
	    #xmlElement{} records. (Thanks to Ulf Wiger) </p>
          <p>
	    Own Id: OTP-9034</p>
        </item>
      </list>
    </section>


    <section><title>Improvements and New Features</title>
      <list>
        <item>
	    <p> Removed some dialyzer warnings. </p>
          <p>
	    Own Id: OTP-9074</p>
        </item>
      </list>
    </section>

</section>

<section><title>Xmerl 1.2.7</title>

    <section><title>Fixed Bugs and Malfunctions</title>
      <list>
        <item>
	    <p> An empty element declared as simpleContent was not
	    properly validated. </p>
          <p>
	    Own Id: OTP-8599</p>
        </item>
        <item>
	    <p> Fix format_man_pages so it handles all man sections
	    and remove warnings/errors in various man pages. </p>
          <p>
	    Own Id: OTP-8600</p>
        </item>
      </list>
    </section>


    <section><title>Improvements and New Features</title>
      <list>
        <item>
	    <p> Fix entity checking so there are no fatal errors for
	    undefined entities when option skip_external_dtd is used.
	    </p>
          <p>
	    Own Id: OTP-8947</p>
        </item>
      </list>
    </section>

</section>

<section><title>Xmerl 1.2.6</title>

    <section><title>Fixed Bugs and Malfunctions</title>
      <list>
        <item>
	    <p> Fixed problem with hex entities in UTF-8 documents:
	    When a document was in UTF-8 encoding, xmerl_scan
	    improperly replaced hex entities by the UTF-8 bytes
	    instead of returning the character, as it does with
	    inline UTF-8 text and decimal entities. (Thanks to Paul
	    Guyot.) </p>
          <p>
	    Own Id: OTP-8697</p>
        </item>
      </list>
    </section>

</section>

<section><title>Xmerl 1.2.5</title>

    <section><title>Improvements and New Features</title>
      <list>
        <item>
          <p>
            All Erlang files are now built by the test server instead of the test directory Makefile.
          </p>
          <p>
            Erlang files in data directories are now built by the test suites instead of using 
            prebuilt versions under version control.
          </p>
          <p>
            Removed a number of obsolete guards.
          </p>
          <p>
            Own Id: OTP-8537
          </p>
        </item>
        <item>
          <p>
           An empty element declared as a simpleContent was not properly validated.
          </p>
          <p>
            Own Id: OTP-8599
          </p>
        </item>
      </list>
    </section>

</section>

<section><title>Xmerl 1.2.4</title>

    <section><title>Improvements and New Features</title>
      <list>
        <item>
            <p>Updated the documentation Makefile to work with the 
               new documentation build process.</p>
            <p>
            Own Id: OTP-8343</p>
        </item>
      </list>
    </section>

</section>


<section><title>Xmerl 1.2.3</title>

    <section><title>Fixed Bugs and Malfunctions</title>
      <list>
        <item>
          <p>
            A continuation clause of <c>parse_reference/3</c> had
            its parameters in wrong order.</p>
          <p>
            Own Id: OTP-8251 Aux Id: seq11429 </p>
        </item>
      </list>
    </section>


    <section><title>Improvements and New Features</title>
      <list>
        <item>
          <p>
            A new option to turn off the parsing of an external DTD
            is added to <c>xmerl_sax_parser:file/2</c> and
            <c>xmerl_sax_parser:stream/2</c>
            (<c>skip_external_dtd</c>).</p>
          <p>
            Own Id: OTP-8252 Aux Id: seq11432 </p>
        </item>
        <item>
          <p>
            The documentation is now built with open source tools
            (xsltproc and fop) that exists on most platforms. One
            visible change is that the frames are removed.</p>
          <p>
            Own Id: OTP-8253</p>
        </item>
      </list>
    </section>

</section>

<section><title>Xmerl 1.2.2</title>

    <section><title>Fixed Bugs and Malfunctions</title>
      <list>
        <item>
          <p>
            <c>xmerl_sax_parse:stream/2</c> failed with
            <c>{fatal_error,_, "Continuation function undefined, and
            more data needed",_,_}</c> when no continuation function
            was defined even though it was a complete document as
            input.</p>
          <p>
            Own Id: OTP-8213</p>
        </item>
        <item>
          <p>
            The namespace URI supplied on unprefixed attributes in
            startElement tuples is the same as the URI for the
            default namespace. According to the standard the
            namespace for an unprefixed attribute should always has
            no value.</p>
          <p>
            Own Id: OTP-8214</p>
        </item>
      </list>
    </section>

</section>

<section><title>Xmerl 1.2.1</title>

    <section><title>Fixed Bugs and Malfunctions</title>
      <list>
        <item>
          <p>
            <c>xmerl/include/xmerl.hrl</c> contained internal debug
            macros (<c>dbg/2</c> and <c>DBG/0</c>) which now is moved
            to <c>xmerl_internal.hrl</c>.
          </p>
          <p>
            Own Id: OTP-8084
          </p>
        </item>
        <item>
          <p>
            The function <c>xmerl_uri:parse/1</c> couldn't handle FTP
            URIs containing username and password. The default FTP
            port constant was also wrong. (Thanks to Steve Vinoski)
          </p>
          <p>
            Own Id: OTP-8156
          </p>
        </item>
      </list>
    </section>


    <section><title>Improvements and New Features</title>
      <list>
        <item>
          <p>
            The SAX parser couldn't handle consecutive documents on
            the same stream. The return values are now changed so
            they return a rest value instead of giving an error about
            "erranous information after the end tag". 
          </p>
          <p>
            This means that
            the functions <c>file/2</c> and <c>stream/2</c> now
            returns <c>{ok, EventState, Rest}</c> when the parsing is
            correct. The rest can then be used as input to a new call
            to <c>xmerl_sax_parse:stream/2</c>. If one know that it's
            just one document the rest value in the result tuple can
            be matched against <c>&lt;&lt;&gt;&gt;</c> or <c>[]</c>
            depending on if the input is in binary form or not.
          </p>
          <p>
            Own Id: OTP-8153 Aux Id: seq11388 
          </p>
        </item>
      </list>
    </section>

</section>


<section><title>Xmerl 1.2</title>
    <section><title>Improvements and New Features</title>
	<p>
        In xmerl-1.2 we have added the first Beta version of the new 
        SAX parser (module: xmerl_sax_parser), it supports XML 1.0. 
        We call it Beta due to that the validation part is not ready yet and that the 
        parser still has some known limitations (mostly in the DTD area).
        </p>
	<p>
	Known limitations: 
        </p>
        <list type="bulleted">
          <item>the external DTD in the DOCTYPE declaration is handled but other external entities are not supported.</item>
          <item>the general entity values are just checked in the structure after replacement.</item>
          <item>
             parsed entities are supported on markup declaration level (e.g. partly replacement of markup 
             declaration with PEReference is not supported).
          </item>
          <item>conditionalSect in external DTD's are not supported.</item>
          <item>recursive loops in entity declarations are not detected.</item>
        </list>
	<p>	
	 The version is increased from 1.1.12 to 1.2 is due to that the new parser
         is dependent on the Unicode support that was added in OTP R13B. The old xmerl 
         functionality is not changed.
	</p>
        <p>
            Own Id: OTP-6635
        </p>
    </section>
</section>

<section><title>Xmerl 1.1.12</title>

    <section><title>Improvements and New Features</title>
      <list>
        <item>
          <p>
            Updated copyright notice in source files</p>
          <p>
            Own Id: OTP-7847</p>
        </item>
      </list>
    </section>

</section>
 
<section><title>Xmerl 1.1.11</title>

    <section><title>Fixed Bugs and Malfunctions</title>
      <list>
        <item>
          <p>
            An empty element with a complexType and simpleContent was
            not properly validated. This error is now corrected.</p>
          <p>
            Own Id: OTP-7736</p>
        </item>
      </list>
    </section>

</section>
 
<section><title>Xmerl 1.1.10</title>
 
    <section><title>Fixed Bugs and Malfunctions</title>
      <list>
        <item>
          <p>
           Changed the examples in Customization Functions Tutorial
           to correct Erlang code.
          </p>
          <p>
            Own Id: OTP-6053
          </p>
        </item>
        <item>
          <p>
            Some XPath errors solved, typo in compare function '!=',
            error in <c>id()</c> function.</p>
          <p>
            Own Id: OTP-6792 Aux Id: seq10570 </p>
        </item>
        <item>
          <p>
            The XPath function <c>contains()</c> now implemented. See
            XPath 1.0 section 4.2.</p>
          <p>
            Own Id: OTP-6873</p>
        </item>
        <item>
          <p>
           Fixed that xmerl_xsd:process_schema/2 with {xsdbase, Dirname} failed with enoent 
           and a number of inor documentation bugs in xmerl_xsd reference manual.
          </p>
          <p>
            Own Id: OTP-7165
          </p>
        </item>
        <item>
          <p>
            Fixed xmerl_scan's problem with numeric character references 
            followed by UTF-8 characters in the contents.
          </p>
          <p>
            Own Id: OTP-7430
          </p>
        </item>
        <item>
          <p>
           Fixed an incorrect guard for xmerl_scan:to_ucs/2.
          </p>
          <p>
            Own Id: OTP-7473
          </p>
        </item>
        <item>
          <p>
            Some bug corrections of xmerl XPath implementation, most
            provided by Matthew Dempsky.</p>
          <p>
            Own Id: OTP-7496</p>
        </item>
        <item>
          <p>
            Now with <c>string()</c> and <c>name()</c> all XPath
            functions are implemented. The string representation of
            QName by <c>name()</c> is "{Namespace URI}local-name".</p>
          <p>
            Own Id: OTP-7510</p>
        </item>

      </list>
    </section>
 
</section>


<section><title>Xmerl 1.1.9</title>
 
    <section><title>Fixed Bugs and Malfunctions</title>
      <list>
        <item>
          <p>
            A number of minor scanner faults have got more clear error messages. 
          </p>
          <p>
            Own Id: OTP-5998, Aux Id: seq9803
          </p>
        </item>
        <item>
          <p>
           An example error in the Xmerl Users Guide is corrected.
          </p>
          <p>
            Own Id: OTP-6947
          </p>
        </item>
        <item>
          <p>
           When xmerl_xsd:validate was executed the schema table in the state 
           was deleted and next execution would fail. This is now corrected.
          </p>
          <p>
            Own Id: OTP-7288
          </p>
        </item>
      </list>
    </section>
 
</section>


<section><title>Xmerl 1.1.8</title>
 
    <section><title>Fixed Bugs and Malfunctions</title>
      <list>
        <item>
          <p>
            A Kleene Closure child in a sequence consumed all
            following children. This problem has been fixed.</p>
          <p>
            Own Id: OTP-7211</p>
        </item>
        <item>
          <p>
            Now validating xhtml1-transitional.dtd. A certain
            contentspec with a succeeding choice, that didn't match
            all content, followed by other child elements caused a
            failure. This is now corrected.</p>
          <p>
            Own Id: OTP-7214</p>
        </item>
      </list>
    </section>
 
</section>

<section><title>Xmerl 1.1.7</title>

    <section><title>Improvements and New Features</title>
      <list>
        <item>
          <p>
            xmerl's schema validation now takes default facets into
            account</p>
          <p>
            Own Id: OTP-7190</p>
        </item>
      </list>
    </section>

</section>

<section><title>Xmerl 1.1.6</title>

    <section><title>Fixed Bugs and Malfunctions</title>
      <list>
        <item>
          <p>
            Parsing XML with option <c>{validation,schema}</c> is now
            corrected.</p>
          <p>
            Own Id: OTP-6773</p>
        </item>
        <item>
          <p>
            union type is now supported</p>
          <p>
            Own Id: OTP-6877 Aux Id: seq10755 </p>
        </item>
        <item>
          <p>
            Now xmerl validates as expected when a sequence has a
            present group member and a following element.</p>
          <p>
            Own Id: OTP-6910</p>
        </item>
      </list>
    </section>

</section>

  <section>
    <title>Xmerl 1.1.5</title>

    <section>
      <title>Fixed Bugs and Malfunctions</title>
      <list type="bulleted">
        <item>
          <p>The head of a substitutionGroup may have type anyType and
            thus allow members of any type. This was an oversight, but is
            now corrected.</p>
          <p>Own Id: OTP-6720</p>
        </item>
        <item>
          <p>A recursive group reference in a redefine refers to the
            definition in the redefined schema. See 4.2.2 in
            XMLSchema part1 "Schema Representation Constraint:
            Individual Component Redefinition" bullet 2.</p>
          <p>Own Id: OTP-6739</p>
        </item>
        <item>
          <p>Solved some content model problems, for instance in some
            cases failed when more than one choice.</p>
          <p>Own Id: OTP-6752</p>
        </item>
      </list>
    </section>
  </section>

  <section>
    <title>Xmerl 1.1.4</title>

    <section>
      <title>Improvements and New Features</title>
      <list type="bulleted">
        <item>
          <p>An additional format is possible for the simple syntax:
            <c>{Fun, State}</c>. The fun should retrieve the
            replacement in simple syntax format. The semantics of
            fun: <c>fun(State) -> code that creates replacement, then returns {SimpleSyntax,NewState} | done </c></p>
          <p>Own Id: OTP-6679</p>
        </item>
      </list>
    </section>
  </section>

  <section>
    <title>Xmerl 1.1.3</title>

    <section>
      <title>Improvements and New Features</title>
      <list type="bulleted">
        <item>
          <p>Memory consumption decreased: moved transforming from
            utf-8 to unicode from an extra pass of the document to
            the occasion when a character is parsed. Removed use of
            lists:subtract. Those changes also speeds up parsing in
            some scenarios.</p>
          <p>Own Id: OTP-6599 Aux Id: seq10552 </p>
        </item>
      </list>
    </section>
  </section>

  <section>
    <title>Xmerl 1.1.2</title>

    <section>
      <title>Fixed Bugs and Malfunctions</title>
      <list type="bulleted">
        <item>
          <p>Schema processor reprocessed schemas that already were
            processed, using process_schemas on a system of schemas
            with circular dependencies.</p>
          <p>Own Id: OTP-6460 Aux Id: seq10564 </p>
        </item>
      </list>
    </section>

    <section>
      <title>Improvements and New Features</title>
      <list type="bulleted">
        <item>
          <p>Dialyzer warnings now removed, i.e. dead code have been
            removed.</p>
          <p>Own Id: OTP-6507</p>
        </item>
      </list>
    </section>
  </section>

  <section>
    <title>Xmerl 1.1.1</title>

    <section>
      <title>Fixed Bugs and Malfunctions</title>
      <list type="bulleted">
        <item>
          <p>Bug in xmerl removed so that simple syntax element
            content is exported correctly.</p>
          <p>Own Id: OTP-6402 Aux Id: OTP-6099</p>
        </item>
      </list>
    </section>
  </section>

  <section>
    <title>Xmerl 1.1</title>

    <section>
      <title>Fixed Bugs and Malfunctions</title>
      <list type="bulleted">
        <item>
          <p>Xmerl failed to parse and export with the sax_file
            front-end. Therefore hook function calls were added in the
            parser and handling of text content were changed.</p>
          <p>Own Id: OTP-6043</p>
        </item>
        <item>
          <p>Bug in xmerl removed so that simple syntax element
            content is exported correctly.</p>
          <p>Own Id: OTP-6099</p>
        </item>
      </list>
    </section>

    <section>
      <title>Improvements and New Features</title>
      <list type="bulleted">
        <item>
          <p>xmerl now supports XMLSchema validation. Documentation in
            reference manual for xmerl. The release of XMLSchema
            validation should be considered as a beta release. The
            user interface may still be adjusted in a coming
            release. Opinions and evaluations are welcome.</p>
          <p>Own Id: OTP-6401</p>
        </item>
      </list>
    </section>
  </section>

  <section>
    <title>xmerl 1.0.5</title>

    <section>
      <title>Fixed Bugs and Malfunctions</title>
      <list type="bulleted">
        <item>
          <p>Code that caused compiler warnings has been reviewed.</p>
        </item>
      </list>
    </section>
  </section>

  <section>
    <title>xmerl 1.0.4</title>

    <section>
      <title>Fixed Bugs and Malfunctions</title>
      <list type="bulleted">
        <item>
          <p>xmerl behaved strange parsing a XML-document with a
            copyright sign in a comment.</p>
          <p>Own Id: OTP-5599</p>
        </item>
        <item>
          <p>Line count for error messages in DTD improved, still
            problem because of ENTITY expansions. Didn't delete
            digraphs after recursion test. Now correctly parsing of
            declaration separators [28a-b].</p>
          <p>Own Id: OTP-5718</p>
        </item>
        <item>
          <p>Failed to validate a XML file with a content spec that
            had a choice of which one element was a sequence with
            optional elements, and all elements of that sequence were
            missing</p>
          <p>Own Id: OTP-5734</p>
        </item>
        <item>
          <p>Location paths for document root and attributes is now
            working as expected.</p>
          <p>Own Id: OTP-5895</p>
        </item>
        <item>
          <p>Now has the last() predicate in the XPATH modules the
            properties specified in ch 2.4 in the XPATH spec, i.e. if
            last() evaluates to a number other than the context
            position it is false, otherwise true.</p>
          <p>Own Id: OTP-5902</p>
        </item>
        <item>
          <p>The location path of a single wildcard now only selects
            element nodes.</p>
          <p>Own Id: OTP-5905</p>
        </item>
      </list>
    </section>
  </section>

  <section>
    <title>Xmerl 1.0.3</title>

    <section>
      <title>Fixed Bugs and Malfunctions</title>
      <list type="bulleted">
        <item>
          <p>Removed call of undefined function in xmerl_lib.</p>
          <p>Own Id: OTP-5587</p>
        </item>
      </list>
    </section>
  </section>

  <section>
    <title>Xmerl 1.0.2</title>

    <section>
      <title>Fixed Bugs and Malfunctions</title>
      <list type="bulleted">
        <item>
          <p>Better identification of errors in xml code.</p>
          <p>Own Id: OTP-5498 Aux Id: seq9803 </p>
        </item>
        <item>
          <p>Some minor bugs fixed.</p>
          <p>Own Id: OTP-5500</p>
        </item>
        <item>
          <p>Parser failed on PE reference as EnumeratedType AttType,
            now corrected.</p>
          <p>Own Id: OTP-5531</p>
        </item>
      </list>
    </section>
  </section>

  <section>
    <title>Xmerl 1.0.1</title>

    <section>
      <title>Fixed Bugs and Malfunctions</title>
      <list type="bulleted">
        <item>
          <p>Fixed bug in xmerl_xpath. Xpath expressions that select
            nodes of type text() didn't work, like "context/text()",
            "child::text()", "descendant::text()".</p>
          <p>Own Id: OTP-5268 Aux Id: seq9656 </p>
        </item>
        <item>
          <p>Minor bugs fixed.</p>
          <p>Own Id: OTP-5301</p>
        </item>
      </list>
    </section>
    <!-- p>There are also release notes for <url href="notes_history.html">older versions</url>.</p -->
  </section>

  <section>
    <title>Xmerl 1.0</title>

    <section>
      <title>Improvements and New Features</title>
      <list type="bulleted">
        <item>
          <p>The OTP release of xmerl 1.0 is mainly the same as
            xmerl-0.20 of http://sowap.sourceforge.net/. It is
            capable of parsing XML 1.0. There have only been minor
            improvements: Some bugs that caused an unexpected crash
            when parsing bad XML. Failure report that also tells
            which file that caused an error.</p>
          <p>Own Id: OTP-5174</p>
        </item>
      </list>
    </section>
  </section>
</chapter>
<|MERGE_RESOLUTION|>--- conflicted
+++ resolved
@@ -32,41 +32,45 @@
   <p>This document describes the changes made to the Xmerl application.</p>
 
 
-<<<<<<< HEAD
 <section><title>Xmerl 1.3.18</title>
-=======
+
+    <section><title>Fixed Bugs and Malfunctions</title>
+      <list>
+        <item>
+          <p>
+	    Improved documentation.</p>
+          <p>
+	    Own Id: OTP-15190</p>
+        </item>
+      </list>
+    </section>
+
+</section>
+
+<section><title>Xmerl 1.3.17</title>
+
+    <section><title>Fixed Bugs and Malfunctions</title>
+      <list>
+        <item>
+          <p>
+	    Fix typos in documentation.</p>
+          <p>
+	    Own Id: OTP-15039</p>
+        </item>
+      </list>
+    </section>
+
+</section>
+
 <section><title>Xmerl 1.3.16.1</title>
->>>>>>> 0d6eeb82
-
-    <section><title>Fixed Bugs and Malfunctions</title>
-      <list>
-        <item>
-<<<<<<< HEAD
-          <p>
-	    Improved documentation.</p>
-          <p>
-	    Own Id: OTP-15190</p>
-        </item>
-      </list>
-    </section>
-
-</section>
-
-<section><title>Xmerl 1.3.17</title>
-
-    <section><title>Fixed Bugs and Malfunctions</title>
-      <list>
-        <item>
-          <p>
-	    Fix typos in documentation.</p>
-          <p>
-	    Own Id: OTP-15039</p>
-=======
+
+    <section><title>Fixed Bugs and Malfunctions</title>
+      <list>
+        <item>
 	    <p>The charset detection parsing crash in some cases when
 	    the XML directive is not syntactic correct.</p>
           <p>
 	    Own Id: OTP-15492 Aux Id: ERIERL-283 </p>
->>>>>>> 0d6eeb82
         </item>
       </list>
     </section>
@@ -1422,4 +1426,4 @@
       </list>
     </section>
   </section>
-</chapter>
+</chapter>