--- conflicted
+++ resolved
@@ -384,16 +384,9 @@
 	    {arity, A} = erlang:fun_info(F, arity),
 	    {M, N, A};
 	{type, local} ->
-<<<<<<< HEAD
             [$-|S] = atom_to_list(N),
             [S2, T] = string:split(S, "/", trailing),
             {M, list_to_atom(S2), element(1, string:to_integer(T))}
-=======
-	    [$-|S] = atom_to_list(N),
-            [Func, Rest] = string:split(S, "/"),
-            [FuncArg,_] = string:split(Rest, "-"),
-	    {M, list_to_atom(Func), list_to_integer(FuncArg)}
->>>>>>> 5a9f3a48
     end.
 
 -ifdef(TEST).
