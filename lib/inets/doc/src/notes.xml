--- conflicted
+++ resolved
@@ -33,9 +33,6 @@
     <file>notes.xml</file>
   </header>
   
-<<<<<<< HEAD
-  <section><title>Inets 6.3.1</title>
-=======
   <section><title>Inets 6.3.2</title>
 
     <section><title>Improvements and New Features</title>
@@ -52,7 +49,6 @@
 </section>
 
 <section><title>Inets 6.3.1</title>
->>>>>>> 020d38d4
 
     <section><title>Fixed Bugs and Malfunctions</title>
       <list>
