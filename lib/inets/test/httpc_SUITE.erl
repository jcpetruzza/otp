--- conflicted
+++ resolved
@@ -2320,7 +2320,6 @@
         "Content-Length: 24\r\n" ++
         "Content-Type: application/json\r\n\r\n" ++
         "[{\"Value\": \"aGVsbG8=\"}]\n";
-<<<<<<< HEAD
 handle_uri(_,"/http_1_1_send_oct.html",_,_,Socket,_) ->
     "HTTP/1.1 204 No Content\r\n" ++
         "X-Socket-Stat-Send-Oct: " ++ integer_to_list(get_stat(Socket, send_oct)) ++ "\r\n" ++
@@ -2330,8 +2329,6 @@
         "X-Socket-Stat-Send-Oct: " ++ integer_to_list(get_stat(Socket, send_oct)) ++ "\r\n" ++
         "Connection: close\r\n" ++
         "\r\n";
-
-=======
 handle_uri(_,"/delete_no_body.html", _,Headers,_, DefaultResponse) ->
     Error = "HTTP/1.1 500 Internal Server Error\r\n" ++
 	"Content-Length:0\r\n\r\n",
@@ -2341,7 +2338,6 @@
 	not_found ->
 	    DefaultResponse
     end;
->>>>>>> fd2af907
 handle_uri(_,_,_,_,_,DefaultResponse) ->
     DefaultResponse.
 
