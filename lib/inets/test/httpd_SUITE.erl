--- conflicted
+++ resolved
@@ -2046,11 +2046,8 @@
 
 basic_conf() ->
     [{modules, [mod_alias, mod_range, mod_responsecontrol,
-<<<<<<< HEAD
 		mod_trace, mod_esi, mod_cgi, mod_get, mod_head]}].
-=======
-		mod_trace, mod_esi, mod_cgi, mod_dir, mod_get, mod_head]}].
->>>>>>> 53b1e77e
+
 not_sup_conf() ->
      [{modules, [mod_get]}].
 
