#
# %CopyrightBegin%
# 
# Copyright Ericsson AB 1996-2018. All Rights Reserved.
# 
# Licensed under the Apache License, Version 2.0 (the "License");
# you may not use this file except in compliance with the License.
# You may obtain a copy of the License at
#
#     http://www.apache.org/licenses/LICENSE-2.0
#
# Unless required by applicable law or agreed to in writing, software
# distributed under the License is distributed on an "AS IS" BASIS,
# WITHOUT WARRANTIES OR CONDITIONS OF ANY KIND, either express or implied.
# See the License for the specific language governing permissions and
# limitations under the License.
# 
# %CopyrightEnd%
#
#
include $(ERL_TOP)/make/target.mk
include $(ERL_TOP)/make/$(TARGET)/otp.mk

# ----------------------------------------------------
# Application version
# ----------------------------------------------------
include $(ERL_TOP)/erts/vsn.mk
#VSN=$(SYSTEM_VSN)

APPLICATION=otp-system-documentation
XMLDIR := $(XMLDIR)/system_principles
# ----------------------------------------------------
# Release directory specification
# ----------------------------------------------------
RELSYSDIR = "$(RELEASE_PATH)/doc/system_principles"

# ----------------------------------------------------
# Target Specs
# ----------------------------------------------------
XML_PART_FILES = part.xml

include xmlfiles.mk

XML_CHAPTER_FILES=$(SYSTEM_PRINCIPLES_CHAPTER_FILES)

TOPDOCDIR=..

BOOK_FILES = book.xml

GIF_FILES = 

XML_FILES = \
	$(BOOK_FILES) $(XML_CHAPTER_FILES) \
	$(XML_PART_FILES) 

XML_GEN_FILES = $(SYSTEM_PRINCIPLES_CHAPTER_GEN_FILES:%=$(XMLDIR)/%)

# ----------------------------------------------------

HTMLDIR = ../html/system_principles

HTML_UG_FILE = $(HTMLDIR)/users_guide.html

# ----------------------------------------------------
# FLAGS 
# ----------------------------------------------------
XML_FLAGS += 
DVIPS_FLAGS += 

# ----------------------------------------------------
# Targets
# ----------------------------------------------------

docs: html

local_docs: PDFDIR=../../pdf

html: $(GIF_FILES) $(HTML_UG_FILE)

debug opt: 

clean clean_docs:
<<<<<<< HEAD
	rm -rf $(HTMLDIR)
	rm -rf $(XMLDIR)
=======
	rm -f $(HTMLDIR)/*.gif $(HTMLDIR)/*.html
>>>>>>> 2599dcfc
	rm -f $(TOP_PDF_FILE) $(TOP_PDF_FILE:%.pdf=%.fo)
	rm -f errs core *~ 

# ----------------------------------------------------
# Release Target
# ---------------------------------------------------- 
include $(ERL_TOP)/make/otp_release_targets.mk

release_docs_spec: docs
#	$(INSTALL_DIR) "$(RELEASE_PATH)/pdf"
#	$(INSTALL_DATA) $(TOP_PDF_FILE) "$(RELEASE_PATH)/pdf"
	$(INSTALL_DIR) $(RELSYSDIR)
	$(INSTALL_DATA) $(GIF_FILES) $(HTMLDIR)/*.html \
		$(RELSYSDIR)

release_spec:
<|MERGE_RESOLUTION|>--- conflicted
+++ resolved
@@ -80,12 +80,8 @@
 debug opt: 
 
 clean clean_docs:
-<<<<<<< HEAD
-	rm -rf $(HTMLDIR)
-	rm -rf $(XMLDIR)
-=======
+	rm -f $(XMLDIR)/*.xml
 	rm -f $(HTMLDIR)/*.gif $(HTMLDIR)/*.html
->>>>>>> 2599dcfc
 	rm -f $(TOP_PDF_FILE) $(TOP_PDF_FILE:%.pdf=%.fo)
 	rm -f errs core *~ 
 
